﻿/* 
 * Copyright (c) 2014, Firely (info@fire.ly) and contributors
 * See the file CONTRIBUTORS for details.
 * 
 * This file is licensed under the BSD 3-Clause license
 * available at https://raw.githubusercontent.com/ewoutkramer/fhir-net-api/master/LICENSE
 */

using System;
using System.Xml;
using Hl7.Fhir.Utility;
using Hl7.Fhir.Model.Primitives;
using Hl7.Fhir.Support.Model;
using System.Numerics;

namespace Hl7.Fhir.Serialization
{
    public static class PrimitiveTypeConverter
    {
        public static object FromSerializedValue(string value, string primitiveType)
        {
            var type = Primitives.GetNativeRepresentation(primitiveType);
            return ConvertTo(value, type);
        }


        public static T ConvertTo<T>(object value)
        {
            return (T)ConvertTo(value, typeof(T));
        }

        public static object ConvertTo(object value, Type to)
        {
            if (to == null) throw Error.ArgumentNull(nameof(to));
            if (value == null) throw Error.ArgumentNull(nameof(value));

            // No conversion necessary...
            if (value.GetType() == to) return value;

            // Convert TO string (mostly Xml serialization, some additional schemes used)
            if (to == typeof(string))
                return convertToXmlString(value);

            // Convert FROM string
            else if (value is string)
            {
                return convertXmlStringToPrimitive(to, (string)value);
                // Include enum parsing here
            }
            else
                // For non-string primitives use the .NET conversions to convert
                // to the desired type in the class model. Note that the xml/json readers
                // will either produce strings or primitives as values, so no other
                // conversion should be necessary, however this .NET conversion supports
                // conversion from any type implementing IConvertable
                return System.Convert.ChangeType(value, to, null);
        }

<<<<<<< HEAD
        public const string FMT_FULL = "yyyy-MM-dd'T'HH:mm:ss.FFFK";
=======

        public const string FMT_FULL = "yyyy-MM-dd'T'HH:mm:ss.FFFFFFFK";
>>>>>>> 9e417396
        private const string FMT_YEAR = "{0:D4}";
        private const string FMT_YEARMONTH = "{0:D4}-{1:D2}";
        private const string FMT_YEARMONTHDAY = "{0:D4}-{1:D2}-{2:D2}";

        private static string convertToXmlString(object value)
        {
            if (value is Boolean)
                return XmlConvert.ToString((bool)value);
            if (value is Byte)
                return XmlConvert.ToString((byte)value);        // Not used in FHIR serialization
            if (value is Char)
                return XmlConvert.ToString((char)value);        // Not used in FHIR serialization
            if (value is DateTime)
                return XmlConvert.ToString((DateTime)value, FMT_FULL);    // TODO: validate format, not used in model
            if (value is Decimal)
                return XmlConvert.ToString((decimal)value);
            if (value is Double)
                return XmlConvert.ToString((double)value);
            if (value is Int16)
                return XmlConvert.ToString((short)value);
            if (value is Int32)
                return XmlConvert.ToString((int)value);
            if (value is Int64)
                return XmlConvert.ToString((long)value);       // Not used in FHIR serialization
            if (value is SByte)
                return XmlConvert.ToString((sbyte)value);       // Not used in FHIR serialization
            if (value is Single)
                return XmlConvert.ToString((float)value);      // Not used in FHIR serialization
            if (value is UInt16)
                return XmlConvert.ToString((ushort)value);      // Not used in FHIR serialization
            if (value is UInt32)
                return XmlConvert.ToString((uint)value);      // Not used in FHIR serialization
            if (value is UInt64)
                return XmlConvert.ToString((ulong)value);      // Not used in FHIR serialization
            if (value is byte[])
                return System.Convert.ToBase64String((byte[])value);
            if (value is DateTimeOffset)
                return XmlConvert.ToString((DateTimeOffset)value, FMT_FULL);
            if (value is Uri)
                return ((Uri)value).ToString();
            if (value is PartialDateTime pdt)
                return pdt.ToString();
            if (value is PartialTime pt)
                return pt.ToString();
            if (value is Enum en)
                return en.GetLiteral();
            if (value is BigInteger bi)
                return bi.ToString();

            throw Error.NotSupported($"Cannot convert '{value.GetType().Name}' value '{value}' to string");
        }

        private static object convertXmlStringToPrimitive(Type to, string value)
        {
            if (typeof(Boolean) == to)
                return XmlConvert.ToBoolean(value);
            if (typeof(Byte) == to)
                return XmlConvert.ToByte(value);        // Not used in FHIR serialization
            if (typeof(Char) == to)
                return XmlConvert.ToChar(value);        // Not used in FHIR serialization
            if (typeof(DateTime) == to)
                return ConvertToDatetimeOffset(value).UtcDateTime;
            if (typeof(Decimal) == to)
                return XmlConvert.ToDecimal(value);
            if (typeof(Double) == to)
                return XmlConvert.ToDouble(value);      // Could lead to loss in precision
            if (typeof(Int16) == to)
                return XmlConvert.ToInt16(value);       // Could lead to loss in precision
            if (typeof(Int32) == to)
                return XmlConvert.ToInt32(value);
            if (typeof(Int64) == to)
                return XmlConvert.ToInt64(value);       // Not used in FHIR serialization
            if (typeof(SByte) == to)
                return XmlConvert.ToSByte(value);       // Not used in FHIR serialization
            if (typeof(Single) == to)
                return XmlConvert.ToSingle(value);      // Not used in FHIR serialization
            if (typeof(UInt16) == to)
                return XmlConvert.ToUInt16(value);      // Not used in FHIR serialization
            if (typeof(UInt32) == to)
                return XmlConvert.ToUInt32(value);      // Not used in FHIR serialization
            if (typeof(UInt64) == to)
                return XmlConvert.ToUInt64(value);      // Not used in FHIR serialization
            if (typeof(byte[]) == to)
                return System.Convert.FromBase64String(value);
            if (typeof(DateTimeOffset) == to)
                return ConvertToDatetimeOffset(value);
            if (typeof(System.Uri) == to)
                return new Uri(value, UriKind.RelativeOrAbsolute);
            if (typeof(PartialDateTime) == to)
                return PartialDateTime.Parse(value);
            if (typeof(PartialTime) == to)
                return PartialTime.Parse(value);
            if (typeof(BigInteger) == to)
                return BigInteger.Parse(value);
            if (to.IsEnum())
            {
                var result = EnumUtility.ParseLiteral(value, to);
                if (result == null)
                    throw Error.NotSupported($"String value '{value}' is not a known literal in enum '{to.Name}'");

                return result;
            }

            throw Error.NotSupported($"Cannot convert string value '{value}' to a {to.Name}");
        }

        private static DateTimeOffset ConvertToDatetimeOffset(string value)
        {
            if (!value.Contains("T") && value.Length <= 10)
            {
                // MV: when there is no time-part, consider this then as a UTC datetime by adding Zulu = UTC(+0)
                return XmlConvert.ToDateTimeOffset(value + "Z");
            }
            return XmlConvert.ToDateTimeOffset(value);
        }

        public static bool CanConvert(Type type)
        {
#if !DOTNETFW
			// We support all primitive .NET types in the serializer
			if (type == typeof(Boolean)
				|| type == typeof(Byte)
				|| type == typeof(char)
				|| type == typeof(DateTime)
				|| type == typeof(Decimal)
				|| type == typeof(double)
				|| type == typeof(short)
				|| type == typeof(int)
				|| type == typeof(long)
				|| type == typeof(sbyte)
				|| type == typeof(float)
				|| type == typeof(ushort)
				|| type == typeof(uint)
				|| type == typeof(ulong))
				return true;

#else
            if (Type.GetTypeCode(type) != TypeCode.Object) return true;
#endif

            // And some specific complex native types
            if (type == typeof(byte[]) ||
                 type == typeof(string) ||
                 type == typeof(DateTimeOffset) ||
                 type == typeof(Uri))
                return true;

            return false;
        }


        //public static string GetValueAsString(this Primitive p)
        //{
        //    if (p == null) return null;

        //    if (p.ObjectValue != null)
        //        return ConvertTo<string>(p.ObjectValue);
        //    else
        //        return null;
        //}

    }
}<|MERGE_RESOLUTION|>--- conflicted
+++ resolved
@@ -56,12 +56,7 @@
                 return System.Convert.ChangeType(value, to, null);
         }
 
-<<<<<<< HEAD
-        public const string FMT_FULL = "yyyy-MM-dd'T'HH:mm:ss.FFFK";
-=======
-
         public const string FMT_FULL = "yyyy-MM-dd'T'HH:mm:ss.FFFFFFFK";
->>>>>>> 9e417396
         private const string FMT_YEAR = "{0:D4}";
         private const string FMT_YEARMONTH = "{0:D4}-{1:D2}";
         private const string FMT_YEARMONTHDAY = "{0:D4}-{1:D2}-{2:D2}";
