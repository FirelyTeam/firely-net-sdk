﻿/* 
 * Copyright (c) 2015, Firely (info@fire.ly) and contributors
 * See the file CONTRIBUTORS for details.
 * 
 * This file is licensed under the BSD 3-Clause license
 * available at https://raw.githubusercontent.com/FirelyTeam/fhir-net-api/master/LICENSE
 */

// To introduce the DSTU2 FHIR specification
//extern alias dstu2;

using System;
using Hl7.Fhir.ElementModel;
using Hl7.Fhir.Utility;
using System.Linq;
using Hl7.Fhir.Serialization;
using System.IO;
using Hl7.Fhir.Specification;
using Hl7.Fhir.Model;
using Hl7.Fhir.Tests;
using Microsoft.VisualStudio.TestTools.UnitTesting;

namespace Hl7.FhirPath.Tests
{
    [TestClass]
    public class ElementNodeTests
    {
        readonly IStructureDefinitionSummaryProvider provider = new PocoStructureDefinitionSummaryProvider();

        private ElementNode createPatient()
        {
            var patientRoot = ElementNode.Root(provider, "Patient");

            var containedObs = ElementNode.Root(provider, "Observation", "contained");
            containedObs.Add(provider, "value", true, "boolean");
            patientRoot.Add(provider, containedObs);

            var activeNode = patientRoot.Add(provider, "active", true);
            activeNode.Add(provider, "id", "myId1");
               
            activeNode.AddAnnotation("a string annotation");
            var ext1 = activeNode.Add(provider, "extension");
            ext1.Add(provider, "value", 4, "integer");
            ext1.Add(provider, "url", "urn:1");
            var ext2 = activeNode.Add(provider, "extension");
            ext2.Add(provider, "value", "world!", "string");
            ext2.Add(provider, "url", "urn:2");

            var identifier0 = patientRoot.Add(provider, "identifier");
            identifier0.Add(provider, "system", "http://nu.nl");
            identifier0.Add(provider, "value", "1234567");

            var identifier1 = patientRoot.Add(provider, "identifier");
            identifier1.Add(provider, "system", "http://toen.nl");
            identifier1.Add(provider, "value", "7654321");

            return patientRoot;
        }

<<<<<<< HEAD
        [TestMethod]
=======
        [Fact]
        public void TestAutoDeriveTypeForPolymorphicElement()
        {
            // Explicit types will be passed through on polymorphic elements
            var obs = ElementNode.Root(provider, "Observation");
            var value = obs.Add(provider, "value", true, "boolean");
            Assert.Equal("boolean", value.InstanceType);

            // But if you leave the type out, Add() will try to determine the type
            obs = ElementNode.Root(provider, "Observation");
            value = obs.Add(provider, "value", true);  // without an explicit type
            Assert.Equal("boolean", value.InstanceType);

            // complex types are untouched
            var id = obs.Add(provider, "identifier");
            Assert.Equal("Identifier", id.InstanceType);

            // so are unvalued primitive non-polymorphic elements
            var act = obs.Add(provider, "status");
            Assert.Equal("code", act.InstanceType);

            // and valued non-polymorhpic primitives
            act = obs.Add(provider, "status", "registered");
            Assert.Equal("code", act.InstanceType);

            // actual type from definition will always win
            var data = ElementNode.Root(provider, "SampledData");
            var dims = data.Add(provider, "dimensions", 3);  // though this is a long, the actual type should be more precise
            Assert.Equal("positiveInt", dims.InstanceType);
        }

        [Fact]
>>>>>>> 58fff1d5
        public void TestConstruction()
        {
            var patient = createPatient();

            var data = patient[0];
            Assert.AreEqual("contained", data.Name);
            Assert.IsNull(data.Value);
            Assert.AreEqual("Observation", data.InstanceType);

            data = patient[1];
            Assert.AreEqual("active", data.Name);
            Assert.AreEqual(true, data.Value);
            Assert.AreEqual("boolean", data.InstanceType);
        }

        [TestMethod]
        public void SuccessfullyCreated()
        {
            var patient = createPatient();

            var pat = new Patient();
            var containedObs = new Observation { Value = new FhirBoolean(true) };
            pat.Contained.Add(containedObs);
            pat.ActiveElement = new FhirBoolean(true) { ElementId = "myId1" };
            pat.ActiveElement.AddAnnotation("a string annotation");
            pat.ActiveElement.SetIntegerExtension("urn:1", 4);
            pat.ActiveElement.SetStringExtension("urn:2", "world!");
            pat.Identifier.Add(new Identifier("http://nu.nl", "1234567"));
            pat.Identifier.Add(new Identifier("http://toen.nl", "7654321"));
            XmlAssert.AreSame("in place", pat.ToXml(), patient.ToXml());
        }

        [TestMethod]
        public void ClonesOk()
        {
            var patient = createPatient();
            var patientClone = patient.ShallowCopy();
            var result = patientClone.IsEqualTo(patient);
            Assert.IsTrue(result.Success);
        }

        [TestMethod]
        public void KnowsPath()
        {
<<<<<<< HEAD
            Assert.AreEqual("Patient", patient.Location);
            Assert.AreEqual("Patient.contained[0].value", patient[0][0].Location);
            Assert.AreEqual("Patient.active", patient[1].Location);
            Assert.AreEqual("Patient.active.id", patient[1][0].Location);
            Assert.AreEqual("Patient.identifier[0]", patient[2].Location);
            Assert.AreEqual("Patient.identifier[1]", patient[3].Location);
            Assert.AreEqual("Patient.active.extension[0].value", patient[1][1][0].Location);
            Assert.AreEqual("Patient.active.extension[1].value", patient[1][2][0].Location);
=======
            var patient = createPatient();

            Assert.Equal("Patient", patient.Location);
            Assert.Equal("Patient.contained[0].value[0]", patient[0][0].Location);
            Assert.Equal("Patient.active[0]", patient[1].Location);
            Assert.Equal("Patient.active[0].id[0]", patient[1][0].Location);
            Assert.Equal("Patient.identifier[0]", patient[2].Location);
            Assert.Equal("Patient.identifier[1]", patient[3].Location);
            Assert.Equal("Patient.active[0].extension[0].value[0]", patient[1][1][0].Location);
            Assert.Equal("Patient.active[0].extension[1].value[0]", patient[1][2][0].Location);
        }

        [Fact]
        public void KnowsShortPath()
        {
            var patient = createPatient();

            Assert.Equal("Patient", patient.ShortPath);
            Assert.Equal("Patient.contained[0].value", patient[0][0].ShortPath);
            Assert.Equal("Patient.active", patient[1].ShortPath);
            Assert.Equal("Patient.active.id", patient[1][0].ShortPath);
            Assert.Equal("Patient.identifier[0]", patient[2].ShortPath);
            Assert.Equal("Patient.identifier[1]", patient[3].ShortPath);
            Assert.Equal("Patient.active.extension[0].value", patient[1][1][0].ShortPath);
            Assert.Equal("Patient.active.extension[1].value", patient[1][2][0].ShortPath);
>>>>>>> 58fff1d5
        }

        [TestMethod]
        public void AccessViaIndexers()
        {
<<<<<<< HEAD
            Assert.AreEqual("Patient.active.extension[1].value", patient["active"][0]["extension"][1]["value"][0].Location);
            Assert.AreEqual("Patient.active.extension[1].value", patient["active"]["extension"][1]["value"].Single().Location);
            Assert.AreEqual("Patient.active.extension[0].value", patient.Children("active").First()
                                .Children("extension").First()
                                .Children("value").First().Location);
            Assert.AreEqual("Patient.active.extension[0].value", patient.Children("active")
=======
            var patient = createPatient();

            Assert.Equal("Patient.active[0].extension[1].value[0]", patient["active"][0]["extension"][1]["value"][0].Location);
            Assert.Equal("Patient.active[0].extension[1].value[0]", patient["active"]["extension"][1]["value"].Single().Location);
            Assert.Equal("Patient.active[0].extension[0].value[0]", patient.Children("active").First()
                                .Children("extension").First()
                                .Children("value").First().Location);
            Assert.Equal("Patient.active[0].extension[0].value[0]", patient.Children("active")
>>>>>>> 58fff1d5
                                .Children("extension").First()
                                .Children("value").Single().Location);
        }

        [TestMethod]
        public void KnowsChildren()
        {
<<<<<<< HEAD
            Assert.IsFalse(patient["active"][0]["id"].Children().Any());
            Assert.IsFalse(patient["active"]["id"].Children().Any());
=======
            var patient = createPatient();

            Assert.False(patient["active"][0]["id"].Children().Any());
            Assert.False(patient["active"]["id"].Children().Any());
>>>>>>> 58fff1d5
        }

        [TestMethod]
        public void CanQueryNodeAxis()
        {
<<<<<<< HEAD
            Assert.AreEqual(7, patient["active"].Descendants().Count());
            Assert.AreEqual(8, patient["active"].DescendantsAndSelf().Count());
            Assert.AreEqual(2, patient["active"]["extension"].Count());
=======
            var patient = createPatient();

            Assert.Equal(7, patient["active"].Descendants().Count());
            Assert.Equal(8, patient["active"].DescendantsAndSelf().Count());
            Assert.Equal(2, patient["active"]["extension"].Count());
>>>>>>> 58fff1d5
        }

        [TestMethod]
        public void KeepsAnnotations()
        {
            var patient = createPatient();

            ITypedElement identifier = patient["active"][0];
            Assert.AreEqual("a string annotation", identifier.Annotation<string>());
        }

        [TestMethod]
        public void CanBuildFromITypedElement()
        {
            var tpXml = File.ReadAllText(@"TestData\fp-test-patient.xml");
            var patientElem = (new FhirXmlParser()).Parse(tpXml).ToTypedElement();
            var nodes = ElementNode.FromElement(patientElem);
            Assert.IsTrue(patientElem.IsEqualTo(nodes).Success);
        }

<<<<<<< HEAD
        [TestMethod]
        public void FromNodeClonesCorrectly()
        {
            var child1 = SourceNode.Valued("child1", "a value");
            child1.AddAnnotation("The first annotation");

            var root = SourceNode.Node("TestRoot", child1);
            root.ResourceType = "TestR";
            var annotationTypes = new[] { typeof(string) };
            var copiedRoot = SourceNode.FromNode(root, recursive: false, annotationsToCopy: annotationTypes);

            Assert.IsFalse(copiedRoot.Children().Any());
            Assert.AreEqual(root.Name, copiedRoot.Name);
            Assert.AreEqual(root.Location, copiedRoot.Location);
            Assert.AreEqual(root.Text, copiedRoot.Text);
            Assert.AreEqual(root.ResourceType, copiedRoot.ResourceType);
            Assert.IsNull((root as IAnnotated).Annotation<string>());

            copiedRoot = SourceNode.FromNode(root, recursive: true, annotationsToCopy: annotationTypes);
            Assert.IsTrue(copiedRoot.Children().Any());
            Assert.IsNull((root as IAnnotated).Annotation<string>());

            var copiedChild = copiedRoot.Children().Single();
            Assert.IsFalse(copiedChild.Children().Any());
            Assert.AreEqual(child1.Name, copiedChild.Name);
            Assert.AreEqual(child1.Location, copiedChild.Location);
            Assert.AreEqual(child1.Text, copiedChild.Text);
            Assert.AreEqual("The first annotation", (copiedChild as IAnnotated).Annotation<string>());
=======
        [Fact]
        public void CheckRemove()
        {
            var patient = createPatient();
            Assert.Equal(2, patient.Children("identifier").Count());

            patient.Remove(patient.Children("identifier").First() as ElementNode);
            Assert.Single(patient.Children("identifier"));

            patient.Remove(patient.Children("identifier").First() as ElementNode);
            Assert.Empty(patient.Children("identifier"));

            var anotherPatient = createPatient();

            Assert.False(patient.Remove(anotherPatient["identifier"].First()));
        }

        [Fact]
        public void ReplaceChildInElement()
        {
            var patient = createPatient();

            var newActive = ElementNode.Root(provider, "boolean");
            newActive.Value = false;
            patient.Replace(provider, patient["active"].Single(), newActive);
            Assert.Single(patient["active"]);
            Assert.Equal(false, patient["active"].Single().Value);

            var newIdentifier = ElementNode.Root(provider, "Identifier");
            newIdentifier.Add(provider, "system", "http://nos.nl");
            newIdentifier.Add(provider, "value", "1234");
            patient["identifier"].Last().ReplaceWith(provider, newIdentifier);
            Assert.Equal(2, patient["identifier"].Count());
            Assert.Equal(newIdentifier, patient["identifier"].Last());
        }

        [Fact]
        public void FromElementClonesCorrectly()
        {
            var patient = createPatient();

            var newElement = ElementNode.FromElement(patient, recursive: true, annotationsToCopy: new[] { typeof(string) });
            Assert.Equal(4, newElement.Children().Count());

            var activeChild = newElement["active"].Single();
            Assert.True((bool)activeChild.Value);
            Assert.True(activeChild.Annotations<string>().Single() == "a string annotation");

            var identifierSystemChild = newElement["identifier"][0]["system"].Single();
            
            // check whether we really have a clone by changing the copy
            identifierSystemChild.Value = "http://dan.nl";
            Assert.Equal("http://nu.nl",patient["identifier"][0]["system"].Single().Value);
>>>>>>> 58fff1d5
        }

        [TestMethod]
        public void CannotUseAbstractType()
        {
            var bundleJson = "{\"resourceType\":\"Bundle\", \"entry\":[{\"fullUrl\":\"http://example.org/Patient/1\"}]}";
            var bundle = FhirJsonNode.Parse(bundleJson);
            var typedBundle = bundle.ToTypedElement(provider, "Bundle");

            //Type of entry is BackboneElement, but you can't set that, see below.
            Assert.AreEqual("BackboneElement", typedBundle.Select("$this.entry[0]").First().InstanceType);

            var entry = SourceNode.Node("entry", SourceNode.Valued("fullUrl", "http://example.org/Patient/1"));

            try
            {
                var typedEntry =
                    entry.ToTypedElement(provider, "Element");
                Microsoft.VisualStudio.TestTools.UnitTesting.Assert.Fail("Should have thrown on invalid Div format");
            }
            catch (ArgumentException)
            {
            }
        }

    }
}<|MERGE_RESOLUTION|>--- conflicted
+++ resolved
@@ -57,10 +57,7 @@
             return patientRoot;
         }
 
-<<<<<<< HEAD
-        [TestMethod]
-=======
-        [Fact]
+        [TestMethod]
         public void TestAutoDeriveTypeForPolymorphicElement()
         {
             // Explicit types will be passed through on polymorphic elements
@@ -92,7 +89,6 @@
         }
 
         [Fact]
->>>>>>> 58fff1d5
         public void TestConstruction()
         {
             var patient = createPatient();
@@ -137,29 +133,17 @@
         [TestMethod]
         public void KnowsPath()
         {
-<<<<<<< HEAD
-            Assert.AreEqual("Patient", patient.Location);
-            Assert.AreEqual("Patient.contained[0].value", patient[0][0].Location);
-            Assert.AreEqual("Patient.active", patient[1].Location);
-            Assert.AreEqual("Patient.active.id", patient[1][0].Location);
-            Assert.AreEqual("Patient.identifier[0]", patient[2].Location);
-            Assert.AreEqual("Patient.identifier[1]", patient[3].Location);
-            Assert.AreEqual("Patient.active.extension[0].value", patient[1][1][0].Location);
-            Assert.AreEqual("Patient.active.extension[1].value", patient[1][2][0].Location);
-=======
-            var patient = createPatient();
-
             Assert.Equal("Patient", patient.Location);
-            Assert.Equal("Patient.contained[0].value[0]", patient[0][0].Location);
-            Assert.Equal("Patient.active[0]", patient[1].Location);
-            Assert.Equal("Patient.active[0].id[0]", patient[1][0].Location);
+            Assert.Equal("Patient.contained[0].value", patient[0][0].Location);
+            Assert.Equal("Patient.active", patient[1].Location);
+            Assert.Equal("Patient.active.id", patient[1][0].Location);
             Assert.Equal("Patient.identifier[0]", patient[2].Location);
             Assert.Equal("Patient.identifier[1]", patient[3].Location);
-            Assert.Equal("Patient.active[0].extension[0].value[0]", patient[1][1][0].Location);
-            Assert.Equal("Patient.active[0].extension[1].value[0]", patient[1][2][0].Location);
-        }
-
-        [Fact]
+            Assert.Equal("Patient.active.extension[0].value", patient[1][1][0].Location);
+            Assert.Equal("Patient.active.extension[1].value", patient[1][2][0].Location);
+        }
+
+        [TestMethod]
         public void KnowsShortPath()
         {
             var patient = createPatient();
@@ -172,29 +156,17 @@
             Assert.Equal("Patient.identifier[1]", patient[3].ShortPath);
             Assert.Equal("Patient.active.extension[0].value", patient[1][1][0].ShortPath);
             Assert.Equal("Patient.active.extension[1].value", patient[1][2][0].ShortPath);
->>>>>>> 58fff1d5
-        }
-
-        [TestMethod]
+        }
+
+        [Fact]
         public void AccessViaIndexers()
         {
-<<<<<<< HEAD
-            Assert.AreEqual("Patient.active.extension[1].value", patient["active"][0]["extension"][1]["value"][0].Location);
-            Assert.AreEqual("Patient.active.extension[1].value", patient["active"]["extension"][1]["value"].Single().Location);
-            Assert.AreEqual("Patient.active.extension[0].value", patient.Children("active").First()
+            Assert.Equal("Patient.active.extension[1].value", patient["active"][0]["extension"][1]["value"][0].Location);
+            Assert.Equal("Patient.active.extension[1].value", patient["active"]["extension"][1]["value"].Single().Location);
+            Assert.Equal("Patient.active.extension[0].value", patient.Children("active").First()
                                 .Children("extension").First()
                                 .Children("value").First().Location);
-            Assert.AreEqual("Patient.active.extension[0].value", patient.Children("active")
-=======
-            var patient = createPatient();
-
-            Assert.Equal("Patient.active[0].extension[1].value[0]", patient["active"][0]["extension"][1]["value"][0].Location);
-            Assert.Equal("Patient.active[0].extension[1].value[0]", patient["active"]["extension"][1]["value"].Single().Location);
-            Assert.Equal("Patient.active[0].extension[0].value[0]", patient.Children("active").First()
-                                .Children("extension").First()
-                                .Children("value").First().Location);
-            Assert.Equal("Patient.active[0].extension[0].value[0]", patient.Children("active")
->>>>>>> 58fff1d5
+            Assert.Equal("Patient.active.extension[0].value", patient.Children("active")
                                 .Children("extension").First()
                                 .Children("value").Single().Location);
         }
@@ -202,31 +174,16 @@
         [TestMethod]
         public void KnowsChildren()
         {
-<<<<<<< HEAD
-            Assert.IsFalse(patient["active"][0]["id"].Children().Any());
-            Assert.IsFalse(patient["active"]["id"].Children().Any());
-=======
-            var patient = createPatient();
-
             Assert.False(patient["active"][0]["id"].Children().Any());
             Assert.False(patient["active"]["id"].Children().Any());
->>>>>>> 58fff1d5
         }
 
         [TestMethod]
         public void CanQueryNodeAxis()
         {
-<<<<<<< HEAD
-            Assert.AreEqual(7, patient["active"].Descendants().Count());
-            Assert.AreEqual(8, patient["active"].DescendantsAndSelf().Count());
-            Assert.AreEqual(2, patient["active"]["extension"].Count());
-=======
-            var patient = createPatient();
-
             Assert.Equal(7, patient["active"].Descendants().Count());
             Assert.Equal(8, patient["active"].DescendantsAndSelf().Count());
             Assert.Equal(2, patient["active"]["extension"].Count());
->>>>>>> 58fff1d5
         }
 
         [TestMethod]
@@ -247,37 +204,7 @@
             Assert.IsTrue(patientElem.IsEqualTo(nodes).Success);
         }
 
-<<<<<<< HEAD
-        [TestMethod]
-        public void FromNodeClonesCorrectly()
-        {
-            var child1 = SourceNode.Valued("child1", "a value");
-            child1.AddAnnotation("The first annotation");
-
-            var root = SourceNode.Node("TestRoot", child1);
-            root.ResourceType = "TestR";
-            var annotationTypes = new[] { typeof(string) };
-            var copiedRoot = SourceNode.FromNode(root, recursive: false, annotationsToCopy: annotationTypes);
-
-            Assert.IsFalse(copiedRoot.Children().Any());
-            Assert.AreEqual(root.Name, copiedRoot.Name);
-            Assert.AreEqual(root.Location, copiedRoot.Location);
-            Assert.AreEqual(root.Text, copiedRoot.Text);
-            Assert.AreEqual(root.ResourceType, copiedRoot.ResourceType);
-            Assert.IsNull((root as IAnnotated).Annotation<string>());
-
-            copiedRoot = SourceNode.FromNode(root, recursive: true, annotationsToCopy: annotationTypes);
-            Assert.IsTrue(copiedRoot.Children().Any());
-            Assert.IsNull((root as IAnnotated).Annotation<string>());
-
-            var copiedChild = copiedRoot.Children().Single();
-            Assert.IsFalse(copiedChild.Children().Any());
-            Assert.AreEqual(child1.Name, copiedChild.Name);
-            Assert.AreEqual(child1.Location, copiedChild.Location);
-            Assert.AreEqual(child1.Text, copiedChild.Text);
-            Assert.AreEqual("The first annotation", (copiedChild as IAnnotated).Annotation<string>());
-=======
-        [Fact]
+        [TestMethod]
         public void CheckRemove()
         {
             var patient = createPatient();
@@ -286,15 +213,26 @@
             patient.Remove(patient.Children("identifier").First() as ElementNode);
             Assert.Single(patient.Children("identifier"));
 
-            patient.Remove(patient.Children("identifier").First() as ElementNode);
-            Assert.Empty(patient.Children("identifier"));
-
-            var anotherPatient = createPatient();
-
-            Assert.False(patient.Remove(anotherPatient["identifier"].First()));
-        }
-
-        [Fact]
+            Assert.False(copiedRoot.Children().Any());
+            Assert.Equal(root.Name, copiedRoot.Name);
+            Assert.Equal(root.Location, copiedRoot.Location);
+            Assert.Equal(root.Text, copiedRoot.Text);
+            Assert.Equal(root.ResourceType, copiedRoot.ResourceType);
+            Assert.Null((root as IAnnotated).Annotation<string>());
+
+            copiedRoot = SourceNode.FromNode(root, recursive: true, annotationsToCopy: annotationTypes);
+            Assert.True(copiedRoot.Children().Any());
+            Assert.Null((root as IAnnotated).Annotation<string>());
+
+            var copiedChild = copiedRoot.Children().Single();
+            Assert.False(copiedChild.Children().Any());
+            Assert.Equal(child1.Name, copiedChild.Name);
+            Assert.Equal(child1.Location, copiedChild.Location);
+            Assert.Equal(child1.Text, copiedChild.Text);
+            Assert.Equal("The first annotation", (copiedChild as IAnnotated).Annotation<string>());
+        }
+
+        [TestMethod]
         public void ReplaceChildInElement()
         {
             var patient = createPatient();
@@ -330,10 +268,9 @@
             // check whether we really have a clone by changing the copy
             identifierSystemChild.Value = "http://dan.nl";
             Assert.Equal("http://nu.nl",patient["identifier"][0]["system"].Single().Value);
->>>>>>> 58fff1d5
-        }
-
-        [TestMethod]
+        }
+
+        [Fact]
         public void CannotUseAbstractType()
         {
             var bundleJson = "{\"resourceType\":\"Bundle\", \"entry\":[{\"fullUrl\":\"http://example.org/Patient/1\"}]}";
