--- conflicted
+++ resolved
@@ -70,12 +70,6 @@
 
 // Generated Shared Enumeration: ConceptMapEquivalence (http://hl7.org/fhir/ValueSet/concept-map-equivalence)
   // Used in model class (resource): ConceptMap.group.element.target.equivalence
-<<<<<<< HEAD
-
-// Deferred generation of Shared Enumeration (will be generated in another subset): ConstraintSeverity (http://hl7.org/fhir/ValueSet/constraint-severity)
-  // Used in model class (type): ElementDefinition.constraint.severity
-=======
->>>>>>> 1dd76633
 
 // Generated Shared Enumeration: DaysOfWeek (http://hl7.org/fhir/ValueSet/days-of-week)
   // Used in model class (type): Timing.repeat.dayOfWeek
@@ -145,12 +139,9 @@
   // Used in model class (resource): Measure.improvementNotation
   // Used in model class (resource): MeasureReport.improvementNotation
 
-<<<<<<< HEAD
-=======
 // Generated Shared Enumeration: MessageheaderResponseRequest (http://hl7.org/fhir/ValueSet/messageheader-response-request)
   // Used in model class (resource): MessageDefinition.responseRequired
 
->>>>>>> 1dd76633
 // Generated Shared Enumeration: NoteType (http://hl7.org/fhir/ValueSet/note-type)
   // Used in model class (resource): ClaimResponse.processNote.type
   // Used in model class (resource): ExplanationOfBenefit.processNote.type
