﻿<Project Sdk="Microsoft.NET.Sdk" ToolsVersion="15.0">
  <PropertyGroup>
    <TargetFrameworks>net40;net45;netstandard2.0</TargetFrameworks>
    <MinClientVersion>3.3.0</MinClientVersion>
  </PropertyGroup>

  <Import Project="..\fhir-net-api.props" />
  <Import Project="..\fhir-net-api.targets" />

  <PropertyGroup>
    <Version>$(FhirApiVersion)</Version>
    <PackageId>Hl7.Fhir.Specification.R4</PackageId>
    <Title>HL7 FHIR Specification support API for R4</Title>
    <Summary>Support for working with FHIR metadata and validation. Supports FHIR R4 (3.2).</Summary>
    <Description>This library offers additional support beyond core for HL7's FHIR standard (http://hl7.org/fhir). It contains functionality to working with FHIR's specification (meta)data such as profiles, profile-based validation and publication</Description>
    <PackageTags>HL7 FHIR Profile Metadata Validation Publication Schematron Schema</PackageTags>
    <AssemblyName>Hl7.Fhir.R4.Specification</AssemblyName>
    <RootNamespace>Hl7.Fhir.Specification</RootNamespace>
  </PropertyGroup>

  <ItemGroup>
    <PackageReference Include="System.ValueTuple" Version="4.5.0" />
  </ItemGroup>

  <ItemGroup Condition=" '$(TargetFramework)' != 'net45' and '$(TargetFramework)' != 'net40' ">
    <PackageReference Include="System.ComponentModel" Version="4.3.0" />
    <PackageReference Include="System.ComponentModel.Primitives" Version="4.3.0" />
    <PackageReference Include="System.Runtime.Serialization.Primitives" Version="4.3.0" />
    <PackageReference Include="System.ComponentModel.Annotations" Version="4.5.0" />
    <PackageReference Include="System.Net.Http" Version="4.3.3" />
    <PackageReference Include="System.Net.Requests" Version="4.3.0" />
    <PackageReference Include="System.Threading.Tasks.Parallel" Version="4.3.0" />
  </ItemGroup>

  <ItemGroup Condition="'$(TargetFramework)' == 'net40'">
    <PackageReference Include="SharpZipLib" Version="0.86.0" />
  </ItemGroup>

  <ItemGroup>
    <ProjectReference Include="..\Hl7.Fhir.Core\Hl7.Fhir.Core.csproj" />
    <ProjectReference Include="..\..\common\src\Hl7.Fhir.Serialization\Hl7.Fhir.Serialization.csproj" />
    <ProjectReference Include="..\..\common\src\Hl7.Fhir.Support\Hl7.Fhir.Support.csproj" />
    <ProjectReference Include="..\..\common\src\Hl7.FhirPath\Hl7.FhirPath.csproj" />
  </ItemGroup>

  <ItemGroup>
    <FhirConformance Include="data\*.*" />
  </ItemGroup>

  <ItemGroup>
    <Content Include="specification.zip">
      <CopyToOutputDirectory>PreserveNewest</CopyToOutputDirectory>
      <PackagePath>contentFiles\any\any</PackagePath>
      <PackageCopyToOutput>true</PackageCopyToOutput>
      <PackageFlatten>true</PackageFlatten>
    </Content>
  </ItemGroup>

  <Target Name="CreateSpecZip" Inputs="@(FhirConformance)" Outputs="specification.zip" BeforeTargets="Compile">
    <Message Text="(Re)creating specification.zip" />
    <Delete Files="specification.zip" />
<<<<<<< HEAD
   <!--    <CleanSpecFiles DirectoryName="data" /> -->
=======
    <!-- <CleanSpecFiles DirectoryName="data" /> -->
>>>>>>> c9f52700
    <ZipDirectory SourceDirectory="data" DestinationFile="specification.zip" />
  </Target>

  <Target Name="CleanSpecZip" AfterTargets="Clean">
    <Delete Files="specification.zip" />
  </Target>

</Project><|MERGE_RESOLUTION|>--- conflicted
+++ resolved
@@ -59,11 +59,8 @@
   <Target Name="CreateSpecZip" Inputs="@(FhirConformance)" Outputs="specification.zip" BeforeTargets="Compile">
     <Message Text="(Re)creating specification.zip" />
     <Delete Files="specification.zip" />
-<<<<<<< HEAD
    <!--    <CleanSpecFiles DirectoryName="data" /> -->
-=======
     <!-- <CleanSpecFiles DirectoryName="data" /> -->
->>>>>>> c9f52700
     <ZipDirectory SourceDirectory="data" DestinationFile="specification.zip" />
   </Target>
 
