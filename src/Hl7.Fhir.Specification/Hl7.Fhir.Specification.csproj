﻿<Project Sdk="Microsoft.NET.Sdk" ToolsVersion="15.0">
  <PropertyGroup>
    <TargetFrameworks>net45;netstandard1.3</TargetFrameworks>
  </PropertyGroup>
  <Import Project="..\platforms.props" />
  <Import Project="..\fhir-net-api.props" />
  <PropertyGroup>
<<<<<<< HEAD
    <PackageId>Hl7.Fhir.Specification.STU3</PackageId>
    <Product>HL7 FHIR Additional functionality support API for STU3</Product>
    <Description>.NET additional support for working with HL7 FHIR. Supports FHIR STU3.</Description>
    <Summary>This library offers additional support beyond core for HL7's FHIR standard (http://hl7.org/fhir). It contains functionality to working with FHIR's specification (meta)data such as profiles, profile-based validation and publication</Summary>
=======
    <PackageId>Hl7.Fhir.Specification.DSTU2</PackageId>
    <Title>HL7 FHIR Specification support API for DSTU2</Title>
    <Summary>Support for working with FHIR metadata and validation. Supports FHIR DSTU2 (1.0).</Summary>
    <Description>This library offers additional support beyond core for HL7's FHIR standard (http://hl7.org/fhir). It contains functionality to working with FHIR's specification (meta)data such as profiles, profile-based validation and publication</Description>
>>>>>>> 40f775a5
    <PackageTags>HL7 FHIR Profile Metadata Validation Publication Schematron Schema</PackageTags>
    <AssemblyName>Hl7.Fhir.STU3.Specification</AssemblyName>
    <RootNamespace>Hl7.Fhir.Specification</RootNamespace>
  </PropertyGroup>
<<<<<<< HEAD
  <PropertyGroup Condition=" '$(Configuration)' == 'Release' ">
    <GeneratePackageOnBuild>True</GeneratePackageOnBuild>
  </PropertyGroup>
=======

>>>>>>> 40f775a5
  <ItemGroup>
    <PackageReference Include="Hl7.Fhir.Support" Version="0.4.2-alpha4" />
    <PackageReference Include="Hl7.FhirPath" Version="0.4.2-alpha4" />
    <PackageReference Include="System.Net.Http" Version="4.3.0" />
    <PackageReference Include="System.ValueTuple" Version="4.3.0" />
  </ItemGroup>
  <ItemGroup Condition=" '$(TargetFramework)' != 'net45' ">
    <PackageReference Include="System.ComponentModel" Version="4.3.0" />
    <PackageReference Include="System.ComponentModel.Primitives" Version="4.3.0" />
    <PackageReference Include="System.Runtime.Serialization.Primitives" Version="4.3.0" />
    <PackageReference Include="System.ComponentModel.Annotations" Version="4.3.0" />
    <PackageReference Include="System.Net.Requests" Version="4.3.0" />
  </ItemGroup>

  <ItemGroup>
    <FhirConformance Include="data\*.*" />
  </ItemGroup>
  <ItemGroup>
    <None Remove="install.ps1" />
    <None Remove="specification.zip" />
  </ItemGroup>
  <ItemGroup>
    <Content Include="install.ps1">
      <Pack>true</Pack>
      <PackagePath>tools</PackagePath>
    </Content>
    <Content Include="specification.zip">
      <CopyToOutputDirectory>PreserveNewest</CopyToOutputDirectory>
      <Pack>true</Pack>
      <PackagePath>content</PackagePath>
    </Content>
  </ItemGroup>
  <ItemGroup>
    <ProjectReference Include="..\Hl7.Fhir.Core\Hl7.Fhir.STU3.csproj" />
  </ItemGroup>
 
  <!--<Target Name="CreateSpecZip" BeforeTargets="Build">
    <Message Text="(Re)creating specification.zip" Importance="high" />
    <CleanSpecFiles DirectoryName="data" />
    <ZipDir ZipFileName="specification.zip" DirectoryName="data" />
  </Target>-->

  <Target Name="CreateSpecZip" Inputs="@(FhirConformance)" Outputs="specification.zip" BeforeTargets="Build">
    <Message Text="(Re)creating specification.zip" Importance="high" />
    <CleanSpecFiles DirectoryName="data" />
    <ZipDir ZipFileName="specification.zip" DirectoryName="data" />
  </Target>
  
  <UsingTask TaskName="ZipDir" TaskFactory="CodeTaskFactory" AssemblyFile="$(MSBuildToolsPath)\Microsoft.Build.Tasks.v12.0.dll">
    <ParameterGroup>
      <ZipFileName ParameterType="System.String" Required="true" />
      <DirectoryName ParameterType="System.String" Required="true" />
    </ParameterGroup>
    <Task>
      <Reference Include="System.IO.Compression.FileSystem" />
      <Using Namespace="System.IO.Compression" />
      <Code Type="Fragment" Language="cs"><![CDATA[
		  try
		  {
			Log.LogMessage(string.Format("Zipping Directory {0} to {1}", DirectoryName, ZipFileName));
			if(File.Exists(ZipFileName)) File.Delete(ZipFileName);
			ZipFile.CreateFromDirectory( DirectoryName, ZipFileName );
			return true;
		  }
		  catch(Exception ex)
		  {
			Log.LogErrorFromException(ex);
			return false;
		  }
		]]></Code>
    </Task>
  </UsingTask>
  <UsingTask TaskName="CleanSpecFiles" TaskFactory="CodeTaskFactory" AssemblyFile="$(MSBuildToolsPath)\Microsoft.Build.Tasks.v12.0.dll">
    <ParameterGroup>
      <DirectoryName ParameterType="System.String" Required="true" />
    </ParameterGroup>
    <Task>
      <Reference Include="System.XML" />
      <Reference Include="System.Xml.Linq" />
      <Using Namespace="System.Xml.Linq" />
      <Using Namespace="System.IO" />
      <Code Type="Fragment" Language="cs"><![CDATA[
          try
          {
            Log.LogMessage(string.Format("Cleaning spec files in directory {0}", DirectoryName));

            var fhirns = XNamespace.Get("http://hl7.org/fhir");
            var xmlns = XNamespace.Get("http://www.w3.org/1999/xhtml");
            
            var files = Directory.EnumerateFiles(DirectoryName, "*.xml");

            Log.LogMessage(string.Format("Cleaning {0} files", files.Count()));
            foreach(var file in files)
            {
                var xdoc = XDocument.Load(file);
                var sizeBefore = xdoc.ToString().Length;
                
                var narrative = xdoc.Elements(fhirns + "Bundle").Elements(fhirns + "entry").Elements(fhirns + "resource")
                        .Elements().Elements(fhirns + "text").Elements(xmlns + "div");
                foreach(var narrativeElement in narrative)
                {
                    narrativeElement.RemoveNodes();
                    narrativeElement.Add(new XElement(xmlns + "p",
                        new XText("The narrative has been removed to reduce the size of the distribution of the Hl7.Fhir.Specification library")));
                }

                var sizeAfter = xdoc.ToString().Length;
                Log.LogMessage(string.Format("File {0} shrunk from {1} to {2} bytes", file, sizeBefore, sizeAfter));
                xdoc.Save(file);
            }
          }
          catch(Exception ex)
          {
            Log.LogMessage("Crap!");
            Log.LogErrorFromException(ex);
            return false;
          }
        ]]></Code>
    </Task>
  </UsingTask>
</Project><|MERGE_RESOLUTION|>--- conflicted
+++ resolved
@@ -5,28 +5,22 @@
   <Import Project="..\platforms.props" />
   <Import Project="..\fhir-net-api.props" />
   <PropertyGroup>
-<<<<<<< HEAD
     <PackageId>Hl7.Fhir.Specification.STU3</PackageId>
     <Product>HL7 FHIR Additional functionality support API for STU3</Product>
     <Description>.NET additional support for working with HL7 FHIR. Supports FHIR STU3.</Description>
     <Summary>This library offers additional support beyond core for HL7's FHIR standard (http://hl7.org/fhir). It contains functionality to working with FHIR's specification (meta)data such as profiles, profile-based validation and publication</Summary>
-=======
     <PackageId>Hl7.Fhir.Specification.DSTU2</PackageId>
     <Title>HL7 FHIR Specification support API for DSTU2</Title>
     <Summary>Support for working with FHIR metadata and validation. Supports FHIR DSTU2 (1.0).</Summary>
     <Description>This library offers additional support beyond core for HL7's FHIR standard (http://hl7.org/fhir). It contains functionality to working with FHIR's specification (meta)data such as profiles, profile-based validation and publication</Description>
->>>>>>> 40f775a5
     <PackageTags>HL7 FHIR Profile Metadata Validation Publication Schematron Schema</PackageTags>
     <AssemblyName>Hl7.Fhir.STU3.Specification</AssemblyName>
     <RootNamespace>Hl7.Fhir.Specification</RootNamespace>
   </PropertyGroup>
-<<<<<<< HEAD
   <PropertyGroup Condition=" '$(Configuration)' == 'Release' ">
     <GeneratePackageOnBuild>True</GeneratePackageOnBuild>
   </PropertyGroup>
-=======
 
->>>>>>> 40f775a5
   <ItemGroup>
     <PackageReference Include="Hl7.Fhir.Support" Version="0.4.2-alpha4" />
     <PackageReference Include="Hl7.FhirPath" Version="0.4.2-alpha4" />
