﻿<Project Sdk="Microsoft.NET.Sdk" ToolsVersion="15.0">
<<<<<<< HEAD
  <PropertyGroup>
    <TargetFrameworks>netstandard2.0;net45</TargetFrameworks>
  </PropertyGroup>

  <Import Project="..\firely-net-sdk.props" />
  <Import Project="..\firely-net-sdk.targets" />

  <PropertyGroup>
    <PackageId>Hl7.Fhir.Specification.R5</PackageId>
    <Title>HL7 FHIR Specification support SDK for R5</Title>
    <Summary>Support for working with FHIR metadata and validation. Supports FHIR R5 (4.5.0).</Summary>
    <Description>This library offers additional support beyond core for HL7's FHIR standard (http://hl7.org/fhir). It contains functionality to working with FHIR's specification (meta)data such as profiles, profile-based validation and publication</Description>
    <PackageTags>HL7 FHIR Profile Metadata Validation Publication Schematron Schema;Firely;SDK</PackageTags>
    <AssemblyName>Hl7.Fhir.R5.Specification</AssemblyName>
    <RootNamespace>Hl7.Fhir.Specification</RootNamespace>
  </PropertyGroup>

  <ItemGroup>
    <PackageReference Include="System.ValueTuple" Version="4.5.0" />
  </ItemGroup>

  <ItemGroup Condition=" '$(TargetFramework)' != 'net45' and '$(TargetFramework)' != 'net40' ">
    <PackageReference Include="System.ComponentModel" Version="4.3.0" />
    <PackageReference Include="System.ComponentModel.Primitives" Version="4.3.0" />
    <PackageReference Include="System.Runtime.Serialization.Primitives" Version="4.3.0" />
    <PackageReference Include="System.ComponentModel.Annotations" Version="5.0.0" />
    <PackageReference Include="System.Net.Http" Version="4.3.4" />
    <PackageReference Include="System.Net.Requests" Version="4.3.0" />
    <PackageReference Include="System.Threading.Tasks.Parallel" Version="4.3.0" />
  </ItemGroup>

  <ItemGroup Condition="'$(TargetFramework)' == 'net40'">
    <PackageReference Include="SharpZipLib" Version="0.86.0" />
  </ItemGroup>

  <ItemGroup>
    <ProjectReference Include="..\Hl7.Fhir.Core\Hl7.Fhir.Core.csproj" />
    <ProjectReference Include="..\..\common\src\Hl7.Fhir.Serialization\Hl7.Fhir.Serialization.csproj" />
    <ProjectReference Include="..\..\common\src\Hl7.Fhir.Support\Hl7.Fhir.Support.csproj" />
    <ProjectReference Include="..\..\common\src\Hl7.Fhir.Support.Poco\Hl7.Fhir.Support.Poco.csproj" />
    <ProjectReference Include="..\..\common\src\Hl7.FhirPath\Hl7.FhirPath.csproj" />
  </ItemGroup>

  <ItemGroup>
    <FhirConformance Include="data\*.*" />
  </ItemGroup>

  <ItemGroup>
    <Content Include="specification.zip">
      <CopyToOutputDirectory>PreserveNewest</CopyToOutputDirectory>
      <PackagePath>contentFiles\any\any</PackagePath>
      <PackageCopyToOutput>true</PackageCopyToOutput>
      <PackageFlatten>true</PackageFlatten>
    </Content>
  </ItemGroup>

  <Target Name="CreateSpecZip" Inputs="@(FhirConformance)" Outputs="specification.zip" BeforeTargets="Compile">
    <Message Text="(Re)creating specification.zip" />
    <Delete Files="specification.zip" />
    <ZipDirectory SourceDirectory="data" DestinationFile="specification.zip" />
  </Target>

  <Target Name="CleanSpecZip" AfterTargets="Clean">
    <Delete Files="specification.zip" />
  </Target>
=======
	<PropertyGroup>
		<TargetFrameworks>net5.0;net45</TargetFrameworks>
	</PropertyGroup>

	<Import Project="..\firely-net-sdk.props" />
	<Import Project="..\firely-net-sdk.targets" />

	<PropertyGroup>
		<PackageId>Hl7.Fhir.Specification.R4B</PackageId>
		<Title>HL7 FHIR Specification support SDK for R4B</Title>
		<Summary>Support for working with FHIR metadata and validation. Supports FHIR R4B (4.1.0).</Summary>
		<Description>This library offers additional support beyond core for HL7's FHIR standard (http://hl7.org/fhir). It contains functionality to working with FHIR's specification (meta)data such as profiles, profile-based validation and publication</Description>
		<PackageTags>HL7 FHIR Profile Metadata Validation Publication Schematron Schema;Firely;SD</PackageTags>
		<AssemblyName>Hl7.Fhir.R4B.Specification</AssemblyName>
		<RootNamespace>Hl7.Fhir.Specification</RootNamespace>
	</PropertyGroup>

	<ItemGroup>
		<ProjectReference Include="..\Hl7.Fhir.Core\Hl7.Fhir.Core.csproj" />
		<ProjectReference Include="..\..\common\src\Hl7.Fhir.Serialization\Hl7.Fhir.Serialization.csproj" />
		<ProjectReference Include="..\..\common\src\Hl7.Fhir.Support\Hl7.Fhir.Support.csproj" />
		<ProjectReference Include="..\..\common\src\Hl7.Fhir.Support.Poco\Hl7.Fhir.Support.Poco.csproj" />
		<ProjectReference Include="..\..\common\src\Hl7.FhirPath\Hl7.FhirPath.csproj" />
	</ItemGroup>

	<ItemGroup Condition="'$(TargetFramework)' == 'net45'">
		<Reference Include="System.Net.Http"/>
	</ItemGroup>

	<ItemGroup>
		<FhirConformance Include="data\*.*" />
	</ItemGroup>

	<ItemGroup>
		<Content Include="specification.zip">
			<CopyToOutputDirectory>PreserveNewest</CopyToOutputDirectory>
			<PackagePath>contentFiles\any\any</PackagePath>
			<PackageCopyToOutput>true</PackageCopyToOutput>
			<PackageFlatten>true</PackageFlatten>
		</Content>
	</ItemGroup>

	<Target Name="CreateSpecZip" Inputs="@(FhirConformance)" Outputs="specification.zip" BeforeTargets="Compile">
		<Message Text="(Re)creating specification.zip" />
		<Delete Files="specification.zip" />
		<!-- <CleanSpecFiles DirectoryName="data" /> -->
		<ZipDirectory SourceDirectory="data" DestinationFile="specification.zip" />
	</Target>

	<Target Name="CleanSpecZip" AfterTargets="Clean">
		<Delete Files="specification.zip" />
	</Target>
>>>>>>> 8f2fa028

</Project><|MERGE_RESOLUTION|>--- conflicted
+++ resolved
@@ -1,5 +1,4 @@
 ﻿<Project Sdk="Microsoft.NET.Sdk" ToolsVersion="15.0">
-<<<<<<< HEAD
   <PropertyGroup>
     <TargetFrameworks>netstandard2.0;net45</TargetFrameworks>
   </PropertyGroup>
@@ -65,7 +64,6 @@
   <Target Name="CleanSpecZip" AfterTargets="Clean">
     <Delete Files="specification.zip" />
   </Target>
-=======
 	<PropertyGroup>
 		<TargetFrameworks>net5.0;net45</TargetFrameworks>
 	</PropertyGroup>
@@ -118,6 +116,5 @@
 	<Target Name="CleanSpecZip" AfterTargets="Clean">
 		<Delete Files="specification.zip" />
 	</Target>
->>>>>>> 8f2fa028
 
 </Project>