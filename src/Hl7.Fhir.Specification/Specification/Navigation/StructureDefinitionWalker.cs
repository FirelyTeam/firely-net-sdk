﻿/* 
 * Copyright (c) 2019, Firely (info@fire.ly) and contributors
 * See the file CONTRIBUTORS for details.
 * 
 * This file is licensed under the BSD 3-Clause license
 * available at https://raw.githubusercontent.com/FirelyTeam/fhir-net-api/master/LICENSE
 */

using Hl7.Fhir.Model;
using Hl7.Fhir.Specification.Navigation;
using Hl7.Fhir.Specification.Source;
using Hl7.Fhir.Utility;
using Hl7.Fhir.Validation;
using System;
using System.Collections.Generic;
using System.Linq;
using T = System.Threading.Tasks;

namespace Hl7.Fhir.Specification
{
    /// <summary>
    /// This class implements basic functions to walk deeper into a StructureDefinition, 
    /// using a child name, disambiguating on type, navigating across references or directly
    /// to expected extensions. This functionality mirrors the potential navigation concepts
    /// on a discriminator, as documented in http://hl7.org/fhir/profiling.html#discriminator.
    /// </summary>
    public class StructureDefinitionWalker
    {
        public IResourceResolver Resolver => _resolver as IResourceResolver;
        public IAsyncResourceResolver AsyncResolver => _resolver.AsAsync();

#pragma warning disable CS0618 // Type or member is obsolete
        private readonly ISyncOrAsyncResourceResolver _resolver;

        public readonly ElementDefinitionNavigator Current;

        public StructureDefinitionWalker(StructureDefinition sd, ISyncOrAsyncResourceResolver resolver)
            : this(ElementDefinitionNavigator.ForSnapshot(sd), resolver)
        {
            // nothing more
        }

        public StructureDefinitionWalker(ElementDefinitionNavigator element, ISyncOrAsyncResourceResolver resolver)
        {
#pragma warning restore CS0618 // Type or member is obsolete
            Current = element.ShallowCopy();
            _resolver = resolver;

            // Make sure there is always a current item
            if (Current.AtRoot) Current.MoveToFirstChild();
        }

        public StructureDefinitionWalker(StructureDefinitionWalker other)
        {
            Current = other.Current.ShallowCopy();
            _resolver = other._resolver;
        }

        public StructureDefinitionWalker FromCanonical(string canonical) =>
            TaskHelper.Await(() => FromCanonicalAsync(canonical));

        public async T.Task<StructureDefinitionWalker> FromCanonicalAsync(string canonical)
        {
<<<<<<< HEAD
            var sd = await AsyncResolver.FindStructureDefinitionAsync(canonical);
=======
            var sd = Resolver.FindStructureDefinition(canonical);
>>>>>>> dc94c8f5
            if (sd == null)
                throw new StructureDefinitionWalkerException($"Cannot walk into unknown StructureDefinition with canonical '{canonical}' at '{Current.CanonicalPath()}'");

            return new StructureDefinitionWalker(ElementDefinitionNavigator.ForSnapshot(sd), _resolver);
        }


        /// <summary>
        /// Returns a new walker that represents the definition for the given child.
        /// </summary>
        /// <param name="childName"></param>
        /// <returns></returns>
        /// <exception cref="ArgumentNullException">Thrown when there is no childName given.</exception>
        public StructureDefinitionWalker Child(string childName)
        {
            if (childName == null) throw Error.ArgumentNull(nameof(childName));

            var definitions = childDefinitions(childName).ToList();

            if (definitions.Count == 0)
                throw new StructureDefinitionWalkerException($"Cannot walk into unknown child '{childName}' at '{Current.CanonicalPath()}'.");
            else if (definitions.Count == 1) // Single element, no slice
                return new StructureDefinitionWalker(definitions.Single(), _resolver);
            else if (definitions.Count == 2) // element with an entry + single slice
                return new StructureDefinitionWalker(definitions[1], _resolver);
            else
                throw new StructureDefinitionWalkerException($"Child with name '{childName}' is sliced to more than one choice and cannot be used as a discriminator at '{Current.CanonicalPath()}' ");
        }

        private IEnumerable<ElementDefinitionNavigator> childDefinitions(string childName = null)
        {
            var canonicals = Current.Current.Type.Select(t => t.GetTypeProfile()).Distinct().ToArray();
            if (canonicals.Length > 1)
                throw new StructureDefinitionWalkerException($"Cannot determine which child to select, since there are multiple paths leading from here ('{Current.CanonicalPath()}'), use 'ofType()' to disambiguate");

            // Take First(), since we have determined above that there's just one distinct result to expect.
            // (this will be the case when Type=R
            var expanded = Expand().Single();           
            var nav = expanded.Current.ShallowCopy();

            if (!nav.MoveToFirstChild()) yield break;

            do
            {
                if (nav.Current.IsPrimitiveValueConstraint()) continue;      // ignore value attribute
                if (childName != null && nav.Current.MatchesName(childName)) yield return nav.ShallowCopy();
            }
            while (nav.MoveToNext());
        }


        /// <summary>
        /// Returns a set of walkers containing the children of the current node.
        /// </summary>
        /// <returns></returns>
        /// <remarks>There are three cases:
        /// 1. If the walker contains an ElementDefinition with children, it returns itself. 
        /// 2. If the ElementDefinition has a NameReference, it returns the node referred to by the namereference.
        /// 3. If not 1 or 2, it returns a set of walkers representing the type(s) the ElementDefinition refers to.
        /// 
        /// This order ensures that local ("inline") constraints for the children in the snapshot take
        /// precedence over following the type.profile link.
        /// </remarks>
        public IEnumerable<StructureDefinitionWalker> Expand()
        {
            if (Current.HasChildren)
                return new[] { this };
            else if (Current.Current.ContentReference != null)
            {
                var name = Current.Current.ContentReference;
                var reference = Current.ShallowCopy();

                if (!reference.JumpToNameReference(name))
                    new StructureDefinitionWalkerException($"Found a namereference '{name}' that cannot be resolved at '{Current.CanonicalPath()}'.");
                return new[] { new StructureDefinitionWalker(reference, _resolver) };
            }
            else if (Current.Current.Type.Count >= 1)
            {
                return Current.Current.Type
                    .Select(t => t.GetTypeProfile())
                    .Distinct()     // no use returning multiple "reference" profiles when they only differ in targetReference
                    .Select(c => FromCanonical(c));
            }

            throw new StructureDefinitionWalkerException("Invalid StructureDefinition: element misses either a type reference or " +
                $"a value in ElementDefinition.contentReference at '{Current.CanonicalPath()}'");
        }

        /// <summary>
        /// In an ElementDefinition that possibly is a choice, returns a set of walkers representing the
        /// constraints for only the <paramref name="type"/>.
        /// </summary>
        /// <param name="type"></param>
        /// <returns></returns>
        /// <remarks>This is basically an Expand(), filtering by the given type. Note that this function might return
        /// multiple walkers if there are multiple different constraints for the same type (typerefs with the same
        /// type code, but multiple different profiles.</remarks>
        public IEnumerable<StructureDefinitionWalker> OfType(string type)
        {
            var expanded = Expand();

            return expanded.Where(w => typeCanonical(w.Current) == type);

            // Determining the canonical for the type is a bit tricky, but
            // basically there are only two possibilities after expansion of the
            // types into their definitions:
            // 1) The root node of an SD for a type or constraint on the type => derive the base type
            // 2) At a non-root BackboneElement or Element => use the TypeRef.Type (After the expand, this can be only 1)
            string typeCanonical(ElementDefinitionNavigator nav) =>
               nav.Current.IsRootElement() ?
                    nav.StructureDefinition.Type
                    : nav.Current.Type.FirstOrDefault()?.Code;
        }

        /// <summary>
        /// Walks across a reference, if the current node is a reference.
        /// </summary>
        /// <returns></returns>
        /// <remarks>May return multiple walkers, one for each of the references encountered.</remarks>
        /// <exception cref="StructureDefinitionWalkerException">Thrown when the ElementDefinition's type is not a Reference.</exception>
        public IEnumerable<StructureDefinitionWalker> Resolve()
        {
            if (!Current.Current.Type.Any(t => t.IsReference()))
                throw new StructureDefinitionWalkerException($"resolve() should only be called on elements of type Reference at '{Current.CanonicalPath()}'.");

            return Current.Current.Type
                    .Where(t => t.IsReference() && t.TargetProfile.Any())
                    .SelectMany(t => t.TargetProfile)
                    .Select(c => FromCanonical(c));
        }

        /// <summary>
        /// Finds the constraints for a specific extension within the (sliced) extension collection
        /// </summary>
        /// <param name="url"></param>
        /// <returns></returns>
        /// <remarks>Note that this is yet another place where we need to deal with slices along the discriminator
        /// path. In this case we assume (but is this always true????) that the extension element is sliced so it
        /// can either point to a defined extension or contains inline child constraints on (probably the value element of)
        /// the referenced extension.
        /// </remarks>
        /*
           The elementdefs would look something like this:
         
            <element>
               <path value="Observation.identifier.extension"/>
               <slicing>
                <discriminator>
                    <type value="value"/>
                    <path value="url"/>
                </discriminator>
                <rules value="open"/>
               </slicing>
            </element>
            <element>
               <path value="Observation.identifier.extension"/>
               <sliceName value="myExtension"/>
               <type>
                  <code value="Extension"/>
                  <profile value="http://example.org/fhir/StructureDefinition/MyExtension"/>
               </type>
            </element>
            <element>
               <path value="Observation.identifier.extension.valueString"/>
               <fixedString value="hi!"/>
            </element> 
       */

        public StructureDefinitionWalker Extension(string url)
        {
            // find the extension children of the current node
            var extensionChildren = childDefinitions("extension");
            var selection = extensionChildren.Where(c => isExtensionFor(c, url)).ToList();

            // No children in the current profile -> we can still continue in the definition
            // of the extension itself.
            if (selection.Count == 0)
                return FromCanonical(url);
            else if (selection.Count == 1)
                return new StructureDefinitionWalker(selection.Single(), _resolver);
            else
                throw new StructureDefinitionWalkerException($"extension('{url}') found multiple extension slices constraining the same extension, with is not allowed for the discriminator at '{Current.CanonicalPath()}'.");

            bool isExtensionFor(ElementDefinitionNavigator nav, string u) =>
                nav.Current.Type.Any(tr => tr.Code == FHIRAllTypes.Extension.GetLiteral() && tr.Profile.Contains(u));
        }
    };


    public static class StructureDefinitionSchemaWalkerEnumerables
    {
        public static IEnumerable<StructureDefinitionWalker> Child(this IEnumerable<StructureDefinitionWalker> me, string childName) =>
            me.Select(w => w.Child(childName));

        public static IEnumerable<StructureDefinitionWalker> Expand(this IEnumerable<StructureDefinitionWalker> me) =>
            me.SelectMany(w => w.Expand());

        public static IEnumerable<StructureDefinitionWalker> OfType(this IEnumerable<StructureDefinitionWalker> me, string canonical) =>
            me.SelectMany(w => w.OfType(canonical));

        public static IEnumerable<StructureDefinitionWalker> Resolve(this IEnumerable<StructureDefinitionWalker> me) =>
            me.SelectMany(w => w.Resolve());
        public static IEnumerable<StructureDefinitionWalker> Extension(this IEnumerable<StructureDefinitionWalker> me, string canonical) =>
            me.Select(w => w.Extension(canonical));
    }
}<|MERGE_RESOLUTION|>--- conflicted
+++ resolved
@@ -61,11 +61,7 @@
 
         public async T.Task<StructureDefinitionWalker> FromCanonicalAsync(string canonical)
         {
-<<<<<<< HEAD
             var sd = await AsyncResolver.FindStructureDefinitionAsync(canonical);
-=======
-            var sd = Resolver.FindStructureDefinition(canonical);
->>>>>>> dc94c8f5
             if (sd == null)
                 throw new StructureDefinitionWalkerException($"Cannot walk into unknown StructureDefinition with canonical '{canonical}' at '{Current.CanonicalPath()}'");
 
