﻿/* 
 * Copyright (c) 2019, Firely (info@fire.ly) and contributors
 * See the file CONTRIBUTORS for details.
 * 
 * This file is licensed under the BSD 3-Clause license
 * available at https://raw.githubusercontent.com/FirelyTeam/firely-net-sdk/master/LICENSE
 */


#nullable enable

using Hl7.Fhir.Model;
using Hl7.Fhir.Specification.Navigation;
using Hl7.Fhir.Specification.Source;
using Hl7.Fhir.Utility;
using System;
using System.Collections.Generic;
using System.Linq;
using T = System.Threading.Tasks;

namespace Hl7.Fhir.Specification
{
    /// <summary>
    /// This class implements basic functions to walk deeper into a StructureDefinition, 
    /// using a child name, disambiguating on type, navigating across references or directly
    /// to expected extensions. This functionality mirrors the potential navigation concepts
    /// on a discriminator, as documented in http://hl7.org/fhir/profiling.html#discriminator.
    /// </summary>
    public class StructureDefinitionWalker
    {
        public IResourceResolver? Resolver => _resolver as IResourceResolver;
        public IAsyncResourceResolver AsyncResolver => _resolver.AsAsync();

#pragma warning disable CS0618 // Type or member is obsolete
        private readonly ISyncOrAsyncResourceResolver _resolver;
#pragma warning restore CS0618 // Type or member is obsolete

        public readonly ElementDefinitionNavigator Current;

        /// <summary>
        /// When walked into a Reference, the targetprofiles are copied to here
        /// </summary>
        private readonly string[]? _targetProfile;

#pragma warning disable CS0618 // Type or member is obsolete
        public StructureDefinitionWalker(StructureDefinition sd, ISyncOrAsyncResourceResolver resolver)
#pragma warning restore CS0618 // Type or member is obsolete
            : this(ElementDefinitionNavigator.ForSnapshot(sd), resolver)
        {
            // nothing more
        }

#pragma warning disable CS0618 // Type or member is obsolete
        public StructureDefinitionWalker(ElementDefinitionNavigator element, ISyncOrAsyncResourceResolver resolver)
#pragma warning restore CS0618 // Type or member is obsolete
        {
            Current = element.ShallowCopy();
            _resolver = resolver;

            // Make sure there is always a current item
            if (Current.AtRoot) Current.MoveToFirstChild();
        }

#pragma warning disable CS0618 // Type or member is obsolete
        public StructureDefinitionWalker(ElementDefinitionNavigator element, IEnumerable<string> targetProfiles, ISyncOrAsyncResourceResolver resolver) :
#pragma warning restore CS0618 // Type or member is obsolete
            this(element, resolver)
        {
            _targetProfile = targetProfiles?.ToArray();
        }

        public StructureDefinitionWalker(StructureDefinitionWalker other)
        {
            Current = other.Current.ShallowCopy();
            _resolver = other._resolver;
        }

        public StructureDefinitionWalker FromCanonical(string canonical, IEnumerable<string>? targetProfiles = null) =>
            TaskHelper.Await(() => FromCanonicalAsync(canonical, targetProfiles));

        public async T.Task<StructureDefinitionWalker> FromCanonicalAsync(string canonical, IEnumerable<string>? targetProfiles = null)
        {
            var sd = await AsyncResolver.FindStructureDefinitionAsync(canonical).ConfigureAwait(false);
            if (sd == null)
                throw new StructureDefinitionWalkerException($"Cannot walk into unknown StructureDefinition with canonical '{canonical}' at '{Current.CanonicalPath()}'");

            return (targetProfiles is not null)
                ? new StructureDefinitionWalker(ElementDefinitionNavigator.ForSnapshot(sd), targetProfiles, _resolver)
                : new StructureDefinitionWalker(ElementDefinitionNavigator.ForSnapshot(sd), _resolver);
        }


        /// <summary>
        /// Returns a new walker that represents the definition for the given child.
        /// </summary>
        /// <param name="childName"></param>
        /// <returns></returns>
        /// <exception cref="ArgumentNullException">Thrown when there is no childName given.</exception>
        public StructureDefinitionWalker Child(string childName)
        {
            if (childName == null) throw Error.ArgumentNull(nameof(childName));

            var definitions = childDefinitions(childName).ToList();

            if (definitions.Count == 0)
                throw new StructureDefinitionWalkerException($"Cannot walk into unknown child '{childName}' at '{Current.CanonicalPath()}'.");
            else if (definitions.Count == 1) // Single element, no slice
                return new StructureDefinitionWalker(definitions.Single(), _resolver);
            else if (definitions.Count == 2) // element with an entry + single slice
                return new StructureDefinitionWalker(definitions[1], _resolver);
            else
                throw new StructureDefinitionWalkerException($"Child with name '{childName}' is sliced to more than one choice and cannot be used as a discriminator at '{Current.CanonicalPath()}' ");
        }

        private IEnumerable<ElementDefinitionNavigator> childDefinitions(string? childName = null)
        {
            var canonicals = Current.Current.Type.Select(t => t.GetTypeProfile()).Distinct().ToArray();
            if (canonicals.Length > 1)
                throw new StructureDefinitionWalkerException($"Cannot determine which child to select, since there are multiple paths leading from here ('{Current.CanonicalPath()}'), use 'ofType()' to disambiguate");

            // Take First(), since we have determined above that there's just one distinct result to expect.
            // (this will be the case when Type=R
            var expanded = Expand().Single();
            var nav = expanded.Current.ShallowCopy();

            if (!nav.MoveToFirstChild()) yield break;

            do
            {
                if (nav.Current.IsPrimitiveValueConstraint()) continue;      // ignore value attribute
                if (childName != null && nav.Current.MatchesName(childName)) yield return nav.ShallowCopy();
            }
            while (nav.MoveToNext());
        }


        /// <summary>
        /// Returns a set of walkers containing the children of the current node.
        /// </summary>
        /// <returns></returns>
        /// <remarks>There are three cases:
        /// 1. If the walker contains an ElementDefinition with children, it returns itself. 
        /// 2. If the ElementDefinition has a NameReference, it returns the node referred to by the namereference.
        /// 3. If not 1 or 2, it returns a set of walkers representing the type(s) the ElementDefinition refers to.
        /// 
        /// This order ensures that local ("inline") constraints for the children in the snapshot take
        /// precedence over following the type.profile link.
        /// </remarks>
        public IEnumerable<StructureDefinitionWalker> Expand()
        {
            if (Current.HasChildren)
                return new[] { this };
            else if (Current.Current.ContentReference != null)
            {
                var name = Current.Current.ContentReference;
                var reference = Current.ShallowCopy();

                if (!reference.JumpToNameReference(name))
                    throw new StructureDefinitionWalkerException($"Found a namereference '{name}' that cannot be resolved at '{Current.CanonicalPath()}'.");
                return new[] { new StructureDefinitionWalker(reference, _resolver) };
            }
            else if (Current.Current.Type.Count >= 1)
            {
                return Current.Current.Type
                    .GroupBy(t => t.GetTypeProfile(), t => t.TargetProfile)
<<<<<<< HEAD
                    .Select(group => FromCanonical(group.Key, group.SelectMany(g => g))); // no use returning multiple "reference" profiles when they only differ in targetReference
=======
                    .Select(group => FromCanonical(group.Key!, group.ToList())); // no use returning multiple "reference" profiles when they only differ in targetReference
>>>>>>> 31348a08
            }

            throw new StructureDefinitionWalkerException("Invalid StructureDefinition: element misses either a type reference or " +
                $"a value in ElementDefinition.contentReference at '{Current.CanonicalPath()}'");
        }

        /// <summary>
        /// In an ElementDefinition that possibly is a choice, returns a set of walkers representing the
        /// constraints for only the <paramref name="type"/>.
        /// </summary>
        /// <param name="type"></param>
        /// <returns></returns>
        /// <remarks>This is basically an Expand(), filtering by the given type. Note that this function might return
        /// multiple walkers if there are multiple different constraints for the same type (typerefs with the same
        /// type code, but multiple different profiles.</remarks>
        public IEnumerable<StructureDefinitionWalker> OfType(string type)
        {
            var expanded = Expand();

            return expanded.Where(w => typeCanonical(w.Current) == type);

            // Determining the canonical for the type is a bit tricky, but
            // basically there are only two possibilities after expansion of the
            // types into their definitions:
            // 1) The root node of an SD for a type or constraint on the type => derive the base type
            // 2) At a non-root BackboneElement or Element => use the TypeRef.Type (After the expand, this can be only 1)
            string? typeCanonical(ElementDefinitionNavigator nav) =>
               nav.Current.IsRootElement() ?
                    nav.StructureDefinition.Type
                    : nav.Current.Type.FirstOrDefault()?.Code;
        }

        /// <summary>
        /// Walks across a reference, if the current node is a reference.
        /// </summary>
        /// <returns></returns>
        /// <remarks>May return multiple walkers, one for each of the references encountered.</remarks>
        /// <exception cref="StructureDefinitionWalkerException">Thrown when the ElementDefinition's type is not a Reference.</exception>
        public IEnumerable<StructureDefinitionWalker> Resolve()
        {
            if (_targetProfile is not null)
            {
                return _targetProfile.Select(p => FromCanonical(p));
            }

            if (!Current.Current.Type.Any(t => t.IsReference()))
                throw new StructureDefinitionWalkerException($"resolve() should only be called on elements of type Reference at '{Current.CanonicalPath()}'.");

            return Current.Current.Type
                    .Where(t => t.IsReference() && t.TargetProfile.Any())
                    .SelectMany(t => t.TargetProfile)
                    .Select(c => FromCanonical(c));
        }

        /// <summary>
        /// Finds the constraints for a specific extension within the (sliced) extension collection
        /// </summary>
        /// <param name="url"></param>
        /// <returns></returns>
        /// <remarks>Note that this is yet another place where we need to deal with slices along the discriminator
        /// path. In this case we assume (but is this always true????) that the extension element is sliced so it
        /// can either point to a defined extension or contains inline child constraints on (probably the value element of)
        /// the referenced extension.
        /// </remarks>
        /*
           The elementdefs would look something like this:
         
            <element>
               <path value="Observation.identifier.extension"/>
               <slicing>
                <discriminator>
                    <type value="value"/>
                    <path value="url"/>
                </discriminator>
                <rules value="open"/>
               </slicing>
            </element>
            <element>
               <path value="Observation.identifier.extension"/>
               <sliceName value="myExtension"/>
               <type>
                  <code value="Extension"/>
                  <profile value="http://example.org/fhir/StructureDefinition/MyExtension"/>
               </type>
            </element>
            <element>
               <path value="Observation.identifier.extension.valueString"/>
               <fixedString value="hi!"/>
            </element> 
       */

        public StructureDefinitionWalker Extension(string url)
        {
            // find the extension children of the current node
            var extensionChildren = childDefinitions("extension").ToList();
            var selection = extensionChildren.Where(c => isExtensionFor(c, url)).ToList();

            return selection switch
            {
                // No children in the current profile -> we can still continue in the definition
                // of the extension itself.
                { Count: 0 } when isAbsoluteUri(url) => FromCanonical(url),

                // No matching child extensions at all -> invalid discriminator.
                { Count: 0 } => throw new StructureDefinitionWalkerException($"extension('{url}') found no extension slices constraining the same extension, with is not allowed for the discriminator at '{Current.CanonicalPath()}'."),

                { Count: 1 } => new StructureDefinitionWalker(selection.Single(), _resolver),

                // Too many matching child extensions, no discriminating power -> illegal
                _ => throw new StructureDefinitionWalkerException($"extension('{url}') found multiple extension slices constraining the same extension, with is not allowed for the discriminator at '{Current.CanonicalPath()}'.")
            };


            static bool isExtensionFor(ElementDefinitionNavigator nav, string u)
            {
                //  nav.Current.Type.Any(tr => tr.Code == FHIRAllTypes.Extension.GetLiteral() && tr.Profile == u);
                var childNav = nav.ShallowCopy();
                if (!childNav.MoveToChild("url")) return false;
                return childNav.Current.Fixed is FhirUri fu && fu.Value == u;
            }

            static bool isAbsoluteUri(string uri) =>
                 new Uri(uri, UriKind.RelativeOrAbsolute).IsAbsoluteUri;
        }
    };


    public static class StructureDefinitionSchemaWalkerEnumerables
    {
        public static IEnumerable<StructureDefinitionWalker> Child(this IEnumerable<StructureDefinitionWalker> me, string childName) =>
            me.Select(w => w.Child(childName));

        public static IEnumerable<StructureDefinitionWalker> Expand(this IEnumerable<StructureDefinitionWalker> me) =>
            me.SelectMany(w => w.Expand());

        public static IEnumerable<StructureDefinitionWalker> OfType(this IEnumerable<StructureDefinitionWalker> me, string canonical) =>
            me.SelectMany(w => w.OfType(canonical));

        public static IEnumerable<StructureDefinitionWalker> Resolve(this IEnumerable<StructureDefinitionWalker> me) =>
            me.SelectMany(w => w.Resolve());
        public static IEnumerable<StructureDefinitionWalker> Extension(this IEnumerable<StructureDefinitionWalker> me, string canonical) =>
            me.Select(w => w.Extension(canonical));
    }
}

#nullable restore<|MERGE_RESOLUTION|>--- conflicted
+++ resolved
@@ -163,11 +163,7 @@
             {
                 return Current.Current.Type
                     .GroupBy(t => t.GetTypeProfile(), t => t.TargetProfile)
-<<<<<<< HEAD
-                    .Select(group => FromCanonical(group.Key, group.SelectMany(g => g))); // no use returning multiple "reference" profiles when they only differ in targetReference
-=======
-                    .Select(group => FromCanonical(group.Key!, group.ToList())); // no use returning multiple "reference" profiles when they only differ in targetReference
->>>>>>> 31348a08
+                    .Select(group => FromCanonical(group.Key!, group.SelectMany(g => g))); // no use returning multiple "reference" profiles when they only differ in targetReference
             }
 
             throw new StructureDefinitionWalkerException("Invalid StructureDefinition: element misses either a type reference or " +
