--- conflicted
+++ resolved
@@ -13,6 +13,7 @@
 using Hl7.Fhir.Specification.Navigation;
 using Hl7.Fhir.Specification.Source;
 using Hl7.Fhir.Utility;
+using Hl7.Fhir.Validation;
 using System;
 using System.Collections.Generic;
 using System.Linq;
@@ -163,11 +164,7 @@
             {
                 return Current.Current.Type
                     .GroupBy(t => t.GetTypeProfile(), t => t.TargetProfile)
-<<<<<<< HEAD
                     .Select(group => FromCanonical(group.Key!, group.SelectMany(g => g))); // no use returning multiple "reference" profiles when they only differ in targetReference
-=======
-                    .Select(group => FromCanonical(group.Key, group.SelectMany(g => g))); // no use returning multiple "reference" profiles when they only differ in targetReference
->>>>>>> 49334327
             }
 
             throw new StructureDefinitionWalkerException("Invalid StructureDefinition: element misses either a type reference or " +
