﻿/* 
 * Copyright (c) 2014, Firely (info@fire.ly) and contributors
 * See the file CONTRIBUTORS for details.
 * 
 * This file is licensed under the BSD 3-Clause license
 * available at https://raw.githubusercontent.com/FirelyTeam/fhir-net-api/master/LICENSE
 */

using Hl7.Fhir.Model;
using Hl7.Fhir.Specification.Navigation;
using System;
using System.Collections.Generic;
using System.Diagnostics;
using System.Linq;

namespace Hl7.Fhir.Specification.Navigation
{
    public static class ProfileNavigationExtensions
    {
        /// <summary>
        /// Rewrites the Path's of the elements in a structure so they are based on the given path: the root
        /// of the given structure will become the given path, it's children will be relocated below that path
        /// </summary>
        /// <param name="root">The structure that will be rebased on the path</param>
        /// <param name="path">The path to rebase the structure on</param>
        public static void Rebase(this IElementList root, string path)
        {
            Rebase(root.Element, path);
        }


        /// <summary>
        /// Rewrites the Path's of the elements in a structure so they are based on the given path: the root
        /// of the given structure will become the given path, it's children will be relocated below that path
        /// </summary>
        /// <param name="elements">A list of element definitions that will be rebased on the path.</param>
        /// <param name="path">The path to rebase the structure on.</param>
        public static void Rebase(this IList<ElementDefinition> elements, string path)
        {
            var nav = new ElementDefinitionNavigator(elements);

            if (nav.MoveToFirstChild())
            {
                var newPaths = new List<string>() { path };

                rebaseChildren(nav, path, newPaths);
                Debug.Assert(elements.Count == newPaths.Count);

                // Can only change the paths after navigating the tree, otherwise the
                // navigation functions (which are based on the paths) won't function correctly
                for (var i = 0; i < elements.Count; i++)
                {
                    elements[i].Path = newPaths[i];
                }
            }
        }

        private static void rebaseChildren(ElementDefinitionNavigator nav, string path, List<string> newPaths)
        {
            var bm = nav.Bookmark();

            if (nav.MoveToFirstChild())
            {
                do
                {
                    var newPath = path + "." + nav.Current.GetNameFromPath();

                    newPaths.Add(newPath);

                    if (nav.HasChildren)
                        rebaseChildren(nav, newPath, newPaths);
                }
                while (nav.MoveToNext());

                nav.ReturnToBookmark(bm);
            }
        }

        public static bool InRange(this ElementDefinition defn, int count)
        {
            int min = Convert.ToInt32(defn.Min);
            if (count < min)
                return false;

            if (defn.Max == "*")
                return true;

            int max = Convert.ToInt32(defn.Max);
            if (count > max)
                return false;

            return true;
        }

        public static bool IsRepeating(this ElementDefinition defn) => defn != null && defn.Max != "1" && defn.Max != "0";

        public static bool IsExtension(this ElementDefinition defn) => defn != null && ElementDefinitionNavigator.IsExtensionPath(defn.Path);

        // [WMR 20160805] New
        public static bool IsRootElement(this ElementDefinition defn) => defn != null && ElementDefinitionNavigator.IsRootPath(defn.Path);

        /// <summary>Returns the primary element type, if it exists.</summary>
        /// <param name="defn">An <see cref="ElementDefinition"/> instance.</param>
        /// <returns>A <see cref="ElementDefinition.TypeRefComponent"/> instance, or <c>null</c>.</returns>
        public static ElementDefinition.TypeRefComponent PrimaryType(this ElementDefinition defn)
        {
            return defn.Type != null && defn.Type.Count > 0 ? defn.Type[0] : null;
        }

        /// <summary>Returns the type profile reference of the primary element type, if it exists, or <c>null</c></summary>
        public static string PrimaryTypeProfile(this ElementDefinition elem)
        {
            if (elem.Type != null)
            {
                var primaryType = elem.Type.FirstOrDefault();
                if (primaryType != null)
                {
<<<<<<< HEAD
                    return primaryType.Profile.FirstOrDefault();
                }
            }
            return null;
        }

        /// <summary>Returns the type profile reference(s) of the primary element type code, if available.</summary>
        public static IEnumerable<string> PrimaryTypeProfiles(this ElementDefinition elem)
        {
            return elem.Type.FirstOrDefault()?.Profile ?? Enumerable.Empty<string>();
        }

        /// <summary>
        /// Returns the only element of a sequence,
        /// or the default value if the sequence is empty or contains multiple elements.
        /// <para>
        /// If the specified sequence contains multiple elements, then this method returns the default value.
        /// The standard LINQ method <see cref="Enumerable.SingleOrDefault{TSource}(IEnumerable{TSource})"/>
        /// would throw an exception.
        /// </para>
        /// </summary>
        /// <typeparam name="T">The type of the elements of <paramref name="sequence"/></typeparam>
        /// <param name="sequence">An <see cref="IEnumerable{T}"/> to return the single element of.</param>
        /// <returns>A value of type <typeparamref name="T"/>.</returns>
        internal static T SafeSingleOrDefault<T>(this IEnumerable<T> sequence)
        {
            using (var e = sequence.GetEnumerator())
            {
                if (e.MoveNext())
                {
                    var first = e.Current;
                    if (!e.MoveNext())
                    {
                        // Return single element
                        return first;
                    }
                }
            }
            // Zero or multiple elements
            return default(T);
        }

        // <summary>Returns the explicit primary type profile, if specified, or otherwise the core profile url for the specified type code.</summary>

        /// <summary>
        /// If the specified type reference specifies a single profile url, then return it.
        /// Otherwise return the core profile url for the specified type code.
        /// </summary>
        /// <param name="elemType">A <see cref="ElementDefinition.TypeRefComponent"/> instance.</param>
        /// <returns>An profile uri string, or <c>null</c>.</returns>
=======
                    return primaryType.Profile;
                }
            }
            return null;
        }

        /// <summary>Returns the explicit primary type profile, if specified, or otherwise the core profile url for the specified type code.</summary>
>>>>>>> 16c8ded8
        public static string GetTypeProfile(this ElementDefinition.TypeRefComponent elemType)
        {
            string profile = null;
            if (elemType != null)
            {
<<<<<<< HEAD
                // [WMR 20181212] R4 NEW
                //profile = elemType.Profile.FirstOrDefault();
                profile = elemType.Profile.SafeSingleOrDefault();
=======
                profile = elemType.Profile;
>>>>>>> 16c8ded8
                if (profile == null && elemType.Code != null)
                {
                    profile = ModelInfo.CanonicalUriForFhirCoreType(elemType.Code);
                }
            }
            return profile;
        }

        /// <summary>Returns the type code of the primary element type, or <c>null</c>.</summary>
        public static FHIRAllTypes? PrimaryTypeCode(this ElementDefinition elem)
        {
            if (elem.Type != null)
            {
                var type = elem.Type.FirstOrDefault();
                if (type != null && !string.IsNullOrEmpty(type.Code))
                {
                    return Utility.EnumUtility.ParseLiteral<FHIRAllTypes>(type.Code);
                    // return (FHIRAllTypes)Enum.Parse(typeof(FHIRAllTypes), type.Code);
                }
            }
            return null;
        }

        /// <summary>
        /// If the element is constrained to a single common type (i.e. if all the existing
        /// <see cref="ElementDefinition.TypeRefComponent"/> items share a common type code),
        /// then return that common type code, otherwise return <c>null</c>.
        /// </summary>
        /// <param name="types">A list of element types.</param>
        /// <returns>A type code.</returns>
        public static string CommonTypeCode(this List<ElementDefinition.TypeRefComponent> types)
        {
            if (types != null)
            {
                var cnt = types.Count;
                if (cnt > 0)
                {
                    var firstCode = types[0].Code;
                    for (int i = 1; i < cnt; i++)
                    {
                        var code = types[i].Code;
                        // Ignore empty codes (invalid, Type.code is required)
                        if (code != null && code != firstCode)
                        {
                            return null;
                        }
                    }
                    return firstCode;
                }
            }
            return null;
        }

        /// <summary>
        /// If the element is constrained to a single common type (i.e. if all the existing
        /// <see cref="ElementDefinition.TypeRefComponent"/> items share a common type code),
        /// then return that common type code, otherwise return <c>null</c>.
        /// </summary>
        /// <param name="elem">An element definition.</param>
        /// <returns>A type code.</returns>
        public static string CommonTypeCode(this ElementDefinition elem) => elem?.Type.CommonTypeCode();

        /// <summary>Returns a list of distinct type codes supported by the specified element definition.</summary>
        /// <param name="types">A list of element types.</param>
        /// <returns>A list of type code strings.</returns>
        public static List<string> DistinctTypeCodes(this List<ElementDefinition.TypeRefComponent> types)
            => types.Where(t => t.Code != null).Select(t => t.Code).Distinct().ToList();

        /// <summary>Returns a list of distinct type codes supported by the specified element definition.</summary>
        /// <param name="elem">An <see cref="ElementDefinition"/> instance.</param>
        /// <returns>A list of type code strings.</returns>
        public static List<string> DistinctTypeCodes(this ElementDefinition elem) => elem?.Type.DistinctTypeCodes();

        /// <summary>Returns <c>true</c> if the element represents an extension with a custom extension profile url, or <c>false</c> otherwise.</summary>
        public static bool IsMappedExtension(this ElementDefinition defn)
        {
            return defn.IsExtension() && defn.PrimaryTypeProfile() != null;
        }

        /// <summary>Determines if the specified element definition represents a <see cref="ResourceReference"/>.</summary>
        /// <param name="defn">An <see cref="ElementDefinition"/> instance.</param>
        /// <returns><c>true</c> if the instance defines a reference, or <c>false</c> otherwise.</returns>
        public static bool IsReference(this ElementDefinition defn)
        {
            var primaryType = defn.Type.FirstOrDefault();
            // return primaryType != null && primaryType.Code.HasValue && ModelInfo.IsReference(primaryType.Code.Value);
            return primaryType != null && IsReference(primaryType);
        }

        /// <summary>
        /// Determines if the specified element is a backbone element
        /// </summary>
        /// <param name="defn"></param>
        /// <returns></returns>
        /// <remarks>Backbone elements are nested groups of elements, that appear within resources (of type BackboneElement) or as
        /// within datatypes (of type Element).
        ///</remarks>
        public static bool IsBackboneElement(this ElementDefinition defn) => defn.Path.Contains('.') && defn.Type.Count == 1 && 
            (defn.Type[0].Code == "BackboneElement" || defn.Type[0].Code == "Element");


        /// <summary>Determines if the specified type reference represents a <see cref="ResourceReference"/>.</summary>
        /// <param name="typeRef">A <see cref="ElementDefinition.TypeRefComponent"/> instance.</param>
        /// <returns><c>true</c> if the instance defines a reference, or <c>false</c> otherwise.</returns>
        public static bool IsReference(this ElementDefinition.TypeRefComponent typeRef)
        {
            return !string.IsNullOrEmpty(typeRef.Code) && ModelInfo.IsReference(typeRef.Code);
        }

        /// <summary>Determines if the specified element definition represents a type choice element by verifying that the element name ends with "[x]".</summary>
        /// <param name="defn">An <see cref="ElementDefinition"/> instance.</param>
        /// <returns><c>true</c> if the instance defines a type choice element, or <c>false</c> otherwise.</returns>
        public static bool IsChoice(this ElementDefinition defn)
        {
            return defn.Path.EndsWith("[x]");
        }

        public static string GetNameFromPath(string path)
        {
            var pos = path.LastIndexOf(".");

            return pos != -1 ? path.Substring(pos + 1) : path;
        }

        public static string GetNameFromPath(this ElementDefinition defn)
        {
            return GetNameFromPath(defn.Path);
        }

        public static string GetParentNameFromPath(this ElementDefinition defn)
        {
            return ElementDefinitionNavigator.GetParentPath(defn.Path);
        }

        /// <summary>Returns the root element from the specified element list, if available, or <c>null</c>.</summary>
        public static ElementDefinition GetRootElement(this IElementList elements)
        {
            return elements?.Element?.FirstOrDefault(e => e.IsRootElement());
        }
    }
}

<|MERGE_RESOLUTION|>--- conflicted
+++ resolved
@@ -115,7 +115,6 @@
                 var primaryType = elem.Type.FirstOrDefault();
                 if (primaryType != null)
                 {
-<<<<<<< HEAD
                     return primaryType.Profile.FirstOrDefault();
                 }
             }
@@ -166,27 +165,14 @@
         /// </summary>
         /// <param name="elemType">A <see cref="ElementDefinition.TypeRefComponent"/> instance.</param>
         /// <returns>An profile uri string, or <c>null</c>.</returns>
-=======
-                    return primaryType.Profile;
-                }
-            }
-            return null;
-        }
-
-        /// <summary>Returns the explicit primary type profile, if specified, or otherwise the core profile url for the specified type code.</summary>
->>>>>>> 16c8ded8
         public static string GetTypeProfile(this ElementDefinition.TypeRefComponent elemType)
         {
             string profile = null;
             if (elemType != null)
             {
-<<<<<<< HEAD
                 // [WMR 20181212] R4 NEW
                 //profile = elemType.Profile.FirstOrDefault();
                 profile = elemType.Profile.SafeSingleOrDefault();
-=======
-                profile = elemType.Profile;
->>>>>>> 16c8ded8
                 if (profile == null && elemType.Code != null)
                 {
                     profile = ModelInfo.CanonicalUriForFhirCoreType(elemType.Code);
