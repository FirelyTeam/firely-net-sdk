﻿/* 
 * Copyright (c) 2017, Firely (info@fire.ly) and contributors
 * See the file CONTRIBUTORS for details.
 * 
 * This file is licensed under the BSD 3-Clause license
 * available at https://raw.githubusercontent.com/FirelyTeam/firely-net-sdk/master/LICENSE
 */
 
using Hl7.Fhir.Model;
using Hl7.Fhir.Specification.Snapshot;
using Hl7.Fhir.Utility;
using Hl7.Fhir.Validation;
using System;
using System.Collections.Generic;

namespace Hl7.Fhir.Specification.Navigation
{
    public static class ElementNavigatorSlicingExtensions
    {

        /// <summary>Determines if the element with the specified name represents a type slice for the current (choice) element.</summary>
        /// <returns><c>true</c> if the element name represents a type slice of the current element, <c>false</c> otherwise.</returns>
        internal static bool IsRenamedChoiceTypeElement(this ElementDefinitionNavigator nav, string diffName)
        {
            if (nav == null) { throw Error.ArgumentNull(nameof(nav)); }
            return ElementDefinitionNavigator.IsRenamedChoiceTypeElement(nav.PathName, diffName);
        }

        /// <summary>
        /// Advance the navigator to the immediately following slicing constraint in the current slice group, at any (re)slicing level.
        /// Skip any existing child elements.
        /// Otherwise remain positioned at the current element.
        /// </summary>
        /// <returns><c>true</c> if succesful, <c>false</c> otherwise.</returns>
        public static bool MoveToNextSliceAtAnyLevel(this ElementDefinitionNavigator nav) => nav.MoveToNext(nav.PathName);

        /// <summary>
        /// Advance the navigator forward to the slicing constraint in the current slice group with the specified slice name.
        /// Otherwise remain positioned at the current element.
        /// </summary>
        /// <returns><c>true</c> if succesful, <c>false</c> otherwise.</returns>
        public static bool MoveToNextSliceAtAnyLevel(this ElementDefinitionNavigator nav, string sliceName)
        {
            var bm = nav.Bookmark();
            while (nav.MoveToNextSliceAtAnyLevel())
            {
                if (StringComparer.Ordinal.Equals(nav.Current.SliceName, sliceName))
                {
                    return true;
                }
            }
            nav.ReturnToBookmark(bm);
            return false;
        }

        /*

        /// <summary>
        /// If the current element is a slice entry, then advance the navigator to the first associated named slice.
        /// Otherwise remain positioned at the current element.
        /// </summary>
        /// <returns><c>true</c> if succesful, <c>false</c> otherwise.</returns>
        public static bool MoveToFirstSlice(this ElementDefinitionNavigator nav)
        {
            if (nav == null) { throw Error.ArgumentNull(nameof(nav)); }
            if (nav.AtRoot) { throw Error.Argument(nameof(nav), "Cannot move navigator to previous slice. Current node is not set."); }
            if (nav.Current.Slicing != null)
            {
                var bm = nav.Bookmark();
                if (nav.MoveToNextSliceAtAnyLevel()) { return true; }
                nav.ReturnToBookmark(bm);
            }
            return false;
        }

        */

        /// <summary>
        /// Advance the navigator to the next slice in the current slice group and on the current slicing level.
        /// Skip any existing child elements and/or child reslicing constraints.
        /// Otherwise remain positioned at the current element.
        /// </summary>
        /// <returns><c>true</c> if succesful, <c>false</c> otherwise.</returns>
        public static bool MoveToNextSlice(this ElementDefinitionNavigator nav)
        {
            if (nav == null) { throw Error.ArgumentNull(nameof(nav)); }
            if (nav.AtRoot) { throw Error.Argument(nameof(nav), "Cannot move navigator to next slice. Current node is not set."); }

            var bm = nav.Bookmark();

            var name = nav.PathName;
            var startSliceName = nav.Current.SliceName;
            var startBaseSliceName = ElementDefinitionNavigator.GetBaseSliceName(startSliceName);
            while (nav.MoveToNext(name))
            {
                var sliceName = nav.Current.SliceName;
                // Handle unnamed slices, eg. extensions
                if (startSliceName == null && sliceName == null) { return true; }

                if (ElementDefinitionNavigator.IsSiblingSliceOf(startSliceName, sliceName))
                {
                    return true;
                }

                if (startBaseSliceName != null && sliceName.Length > startBaseSliceName.Length && !sliceName.StartsWith(startBaseSliceName))
                {
                    break;
                }
            }

            // No match, restore original position
            nav.ReturnToBookmark(bm);
            return false;
        }

        /// <summary>
        /// Advance the navigator to the next sibling slice with the specified <paramref name="sliceName"/>, if it exists.
        /// Skip any existing child elements and/or child reslicing constraints.
        /// Otherwise remain positioned at the current element.
        /// </summary>
        /// <returns><c>true</c> if succesful, <c>false</c> otherwise.</returns>
        public static bool MoveToNextSlice(this ElementDefinitionNavigator nav, string sliceName)
        {
            if (nav == null) { throw Error.ArgumentNull(nameof(nav)); }
            if (nav.AtRoot) { throw Error.Argument(nameof(nav), "Cannot move navigator to next slice. Current node is not set."); }

            var bm = nav.Bookmark();
            while (nav.MoveToNextSlice())
            {
                if (StringComparer.Ordinal.Equals(nav.Current.SliceName, sliceName))
                {
                    return true;
                }
            }
            nav.ReturnToBookmark(bm);
            return false;
        }

        /// <summary>
        /// Advance the navigator to the previous slice in the current slice group and on the current slicing level.
        /// Skip any existing child elements and/or child reslicing constraints.
        /// Otherwise remain positioned at the current element.
        /// </summary>
        /// <returns><c>true</c> if succesful, <c>false</c> otherwise.</returns>
        public static bool MoveToPreviousSlice(this ElementDefinitionNavigator nav)
        {
            if (nav == null) { throw Error.ArgumentNull(nameof(nav)); }
            if (nav.AtRoot) { throw Error.Argument(nameof(nav), "Cannot move navigator to previous slice. Current node is not set."); }

            var bm = nav.Bookmark();

            var name = nav.PathName;
            var startSliceName = nav.Current.SliceName;
            var startBaseSliceName = ElementDefinitionNavigator.GetBaseSliceName(startSliceName);
            while (nav.MoveToPrevious(name))
            {
                var sliceName = nav.Current.SliceName;
                // Handle unnamed slices, eg. extensions
                if (startSliceName == null && sliceName == null) { return true; }

                if (ElementDefinitionNavigator.IsSiblingSliceOf(startSliceName, sliceName))
                {
                    return true;
                }

                if (startBaseSliceName != null && sliceName.Length > startBaseSliceName.Length && !sliceName.StartsWith(startBaseSliceName))
                {
                    break;
                }
            }

            // No match, restore original position
            nav.ReturnToBookmark(bm);
            return false;
        }

        /// <summary>
        /// Advance the navigator to the first reslice of the current named slice.
        /// Skip any existing child elements and/or child reslicing constraints.
        /// Otherwise remain positioned at the current element.
        /// </summary>
        /// <returns><c>true</c> if succesful, <c>false</c> otherwise.</returns>
        public static bool MoveToFirstReslice(this ElementDefinitionNavigator nav)
        {
            if (nav == null) { throw Error.ArgumentNull(nameof(nav)); }
            if (nav.AtRoot) { throw Error.Argument(nameof(nav), "Cannot move navigator to previous slice. Current node is not set."); }

            var sliceName = nav.Current.SliceName;
            if (string.IsNullOrEmpty(sliceName)) { throw Error.Argument(nameof(nav), "The current element is not a named slice."); }

            var bm = nav.Bookmark();

            if (nav.MoveToNextSliceAtAnyLevel())
            {
                if (ElementDefinitionNavigator.IsResliceOf(nav.Current.SliceName, sliceName))
                {
                    return true;
                }
            }

            // No match, restore original position
            nav.ReturnToBookmark(bm);
            return false;
        }

        /// <summary>
<<<<<<< HEAD
        /// Returns <c>true</c> if the specified <paramref name="sliceName"/> matches
        /// the sliceName of the current element, or represents a direct child reslice.
        /// </summary>
        internal static bool IsSliceBase(this ElementDefinitionNavigator nav, string sliceName)
        {
            var baseSliceName = nav.Current.SliceName;
            return StringComparer.Ordinal.Equals(sliceName, baseSliceName)
                   || ElementDefinitionNavigator.IsDirectResliceOf(sliceName, baseSliceName);

        }

        /// <summary>
        /// Try to position the navigator on a (sibling) slice that is a base for the specified (derived) sliceName.
        /// Also handles re-slices. Maintain current position if match.
        /// </summary>
        internal static bool MoveToSliceBase(this ElementDefinitionNavigator nav, string sliceName)
        {
            if (nav == null) { throw Error.ArgumentNull(nameof(nav)); }
            if (nav.AtRoot) { throw Error.Argument(nameof(nav), "Cannot move navigator to base slice. Current node is not set."); }

            //if (string.IsNullOrEmpty(nav.Current.SliceName) && nav.Current.Slicing is null) { return false; }
            // throw Error.Argument(nameof(nav), "Cannot move navigator to base slice. Current node is not a named slice.");

            var bm = nav.Bookmark();

            do
            {
                if (nav.IsSliceBase(sliceName))
                {
                    return true;
                }
            } while (nav.MoveToNextSlice());

            nav.ReturnToBookmark(bm);
            return false;
        }


        /// <summary>
        /// Enumerate any succeeding direct child slices of the specified element.
=======
        /// Enumerate any succeeding direct child slices of the current slice intro.
>>>>>>> 3fba5d04
        /// Skip any intermediate child elements and re-slice elements.
        /// When finished, return the navigator to the initial position.
        /// </summary>
        /// <param name="intro"></param>
        /// <returns>A sequence of <see cref="Bookmark"/> instances for the positions of the child slices.</returns>
        public static IEnumerable<Bookmark> FindMemberSlices(this ElementDefinitionNavigator intro)
        {
            if (!intro.IsSlicing()) throw new ArgumentException("Member slices can only be found relative to an intro slice.");

            var bm = intro.Bookmark();

            var pathName = intro.PathName;
            var introSliceName = intro.Current.SliceName;

            while (intro.MoveToNext(pathName))
            {
                var currentSliceName = intro.Current.SliceName;
                if (ElementDefinitionNavigator.IsDirectSliceOf(currentSliceName, introSliceName))
                {
                    yield return intro.Bookmark();
                }
            }

            intro.ReturnToBookmark(bm);
        }


        /// <summary>Recursively clone the current element and all it's children and return a new navigator for the resulting subtree.</summary>
        /// <returns>A new <see cref="ElementDefinitionNavigator"/> instance that wraps the cloned element list.</returns>
        internal static ElementDefinitionNavigator CloneSubtree(this ElementDefinitionNavigator nav)
        {
            nav.ThrowIfNullOrNotPositioned(nameof(nav));

            var result = new ElementDefinitionNavigator(new ElementDefinition[] { (ElementDefinition)nav.Current.DeepCopy() });
            result.MoveToFirstChild();
            result.CopyChildren(nav);
            return result;
        }

    }
}<|MERGE_RESOLUTION|>--- conflicted
+++ resolved
@@ -204,7 +204,6 @@
         }
 
         /// <summary>
-<<<<<<< HEAD
         /// Returns <c>true</c> if the specified <paramref name="sliceName"/> matches
         /// the sliceName of the current element, or represents a direct child reslice.
         /// </summary>
@@ -244,10 +243,7 @@
 
 
         /// <summary>
-        /// Enumerate any succeeding direct child slices of the specified element.
-=======
         /// Enumerate any succeeding direct child slices of the current slice intro.
->>>>>>> 3fba5d04
         /// Skip any intermediate child elements and re-slice elements.
         /// When finished, return the navigator to the initial position.
         /// </summary>
