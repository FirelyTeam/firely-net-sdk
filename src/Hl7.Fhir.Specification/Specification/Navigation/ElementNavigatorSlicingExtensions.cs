--- conflicted
+++ resolved
@@ -45,25 +45,9 @@
             var bm = nav.Bookmark();
             while (nav.MoveToNextSliceAtAnyLevel())
             {
-                if (StringComparer.Ordinal.Equals(nav.Current.Name, sliceName))
+                if (StringComparer.Ordinal.Equals(nav.Current.SliceName, sliceName))
                 {
-<<<<<<< HEAD
-                    if (sliceName == null || nav.Current.SliceName == sliceName)
-                    {
-                        // Match, advance cursor
-                        bm = nav.Bookmark();
-                        result = true;
-                    }
-                    // Otherwise advance to next slice entry
-                }
-                else
-                {
-                    // Mismatch, back up to previous element and exit
-                    nav.ReturnToBookmark(bm);
-                    break;
-=======
                     return true;
->>>>>>> 5e77f440
                 }
             }
             nav.ReturnToBookmark(bm);
@@ -84,26 +68,17 @@
             var bm = nav.Bookmark();
 
             var name = nav.PathName;
-            var startSliceName = nav.Current.Name;
+            var startSliceName = nav.Current.SliceName;
             var startBaseSliceName = ElementDefinitionNavigator.GetBaseSliceName(startSliceName);
             while (nav.MoveToNext(name))
             {
-                var sliceName = nav.Current.Name;
+                var sliceName = nav.Current.SliceName;
                 // Handle unnamed slices, eg. extensions
                 if (startSliceName == null && sliceName == null) { return true; }
 
                 if (ElementDefinitionNavigator.IsSiblingSliceOf(startSliceName, sliceName))
                 {
-<<<<<<< HEAD
-                    if (nav.Current.SliceName == sliceName)
-                    {
-                        // Match!
-                        result = true;
-                        break;
-                    }
-=======
                     return true;
->>>>>>> 5e77f440
                 }
 
                 if (startBaseSliceName != null && sliceName.Length > startBaseSliceName.Length && !sliceName.StartsWith(startBaseSliceName))
@@ -130,17 +105,12 @@
             var bm = intro.Bookmark();
 
             var path = intro.Current.Path;
-<<<<<<< HEAD
+            var pathName = intro.PathName;
             var name = intro.Current.SliceName;
-            var result = new List<Bookmark>();
-=======
-            var pathName = intro.PathName;
-            var name = intro.Current.Name;
->>>>>>> 5e77f440
 
             while (intro.MoveToNext(pathName))
             {
-                var curName = intro.Current.Name;
+                var curName = intro.Current.SliceName;
                 if (atRoot)
                 {
                     // Is this the slice-intro of the un-resliced original element? Then my name == null or
@@ -148,10 +118,6 @@
                     // re-use of constraints, e.g. Composition.section.name, just == null is not enough)
                     // I am the root slice, my slices would be the unnamed slices (though this is strictly seen not correct, every slice needs a name)
                     // and every slice with a non-resliced name
-<<<<<<< HEAD
-                    if (intro.Current.SliceName == null) yield return intro.Bookmark();
-                    if (!ElementDefinitionNavigator.IsResliceName(intro.Current.SliceName)) yield return intro.Bookmark();
-=======
                     if (curName == null)
                     {
                         yield return intro.Bookmark();
@@ -160,18 +126,13 @@
                     {
                         yield return intro.Bookmark();
                     }
->>>>>>> 5e77f440
                 }
                 else
                 {
                     // Else, if I am a named slice, I am a slice myself, but also the intro to a nested re-sliced group,
                     // so include only my children in my group...
-<<<<<<< HEAD
-                    if (ElementDefinitionNavigator.GetBaseSliceName(intro.Current.SliceName) == name)
-=======
                     if (ElementDefinitionNavigator.IsResliceOf(curName, name))
                     {
->>>>>>> 5e77f440
                         yield return intro.Bookmark();
                     }
                 }
