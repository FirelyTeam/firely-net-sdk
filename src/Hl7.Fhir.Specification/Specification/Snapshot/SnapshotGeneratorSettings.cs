--- conflicted
+++ resolved
@@ -15,10 +15,6 @@
 {
     /// <summary>Configuration settings for the <see cref="SnapshotGenerator"/> class.</summary>
     public sealed class SnapshotGeneratorSettings
-<<<<<<< HEAD
-        : ICloneable
-=======
->>>>>>> 58aacb39
     {
         /// <summary>Default configuration settings for the <see cref="SnapshotGenerator"/> class.</summary>
         [Obsolete("Use the CreateDefault() method, as using this static member may cause threading issues.")]
@@ -45,12 +41,6 @@
         /// <summary>Creates a new <see cref="SnapshotGeneratorSettings"/> object that is a copy of the current instance.</summary>
         public SnapshotGeneratorSettings Clone() => new SnapshotGeneratorSettings(this);
 
-<<<<<<< HEAD
-        /// <summary>Creates a new <see cref="SnapshotGeneratorSettings"/> object that is a copy of the current instance.</summary>
-        object ICloneable.Clone() => Clone();
-
-=======
->>>>>>> 58aacb39
         /// <summary>Copy all configuration settings to another instance.</summary>
         /// <param name="other">Another <see cref="SnapshotGeneratorSettings"/> instance.</param>
         /// <exception cref="ArgumentNullException">The specified argument is <c>null</c>.</exception>
