--- conflicted
+++ resolved
@@ -14,10 +14,6 @@
 {
     /// <summary>Configuration settings for the <see cref="SnapshotGenerator"/> class.</summary>
     public sealed class SnapshotGeneratorSettings
-<<<<<<< HEAD
-        : ICloneable
-=======
->>>>>>> ce684669
     {
         /// <summary>Default configuration settings for the <see cref="SnapshotGenerator"/> class.</summary>
         [Obsolete("Use the CreateDefault() method, as using this static member may cause threading issues.")]
@@ -39,9 +35,6 @@
 
         /// <summary>Returns an exact clone of the current configuration settings instance.</summary>
         public SnapshotGeneratorSettings Clone() => new SnapshotGeneratorSettings(this);
-
-        /// <summary>Creates a new <see cref="SnapshotGeneratorSettings"/> object that is a copy of the current instance.</summary>
-        object ICloneable.Clone() => Clone();
 
         /// <summary>Copy all configuration settings to another instance.</summary>
         public void CopyTo(SnapshotGeneratorSettings other)
