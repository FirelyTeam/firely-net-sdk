--- conflicted
+++ resolved
@@ -48,17 +48,10 @@
                 // Merge custom Element id value from differential in same profile into snapshot
                 // [WMR 20170424] NEW
                 snap.ElementId = mergeId(snap, diff, mergeElementId);
-<<<<<<< HEAD
 
                 // [WMR 20160907] Merge extensions, match on url
                 snap.Extension = mergeExtensions(snap.Extension, diff.Extension);
 
-=======
-
-                // [WMR 20160907] Merge extensions, match on url
-                snap.Extension = mergeExtensions(snap.Extension, diff.Extension);
-
->>>>>>> 49334327
                 // [WMR 20181211] R4: Also merge ElementDefinition.ModifierExtension
                 // Q: What does this mean? How should consumers handle these?
                 snap.ModifierExtension = mergeExtensions(snap.ModifierExtension, diff.ModifierExtension);
@@ -120,17 +113,6 @@
                 snap.Definition = mergePrimitiveElement(snap.Definition, diff.Definition, true);
                 snap.Comment = mergePrimitiveElement(snap.Comment, diff.Comment, true);
                 snap.Requirements = mergePrimitiveElement(snap.Requirements, diff.Requirements, true);
-<<<<<<< HEAD
-
-                // Aliases are cumulative based on the string value
-                snap.AliasElement = mergePrimitiveCollection(snap.AliasElement, diff.AliasElement, matchStringValues);
-
-                snap.MinElement = mergePrimitiveElement(snap.MinElement, diff.MinElement);
-                snap.MaxElement = mergeMax(snap.MaxElement, diff.MaxElement);
-
-                // snap.Base should already be there, and is not changed by the diff
-                // ElementDefinition.contentReference cannot be overridden by a derived profile                
-=======
 
                 // Aliases are cumulative based on the string value
                 snap.AliasElement = mergePrimitiveCollection(snap.AliasElement, diff.AliasElement, matchStringValues);
@@ -141,7 +123,6 @@
 
                 // snap.Base should already be there, and is not changed by the diff
                 // ElementDefinition.contentReference cannot be overridden by a derived profile
->>>>>>> 49334327
 
                 // Type collection has different semantics (no implicit type inheritance)
                 // Include all diff types, merged onto matching snap
@@ -231,7 +212,6 @@
                 if (!diff.IsNullOrEmpty())
                 {
                     if (snap.IsNullOrEmpty())
-<<<<<<< HEAD
                     {
                         result = (List<ElementDefinition.TypeRefComponent>)diff.DeepCopy();
                         onConstraint(result);
@@ -262,37 +242,6 @@
                             var mergedType = mergeElementType(snapType, diffType);
                             onConstraint(mergedType);
                             result.Add(mergedType);
-=======
-                    {
-                        result = (List<ElementDefinition.TypeRefComponent>)diff.DeepCopy();
-                        onConstraint(result);
-                    }
-                    else if (!diff.IsExactly(snap))
-                    {
-
-                        // [WMR 20190121] FIX - Issue #827
-                        // diff can constraint the list of allowed types
-                        // i.e. include only types defined by diff; don't inherit other types from snap
-                        // However, we should still merge diff type components with associated type component in base profile
-                        // Esp. important for merging special "compiler magic" extensions for json/xml/rdf
-                        // on primitive values [primitive].value.type[0].code.extension
-
-                        // Include only types defined by differential
-                        result = new List<ElementDefinition.TypeRefComponent>(diff.Count);
-                        foreach (var diffType in diff)
-                        {
-                            // R4: ElementDefinition.type.code.value may be empty for certain elements:
-                            // - [Primitive].value
-                            // - Extension.url
-                            // => Match diff type without code to base type without code
-
-                            // Find matching type in snap
-                            var snapType = snap.FirstOrDefault(tr => matchTypeCodes(tr, diffType));
-
-                            // Merge diff type onto snap type
-                            var mergedType = mergeElementType(snapType, diffType);
-                            onConstraint(mergedType);
-                            result.Add(mergedType);
                         }
                     }
                 }
@@ -337,52 +286,6 @@
                         else if (!(snap.AggregationElement is null))
                         {
                             result.AggregationElement = (List<Code<ElementDefinition.AggregationMode>>)snap.AggregationElement.DeepCopy();
->>>>>>> 49334327
-                        }
-                    }
-                }
-                return result;
-            }
-
-<<<<<<< HEAD
-            // [WMR 20190121] FIX - Issue #827
-            // Custom logic for merging constraints for a single element type
-            // Merge (don't replace) extensions
-            // Especially important for merging special "compiler magic" extensions for json/xml/rdf
-            // on primitive values [primitive].value.type[0].code.extension
-            ElementDefinition.TypeRefComponent mergeElementType(ElementDefinition.TypeRefComponent snap, ElementDefinition.TypeRefComponent diff)
-            {
-                var result = snap;
-                if (!diff.IsNullOrEmpty())
-                {
-                    if (snap.IsNullOrEmpty())
-                    {
-                        result = (ElementDefinition.TypeRefComponent)diff.DeepCopy();
-                        onConstraint(result);
-                    }
-                    else if (!diff.IsExactly(snap))
-                    {
-                        result = (ElementDefinition.TypeRefComponent)snap.DeepCopy();
-
-                        // TODO: Move logic to MergeTo method on partial class TypeRefComponent
-
-                        // TODO: Copy diff annotations...?
-                        if (diff.ElementId != null) { result.ElementId = diff.ElementId; }
-                        result.Extension = mergeExtensions(snap.Extension, diff.Extension);
-                        result.CodeElement = mergePrimitiveElement(snap.CodeElement, diff.CodeElement);
-
-                        result.ProfileElement = mergeCanonicals(snap.ProfileElement, diff.ProfileElement);
-                        result.TargetProfileElement = mergeCanonicals(snap.TargetProfileElement, diff.TargetProfileElement);
-
-                        // diff aggregation flags replace/overwrite flags in snap
-                        //result.AggregationElement = mergePrimitiveCollection(snap.AggregationElement, diff.AggregationElement, matchAggregationModes);
-                        if (!(diff.AggregationElement is null))
-                        {
-                            result.AggregationElement = new List<Code<ElementDefinition.AggregationMode>>(diff.AggregationElement.DeepCopy());
-                        }
-                        else if (!(snap.AggregationElement is null))
-                        {
-                            result.AggregationElement = (List<Code<ElementDefinition.AggregationMode>>)snap.AggregationElement.DeepCopy();
                         }
 
                         result.VersioningElement = mergePrimitiveElement(snap.VersioningElement, diff.VersioningElement);
@@ -393,16 +296,6 @@
                 return result;
             }
 
-=======
-                        result.VersioningElement = mergePrimitiveElement(snap.VersioningElement, diff.VersioningElement);
-
-                        onConstraint(result);
-                    }
-                }
-                return result;
-            }
-
->>>>>>> 49334327
             // Merge a collection of primitive values
             List<T> mergePrimitiveCollection<T>(List<T> snap, List<T> diff, Func<T, T, bool> matchItems) where T : PrimitiveType
             {
@@ -439,7 +332,6 @@
                             onConstraint(mergedItem);
                         }
                     }
-<<<<<<< HEAD
                 }
                 return result;
             }
@@ -544,112 +436,6 @@
                 }
             }
 
-=======
-                }
-                return result;
-            }
-
-            //[MS 20201211] Separate function introduced to make sure that introduced extensions on Binding.Valueset in the diff are merged with the base.
-            // This is a very specific fix and might be replaced by a more general merging method using ITypedElement in the future.
-            private ElementDefinition.ElementDefinitionBindingComponent mergeBinding(ElementDefinition.ElementDefinitionBindingComponent snap, ElementDefinition.ElementDefinitionBindingComponent diff)
-            {
-                var result = snap;
-                if (!diff.IsNullOrEmpty())
-                {
-                    if (snap.IsNullOrEmpty())
-                    {
-                        result = (ElementDefinition.ElementDefinitionBindingComponent)diff.DeepCopy();
-                        onConstraint(result);
-                    }
-                    else if (!diff.IsExactly(snap))
-                    {
-                        snap.StrengthElement = mergePrimitiveElement(snap.StrengthElement, diff.StrengthElement);
-                        snap.DescriptionElement = mergePrimitiveElement(snap.DescriptionElement, diff.DescriptionElement);
-                        snap.ValueSetElement = mergeComplexAttribute(snap.ValueSetElement, diff.ValueSetElement);
-                        onConstraint(result);
-                    }
-                }
-                return result;
-            }
-
-            // Merge list of canonical urls (e.g. profiles) in diff with snap
-            // [WMR 20190429] R4 NEW
-            // Custom merging behavior for ElementDefinition.type.(target)Profile
-            // differential is allowed to REMOVE profiles from base
-            // Use differential profile collection if not empty, otherwise fall back to snapshot (no merging)
-            List<Canonical> mergeCanonicals(List<Canonical> snap, List<Canonical> diff)
-            //=> mergeCollection(snap, diff, matchCanonicals);
-            {
-                return diff is null || diff.Count == 0 ? snap : diff;
-            }
-
-            // Merge differential extensions with snapshot extensions
-            // Match extensions on url
-            List<Extension> mergeExtensions(List<Extension> snap, List<Extension> diff)
-                => mergeCollection(snap, diff, matchExtensions);
-
-            List<ElementDefinition.ConstraintComponent> mergeConstraints(
-                List<ElementDefinition.ConstraintComponent> snap,
-                List<ElementDefinition.ConstraintComponent> diff,
-                string source)
-            {
-                var result = snap;
-                if (!diff.IsNullOrEmpty())
-                {
-                    if (snap.IsNullOrEmpty())
-                    {
-                        result = (List<ElementDefinition.ConstraintComponent>)diff.DeepCopy();
-                        onConstraint(result);
-                    }
-                    else if (!diff.IsExactly(snap))
-                    {
-                        result = new List<ElementDefinition.ConstraintComponent>(snap.DeepCopy());
-                        // Properly merge matching collection items
-                        foreach (var diffItem in diff)
-                        {
-                            // [WMR 20190723] FIX #1052: WRONG! Initializing .source breaks matching...
-                            // Instead, match element constraints on id
-                            //var idx = snap.FindIndex(e => matchExactly(e, diffItem));
-                            var idx = snap.FindIndex(e => IsEqualString(e.Key, diffItem.Key));
-
-                            ElementDefinition.ConstraintComponent mergedItem;
-                            if (idx < 0)
-                            {
-                                // No match; add diff item
-                                mergedItem = (ElementDefinition.ConstraintComponent)diffItem.DeepCopy();
-                                result.Add(mergedItem);
-                            }
-                            else
-                            {
-                                // Match; merge diff with snap
-                                var snapItem = result[idx];
-                                mergedItem = mergeComplexAttribute(snapItem, diffItem);
-                                result[idx] = mergedItem;
-                            }
-                            onConstraint(mergedItem);
-                        }
-                    }
-
-                    // [WMR 20190723] FIX #1052: Initialize ElementDefinition.constraint.source
-                    InitializeConstraintSource(result, source);
-
-                }
-                return result;
-            }
-
-            // [WMR 20190723] FIX #1052: Initialize ElementDefinition.constraint.source
-            internal static void InitializeConstraintSource(IEnumerable<ElementDefinition.ConstraintComponent> constraints, string source)
-            {
-                foreach (var constraint in constraints)
-                {
-                    if (string.IsNullOrEmpty(constraint.Source))
-                    {
-                        constraint.Source = source;
-                    }
-                }
-            }
-
->>>>>>> 49334327
             // Merge two collections
             // Differential collection items replace/overwrite matching snapshot collection items
             List<T> mergeCollection<T>(List<T> snap, List<T> diff, Func<T, T, bool> matchItems) where T : Element
@@ -690,8 +476,6 @@
                 return result;
             }
 
-<<<<<<< HEAD
-=======
             /// <summary>
             /// Merge the Min element of the differential into the snapshot. The most constrained will win: so the maximum of both values.
             /// </summary>
@@ -721,7 +505,6 @@
                 return snap;
             }
 
->>>>>>> 49334327
             // TODO: Properly *merge* (extension) collections on nested elements
             // The diamond problem is especially painful for min/max -
             // most datatypes roots have a cardinality of 0..*, so
