--- conflicted
+++ resolved
@@ -34,13 +34,10 @@
 // [WMR 20180409] Resolve contentReference from core resource/datatype (StructureDefinition.type)
 #define FIX_CONTENTREFERENCE
 
-<<<<<<< HEAD
 // [WMR 20190828] R4: Normalize renamed type slices in snapshot
 // e.g. diff: "valueString" => snap: "value[x]:valueString"
 #define NORMALIZE_RENAMED_TYPESLICE
 
-=======
->>>>>>> 905eae00
 using Hl7.Fhir.Model;
 using Hl7.Fhir.Specification.Navigation;
 using Hl7.Fhir.Specification.Source;
@@ -48,12 +45,8 @@
 using System;
 using System.Collections.Generic;
 using System.Diagnostics;
-<<<<<<< HEAD
-=======
 using System.Linq;
->>>>>>> 905eae00
 using T = System.Threading.Tasks;
-using System.Linq;
 
 namespace Hl7.Fhir.Specification.Snapshot
 {
@@ -622,28 +615,18 @@
                 // Also verify that diff only specifies child constraints on common elements (.extension | .modifierExtension) ... ?
                 // Actually, we should determine the intersection of the specified type profiles... ouch
 
-<<<<<<< HEAD
                 // [WMR 20181212] R4 NEW - eld-13: Types must be unique by code
                 // Gracefully handle non-distinct type codes; do not expand
 
                 // [MS 20210614] When we can't find a CommonTypeCode assume "Element" for .id and .extension
                 var distinctTypeCode = defn.CommonTypeCode() ?? FHIRAllTypes.Element.GetLiteral();
-               
-=======
-                // [MS 20210614] When we can't find a CommonTypeCode assume "Element" for .id and .extension
-                var distinctTypeCode = defn.CommonTypeCode() ?? FHIRAllTypes.Element.GetLiteral();
-
->>>>>>> 905eae00
+
                 // Different profiles for common base type => expand the common base type (w/o custom profile)
                 // var typeRef = new ElementDefinition.TypeRefComponent() { Code = distinctTypeCodes[0] };
                 var typeRef = new ElementDefinition.TypeRefComponent() { Code = distinctTypeCode };
                 StructureDefinition typeStructure = await getStructureForTypeRef(defn, typeRef, true).ConfigureAwait(false);
                 return await expandElementType(nav, typeStructure).ConfigureAwait(false);
-<<<<<<< HEAD
-               
-=======
-
->>>>>>> 905eae00
+
                 // Alternatively, we could try to expand the most specific common base profile, e.g. (Backbone)Element
                 // TODO: Determine the intersection, i.e. the most specific common type that all types are derived from
 
@@ -775,16 +758,10 @@
         // Create a new resource element without a base element definition (for core type & resource profiles)
         private async T.Task createNewElement(ElementDefinitionNavigator snap, ElementDefinitionNavigator diff)
         {
-<<<<<<< HEAD
-            var (targetElement,typeStructure) = await getBaseElementForElementType(diff.Current).ConfigureAwait(false);
+            var (targetElement, typeStructure) = await getBaseElementForElementType(diff.Current).ConfigureAwait(false);
             addConstraintSource(targetElement, typeStructure?.Url);
-                        
+
             if (targetElement != null)
-=======
-            var (baseElement, typeStructure) = await getBaseElementForElementType(diff.Current).ConfigureAwait(false);
-
-            if (baseElement != null)
->>>>>>> 905eae00
             {
                 // New element with type profile
                 var newElement = (ElementDefinition)targetElement.DeepCopy();
@@ -881,11 +858,11 @@
         }
 
         private static void addConstraintSource(ElementDefinition targetElement, string url)
-        {           
+        {
             foreach (var constraint in targetElement?.Constraint.Where(c => string.IsNullOrEmpty(c.Source)) ?? Enumerable.Empty<ElementDefinition.ConstraintComponent>())
             {
                 constraint.Source = url;
-            }            
+            }
         }
 
         // Recursively merge the currently selected element and (grand)children from differential into snapshot
@@ -1319,7 +1296,6 @@
                             //   </type>
                             // </element>
 
-<<<<<<< HEAD
                             if (!profileRef.IsComplex)
                             {
                                 // Expand and merge (only!) the root element of the external type profile
@@ -1330,14 +1306,8 @@
                                 // Rebase before merging
                                 var rebasedRootElem = (ElementDefinition)typeRootElem.DeepCopy();
                                 rebasedRootElem.Path = diff.Path;
-=======
-                            // Rebase before merging
-                            var rebasedRootElem = (ElementDefinition)typeRootElem.DeepCopy();
-                            rebasedRootElem.Path = diff.Path;
-                            // MV 20210727: copy cardinality from base (so do not use the cardinality of the type). See issue #1824
-                            rebasedRootElem.Min = diff.Current.Min;
-                            rebasedRootElem.Max = diff.Current.Max;
->>>>>>> 905eae00
+                                rebasedRootElem.Min = diff.Current.Min;
+                                rebasedRootElem.Max = diff.Current.Max;
 
                                 // Merge the type profile root element; no need to expand children
                                 mergeElementDefinition(snap.Current, rebasedRootElem, false);
@@ -2326,7 +2296,7 @@
                 // Otherwise, cloning & expanding the result will pick up incorrect root element from original... WRONG!
 #endif
                 // [WMR 20190723] FIX #1052: Initialize ElementDefinition.constraint.source
-                ElementDefnMerger.InitializeConstraintSource(snapRoot.Constraint, sd.Url) ;
+                ElementDefnMerger.InitializeConstraintSource(snapRoot.Constraint, sd.Url);
 
                 // Debug.Print($"[{nameof(SnapshotGenerator)}.{nameof(getSnapshotRootElement)}] {nameof(profileUri)} = '{profileUri}' - use root element definition from differential: #{clonedDiffRoot.GetHashCode()}");
                 return snapRoot;
