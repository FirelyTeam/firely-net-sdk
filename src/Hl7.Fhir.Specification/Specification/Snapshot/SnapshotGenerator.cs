--- conflicted
+++ resolved
@@ -1242,7 +1242,6 @@
                         }
                         else
                         {
-<<<<<<< HEAD
                             // Resolve and merge referenced external type profile
 
                             // [WMR 20190723] NEW
@@ -1298,8 +1297,17 @@
                                 // Rebase before merging
                                 var rebasedRootElem = (ElementDefinition)typeRootElem.DeepCopy();
                                 rebasedRootElem.Path = diff.Path;
-                                rebasedRootElem.Min = diff.Current.Min;
-                                rebasedRootElem.Max = diff.Current.Max;
+
+                                // MV 20220224: we have here actually a 3-way merge of the cardinality: merge of the snapshot in progress (1), differential (2) and 
+                                // the external profile type (3). We do first a merge with the profile type and the differential and then the differential 
+                                // will be merged into the snapshot.
+
+                                var sg = new ElementDefnMerger();
+                                // merge the min of the external profile type with the diff. Most constrained wins (the maximum of both values)
+                                rebasedRootElem.MinElement = sg.mergeMin(rebasedRootElem.MinElement, diff.Current.MinElement);
+                                // merge the min of the external profile type with the diff. Most constrained wins (the minumum of both values) 
+                                rebasedRootElem.MaxElement = sg.mergeMax(rebasedRootElem.MaxElement, diff.Current.MaxElement);
+
 
                                 // Merge the type profile root element; no need to expand children
                                 mergeElementDefinition(snap.Current, rebasedRootElem, false);
@@ -1313,29 +1321,6 @@
                                     addIssueInvalidComplexProfileReference(diff.Current);
                                 }
                             }
-=======
-                            // Expand and merge (only!) the root element of the external type profile
-                            // Note: full expansion may trigger recursion, e.g. Element.id => identifier => string => Element
-                            var typeRootElem = await getSnapshotRootElement(typeStructure, primaryDiffTypeProfile, diffNode).ConfigureAwait(false);
-                            if (typeRootElem == null) { return false; }
-
-                            // Rebase before merging
-                            var rebasedRootElem = (ElementDefinition)typeRootElem.DeepCopy();
-                            rebasedRootElem.Path = diff.Path;
-
-                            // MV 20220224: we have here actually a 3-way merge of the cardinality: merge of the snapshot in progress (1), differential (2) and 
-                            // the external profile type (3). We do first a merge with the profile type and the differential and then the differential 
-                            // will be merged into the snapshot.
-
-                            var sg = new ElementDefnMerger();
-                            // merge the min of the external profile type with the diff. Most constrained wins (the maximum of both values)
-                            rebasedRootElem.MinElement = sg.mergeMin(rebasedRootElem.MinElement, diff.Current.MinElement);
-                            // merge the min of the external profile type with the diff. Most constrained wins (the minumum of both values) 
-                            rebasedRootElem.MaxElement = sg.mergeMax(rebasedRootElem.MaxElement, diff.Current.MaxElement);
-
-                            // Merge the type profile root element; no need to expand children
-                            mergeElementDefinition(snap.Current, rebasedRootElem, false);
->>>>>>> e3610b13
                         }
                     }
                 }
