/* 
 * Copyright (c) 2018, Firely (info@fire.ly) and contributors
 * See the file CONTRIBUTORS for details.
 * 
 * This file is licensed under the BSD 3-Clause license
 * available at https://raw.githubusercontent.com/FirelyTeam/firely-net-sdk/master/LICENSE
 */

// DEBUGGING
//#define DUMPMATCHES

// Cache pre-generated snapshot root ElementDefinition instance as an annotation on the associated differential root ElementDefinition
// When subsequently expanding the full type profile snapshot, re-use the cached root ElementDefinition instance
// This ensures that the snapshot ElementDefinition instances are stable (and equal to OnPrepareBaseProfile event parameters)
// Without caching, the root element in the type profile snapshot would be a different instance as the reference specified by the OnPrepareBaseProfile event
#define CACHE_ROOT_ELEMDEF
// [WMR 20161004] Only enable this for debugging & verification (costly...)
// #define CACHE_ROOT_ELEMDEF_ASSERT

// TODO:
// - Merge global StructureDefinition.mapping definitions
// - Enforce/verify Slicing.Rule = Closed / OpenAtEnd
// - Test error handling: gracefully handle invalid input, report issue

// [WMR 20170216] Prevent slices on non-repeating non-choice type elements (max = 1)
// #define REJECT_SLICE_NONREPEATING_ELEMENT

// [WMR 20170810] STU3 bug: SimpleQuantity root element introduces non-empty sliceName = "SliceName"
// Detect and fix invalid non-null sliceNames on specializations
// #define FIX_SLICENAMES_ON_SPECIALIZATIONS
// Detect and fix invalid non-null sliceNames on root elements
#define FIX_SLICENAMES_ON_ROOT_ELEMENTS

using Hl7.Fhir.Model;
using Hl7.Fhir.Specification.Navigation;
using Hl7.Fhir.Specification.Source;
using Hl7.Fhir.Utility;
using System;
using System.Collections.Generic;
using System.Diagnostics;
using System.Linq;
using T = System.Threading.Tasks;

namespace Hl7.Fhir.Specification.Snapshot
{
    // [WMR 20160927] Design considerations:
    // Functionality is implemented as a set of partial classes, in order to share common state and
    // minimize memory pressure while recursively generating snapshots of base and/or type profiles.

    /// <summary>
    /// Provides functionality to generate the snapshot component of a <see cref="StructureDefinition"/> resource.
    /// </summary>
    public sealed partial class SnapshotGenerator
    {
        // TODO: Properly test SnapshotGenerator for multi-threading support
        // Each thread should create a separate instance
        // But all instances should share a common IResourceResolver instance
        // TODO: Probably also need to share a common recursion stack...


        private readonly SnapshotGeneratorSettings _settings;
        private readonly SnapshotRecursionStack _stack = new();

        /// <summary>
        /// Create a new instance of the <see cref="SnapshotGenerator"/> class
        /// for the specified resource resolver and configuration settings.
        /// </summary>
        /// <param name="resolver">A <see cref="IResourceResolver"/> or <see cref="IAsyncResourceResolver"/> instance.</param>
        /// <param name="settings">Configuration settings that control the behavior of the snapshot generator.</param>
        /// <exception cref="ArgumentNullException">One of the specified arguments is <c>null</c>.</exception>
#pragma warning disable CS0618 // Type or member is obsolete
        public SnapshotGenerator(ISyncOrAsyncResourceResolver resolver, SnapshotGeneratorSettings settings)
        {
            Source = resolver as IResourceResolver;
#pragma warning restore CS0618 // Type or member is obsolete
            AsyncResolver = verifySource(resolver.AsAsync(), nameof(resolver));

            if (settings == null) { throw Error.ArgumentNull(nameof(settings)); }
            // [WMR 20171023] Always copy the specified settings, to prevent shared state
            // Especially important to prevent corruption of the global SnapshotGeneratorSettings.Default instance.
            _settings = new SnapshotGeneratorSettings(settings);
        }

        /// <summary>
        /// Create a new instance of the <see cref="SnapshotGenerator"/> class
        /// for the specified resource resolver and with default configuration settings.
        /// </summary>
        /// <param name="resolver">A <see cref="IResourceResolver"/> or <see cref="IAsyncResourceResolver"/> instance.</param>
        /// <exception cref="ArgumentNullException">One of the specified arguments is <c>null</c>.</exception>
#pragma warning disable CS0618 // Type or member is obsolete
        public SnapshotGenerator(ISyncOrAsyncResourceResolver resolver)
        {
            Source = resolver as IResourceResolver;
#pragma warning restore CS0618 // Type or member is obsolete
            AsyncResolver = verifySource(resolver.AsAsync(), nameof(resolver));

            _settings = SnapshotGeneratorSettings.CreateDefault();
        }

        private static IAsyncResourceResolver verifySource(IAsyncResourceResolver resolver, string name = null)
        {
            if (resolver == null) { throw Error.ArgumentNull(name ?? nameof(resolver)); }
            if (resolver is SnapshotSource) { throw Error.Argument(name ?? nameof(resolver), $"Invalid argument. Cannot create a new {nameof(SnapshotGenerator)} instance from an existing {nameof(SnapshotSource)}."); }

            // TODO: Verify that the specified resolver is idempotent (i.e. caching)
            // Maybe add some interface property to detect behavior?
            // i.e. IsIdemPotent (repeated calls return same instance)
            // Note: cannot add new property to IResourceResolver, breaking change...
            // Alternatively, add new secondary interface IResourceResolverProperties

            return resolver;
        }

        /// <summary>Returns a reference to the associated <see cref="IResourceResolver"/> instance, as specified in the 
        /// call to the constructor.</summary>
        /// <remarks>May return <code>null</code> if the source is an exclusively asynchronous resolver.</remarks>
        [Obsolete("SnapshotGenerator now works best with asynchronous resolvers. Use the AsyncResolver property instead.")]
        public IResourceResolver Source { get; private set; }

        /// <summary>Returns a reference to the associated <see cref="IAsyncResourceResolver"/> instance, as specified in the 
        /// call to the constructor.</summary>
        public IAsyncResourceResolver AsyncResolver { get; private set; }

        /// <summary>Returns a reference to the associated <see cref="IAsyncResourceResolver"/> instance, as specified in the 
        /// call to the constructor.</summary>
        /// <remarks>When the constructor was called with an <see cref="IResourceResolver"/>, this property will return
        /// an adapted resolver, which implements the async interface over the syncrho</remarks>
        /// <summary>Returns the snapshot generator configuration settings.</summary>
        public SnapshotGeneratorSettings Settings => _settings;

        /// <summary>Returns a reference to the profile uri of the currently generating snapshot, or <c>null</c>.</summary>
        private string CurrentProfileUri => _stack.CurrentProfileUri;

        /// <summary>
        /// (Re-)generate the <see cref="StructureDefinition.Snapshot"/> component of the specified <see cref="StructureDefinition"/> instance.
        /// Resolve the associated base profile snapshot and merge the <see cref="StructureDefinition.Differential"/> component.
        /// </summary>
        /// <param name="structure">A <see cref="StructureDefinition"/> instance.</param>
        public async T.Task UpdateAsync(StructureDefinition structure)
        {
            structure.Snapshot = new StructureDefinition.SnapshotComponent()
            {
                Element = await GenerateAsync(structure).ConfigureAwait(false)
            };
            structure.Snapshot.SetCreatedBySnapshotGenerator();

            // [WMR 20170209] TODO: also merge global StructureDefinition.Mapping components
            // structure.Mappings = ElementDefnMerger.Merge(...)
        }

        /// <inheritdoc cref="UpdateAsync(StructureDefinition)"/>
        [Obsolete("SnapshotGenerator now works best with asynchronous resolvers. Use UpdateAsync() instead.")]
        public void Update(StructureDefinition structure)
            => TaskHelper.Await(() => UpdateAsync(structure));

        /// <summary>
        /// Generate the snapshot element list of the specified <see cref="StructureDefinition"/> instance.
        /// Resolve the associated base profile snapshot and merge the <see cref="StructureDefinition.Differential"/> component.
        /// Returns the expanded element list.
        /// Does not modify the <see cref="StructureDefinition.Snapshot"/> property of the specified instance.
        /// </summary>
        /// <param name="structure">A <see cref="StructureDefinition"/> instance.</param>
        public async T.Task<List<ElementDefinition>> GenerateAsync(StructureDefinition structure)
        {
            if (structure == null) { throw Error.ArgumentNull(nameof(structure)); }
            if (string.IsNullOrEmpty(structure.Url))
            {
                throw Error.Argument(nameof(structure), "Invalid argument. The specified StructureDefinition has no url. Each StructureDefinition must have a unique canonical url, for identification purposes.");
            }

            // Clear the OperationOutcome issues
            clearIssues();

            List<ElementDefinition> result = null;
            _stack.OnBeforeGenerateSnapshot(structure.Url);
            try
            {
                result = await generate(structure).ConfigureAwait(false);
            }
            finally
            {
                // On complete expansion, the recursion stack should be empty
                Debug.Assert(result == null || _stack.RecursionDepth == 1);
                _stack.OnAfterGenerateSnapshot(structure.Url);
            }
            return result;
        }

        /// <inheritdoc cref="GenerateAsync(StructureDefinition)" />
        [Obsolete("SnapshotGenerator now works best with asynchronous resolvers. Use GenerateAsync() instead.")]
        public List<ElementDefinition> Generate(StructureDefinition structure)
            => TaskHelper.Await(() => GenerateAsync(structure));


        /// <summary>Recursively expand (the children of) a single element definition.</summary>
        /// <param name="elements">A <see cref="StructureDefinition.SnapshotComponent"/> or <see cref="StructureDefinition.DifferentialComponent"/> instance.</param>
        /// <param name="element">The element to expand. Should be part of <paramref name="elements"/>.</param>
        /// <returns>A new, expanded list of <see cref="ElementDefinition"/> instances.</returns>
        /// <exception cref="ArgumentException">The specified element is not contained in the list.</exception>
        public T.Task<IList<ElementDefinition>> ExpandElementAsync(IElementList elements, ElementDefinition element)
            => elements is null ? throw Error.ArgumentNull(nameof(elements)) : ExpandElementAsync(elements.Element, element);

        /// <inheritdoc cref="ExpandElementAsync(IElementList, ElementDefinition)" />
        [Obsolete("SnapshotGenerator now works best with asynchronous resolvers. Use ExpandElementAsync() instead.")]
        public IList<ElementDefinition> ExpandElement(IElementList elements, ElementDefinition element)
            => TaskHelper.Await(() => ExpandElementAsync(elements, element));

        /// <summary>Recursively expand (the children of) a single element definition.</summary>
        /// <param name="elements">A list of <see cref="ElementDefinition"/> instances, taken from snapshot or differential.</param>
        /// <param name="element">The element to expand. Should be part of <paramref name="elements"/>.</param>
        /// <returns>A new, expanded list of <see cref="ElementDefinition"/> instances.</returns>
        /// <exception cref="ArgumentException">The specified element is not contained in the list.</exception>
        public async T.Task<IList<ElementDefinition>> ExpandElementAsync(IList<ElementDefinition> elements, ElementDefinition element)
        {
            if (elements == null) { throw Error.ArgumentNull(nameof(elements)); }
            if (element == null) { throw Error.ArgumentNull(nameof(element)); }

            var nav = new ElementDefinitionNavigator(elements);
            if (!nav.MoveTo(element))
            {
                throw Error.Argument(nameof(element), "Invalid argument for snapshot generator. The specified element list does not contain the target element to expand.");
            }

            clearIssues();

            // Must initialize recursion checker, because element expansion may recurse on external type profile
            _stack.OnStartRecursion();
            try
            {
                await expandElement(nav).ConfigureAwait(false);
            }
            finally
            {
                _stack.OnFinishRecursion();
            }
            return nav.Elements;
        }

        /// <inheritdoc cref="ExpandElementAsync(IList{ElementDefinition}, ElementDefinition)" />
        [Obsolete("SnapshotGenerator now works best with asynchronous resolvers. Use ExpandElementAsync() instead.")]
        public IList<ElementDefinition> ExpandElement(IList<ElementDefinition> elements, ElementDefinition element)
            => TaskHelper.Await(() => ExpandElementAsync(elements, element));

        /// <summary>Recursively expand (the children of) a single element definition.</summary>
        /// <param name="nav">An <see cref="ElementDefinitionNavigator"/> instance positioned on the target element to be expanded.</param>
        /// <returns><c>true</c> if the element is succesfully expanded, or <c>false</c> otherwise.</returns>
        /// <exception cref="ArgumentException">The specified navigator is not positioned on an element.</exception>
        public async T.Task<bool> ExpandElementAsync(ElementDefinitionNavigator nav)
        {
            nav.ThrowIfNullOrNotPositioned(nameof(nav));

            clearIssues();

            // Must initialize recursion checker, because element expansion may recurse on external type profile
            _stack.OnStartRecursion();
            try
            {
                return await expandElement(nav).ConfigureAwait(false);
            }
            finally
            {
                _stack.OnFinishRecursion();
            }
        }

        /// <inheritdoc cref="ExpandElementAsync(ElementDefinitionNavigator)" />
        [Obsolete("SnapshotGenerator now works best with asynchronous resolvers. Use ExpandElementAsync() instead.")]
        public bool ExpandElement(ElementDefinitionNavigator nav)
                        => TaskHelper.Await(() => ExpandElementAsync(nav));

        /// <summary>Merge two sets of element constraints, e.g. base and differential.</summary>
        /// <param name="snap">A set of element constraints.</param>
        /// <param name="diff">Another set of element constraints to merge on top of the base.</param>
        /// <param name="mergeElementId">Determines if the snapshot should inherit Element.id values from the differential.</param>
        /// <returns>A new <see cref="ElementDefinition"/> instance.</returns>
        //public async T.Task<ElementDefinition> MergeElementDefinitionAsync(ElementDefinition snap, ElementDefinition diff, bool mergeElementId)
        public ElementDefinition MergeElementDefinition(ElementDefinition snap, ElementDefinition diff, bool mergeElementId)
        {
            var result = (ElementDefinition)snap.DeepCopy();
            ElementDefnMerger.Merge(this, result, diff, mergeElementId);
            return result;
        }

        ///// <inheritdoc cref="MergeElementDefinitionAsync(ElementDefinition, ElementDefinition, bool)" />
        //[Obsolete("SnapshotGenerator now works best with asynchronous resolvers. Use MergeElementDefinition() instead.")]
        //public ElementDefinition MergeElementDefinition(ElementDefinition snap, ElementDefinition diff, bool mergeElementId)
        //              => TaskHelper.Await(() => MergeElementDefinitionAsync(snap, diff, mergeElementId));

        // ***** Private Interface *****

        /// <summary>
        /// Expand the differential component of the specified structure and return the expanded element list.
        /// The given structure is not modified.
        /// </summary>
        private async T.Task<List<ElementDefinition>> generate(StructureDefinition structure)
        {
            Debug.WriteLine($"[{nameof(SnapshotGenerator)}.{nameof(generate)}] Generate snapshot for profile '{structure.Name}' : '{structure.Url}' (#{structure.GetHashCode()}) ...");

            List<ElementDefinition> result;
            var differential = structure.Differential;
            if (differential == null)
            {
                // [WMR 20161208] Handle missing differential
                differential = structure.Differential = new StructureDefinition.DifferentialComponent()
                {
                    Element = new List<ElementDefinition>()
                };
            }

            // [WMR 20160718] Also accept extension definitions (IsConstraint == false)
            if (structure.IsConstraint && structure.BaseDefinition == null)
            {
                throw Error.Argument(nameof(structure), "Invalid argument. The specified StructureDefinition represents a constraint on another FHIR profile, but the base profile url is missing or empty. Derived profiles must have a base url.");
            }

            ElementDefinitionNavigator nav;
            // StructureDefinition.SnapshotComponent snapshot = null;
            if (structure.BaseDefinition != null)
            {
                var baseStructure = await AsyncResolver.FindStructureDefinitionAsync(structure.BaseDefinition).ConfigureAwait(false);

                // [WMR 20161208] Handle unresolved base profile
                if (baseStructure == null)
                {
                    addIssueProfileNotFound(structure.BaseDefinition);
                    // Fatal error...
                    return null;
                }

                // [WMR 20161208] Handle missing differential
                var location = differential.Element.Count > 0 ? differential.Element[0].Path : null;
                if (!await ensureSnapshot(baseStructure, structure.BaseDefinition, location).ConfigureAwait(false))
                {
                    // Fatal error...
                    return null;
                }

                // [WMR 20190806] Expanding the base profile *may* recurse on current structure
                // e.g. Extension : BaseDefinition => Element : Element.extension => Extension
                // Then snapshot root is already generated and annotated to differential.Element[0]
                //Debug.WriteLineIf(differential.Element[0].HasSnapshotElementAnnotation(), $"[{nameof(SnapshotGenerator)}.{nameof(generate)} (1)] diff[0] is annotated with cached snapshot root...");

                // [WMR 20160817] Notify client about the resolved, expanded base profile
                OnPrepareBaseProfile(structure, baseStructure);

                var snapshot = (StructureDefinition.SnapshotComponent)baseStructure.Snapshot.DeepCopy();

                // [WMR 20170616] NEVER inherit element IDs from base profile
                // Otherwise e.g. slices introduced in derived profile would inherit the original ID from unsliced parent element - WRONG!
                // WRONG! Must handle backward content references in derived profiles, e.g. Questionnaire
                // Following statement causes BasicValidationTests.ValidateOverNameRef to fail,
                // because snapshot generator can no longer expand Questionnaire.item.item
                // because element id of Questionnaire.item has been cleared...
                // => must immediately (re-)generate element ID after expansion of each element
                // ElementIdGenerator.Clear(snapshot.Element);
                // Debug.Fail("TODO");

                if (!structure.IsConstraint)
                {
                    // [WMR 20160902] Rebase the cloned base profile (e.g. DomainResource)

                    // [WMR 20170426] Specializations (i.e. core resource definitions)
                    // do NOT inherit element IDs from (abstract) base class
                    // Clear all to force full re-generation
                    // ElementIdGenerator.Clear(snapshot.Element);

                    // [WMR 20170411] Updated for STU3 - root element is no longer required/ensured
                    // => Derive from StructureDefinition.type property
                    var rootPath = structure.Type;
                    if (string.IsNullOrEmpty(rootPath))
                    {
                        // Fatal error...
                        throw Error.Argument(nameof(structure), $"Invalid argument. The StructureDefinition.type property value is empty or missing.");
                    }
                    snapshot.Rebase(rootPath);

#if FIX_SLICENAMES_ON_SPECIALIZATIONS
                    // [WMR 20170810] Handle bug in STU3
                    // SimpleQuantity root element defines non-null sliceName = "SimpleQuantity" - WRONG!
                    fixInvalidSliceNamesInSpecialization(structure);
#endif
                }

                // [WMR 20170710] NEW: Generate element IDs while processing
                // First ensure IDs exist on all elements inherited from base profile
                // Then, while expanding the snapshot, generate ids for all new element constraints introduced by diff
                // This ensures that we can process back references to ids of preceding elements
                // e.g. Questionnaire.item.item => Questionnaire.item
                if (_settings.GenerateElementIds)
                {
                    // Always re-generate; never inherit element ids from base profile
                    ElementIdGenerator.Update(snapshot.Element, true);
                }

                // Ensure that ElementDefinition.Base components in base StructureDef are propertly initialized
                // [WMR 20170424] Inherit existing base components, generate if missing
                await ensureBaseComponents(snapshot.Element, structure.BaseDefinition, false).ConfigureAwait(false);


                // [WMR 20170208] Moved to *AFTER* ensureBaseComponents - emits annotations...
                // [WMR 20160915] Derived profiles should never inherit the ChangedByDiff extension from the base structure
                snapshot.Element.RemoveAllConstrainedByDiffExtensions();
                snapshot.Element.RemoveAllConstrainedByDiffAnnotations();

                // Notify observers
                for (int i = 0; i < snapshot.Element.Count; i++)
                {
                    OnPrepareElement(snapshot.Element[i], baseStructure, baseStructure.Snapshot.Element[i]);
                }

                nav = new ElementDefinitionNavigator(snapshot.Element, structure);


            }
            else
            {
                // No base; input is a core resource or datatype definition
                var snapshot = new StructureDefinition.SnapshotComponent();
                nav = new ElementDefinitionNavigator(snapshot.Element, structure);
            }



            // var nav = new ElementDefinitionNavigator(snapshot.Element);

#if CACHE_ROOT_ELEMDEF
            _stack.RegisterSnapshotNavigator(structure.Url, nav);
#endif

            // Fill out the gaps (mostly missing parents) in the differential representation
            var fullDifferential = differential.MakeTree();
            var diff = new ElementDefinitionNavigator(fullDifferential);

#if FIX_SLICENAMES_ON_ROOT_ELEMENTS
            var diffRoot = fullDifferential.GetRootElement();
            fixInvalidSliceNameOnRootElement(diffRoot, structure);
#endif

            // [WMR 20190806] Expanding the base profile *may* recurse on current structure
            // e.g. Extension : BaseDefinition => Element : Element.extension => Extension
            // Then snapshot root is already generated and annotated to differential.Element[0]
            //Debug.WriteLineIf(diffRoot.HasSnapshotElementAnnotation(), $"[{nameof(SnapshotGenerator)}.{nameof(generate)} (before merge)] diff root is annotated with cached snapshot root...");

            await merge(nav, diff).ConfigureAwait(false);

            result = nav.ToListOfElements();

            //Debug.WriteLineIf(diffRoot.HasSnapshotElementAnnotation(), $"[{nameof(SnapshotGenerator)}.{nameof(generate)} (after merge)] diff root is annotated with cached snapshot root...");

            // Ready! Snapshot has been generated

#if CACHE_ROOT_ELEMDEF
            // [WMR 20190806] Never expose/leak internal temporary annotations!
            // Only for handling internal profile recursion, e.g. Extension => Extension.extension
            // Remove the temporary annotation on differential root element
            // Cached root element annotation only applies to *this* instance
            // User could generate new structure by cloning Differential (esp. root element)
            // Cloning existing annotations would corrupt the new snapshot...
            diffRoot.RemoveSnapshotElementAnnotations();
#endif

            return result;
        }

#if FIX_SLICENAMES_ON_SPECIALIZATIONS
        void fixInvalidSliceNamesInSpecialization(StructureDefinition sd)
        {
            Debug.Assert(sd.Derivation == StructureDefinition.TypeDerivationRule.Specialization);
            var elems = sd.Differential.Element.Where(e => e.SliceName != null);
            foreach (var elem in elems)
            {
                if (!string.IsNullOrEmpty(elem.SliceName))
                {
                    addIssueInvalidSliceNameOnSpecialization(elem);
                    elem.SliceName = null;
                }
            }
        }
#endif

#if FIX_SLICENAMES_ON_ROOT_ELEMENTS
        private void fixInvalidSliceNameOnRootElement(ElementDefinition elem, StructureDefinition sd)
        {
            if (elem != null)
            {
                Debug.Assert(elem.IsRootElement());
                if (!string.IsNullOrEmpty(elem.SliceName))
                {
                    if (sd.Url != ModelInfo.CanonicalUriForFhirCoreType(FHIRAllTypes.SimpleQuantity))
                    {
                        addIssueInvalidSliceNameOnRootElement(elem, sd);
                    }
                    elem.SliceName = null;
                }
            }
        }
#endif

        /// <summary>
        /// Expand the currently active element within the specified <see cref="ElementDefinitionNavigator"/> instance.
        /// If the element has a name reference, then merge from the targeted element.
        /// Otherwise, if the element has a custom type profile, then merge it.
        /// </summary>
        private async T.Task<bool> expandElement(ElementDefinitionNavigator nav)
        {
            // [WMR 20170614] NEW: keepElementId
            // Maintain existing root element ID if called from the public ExpandElement method

            if (nav.AtRoot)
            {
                throw Error.Argument(nameof(nav), $"Internal error in snapshot generator ({nameof(expandElement)}): Navigator is not positioned on an element");
            }

            if (nav.HasChildren)
            {
                return true;     // already has children, we're not doing anything extra
            }

            var defn = nav.Current;

            if (!String.IsNullOrEmpty(defn.ContentReference))
            {

                var coreStructure = await getStructureForContentReference(nav, true).ConfigureAwait(false);

                // getStructureForContentReference emits issue if profile cannot be resolved
                if (coreStructure == null) { return false; }

                var sourceNav = ElementDefinitionNavigator.ForSnapshot(coreStructure);

                var profileRef = ProfileReference.Parse(defn.ContentReference);

                if (!sourceNav.JumpToNameReference("#" + profileRef.ElementName))
                {
                    addIssueInvalidNameReference(defn);
                    return false;
                }

                // [WMR 20190926] #1123 Remove annotations and fix Base components!
                SnapshotGenerator.copyChildren(nav, sourceNav);

                // [WMR 20180410]
                // - Regenerate element IDs
                // - Notify subscribers by calling OnPrepareBaseElement, before merging diff constraints
                prepareExpandedTypeProfileElements(nav, sourceNav);

            }
            else if (defn.Type == null || defn.Type.Count == 0)
            {
                // Element has neither a name reference or a type...?
                if (!nav.Current.IsRootElement())
                {
                    addIssueNoTypeOrNameReference(defn);
                    return false;
                }
            }
            else if (defn.Type.Count > 1)
            {
                // [WMR 20170227] NEW: Allow common extension constraints on choice type w/o type slice

                // Ewout: allow if all the specified type references share a common type code
                // WMR: Only expand common elements, i.e. .id | .extension | .modifierExtension
                // Also verify that diff only specifies child constraints on common elements (.extension | .modifierExtension) ... ?
                // Actually, we should determine the intersection of the specified type profiles... ouch

                // [MS 20210614] When we can't find a CommonTypeCode assume "Element" for .id and .extension
                var distinctTypeCode = defn.CommonTypeCode() ?? FHIRAllTypes.Element.GetLiteral();

                // Different profiles for common base type => expand the common base type (w/o custom profile)
                // var typeRef = new ElementDefinition.TypeRefComponent() { Code = distinctTypeCodes[0] };
                var typeRef = new ElementDefinition.TypeRefComponent() { Code = distinctTypeCode };
                StructureDefinition typeStructure = await getStructureForTypeRef(defn, typeRef, true).ConfigureAwait(false);
                return await expandElementType(nav, typeStructure).ConfigureAwait(false);

                // Alternatively, we could try to expand the most specific common base profile, e.g. (Backbone)Element
                // TODO: Determine the intersection, i.e. the most specific common type that all types are derived from

                // [WMR 20170321] WRONG! Differential is allowed to repeat the element types defined by the base profile
                // Here, we don't have access to the associated base type, so we cannot reliable determine if the types are valid
                // => Don't expand element and return true to continue processing; caller is responsible for validating the actual types
                //else
                //{
                //    addIssueInvalidChoiceConstraint(defn);
                //    return false;
                //}
            }

            else // if (defn.Type.Count == 1)
            {
                // [WMR 20160720] Handle custom type profiles (GForge #9791)
                StructureDefinition typeStructure = await getStructureForElementType(defn, true).ConfigureAwait(false);

                return await expandElementType(nav, typeStructure).ConfigureAwait(false);
            }

            return true;
        }

        private async T.Task<bool> expandElementType(ElementDefinitionNavigator nav, StructureDefinition typeStructure)
        {
            // [WMR 20170208] TODO: Expand profile snapshot if necessary
            if (typeStructure != null && typeStructure.HasSnapshot)
            {
                var typeNav = ElementDefinitionNavigator.ForSnapshot(typeStructure);
                if (!typeNav.MoveToFirstChild())
                {
                    addIssueProfileHasNoSnapshot(nav.Current.Path, typeStructure.Url);
                }
                // [WMR 20170208] NEW - Move common logic to separate method, also used by mergeTypeProfiles

                // [WMR 20170220] If profile element has no children, then copy child elements from type structure into profile
                if (!SnapshotGenerator.copyChildren(nav, typeNav))
                {
                    // Otherwise merge type structure onto profile elements (cf. mergeTypeProfiles)

                    // [WMR 20170220] Can this happen?
                    // TODO: Create unit test to trigger this situation
                    Debug.Fail($"[{nameof(SnapshotGenerator)}.{nameof(expandElementType)}] TODO...");

                    // [WMR 20170220] WRONG...?
                    // Must merge nav on top of typeNav, not the other way around...
                    await mergeElement(nav, typeNav).ConfigureAwait(false);

                    // 1. Fully expand the snapshot of the external type profile
                    // 2. Clone, rebase and copy children into referencing profile below the referencing parent element
                    // 2. On top of that, merge base profile constraints (taken from the snapshot)
                    // 3. On top of that, merge profile differential constraints
                }

                // [WMR 20170711]
                // - Regenerate element IDs (NOT inherited from external rebased element type profiles!)
                // - Notify subscribers by calling OnPrepareBaseElement, before merging diff constraints
                prepareExpandedTypeProfileElements(nav, typeNav);

                return true;
            }
            return false;
        }

        /// <summary>Merge children of the currently selected element from differential into snapshot.</summary>
        private async T.Task merge(ElementDefinitionNavigator snap, ElementDefinitionNavigator diff)
        {
            var snapPos = snap.Bookmark();
            var diffPos = diff.Bookmark();

            try
            {
                var matches = ElementMatcher.Match(snap, diff);

#if DUMPMATCHES
                Debug.WriteLine($"Matches for children of '{snap.StructureDefinition?.Name}' : {(snap.AtRoot ? "(root)" : snap.Path ?? "/")} '{(snap.Current?.SliceName ?? snap.Current?.Type.FirstOrDefault()?.Profile ?? snap.Current?.Type.FirstOrDefault()?.Code)}'");
                matches.DumpMatches(snap, diff);
#endif

                foreach (var match in matches)
                {
                    // Navigate to the matched elements
                    if (!snap.ReturnToBookmark(match.BaseBookmark))
                    {
                        throw Error.InvalidOperation($"Internal error in snapshot generator ({nameof(merge)}): bookmark '{match.BaseBookmark}' in snap is no longer available");
                    }
                    if (!diff.ReturnToBookmark(match.DiffBookmark))
                    {
                        throw Error.InvalidOperation($"Internal error in snapshot generator ({nameof(merge)}): bookmark '{match.DiffBookmark}' in diff is no longer available");
                    }

                    // Collect any reported issue
                    if (match.Issue != null)
                    {
                        addIssue(match.Issue);
                    }

                    // Process the match, depending on the result
                    switch (match.Action)
                    {
                        case ElementMatcher.MatchAction.Merge:
                            await mergeElement(snap, diff).ConfigureAwait(false);
                            break;
                        case ElementMatcher.MatchAction.Add:
                            await addSlice(snap, diff, match.SliceBase).ConfigureAwait(false);
                            break;
                        case ElementMatcher.MatchAction.Slice:
                            await startSlice(snap, diff, match.SliceBase).ConfigureAwait(false);
                            break;
                        case ElementMatcher.MatchAction.New:
                            // No matching base element; this is a new element definition
                            // snap is positioned at the associated parent element
                            await createNewElement(snap, diff).ConfigureAwait(false);
                            break;
                        case ElementMatcher.MatchAction.Invalid:
                            // Collect issue and ignore invalid element
                            break;
                    }
                }
            }
            finally
            {
                snap.ReturnToBookmark(snapPos);
                diff.ReturnToBookmark(diffPos);
            }
        }

        // Create a new resource element without a base element definition (for core type & resource profiles)
        private async T.Task createNewElement(ElementDefinitionNavigator snap, ElementDefinitionNavigator diff)
        {
            var (baseElement, typeStructure) = await getBaseElementForElementType(diff.Current).ConfigureAwait(false);

            if (baseElement != null)
            {
                var newElement = (ElementDefinition)baseElement.DeepCopy();
                newElement.Path = ElementDefinitionNavigator.ReplacePathRoot(newElement.Path, diff.Path);
                newElement.Base = null;

                // [WMR 20160915] NEW: Notify subscribers
                OnPrepareElement(newElement, typeStructure, baseElement);

                // [WMR 20170421] Merge custom element Id from diff
                mergeElementDefinition(newElement, diff.Current, true);

                snap.AppendChild(newElement);
            }
            else
            {
                var clonedElem = (ElementDefinition)diff.Current.DeepCopy();

#if CACHE_ROOT_ELEMDEF
                // [WMR 20190806] Never clone temporary internal annotation!
                clonedElem.RemoveSnapshotElementAnnotations(); // Paranoia...
#endif

                // [WMR 20160915] NEW: Notify subscribers
                OnPrepareElement(clonedElem, null, null);

                snap.AppendChild(clonedElem);
            }

            // [WMR 20170710] NEW: Generate element IDs while processing
            if (_settings.GenerateElementIds)
            {
                // Always re-generate; never inherit element ids from base element
                ElementIdGenerator.Update(snap, true);
            }

            // Notify clients about a snapshot element with differential constraints
            OnConstraint(snap.Current);

            // Merge children
            await mergeElement(snap, diff).ConfigureAwait(false);
        }

        private static void removeNewTypeConstraint(ElementDefinition element, StructureDefinition typeStructure)
        {
            if (typeStructure?.Differential?.Element != null && !element.Constraint.IsNullOrEmpty())
            {
                List<ElementDefinition.ConstraintComponent> newConstraints = null;

                //See if there are new constraints introduced by the type
                var nav = new ElementDefinitionNavigator(typeStructure.Differential.Element);
                if (nav.MoveToFirstChild())
                {
                    if (nav.Current.IsRootElement())
                        newConstraints = nav.Current.Constraint;
                }
                //If there are any newly introduced constraints, remove them from the new element.
                if (newConstraints != null)
                {
                    var keys = newConstraints.Select(c => c.Key);
                    element.Constraint.RemoveAll(c => keys.Contains(c.Key));
                }
            }
        }

        // Recursively merge the currently selected element and (grand)children from differential into snapshot
        private async T.Task mergeElement(ElementDefinitionNavigator snap, ElementDefinitionNavigator diff)
        {
            // [WMR 20160816] Multiple inheritance - diamond problem
            // Element inherits constraints from base profile and also from any local type profile
            // Which constraints have priority?
            // Ewout: not defined yet, under discussion; use cases exist for both options
            // In this implementation, constraints from type profiles get priority over base

            // [WMR 20161003] Re-use any previously generated and annotated root element definition, if it exists
#if CACHE_ROOT_ELEMDEF
            var isMerged = true;
            var diffElem = diff.Current;
            var isRoot = diffElem.IsRootElement();

            if (isRoot && diffElem.GetSnapshotElementAnnotation() is ElementDefinition cachedRootElemDef)
            {

#if CACHE_ROOT_ELEMDEF_ASSERT
                // DEBUG / VERIFY: merge results should be equal to cached ElemDef instance
                var isValid = mergeTypeProfiles(snap, diff);
                mergeElementDefinition(snap.Current, diff.Current, true);
                var currentRootClone = (ElementDefinition)snap.Current.DeepCopy();
                var cachedRootClone = (ElementDefinition)cachedRootElemDef.DeepCopy();
                // Ignore Id, Path, Base and ChangedByDiff extension - they are expected to differ
                currentRootClone.ElementId = cachedRootClone.ElementId;
                currentRootClone.Path = cachedRootClone.Path;
                currentRootClone.Base = cachedRootClone.Base;
                currentRootClone.RemoveAllConstrainedByDiffAnnotations();
                cachedRootClone.RemoveAllConstrainedByDiffAnnotations();
                Debug.Assert(cachedRootClone.IsExactly(currentRootClone));
#endif

                // Found temporary annotation to generated snapshot root element on diff root element
                // (assigned previously by recursive snapshot expansions)
                // Insert snapshot root element into the specified snapshot element list
                // and remove the temporary annotation

                //Debug.WriteLine($"[{nameof(SnapshotGenerator)}.{nameof(mergeElement)} ANNOTATIONS] Replace original element at position {snap.OrdinalPosition.Value} #{snap.Elements[snap.OrdinalPosition.Value]?.GetHashCode()} with cached root element definition: '{cachedRootElemDef.Path}'  #{cachedRootElemDef.GetHashCode()}");
                snap.Elements[snap.OrdinalPosition.Value] = cachedRootElemDef;
                diffElem.RemoveSnapshotElementAnnotations();
            }
            else
            {

                // First merge constraints from element type profile, if it exists
                // [WMR 20161004] Remove configuration setting; always merge type profiles
                // if (_settings.MergeTypeProfiles) 
                // [WMR 20170714] Can safely skip this step for the root node
                if (!isRoot)
                {
                    isMerged = await mergeTypeProfiles(snap, diff).ConfigureAwait(false);
                }

                // Then merge diff constraints from profile
                // [WMR 20170424] Merge custom element Id from diff, if specified
                mergeElementDefinition(snap.Current, diffElem, true);

                // [WMR 20170710] NEW: Generate element IDs while processing
                // Generate id if not explicitly specified in diff (don't inherit from base)
                if (_settings.GenerateElementIds)
                {
                    // Always generate new id's for child elements
                    // Also generate id for current element if not specified by diff
                    ElementIdGenerator.Update(snap, true, !string.IsNullOrEmpty(diff.Current.ElementId));
                }
            }
#else
            // First merge constraints from element type profile, if it exists
            var isMerged = true;
            isMerged = mergeTypeProfiles(snap, diff);

            // Then merge constraints from base profile
            mergeElementDefinition(snap.Current, diffElem, true);

#endif

            if (!isMerged)
            {
                // [WMR 20160905] If we failed to merge the type profile, then don't try to expand & merge any child constraints
            }
            else if (mustExpandElement(diff))
            {
                if (!snap.HasChildren)
                {
                    // The differential moves into an element that has no children in the base.
                    // This is allowable if the base's element has a nameReference or a TypeRef,
                    // in which case needs to be expanded before we can move to the path indicated
                    // by the differential

                    // Note that since we merged the parent, a (shorthand) typeslice will already
                    // have reduced the numer of types to 1. Still, if you don't do that, we cannot
                    // accept constraints on children, need to select a single type first...

                    // [WMR 20170227] REDUNDANT; checked by expandElement
                    //if (snap.Current.Type.Count > 1)
                    //{
                    //    addIssueInvalidChoiceConstraint(snap.Current);
                    //    return;
                    //}

                    // [WMR 20170711] Explicitly re-generate element ids
                    if (!await expandElement(snap).ConfigureAwait(false))
                    {
                        return;
                    }
                }

                // Now, recursively merge the children
                await merge(snap, diff).ConfigureAwait(false);

                // [MS 20220425] Make sure newly added contentReferences (from bases, types, and contentReferences) are absolute.
                // Except when the it's a core profile (Derivation is not a Constraint)
                if (snap.StructureDefinition.Derivation == StructureDefinition.TypeDerivationRule.Constraint)
                    await ensureAbsoluteContentReferences(snap, snap.StructureDefinition.Type).ConfigureAwait(false);


                // [WMR 20160720] NEW
                // generate [...]extension.url/fixedUri if missing
                // Ewout: [...]extension.url may be missing from differential
                // Information is redundant (same value as [...]extension/type/profile)
                // => snapshot generator should add this
                fixExtensionUrl(snap);
            }
        }

        private async T.Task ensureAbsoluteContentReferences(ElementDefinitionNavigator nav, string baseTypeUrl)
        {
            var bookmark = nav.Bookmark();

            if (nav.MoveToFirstChild())
            {
                do
                {
                    if (!string.IsNullOrEmpty(nav.Current?.ContentReference))
                        await ensureAbsoluteContentReference(nav.Current?.ContentReferenceElement, baseTypeUrl).ConfigureAwait(false);
                }
                while (nav.MoveToNext());
            }

            nav.ReturnToBookmark(bookmark);
        }

        private async T.Task ensureAbsoluteContentReference(FhirUri contentReferenceElement, string baseTypeUrl)
        {
            if (contentReferenceElement.Value?.StartsWith("#") == true)
            {
                string contentRefBase = baseTypeUrl.StartsWith("http://") ? baseTypeUrl : await getCanonicalUrlFromCoreType(baseTypeUrl).ConfigureAwait(false);
                contentReferenceElement.Value = contentRefBase + contentReferenceElement.Value;
            }
        }

        private async T.Task<string> getCanonicalUrlFromCoreType(string baseTypeUrl)
        {
            var coreType = await AsyncResolver.FindStructureDefinitionForCoreTypeAsync(baseTypeUrl).ConfigureAwait(false);
            return coreType.Url;
        }


        // [WMR 20170105] New: determine wether to expand the current element
        // Notify client to allow overriding the default behavior
        private bool mustExpandElement(ElementDefinitionNavigator diffNav)
        {
            var hasChildren = diffNav.HasChildren;
            bool mustExpand = hasChildren;
            OnBeforeExpandElement(diffNav.Current, hasChildren, ref mustExpand);
            return mustExpand;
        }

        /// <summary>Merge a differential ElementDefinition constraint into a snapshot ElementDefinition instance.</summary>
        /// <param name="snap"></param>
        /// <param name="diff"></param>
        /// <param name="mergeElementId">Determines if the snapshot should inherit Element.id values from the differential.</param>
        private void mergeElementDefinition(ElementDefinition snap, ElementDefinition diff, bool mergeElementId)
        {

            // [WMR 20170421] Add parameter to control when (not) to inherit Element.id
            ElementDefnMerger.Merge(this, snap, diff, mergeElementId);
        }

        // [WMR 20160720] Merge custom element type profiles, e.g. Patient.name with type.profile = "MyHumanName"
        // Also for extensions, i.e. an extension element in a profile inherits constraints from the extension definition
        // Specifically, the profile extension element inherits the cardinality from the extension definition root element (unless overridden in differential)
        //
        // Controversial - see GForge #9791
        //
        // How to merge elements with a custom type profile constraint?
        //
        // Example 1: Patient.Address with type.profile = AddressNL
        //            A. Merge constraints from base profile element Patient.Address
        //            B. Merge constraints from external profile AddressNL
        //
        // Example 2: slice value[x] + valueQuantity(Age)
        //            A. Merge constraints from value[x] into valueQuantity
        //            B. Merge constraints from Age profile into valueQuantity
        //
        // Ewout: no clear answer, valid use cases exist for both options
        //
        // Following logic is configurable
        // By default, use strategy (A): ignore custom type profile, merge from base
        // If mergeTypeProfiles is enabled, then first merge custom type profile before merging base

<<<<<<< HEAD
        private static readonly string DOMAINRESOURCE_EXTENSION_PATH = ModelInfo.FhirTypeToFhirTypeName(FHIRAllTypes.DomainResource) + ".extension";
=======
        private static readonly string DomainResource_Extension_Path = ModelInfo.FhirTypeToFhirTypeName(FHIRAllTypes.DomainResource) + ".extension";
>>>>>>> d4b86aaa

        // Resolve the type profile of the currently selected element and merge into snapshot
        private async T.Task<bool> mergeTypeProfiles(ElementDefinitionNavigator snap, ElementDefinitionNavigator diff)
        {
            // Debug.Print("[mergeTypeProfiles] {0} : {1}", diff.Path, diff.Current.Type != null && diff.Current.Type.Count == 1 ? diff.Current.PrimaryTypeCode() : null);

            // [WMR 20160913] Possible improvements:
            // Don't recurse on special terminator elements, e.g. id, url, value
            // Note that all these element definitions are marked with: <representation value="xmlAttr"/>

            // [WMR 20171004] TODO: Only expand the element if:
            // 1) The element defines a single type code
            //    => expand core type profile
            // 2) The element defines a single type code and custom profile
            //    => expand custom type profile
            // 3) The element defines multiple types with same type code and different (custom) profiles
            //    => expand core type profile (or better: common base profile)
            //
            // Do NOT expand the element if:
            // 1) The element defines multiple different type codes

            var diffTypes = diff.Current.Type;
            var distinctTypeCodeCnt = diffTypes.DistinctTypeCodes().Count;
            if (distinctTypeCodeCnt != 1)
            {
                // Element has no type constraints, nothing to merge
                // return true to continue merging child constraints
                // OR
                // Element specifies multiple type codes, cannot expand children
                // return true to continue merging diff child constraints
                return true;
            }

            // [WMR 20171004] New
            var distinctTypeProfiles = diffTypes.Where(t => t.Profile != null).Select(t => t.Profile).Distinct().ToList();
            if (distinctTypeProfiles.Count > 1)
            {
                // Multiple type profiles, cannot expand children
                // return true to continue merging diff child constraints
                // expandElementType will first try to expand the (common) type code core profile on demand
                return true;
            }

            var primaryDiffType = diff.Current.PrimaryType();

            StructureDefinition typeStructure = null;
            if (primaryDiffType != null)
            {

                var primarySnapType = snap.Current.PrimaryType();
                // if (primarySnapType == null) { return true; }

                var primaryDiffTypeProfile = primaryDiffType.Profile;

                // [WMR 20170208] Ignore explicit diff profile if it matches the (implied) base type profile
                // e.g. if the differential specifies explicit core type profile url
                // Example: Patient.identifier type = { Code : Identifier, Profile : "http://hl7.org/fhir/StructureDefinition/Identifier" } }
                var primarySnapTypeProfile = primarySnapType.GetTypeProfile();
                if (string.IsNullOrEmpty(primaryDiffTypeProfile) || primaryDiffTypeProfile == primarySnapTypeProfile)
                {
                    // return false;
                    // [WMR 20171004] return true to continue merging diff child constraints
                    // expandElementType will first try to expand the (common) type code core profile on demand
                    return true;
                }

                // [WMR 20160721] NEW: Handle type profiles with name references
                // e.g. profile "http://hl7.org/fhir/StructureDefinition/qicore-adverseevent"
                // Extension element "cause" => "http://hl7.org/fhir/StructureDefinition/qicore-adverseevent-cause"
                // Constraint on extension child element "certainty" => "http://hl7.org/fhir/StructureDefinition/qicore-adverseevent-cause#certainty"
                // This means: 
                // - First inherit child element constraints from extension definition, element with name "certainty"
                // - Then override inherited constraints by explicit element constraints in profile differential

                var profileRef = ProfileReference.Parse(primaryDiffTypeProfile);
                if (profileRef.IsComplex)
                {
                    primaryDiffTypeProfile = profileRef.CanonicalUrl;
                }

                typeStructure = await AsyncResolver.FindStructureDefinitionAsync(primaryDiffTypeProfile).ConfigureAwait(false);

                if (_settings.GenerateSnapshotForExternalProfiles)
                    await ensureSnapshot(typeStructure, primaryDiffTypeProfile).ConfigureAwait(false);

                // [WMR 20170224] Verify that the resolved StructureDefinition is compatible with the element type
                // [WMR 20170823] WRONG! Base element may specify multiple type options
                //if (!_resolver.IsValidTypeProfile(primarySnapType.Code, typeStructure))
                //{
                //    addIssueInvalidProfileType(diff.Current, typeStructure);
                //    return false;
                //}

                var diffNode = diff.Current.Path;

                // [WMR 20171004] NEW
                if (typeStructure == null)
                {
                    // Unresolved external type profile; emit issue and abort (nothing to merge)
                    addIssueProfileNotFound(diffNode, primaryDiffTypeProfile);
                    // [WMR 20171004] return true to continue merging diff child constraints
                    // expandElementType will first try to expand the (common) type code core profile on demand
                }
                else
                {
                    // The element type profile constraint must match one of the base types
                    var isCompatible = await snap.Current.Type.AnyAsync(async t => await isValidTypeProfile(AsyncResolver, t.Code, typeStructure).ConfigureAwait(false)).ConfigureAwait(false);
                    if (!isCompatible)
                    {
                        addIssueInvalidProfileType(diff.Current, typeStructure);
                        // [WMR 20171004] return true to continue merging diff child constraints
                        // expandElementType will first try to expand the (common) type code core profile on demand
                    }
                    else
                    {
                        // [WMR 20170207] Notify observers, allow event subscribers to force expansion (even if no diff constraints)
                        // Note: if the element is to be expanded, then always merge full snapshot of the external type profile (!)
                        if (mustExpandElement(diff))
                        {
                            if (!await ensureSnapshot(typeStructure, primaryDiffTypeProfile, diffNode).ConfigureAwait(false))
                            {
                                return false;
                            }

                            // Clone and rebase
                            var rebasePath = diff.Path;

                            if (profileRef.IsComplex)
                            {
                                rebasePath = ElementDefinitionNavigator.GetParentPath(rebasePath);
                            }
                            var rebasedTypeSnapshot = (StructureDefinition.SnapshotComponent)typeStructure.Snapshot.DeepCopy();
                            rebasedTypeSnapshot.Rebase(rebasePath);

                            var typeNav = new ElementDefinitionNavigator(rebasedTypeSnapshot.Element, typeStructure);
                            if (!profileRef.IsComplex)
                            {
                                typeNav.MoveToFirstChild();

                                // [WMR 20170208] Update ElementDefinition.Base components
                                // ensureBaseComponents(typeNav, snap, true);

                                // [WMR 20170321] HACK: Never copy elements names from the root element (e.g. SimpleQuantity)
                                if (typeNav.Current.SliceNameElement != null)
                                {
                                    Debug.WriteLine($"[{nameof(SnapshotGenerator)}.{nameof(mergeTypeProfiles)}] Explicitly prevent copying of root element name: {typeNav.Path} : '{typeNav.Current.SliceName}'");
                                    typeNav.Current.SliceName = null;
                                }

                            }
                            else
                            {
                                if (!typeNav.JumpToNameReference(profileRef.ElementName))
                                {
                                    addIssueInvalidProfileNameReference(snap.Current, profileRef.ElementName, primaryDiffTypeProfile);
                                    return false;
                                }
                            }

                            // [WMR 20170321] Handle element renaming
                            // diff can rename choice type element, e.g. Observation.valueQuantity
                            // snap may contain the original element paths, e.g. Observation.value[x]
                            // In that case, diff overrides snap; i.e. snap should also be renamed
                            // => First renamed snap before merging diff
                            if (diff.PathName != snap.PathName)
                            {
                                Debug.WriteLine($"[{nameof(SnapshotGenerator)}.{nameof(mergeTypeProfiles)}] Rename snapshot element(s): {snap.Path} => '{diff.Path}'");
                                Debug.Assert(!snap.HasChildren);
                                snap.Current.Path = diff.Path;
                            }

                            // [WMR 20170208] Merge order is important!
                            // Profile may specify inline constraints to override aspects of the external type profile
                            // 1. Fully expand the snapshot of the external type profile
                            // 2. Clone, rebase and copy children into referencing profile below the referencing parent element
                            // 2. On top of that, merge base profile constraints (taken from the snapshot)
                            // 3. On top of that, merge profile differential constraints
                            // Example:
                            //   diff (element type profile constraint) : Patient.identifier::type = { Identifier, "http://example.org/fhir/StructureDefinition/MyCustomIdentifier" }
                            //   snap (default type from base profile)  : Patient.identifier::type = { Identifier }
                            //   typeNav (Identifier root element type) : Patient.identifier::type = { Element }

                            // [WMR 20170501] Must handle two different situations:
                            // 1. Element type is NOT expanded in the base profile
                            //    => Expand now by calling copyChildren
                            // 2. Element (base) type IS expanded in the base profile, i.e. base profile has child elements
                            //    => call mergeElement to merge diff (derived) type profile onto snapshot (base) type profile

                            SnapshotGenerator.copyChildren(snap, typeNav);

                            // But we also need to merge external type profile onto any existing inline snapshot constraints
                            // e.g. TestObservationProfileWithExtensions(_ExpandAll)

                            // [WMR 20170428] ISSUE
                            // typeNav refers to type Snapshot, e.g. { Address Snap + MyAddress Diff }
                            // snap may already include Address Snap + Diff
                            // We need to determine { Address Snap + Diff + MyAddress Diff }
                            // But this performs { Address Snap + Diff + Address Snap (WRONG!) + MyAddress Diff }
                            // i.e. any overriding diff constraints from base snapshot are reverted back to original Address constraints
                            // Gets even more complicated with higher order derived base/type profiles...

                            await mergeElement(snap, typeNav).ConfigureAwait(false);

                            // Now call prepareTypeProfileElements (below) to clear element IDs and notify event subscribers
                        }
                        else
                        {
                            // Expand and merge (only!) the root element of the external type profile
                            // Note: full expansion may trigger recursion, e.g. Element.id => identifier => string => Element
                            var typeRootElem = await getSnapshotRootElement(typeStructure, primaryDiffTypeProfile, diffNode).ConfigureAwait(false);
                            if (typeRootElem == null) { return false; }

                            // Rebase before merging
                            var rebasedRootElem = (ElementDefinition)typeRootElem.DeepCopy();
                            rebasedRootElem.Path = diff.Path;

                            // Merge the type profile root element; no need to expand children
                            mergeElementDefinition(snap.Current, rebasedRootElem, false);
                        }
                    }
                }

                // [WMR 20171004] Only need to perform the following steps if a type profile was merged

                // [WMR 20170209] Remove invalid annotations after merging an extension definition
                fixExtensionAnnotationsAfterMerge(snap.Current);

                // [WMR 20170711]
                // - Regenerate element IDs (NOT inherited from external rebased element type profiles!)
                // - Notify subscribers by calling OnPrepareBaseElement, before merging diff constraints
                prepareMergedTypeProfileElements(snap, typeStructure);
            }

            return true;
        }

        // [WMR 20170209] HACK
        // Problem: DomainResource.extension defines some default values for Short, Definition & Comments:
        // <element>
        //   <path value="DomainResource.extension"/>
        //   <short value="Additional Content defined by implementations"/>
        //   <definition value="May be used to represent additional information that is not part of the basic definition of the resource. In order to make the use of extensions safe and manageable, there is a strict set of governance  applied to the definition and use of extensions. Though any implementer is allowed to define an extension, there is a set of requirements that SHALL be met as part of the definition of the extension."/>
        //   <comments value="There can be no stigma associated with the use of extensions by any application, project, or standard - regardless of the institution or jurisdiction that uses or defines the extensions.  The use of extensions is what allows the FHIR specification to retain a core level of simplicity for everyone."/>
        //   <!-- ... -->
        // </element>
        // These properties may be overriden when we merge the external extension definition into the profile (by extension root element property values)
        // By default, the ElementDefnMerger annotates overridden profile properties to indicate they have been constrained.
        // However these properties are not constrained by the referencing profile itself, but inherited from the referenced extension definition.
        // So we actually should NOT emit these annotations on the referencing profile properties.
        // Call this method after merging an external extension definition to remove incorrect annotations from the target profile extension element
        private static void fixExtensionAnnotationsAfterMerge(ElementDefinition elem)
        {
            if (isEqualPath(elem.Base?.Path, DOMAINRESOURCE_EXTENSION_PATH))
            {
                elem.ShortElement?.RemoveConstrainedByDiffAnnotation();
                elem.CommentElement?.RemoveConstrainedByDiffAnnotation();
                elem.DefinitionElement?.RemoveConstrainedByDiffAnnotation();
            }
        }

        /// <summary>
        /// Copy child elements from <paramref name="typeNav"/> to <paramref name="nav"/>.
        /// Remove existing annotations, fix Base components
        /// </summary>
        // [WMR 20170501] OBSOLETE: notify listeners - moved to prepareTypeProfileChildren
<<<<<<< HEAD
        private static bool copyChildren(ElementDefinitionNavigator nav, ElementDefinitionNavigator typeNav) // , StructureDefinition typeStructure)
=======
        private bool copyChildren(ElementDefinitionNavigator nav, ElementDefinitionNavigator typeNav) // , StructureDefinition typeStructure)
>>>>>>> d4b86aaa
        {
            // [WMR 20170426] IMPORTANT!
            // Do NOT modify typeNav/typeStructure
            // Call by mergeTypeProfiles: typeNav/typeStructure refers to modified clone of global type profile
            // Call by expandElement:     typeNav/typeStructure refers to global cached type profile (!)

            Debug.Assert(!nav.AtRoot);
            Debug.Assert(!typeNav.AtRoot);

            // [WMR 20170220] CopyChildren returns false if nav already has children
            if (nav.CopyChildren(typeNav))
            {
                // Fix the copied elements and notify observers

                // [WMR 20190926] Also support contentReference
                // typeNav positioned at target element of base profile (not the root element)
                // => process only the current subtree, not the full structure

                var typeRootPath = typeNav.Path;
                var typeRootPos = typeNav.OrdinalPosition.Value; // 0 for element type, >0 for content reference
                var typeElems = typeNav.Elements;
                var elems = nav.Elements;

                for (int pos = nav.OrdinalPosition.Value + 1, i = typeRootPos + 1;
                    i < typeElems.Count && pos < elems.Count;
                    i++, pos++)
                {
                    var typeElem = typeElems[i];

                    // [WMR 20190926] For contentReference, only process partial subtree
                    // Proceed while current target element is a (grand)child of the start element

                    if (typeRootPos > 0 // If typeNav represents target of a contentReference...
                                        // and if this element is NOT a child of the target contentReference...
                        && !ElementDefinitionNavigator.IsChildPath(typeRootPath, typeElem.Path))
                    {
                        // Then we're done processing the subtree
                        break;
                    }

                    var elem = elems[pos];

                    // [WMR 20160826] Never inherit Changed extension from base profile!
                    elem.RemoveAllConstrainedByDiffExtensions();
                    elem.RemoveAllConstrainedByDiffAnnotations();

                    // [WMR 20160902] Initialize empty ElementDefinition.Base components if necessary
                    // [WMR 20170424] Inherit existing base components from type profile
                    elem.EnsureBaseComponent(typeElem, false);
                }
                return true;
            }
            return false;
        }

        /// <summary>
        /// Process child element definitions inherited from a merged external element type profile.
        /// For each element, raise the <see cref="OnPrepareElement(ElementDefinition, StructureDefinition, ElementDefinition)"/> event
        /// and ensure that the element id is assigned.
        /// </summary>
        private void prepareMergedTypeProfileElements(ElementDefinitionNavigator snap, StructureDefinition typeProfile)
        {
            // Recursively re-generate IDs for elements inherited from external rebased type profile
            if (_settings.GenerateElementIds)
            {
                ElementIdGenerator.Update(snap, true);
            }

            if (MustRaisePrepareElement)
            {
                var elems = snap.Elements;
                var parentPath = snap.Path;
                var start = snap.OrdinalPosition.Value;
                for (int i = start; i < elems.Count && (i == start || ElementDefinitionNavigator.IsChildPath(parentPath, elems[i].Path)); i++)
                {
                    var elem = elems[i];

                    // Important! Must clone the current snapshot element to create a separate base instance
                    var baseElem = (ElementDefinition)elem.DeepCopy();

                    // Inform subscribers about the prepared merged base element
                    // nav.Current now represents the merged base element, including
                    // constraints from base profile and external element type profile.
                    // Next we are going to merge profile diff constraints.
                    OnPrepareElement(elem, typeProfile, baseElem);
                }
            }
        }

        // [WMR 20170713] NEW - for expandElementType
        // Raise OnPrepareElement event and provide matching base elements from typeNav
        // Cannot use prepareMergedTypeProfileElements, as the provided base element is incorrect in this case
        private void prepareExpandedTypeProfileElements(ElementDefinitionNavigator snap, ElementDefinitionNavigator typeNav)
        {
            // Recursively re-generate IDs for elements inherited from external rebased type profile
            if (_settings.GenerateElementIds)
            {
                // [WMR 20180116] Fix: only update child element ids
                ElementIdGenerator.Update(snap, true, true);
            }

            if (MustRaisePrepareElement)
            {
                Debug.Assert(typeNav.StructureDefinition != null);
                prepareExpandedElementsInternal(snap, typeNav, false);
            }
        }

        // [WMR 20170718] NEW - for addSlice
        private void prepareSliceElements(ElementDefinitionNavigator snap, ElementDefinitionNavigator sliceBase)
        {
            if (MustRaisePrepareElement)
            {
                prepareExpandedElementsInternal(snap, sliceBase, true);
            }
        }

        // Raise OnPrepareElement event for all elements in snap subtree
        // Recurse all elements and find matching base element in typeNav
        private void prepareExpandedElementsInternal(ElementDefinitionNavigator snap, ElementDefinitionNavigator typeNav, bool prepareRoot)
        {
            Debug.Assert(MustRaisePrepareElement);

            // [WMR 20170718] Note: typeProfile is null when called from addSlice / prepareSliceElements 
            var typeProfile = typeNav.StructureDefinition;

            // [WMR 20170718] Explicitly process the (relative) root element
            // ElementMatcher only operates on children
            // Necessary for addSlice, but NOT for expandElementType
            if (prepareRoot)
            {
                OnPrepareElement(snap.Current, typeProfile, typeNav.Current);
            }

            // Optimization
            if (typeNav.HasChildren)
            {
                var snapPos = snap.Bookmark();
                var typePos = typeNav.Bookmark();

                try
                {
                    var matches = ElementMatcher.Match(snap, typeNav);

                    // Debug.WriteLine($"Type profile matches for children of {(snap.Path ?? "/")} '{(snap.Current?.SliceName ?? snap.Current?.Type.FirstOrDefault()?.Profile ?? snap.Current?.Type.FirstOrDefault()?.Code)}'");
                    // matches.DumpMatches(snap, typeNav);

                    foreach (var match in matches)
                    {
                        // Navigate to the matched elements
                        if (!snap.ReturnToBookmark(match.BaseBookmark))
                        {
                            throw Error.InvalidOperation($"Internal error in snapshot generator ({nameof(merge)}): bookmark '{match.BaseBookmark}' in snap is no longer available");
                        }
                        if (!typeNav.ReturnToBookmark(match.DiffBookmark))
                        {
                            throw Error.InvalidOperation($"Internal error in snapshot generator ({nameof(merge)}): bookmark '{match.DiffBookmark}' in typeNav is no longer available");
                        }

                        // Collect any reported issue
                        if (match.Issue != null)
                        {
                            addIssue(match.Issue);
                        }

                        // Process the match, depending on the result
                        switch (match.Action)
                        {
                            case ElementMatcher.MatchAction.Merge:
                                OnPrepareElement(snap.Current, typeProfile, typeNav.Current);
                                break;
                            case ElementMatcher.MatchAction.Add:
                                // var sliceBase = match.SliceBase?.Current ?? createExtensionSlicingEntry(snap.Current);
                                Debug.Assert(match.SliceBase?.Current != null);
                                OnPrepareElement(snap.Current, typeProfile, match.SliceBase.Current);
                                break;
                            case ElementMatcher.MatchAction.Slice:
                                // For extensions, match.SliceBase may be null (slice entry is implicit and may be omitted)
                                var sliceBase = match.SliceBase?.Current ?? createExtensionSlicingEntry(snap.Current);
                                OnPrepareElement(snap.Current, typeProfile, sliceBase);
                                break;
                            case ElementMatcher.MatchAction.New:
                                // No matching base element; this is a new element definition
                                // snap is positioned at the associated parent element
                                OnPrepareElement(snap.Current, null, null);
                                break;
                            case ElementMatcher.MatchAction.Invalid:
                                // Collect issue and ignore invalid element
                                break;
                        }

                        // Recurse children
                        if (snap.HasChildren)
                        {
                            prepareExpandedElementsInternal(snap, typeNav, true);
                        }

                    }
                }
                finally
                {
                    snap.ReturnToBookmark(snapPos);
                    typeNav.ReturnToBookmark(typePos);
                }
            }
        }

        // Initialize [...].extension.url fixed url value, if missing
        private static void fixExtensionUrl(ElementDefinitionNavigator nav)
        {
            // Case-insensitive comparison to match root "Extension" and child "extension" element
            if (StringComparer.OrdinalIgnoreCase.Equals("extension", nav.PathName) && nav.HasChildren)
            {
                // [WMR 20190919] Handle profile extensions & extension definitions
                var extElem = nav.Current;
                var bm = nav.Bookmark();
                if (nav.MoveToChild("url"))
                {
                    var urlElem = nav.Current;
                    if (urlElem is not null && urlElem.Fixed is null)
                    {
                        string profile = null;
                        if (extElem.IsRootElement())
                        {
                            // Initialize extension definitions, but exclude core Extension profile
                            var extDef = nav.StructureDefinition;
                            if (extDef is not null && extDef.Derivation == StructureDefinition.TypeDerivationRule.Constraint)
                            {
                                // Extension definition root element: initialize url from canonical
                                profile = nav.StructureDefinition?.Url;
                            }
                        }
                        else
                        {
                            // Profile extension element: initialize url from extension type profile
                            // Complex extension child element: initialize url from slice name
                            profile = extElem.PrimaryTypeProfile() ?? extElem.SliceName;
                        }

                        if (!string.IsNullOrEmpty(profile))
                        {
                            // "magic": Extension.url has system type "xsd:string" but requires a FixedUri (NOT FixedString)
                            // https://chat.fhir.org/#narrow/stream/179177-conformance/topic/Extension.2Eurl.20-.20fixedString.20or.20fixedUri.3F

                            urlElem.Fixed = new FhirUri(profile);
                        }
                    }
                    nav.ReturnToBookmark(bm);
                }
            }
        }

        private async T.Task startSlice(ElementDefinitionNavigator snap, ElementDefinitionNavigator diff, ElementDefinitionNavigator sliceBase)
        {
            // diff is now located at the first repeat of a slice, which is normally the slice entry
            // (Extension slices need not have a slicing entry)
            // snap is located at the base definition of the element that will become sliced. But snap is not yet sliced.

            // Before we start, is the base element sliceable?
            // [WMR 20170216] Accept slices on non-repeating non-choice elements
            // Ewout: no reason to reject; e.g. derived profile can limit sliced base element cardinality to 0...1
            // Vadim: may introduce issues for code generators...
#if REJECT_SLICE_NONREPEATING_ELEMENT
            if (!snap.Current.IsRepeating() && !snap.Current.IsChoice())
            {
                var location = getSliceLocation(diff, diff.Current) ?? snap.Current;
                addIssueInvalidSlice(location);
                return;
            }
#endif

            // Note: slicing introduction element may be missing from differential => null
            ElementDefinition slicingEntry = diff.Current;

            // Mmmm....no slicing entry in the differential. This is only alloweable for extension slices, as a shorthand notation.
            if (slicingEntry == null || slicingEntry.Slicing == null)
            {
                // if (slicingEntry.IsExtension())
                if (snap.Current.IsExtension())
                {
                    // In this case we create a "prefab" extension slice (with just slicing info)
                    // that's simply merged with the original element in base
                    slicingEntry = createExtensionSlicingEntry(snap.Current);
                }
                else
                {
                    // Slicing entry is missing from diff
                    // Note: ElementMatcher will still try to match diff slices to base slices
                    var location = getSliceLocation(diff, slicingEntry);
                    addIssueMissingSliceEntry(location);
                    return;
                }
            }

            // [WMR 20161219] Handle Composition.section - has default name 'section' in core resource (name reference target for Composition.section.section)
            // Ambiguous in DSTU2... usually this would introduce a reslice of named slice 'section'
            // Note that STU3 introduces contentReference
            //
            //   Base           Diff          Operation
            //   --------------------------------------
            //   'section'      'section'     Slice
            //                  'mySection'   Add
            // 
            // => If slicing entry has no name, or same name as current slice, then merge with current snap; otherwise add
            if (slicingEntry.SliceName != null && ElementDefinitionNavigator.IsSiblingSliceOf(snap.Current.SliceName, slicingEntry.SliceName))
            {
                // Append the new slice constraint to the existing slice group
                if (sliceBase != null)
                {
                    addSliceBase(snap, diff, sliceBase);
                }
                else
                {
                    var lastSlice = findSliceAddPosition(snap, diff);
                    snap.DuplicateAfter(lastSlice);
                }
            }

            if (slicingEntry != null)
            {
                if (diff.Current == null || diff.Current.IsExtension())
                {
                    // Merge newly created slicing entry onto snap
                    // [WMR 20170421] Don't merge element Id from slice entry
                    mergeElementDefinition(snap.Current, slicingEntry, false);

                    // [WMR 20170711] Explicitly re-generate the extension element id
                    if (_settings.GenerateElementIds)
                    {
                        ElementIdGenerator.Update(snap, true);
                    }
                }
                else
                {
                    // [WMR 20161222] Recursively merge diff constraints on slicing entry and child elements (if any)
                    await mergeElement(snap, diff).ConfigureAwait(false);
                }
            }
        }

        private static ElementDefinition getSliceLocation(ElementDefinitionNavigator diff, ElementDefinition location)
        {
            if (location == null)
            {
                var bm = diff.Bookmark();
                if (diff.MoveToNextSliceAtAnyLevel())
                {
                    location = diff.Current;
                    diff.ReturnToBookmark(bm);
                }
            }
            return location;
        }

        // diff is positioned on a new element constraint in a slicing group
        // snap is positioned on the matching base element
        // - first element in (re)slicing group
        // - contains slicing component (always present in snapshot)
        // Requirement: diff (re)slicing constraints must be in same order as base!

        // Example 1: base is unsliced, diff defines new slices and reslices
        //
        //   Base     Diff       Operation
        //   -----------------------------
        //   ''       ''         Slice
        //            'A'        Add
        //            'A/1'      Add
        //            'A/2'      Add
        //            'B'        Add
        //
        // Example 2: base is sliced, diff defines new slices and reslices
        //
        //   Base     Diff       Operation
        //   -----------------------------
        //   ''
        //   'A'      'A'        Slice
        //            'A/1'      Add
        //            'A/1/1'    Add
        //            'A/1/2'    Add
        //            'A/2'      Add
        //   'B'      'B'        Merge
        //   'C'                 
        //            'D'        Add
        // 
        // Example 3: base is resliced, diff defines new slices and reslices
        //
        //   Base     Diff       Operation
        //   -----------------------------
        //   ''       ''         Slice
        //   'A'      
        //   'A/1'    'A/1'      Slice
        //            'A/1/1'    Add
        //            'A/1/2'    Add
        //   'A/2'
        //            'A/1/3'    Add
        //   'C'
        //

        private async T.Task addSlice(ElementDefinitionNavigator snap, ElementDefinitionNavigator diff, ElementDefinitionNavigator sliceBase)
        {
            // Debug.Print($"[{nameof(SnapshotGenerator)}.{nameof(addSlice)}] Base Path = '{snap.Path}' Base Slice Name = '{snap.Current.Name}' Diff Slice Name = {sliceName}");

            // base has no name => diff is new slice; add after last existing slice (if any)
            // base is named => diff is new reslice; add after last existing reslice (if any)

            // Debug.Assert(diff.Current.Name != null);
            Debug.Assert(snap.Current.SliceName == null
                // [WMR 20161219] Handle Composition.section - has default name 'section' in core resource (name reference target for Composition.section.section)
                || snap.Path == "Composition.section"
                || diff.Current.SliceName == null
                || ElementDefinitionNavigator.IsDirectResliceOf(diff.Current.SliceName, snap.Current.SliceName));

            // Append the new slice constraint to the existing slice group
            // Slice definitions in StructureDef are always ordered! (only instances may contain unordered slices)
            // diff must specify constraints on existing slices in original order (just like regular elements)
            // diff can only append new slices after all constraints on existing slices
            addSliceBase(snap, diff, sliceBase);

            // [WMR 20161219] Handle invalid multiple renamed choice type constraints, e.g. { valueString, valueInteger }
            // Snapshot base element has already been renamed by the first match => re-assign
            if (!isEqualPath(snap.PathName, diff.PathName))
            {
                snap.Current.Path = diff.Current.Path;
            }

            // Important: explicitly clear the slicing node in the copy!
            Debug.Assert(snap.Current.Slicing == null); // Taken care of by ElementMatcher.initSliceBase
                                                        // snap.Current.Slicing = null;

            // [WMR 20170718] NEW
            // Update base annotations for named slices
            // MUST replace existing annotations copied from sliceBase!
            // Named slices should get base with Min = 0
            prepareSliceElements(snap, sliceBase);

            // Notify clients about a snapshot element with differential constraints
            OnConstraint(snap.Current);

            // Merge differential
            await mergeElement(snap, diff).ConfigureAwait(false);
        }

        private void addSliceBase(ElementDefinitionNavigator snap, ElementDefinitionNavigator diff, ElementDefinitionNavigator sliceBase)
        {
            var lastSlice = findSliceAddPosition(snap, diff);
            bool result = false;

            if (sliceBase == null || sliceBase.Current == null)
            {
                Debug.Fail("SHOULDN'T HAPPEN...");
                throw Error.InvalidOperation($"Internal error in snapshot generator ({nameof(addSlice)}): slice base element is unavailable.");
            }

            result = snap.ReturnToBookmark(lastSlice);
            // Copy the original (unmerged) slice base element to snapshot
            if (result) { result = snap.InsertAfter((ElementDefinition)sliceBase.Current.DeepCopy()); }
            // Recursively copy the original (unmerged) child elements, if necessary
            if (result && sliceBase.HasChildren)
            {
                // Always copy all the existing constraints on child elements to snapshot ?
                // if (mustExpandElement(diff))
                // {
                result = snap.CopyChildren(sliceBase);
                // }
            }

            if (!result)
            {
                throw Error.InvalidOperation($"Internal error in snapshot generator ({nameof(addSlice)}): cannot add slice '{diff.Current}' to snapshot.");
            }
        }

        // Search snapshot slice group for suitable position to add new diff slice
        // If the snapshot contains a matching base slice element, then append after reslice group
        // Otherwise append after last slice
        private static Bookmark findSliceAddPosition(ElementDefinitionNavigator snap, ElementDefinitionNavigator diff)
        {
            var bm = snap.Bookmark();
            var name = snap.PathName;
            var sliceName = diff.Current.SliceName;
            //Debug.Assert(sliceName != null);
            var baseSliceName = ElementDefinitionNavigator.GetBaseSliceName(sliceName);
            do
            {
                var snapSliceName = snap.Current.SliceName;
                if (baseSliceName != null && StringComparer.Ordinal.Equals(baseSliceName, snapSliceName))
                {
                    // Found a matching base slice; skip any children and reslices
                    var bm2 = snap.Bookmark();
                    while (snap.MoveToNext(name))
                    {
                        var snapSliceName2 = snap.Current.SliceName;
                        if (!ElementDefinitionNavigator.IsResliceOf(snapSliceName2, snapSliceName))
                        {
                            // Not a reslice; add diff slice after the previous match
                            break;
                        }
                        bm2 = snap.Bookmark();
                    }
                    snap.ReturnToBookmark(bm2);
                    break;
                }
            } while (snap.MoveToNext(name));
            var result = snap.Bookmark();
            snap.ReturnToBookmark(bm);
            return result;
        }

        private static ElementDefinition createExtensionSlicingEntry(ElementDefinition baseExtensionElement)
        {
            // Create the slicing entry by cloning the base Extension element
            var elem = baseExtensionElement != null ? (ElementDefinition)baseExtensionElement.DeepCopy() : new ElementDefinition();
            // [MV 2021-10-20] Only in the case of an extension the default discriminator is added
            if (elem.IsExtension())
            {
                // Initialize slicing component to sensible defaults
                elem.Slicing = new ElementDefinition.SlicingComponent()
                {
                    Discriminator = new List<ElementDefinition.DiscriminatorComponent>()
                {
                    new ElementDefinition.DiscriminatorComponent
                    {
                        Type = ElementDefinition.DiscriminatorType.Value,
                        Path = "url"
                    }
                },
                    Ordered = false,
                    Rules = ElementDefinition.SlicingRules.Open
                };
            }
            return elem;
        }

        private void markChangedByDiff(Element element)
        {
            if (_settings.GenerateExtensionsOnConstraints)
            {
                element.SetConstrainedByDiffExtension();
            }
            if (_settings.GenerateAnnotationsOnConstraints)
            {
                element.SetConstrainedByDiffAnnotation();
            }
        }

        private async T.Task<StructureDefinition> getStructureForElementType(ElementDefinition elementDef, bool ensureSnapshot)
        {
            Debug.Assert(elementDef != null);
            // Debug.Assert(elementDef.Type.Count > 0);
            var primaryType = elementDef.PrimaryType(); // Ignore any other types
            return primaryType != null ? await getStructureForTypeRef(elementDef, primaryType, ensureSnapshot).ConfigureAwait(false) : null;
        }

        // Resolve StructureDefinition for the specified typeRef component
        // Expand snapshot and generate ElementDefinition.Base components if necessary
        private async T.Task<StructureDefinition> getStructureForTypeRef(ElementDefinition elementDef, ElementDefinition.TypeRefComponent typeRef, bool ensureSnapshot)
        {
            var location = elementDef.Path;
            StructureDefinition baseStructure = null;

            // [WMR 20160720] Handle custom type profiles (GForge #9791)
            bool isValidProfile = false;

            // First try to resolve the custom element type profile, if specified
            var typeProfile = typeRef.Profile;

            // [WMR 20161004] Remove configuration setting; always merge type profiles
            // [WMR 20180723] Also expand custom profile on Reference
            if (!string.IsNullOrEmpty(typeProfile)) // && !typeRef.IsReference()) // && _settings.MergeTypeProfiles
            {
                // Try to resolve the custom element type profile reference
                baseStructure = await AsyncResolver.FindStructureDefinitionAsync(typeProfile).ConfigureAwait(false);
                isValidProfile = ensureSnapshot
                    ? await this.ensureSnapshot(baseStructure, typeProfile, location).ConfigureAwait(false)
                    : this.verifyStructure(baseStructure, typeProfile, location);
            }

            // Otherwise, or if the custom type profile is missing, then try to resolve the core type profile
            var typeCodeElem = typeRef.CodeElement;
            if (!isValidProfile && typeCodeElem != null && typeCodeElem.ObjectValue is string typeName)
            {
                baseStructure = await getStructureDefinitionForTypeCode(AsyncResolver, typeCodeElem).ConfigureAwait(false);
                // [WMR 20160906] Check if element type equals path (e.g. Resource root element), prevent infinite recursion
                _ = (isEqualPath(typeName, location)) ||
                    (
                        ensureSnapshot
                        ? await this.ensureSnapshot(baseStructure, typeName, location).ConfigureAwait(false)
                        : this.verifyStructure(baseStructure, typeName, location)
                    );

            }

            return baseStructure;
        }

        /// <summary>Resolve a <see cref="StructureDefinition"/> from a TypeRef.Code element, handle unknown/custom core types.</summary>
        /// <param name="resolver">An <see cref="IArtifactSource"/> reference.</param>
        /// <param name="typeCodeElement">A <see cref="ElementDefinition.TypeRefComponent.CodeElement"/> reference.</param>
        /// <returns>A <see cref="StructureDefinition"/> instance, or <c>null</c>.</returns>
        private static async T.Task<StructureDefinition> getStructureDefinitionForTypeCode(IAsyncResourceResolver resolver, FhirUri typeCodeElement)
        {
            StructureDefinition sd = null;
            var typeCode = typeCodeElement.Value;
            if (!string.IsNullOrEmpty(typeCode))
            {
                sd = await resolver.FindStructureDefinitionForCoreTypeAsync(typeCode).ConfigureAwait(false);
            }
            else
            {
                // Unknown/custom core type; try to resolve from raw object value
                var typeName = typeCodeElement.ObjectValue as string;
                if (!string.IsNullOrEmpty(typeName))
                {
                    sd = await resolver.FindStructureDefinitionForCoreTypeAsync(typeName).ConfigureAwait(false);
                }
            }
            return sd;
        }

        private async T.Task<StructureDefinition> getStructureForContentReference(ElementDefinitionNavigator nav, bool ensureSnapshot)
        {
            Debug.Assert(nav != null);
            Debug.Assert(nav.Current != null);

            var elementDef = nav.Current;
            var location = elementDef.Path;

            var contentReference = elementDef.ContentReference; // e.g. "#Questionnaire.item"

            var coreType = nav.StructureDefinition?.Type
                // Fall back to root element name...?
                ?? ElementDefinitionNavigator.GetPathRoot(contentReference.Substring(1));

            if (!string.IsNullOrEmpty(coreType))
            {
                // Try to resolve the custom element type profile reference
                var coreSd = await AsyncResolver.FindStructureDefinitionForCoreTypeAsync(coreType).ConfigureAwait(false);
                _ = ensureSnapshot
                    ? await this.ensureSnapshot(coreSd, coreType, location).ConfigureAwait(false)
                    : this.verifyStructure(coreSd, coreType, location);
                return coreSd;
            }

            return null;
        }

        private bool verifyStructure(StructureDefinition sd, string profileUrl, string location = null)
        {
            if (sd == null)
            {
                // Emit operation outcome issue and continue
                addIssueProfileNotFound(location, profileUrl);
                return false;
            }
            return true;
        }

        // Ensure that:
        // - the specified StructureDef is not null
        // - the snapshot component is not empty (expand on demand if necessary)
        // - The ElementDefinition.Base components are propertly initialized (regenerate if necessary)
        private async T.Task<bool> ensureSnapshot(StructureDefinition sd, string profileUri, string location = null)
        {
            if (!verifyStructure(sd, profileUri, location)) { return false; }
            profileUri = sd.Url;

            // Detect infinite recursion
            // Verify that the type profile is not already being expanded by a parent call higher up the call stack hierarchy
            // Special case: when recursing on Element, simply return true and continue; otherwise throw an exception
            var path = location ?? null;
            _stack.OnBeforeExpandTypeProfile(profileUri, path);

            try
            {
                if (_settings.GenerateSnapshotForExternalProfiles
                && (!sd.HasSnapshot || (_settings.ForceRegenerateSnapshots && !sd.Snapshot.IsCreatedBySnapshotGenerator()))
                )
                {
                    // Automatically expand external profiles on demand
                    // Debug.Print($"[{nameof(SnapshotGenerator)}.{nameof(ensureSnapshot)}] Recursively generate snapshot for type profile with url: '{sd.Url}' ...");

                    sd.Snapshot = new StructureDefinition.SnapshotComponent()
                    {
                        Element = await generate(sd).ConfigureAwait(false)
                    };

                    if (!sd.HasSnapshot)
                    {
                        addIssueSnapshotGenerationFailed(profileUri);
                        return false;
                    }

                    // Add in-memory annotation to prevent repeated expansion
                    sd.Snapshot.SetCreatedBySnapshotGenerator();
                }

                if (!sd.HasSnapshot)
                {
                    addIssueProfileHasNoSnapshot(location, profileUri);
                    return false;
                }

                // Generating the element base components may also resolve StructureDefinitions and cause recursion!
                await ensureSnapshotBaseComponents(sd).ConfigureAwait(false);
            }
            finally
            {
                _stack.OnAfterExpandTypeProfile(profileUri, path);
            }

            return true;
        }

        // Resolve the base element definition for the specified element = the snapshot root element of the associated type profile
        private async T.Task<(ElementDefinition, StructureDefinition typeProfile)> getBaseElementForElementType(ElementDefinition elementDef)
        {
            Debug.Assert(elementDef != null);
            if (elementDef == null)
            {
                throw Error.ArgumentNull(nameof(elementDef), $"Internal error in Snapshot Generator ({nameof(getBaseElementForElementType)}): the specified element definition is null.");
            }

            // Debug.Assert(elementDef.Type.Count > 0);
            var primaryType = elementDef.PrimaryType(); // Ignore any other types
            return primaryType != null ? await getBaseElementForTypeRef(elementDef, primaryType).ConfigureAwait(false) : default;
        }

        // Resolve the base element definition for the specified element type = the snapshot root element of the associated type profile
        private async T.Task<(ElementDefinition, StructureDefinition typeProfile)> getBaseElementForTypeRef(ElementDefinition elementDef, ElementDefinition.TypeRefComponent typeRef)
        {
            var typeProfile = await getStructureForTypeRef(elementDef, typeRef, false).ConfigureAwait(false);

            return typeProfile != null ?
                (await getSnapshotRootElement(typeProfile, typeProfile.Url, elementDef.Path).ConfigureAwait(false), typeProfile)
                : default;
        }

        // Returns the snapshot root element of the specified profile
        // Try to resolve from existing snapshot, if it exists and is valid
        // Try to resolve from partial snapshot, if it is currently being generated (higher up on the stack)
        // Otherwise recursively resolve the associated base profile root element definition (if it exists) and merge with differential root
        private async T.Task<ElementDefinition> getSnapshotRootElement(StructureDefinition sd, string profileUri, string location)
        {
            // Debug.Print("[SnapshotGenerator.getSnapshotRootElement] profileUri = '{0}' - resolving root element definition...", profileUri);
            if (!verifyStructure(sd, profileUri, location)) { return null; }

            if (sd.Differential == null || sd.Differential.Element == null || sd.Differential.Element.Count == 0)
            {
                // TODO: Handle empty diff (=> return root element of base profile)
                addIssueProfileHasNoDifferential(location, profileUri);
                return null;
            }

#if CACHE_ROOT_ELEMDEF
            // 1. Return previously generated, cached root element definition, if it exists
            var cachedRoot = sd.GetSnapshotRootElementAnnotation();
            if (cachedRoot != null) { return cachedRoot; }
#endif

            // 2. Return root element definition from existing (pre-generated) snapshot, if it exists
            if (sd.HasSnapshot && (sd.Snapshot.IsCreatedBySnapshotGenerator() || !_settings.ForceRegenerateSnapshots))
            {
                // Debug.Print($"[{nameof(SnapshotGenerator)}.{nameof(getSnapshotRootElement)}] {nameof(profileUri)} = '{profileUri}' - use existing root element definition from snapshot: #{sd.Snapshot.Element[0].GetHashCode()}");
                // No need to save root ElemDef annotation, as the snapshot has already been fully expanded
                return sd.Snapshot.Element[0];
            }

            // 3. Try to resolve root element definition from currently generating (partial) snapshot on recursion stack
            // If the recursion stack contains the target profile, then the snapshot root element has already been generated
            var nav = _stack.ResolveSnapshotNavigator(sd.Url);
            if (nav != null && nav.Elements != null && nav.Elements.Count > 0)
            {
                var recursiveRootElemDef = nav.Elements[0];
                // Debug.Print($"[{nameof(SnapshotGenerator)}.{nameof(getSnapshotRootElement)}] {nameof(profileUri)} = '{profileUri}' - use existing root element definition from generating snapshot: #{recursiveRootElemDef.GetHashCode()}");
                // No need to save root ElemDef annotation, as the snapshot root element has already been expanded
                return recursiveRootElemDef;
            }

            // 4. We still need to expand the root element definition
            // Resolve root element definition from base profile and merge differential constraints (recursively)

            // [WMR 20170524] In STU3, differential may be sparse
            // => first element is NOT guaranteed to be the root element!
            // var diffRoot = sd.Differential.Element[0];
            var diffRoot = sd.Differential.GetRootElement();

#if FIX_SLICENAMES_ON_ROOT_ELEMENTS
            // [WMR 20170810] Handle bug in STU3
            // SimpleQuantity root element defines non-null sliceName = "SimpleQuantity" - WRONG!
            fixInvalidSliceNameOnRootElement(diffRoot, sd);
#endif

            var baseProfileUri = sd.BaseDefinition;

            if (baseProfileUri == null)
            {
                if (diffRoot == null)
                {
                    addIssueProfileHasNoDifferential(location, profileUri);
                    return null;
                }

                // Structure has no base, i.e. core type definition => differential introduces & defines the root element
                // No need to rebase, nothing to merge
                var snapRoot = (ElementDefinition)diffRoot.DeepCopy();
                snapRoot.Extension.Clear();

#if CACHE_ROOT_ELEMDEF
                Debug.Assert(!snapRoot.HasSnapshotElementAnnotation());

                snapRoot.EnsureBaseComponent(null, true);
                sd.SetSnapshotRootElementAnnotation(snapRoot);

                //Debug.WriteLine($"[{nameof(SnapshotGenerator)}.{nameof(getSnapshotRootElement)} ANNOTATIONS] Cache root element definition for structure '{sd.Name}': '{clonedDiffRoot.Path}'  #{clonedDiffRoot.GetHashCode()}");
                // [WMR 20190805] IMPORTANT! Always explicitly clear the annotation before returning result to caller
                // Otherwise, cloning & expanding the result will pick up incorrect root element from original... WRONG!
#endif
                // Debug.Print($"[{nameof(SnapshotGenerator)}.{nameof(getSnapshotRootElement)}] {nameof(profileUri)} = '{profileUri}' - use root element definition from differential: #{clonedDiffRoot.GetHashCode()}");
                return snapRoot;
            }

            // Recursively resolve root element definition from base profile

            // TODO: Recursion detection / protection
            // e.g. detect cycle in StructureDefinition.Base references
            // FHIR types and resources have no such cycles, but an attacker could abuse this
            // Note that we need to use a separate stack, as we may need to expand the root element of a
            // profile that is currently being fully expanded, i.e. the url is already on the main stack.

            // Debug.Print($"[{nameof(SnapshotGenerator)}.{nameof(getSnapshotRootElement)}] {nameof(profileUri)} = '{profileUri}' - recursively resolve root element definition from base profile '{baseProfileUri}' ...");
            var sdBase = await AsyncResolver.FindStructureDefinitionAsync(baseProfileUri).ConfigureAwait(false);
            // [WMR 20180108] diffRoot may be null (sparse differential w/o root)
            var baseRoot = await getSnapshotRootElement(sdBase, baseProfileUri, diffRoot?.Path).ConfigureAwait(false); // Recursion!

            if (baseRoot == null)
            {
                addIssueSnapshotGenerationFailed(baseProfileUri);
                return null;
            }

            // Clone and rebase
            var rebasedRoot = (ElementDefinition)baseRoot.DeepCopy();

#if CACHE_ROOT_ELEMDEF
            // [WMR 20190806] Paranoia: never clone temporary internal annotation
            Debug.Assert(!rebasedRoot.HasSnapshotElementAnnotation());
            //rebasedRoot.RemoveSnapshotElementAnnotations(); // Paranoia...
#endif

            if (diffRoot != null)
            {
                rebasedRoot.Path = diffRoot.Path;

                // Merge differential constraints onto base root element definition
                // [WMR 20170421] Merge element Id from differential
                mergeElementDefinition(rebasedRoot, diffRoot, true);
            }


            // Debug.Print($"[{nameof(SnapshotGenerator)}.{nameof(getSnapshotRootElement)}] {nameof(profileUri)} = '{profileUri}' - succesfully resolved root element definition: #{rebasedRoot.GetHashCode()}");

#if CACHE_ROOT_ELEMDEF
            // Save the generated snapshot root element definition as annotation on StructureDefinition.Snapshot component
            // When generating the full snapshot, re-use the previously generated root element definition
            rebasedRoot.EnsureBaseComponent(baseRoot, true);
            sd.SetSnapshotRootElementAnnotation(rebasedRoot);

            //Debug.WriteLine($"[{nameof(SnapshotGenerator)}.{nameof(getSnapshotRootElement)}] Annotation snapshot root element for structure '{sd.Name}': '{rebasedRoot.Path}'  #{rebasedRoot.GetHashCode()}");
#endif

            // Notify observers
            OnPrepareElement(rebasedRoot, sdBase, baseRoot);

            return rebasedRoot;
        }

        /// <summary>Determine if the specified element paths are equal. Performs an ordinal comparison.</summary>
<<<<<<< HEAD
        private static bool isEqualPath(string path, string other) => StringComparer.Ordinal.Equals(path, other);

        /// <summary>Determine if the specified element names are equal. Performs an ordinal comparison.</summary>
        private static bool isEqualName(string name, string other) => StringComparer.Ordinal.Equals(name, other);
=======
        private static bool IsEqualPath(string path, string other) => StringComparer.Ordinal.Equals(path, other);

        /// <summary>Determine if the specified element names are equal. Performs an ordinal comparison.</summary>
        private static bool IsEqualName(string name, string other) => StringComparer.Ordinal.Equals(name, other);
>>>>>>> d4b86aaa

        // [WMR 20170227] NEW
        // TODO:
        // - Analyze possible re-use by Validator
        // - Maybe move this method to another (public) class?

        /// <summary>
        /// Determines if the specified <see cref="StructureDefinition"/> is compatible with <paramref name="type"/>.
        /// Walks up the profile hierarchy by resolving base profiles from the current <see cref="IResourceResolver"/> instance.
        /// </summary>
        /// <returns><c>true</c> if the profile type is equal to or derived from the specified type, or <c>false</c> otherwise.</returns>
        private static async T.Task<bool> isValidTypeProfile(IAsyncResourceResolver resolver, string type, StructureDefinition profile)
            => resolver is not null
                ? await isValidTypeProfile(resolver, new HashSet<string>(), type, profile).ConfigureAwait(false)
                : throw new ArgumentNullException(nameof(resolver));

        private static async T.Task<bool> isValidTypeProfile(IAsyncResourceResolver resolver, HashSet<string> recursionStack, string type, StructureDefinition profile)
        {
            // Recursively walk up the base profile hierarchy until we find a profile on baseType
            if (type == null) { return true; }
            if (profile == null) { return true; }

            var sdType = profile.Type;

            if (sdType == type) { return true; }
            if (profile.BaseDefinition == null) { return false; }
            var sdBase = await resolver.FindStructureDefinitionAsync(profile.BaseDefinition).ConfigureAwait(false);
            if (sdBase == null) { return false; }
            if (sdBase.Url == null) { return false; } // Shouldn't happen...

            // Detect/prevent endless recursion... e.g. X.Base = Y and Y.Base = X
            if (!recursionStack.Add(sdBase.Url))
            {
                throw Error.InvalidOperation(
                    $"Recursive profile dependency detected. Base profile hierarchy:\r\n{string.Join("\r\n", recursionStack)}"
                );
            }

            return await isValidTypeProfile(resolver, recursionStack, type, sdBase).ConfigureAwait(false);
        }
    }
}<|MERGE_RESOLUTION|>--- conflicted
+++ resolved
@@ -972,11 +972,7 @@
         // By default, use strategy (A): ignore custom type profile, merge from base
         // If mergeTypeProfiles is enabled, then first merge custom type profile before merging base
 
-<<<<<<< HEAD
         private static readonly string DOMAINRESOURCE_EXTENSION_PATH = ModelInfo.FhirTypeToFhirTypeName(FHIRAllTypes.DomainResource) + ".extension";
-=======
-        private static readonly string DomainResource_Extension_Path = ModelInfo.FhirTypeToFhirTypeName(FHIRAllTypes.DomainResource) + ".extension";
->>>>>>> d4b86aaa
 
         // Resolve the type profile of the currently selected element and merge into snapshot
         private async T.Task<bool> mergeTypeProfiles(ElementDefinitionNavigator snap, ElementDefinitionNavigator diff)
@@ -1242,11 +1238,7 @@
         /// Remove existing annotations, fix Base components
         /// </summary>
         // [WMR 20170501] OBSOLETE: notify listeners - moved to prepareTypeProfileChildren
-<<<<<<< HEAD
         private static bool copyChildren(ElementDefinitionNavigator nav, ElementDefinitionNavigator typeNav) // , StructureDefinition typeStructure)
-=======
-        private bool copyChildren(ElementDefinitionNavigator nav, ElementDefinitionNavigator typeNav) // , StructureDefinition typeStructure)
->>>>>>> d4b86aaa
         {
             // [WMR 20170426] IMPORTANT!
             // Do NOT modify typeNav/typeStructure
@@ -2124,17 +2116,10 @@
         }
 
         /// <summary>Determine if the specified element paths are equal. Performs an ordinal comparison.</summary>
-<<<<<<< HEAD
         private static bool isEqualPath(string path, string other) => StringComparer.Ordinal.Equals(path, other);
 
         /// <summary>Determine if the specified element names are equal. Performs an ordinal comparison.</summary>
         private static bool isEqualName(string name, string other) => StringComparer.Ordinal.Equals(name, other);
-=======
-        private static bool IsEqualPath(string path, string other) => StringComparer.Ordinal.Equals(path, other);
-
-        /// <summary>Determine if the specified element names are equal. Performs an ordinal comparison.</summary>
-        private static bool IsEqualName(string name, string other) => StringComparer.Ordinal.Equals(name, other);
->>>>>>> d4b86aaa
 
         // [WMR 20170227] NEW
         // TODO:
