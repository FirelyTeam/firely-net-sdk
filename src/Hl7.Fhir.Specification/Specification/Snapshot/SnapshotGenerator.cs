/* 
 * Copyright (c) 2018, Firely (info@fire.ly) and contributors
 * See the file CONTRIBUTORS for details.
 * 
 * This file is licensed under the BSD 3-Clause license
 * available at https://raw.githubusercontent.com/FirelyTeam/firely-net-sdk/master/LICENSE
 */

// DEBUGGING
#define DUMPMATCHES

// Cache pre-generated snapshot root ElementDefinition instance as an annotation on the associated differential root ElementDefinition
// When subsequently expanding the full type profile snapshot, re-use the cached root ElementDefinition instance
// This ensures that the snapshot ElementDefinition instances are stable (and equal to OnPrepareBaseProfile event parameters)
// Without caching, the root element in the type profile snapshot would be a different instance as the reference specified by the OnPrepareBaseProfile event
#define CACHE_ROOT_ELEMDEF
// [WMR 20161004] Only enable this for debugging & verification (costly...)
// #define CACHE_ROOT_ELEMDEF_ASSERT

// TODO:
// - Merge global StructureDefinition.mapping definitions
// - Enforce/verify Slicing.Rule = Closed / OpenAtEnd
// - Test error handling: gracefully handle invalid input, report issue

// [WMR 20170216] Prevent slices on non-repeating non-choice type elements (max = 1)
// #define REJECT_SLICE_NONREPEATING_ELEMENT

// [WMR 20170810] STU3 bug: SimpleQuantity root element introduces non-empty sliceName = "SliceName"
// Detect and fix invalid non-null sliceNames on specializations
// #define FIX_SLICENAMES_ON_SPECIALIZATIONS
// Detect and fix invalid non-null sliceNames on root elements
#define FIX_SLICENAMES_ON_ROOT_ELEMENTS


// [WMR 20190828] R4: Normalize renamed type slices in snapshot
// e.g. diff: "valueString" => snap: "value[x]:valueString"
#define NORMALIZE_RENAMED_TYPESLICE

// [WMR 20190828] R4: Normalize renamed type slices in snapshot
// e.g. diff: "valueString" => snap: "value[x]:valueString"
#define NORMALIZE_RENAMED_TYPESLICE

using Hl7.Fhir.Model;
using Hl7.Fhir.Specification.Navigation;
using Hl7.Fhir.Specification.Source;
using Hl7.Fhir.Utility;
using System;
using System.Collections.Generic;
using System.Diagnostics;
using System.Linq;
using T = System.Threading.Tasks;

namespace Hl7.Fhir.Specification.Snapshot
{
    // [WMR 20160927] Design considerations:
    // Functionality is implemented as a set of partial classes, in order to share common state and
    // minimize memory pressure while recursively generating snapshots of base and/or type profiles.

    /// <summary>
    /// Provides functionality to generate the snapshot component of a <see cref="StructureDefinition"/> resource.
    /// </summary>
    public sealed partial class SnapshotGenerator
    {
        // TODO: Properly test SnapshotGenerator for multi-threading support
        // Each thread should create a separate instance
        // But all instances should share a common IResourceResolver instance
        // TODO: Probably also need to share a common recursion stack...


        private readonly SnapshotGeneratorSettings _settings;
        private readonly SnapshotRecursionStack _stack = new();

        /// <summary>
        /// Create a new instance of the <see cref="SnapshotGenerator"/> class
        /// for the specified resource resolver and configuration settings.
        /// </summary>
        /// <param name="resolver">A <see cref="IResourceResolver"/> or <see cref="IAsyncResourceResolver"/> instance.</param>
        /// <param name="settings">Configuration settings that control the behavior of the snapshot generator.</param>
        /// <exception cref="ArgumentNullException">One of the specified arguments is <c>null</c>.</exception>
#pragma warning disable CS0618 // Type or member is obsolete
        public SnapshotGenerator(ISyncOrAsyncResourceResolver resolver, SnapshotGeneratorSettings settings)
        {
            Source = resolver as IResourceResolver;
#pragma warning restore CS0618 // Type or member is obsolete
            AsyncResolver = verifySource(resolver.AsAsync(), nameof(resolver));

            if (settings == null) { throw Error.ArgumentNull(nameof(settings)); }
            // [WMR 20171023] Always copy the specified settings, to prevent shared state
            // Especially important to prevent corruption of the global SnapshotGeneratorSettings.Default instance.
            _settings = new SnapshotGeneratorSettings(settings);
        }

        /// <summary>
        /// Create a new instance of the <see cref="SnapshotGenerator"/> class
        /// for the specified resource resolver and with default configuration settings.
        /// </summary>
        /// <param name="resolver">A <see cref="IResourceResolver"/> or <see cref="IAsyncResourceResolver"/> instance.</param>
        /// <exception cref="ArgumentNullException">One of the specified arguments is <c>null</c>.</exception>
#pragma warning disable CS0618 // Type or member is obsolete
        public SnapshotGenerator(ISyncOrAsyncResourceResolver resolver)
        {
            Source = resolver as IResourceResolver;
#pragma warning restore CS0618 // Type or member is obsolete
            AsyncResolver = verifySource(resolver.AsAsync(), nameof(resolver));

            _settings = SnapshotGeneratorSettings.CreateDefault();
        }

        private static IAsyncResourceResolver verifySource(IAsyncResourceResolver resolver, string name = null)
        {
            if (resolver == null) { throw Error.ArgumentNull(name ?? nameof(resolver)); }
            if (resolver is SnapshotSource) { throw Error.Argument(name ?? nameof(resolver), $"Invalid argument. Cannot create a new {nameof(SnapshotGenerator)} instance from an existing {nameof(SnapshotSource)}."); }

            // TODO: Verify that the specified resolver is idempotent (i.e. caching)
            // Maybe add some interface property to detect behavior?
            // i.e. IsIdemPotent (repeated calls return same instance)
            // Note: cannot add new property to IResourceResolver, breaking change...
            // Alternatively, add new secondary interface IResourceResolverProperties

            return resolver;
        }

        /// <summary>Returns a reference to the associated <see cref="IResourceResolver"/> instance, as specified in the 
        /// call to the constructor.</summary>
        /// <remarks>May return <code>null</code> if the source is an exclusively asynchronous resolver.</remarks>
        [Obsolete("SnapshotGenerator now works best with asynchronous resolvers. Use the AsyncResolver property instead.")]
        public IResourceResolver Source { get; private set; }

        /// <summary>Returns a reference to the associated <see cref="IAsyncResourceResolver"/> instance, as specified in the 
        /// call to the constructor.</summary>
        public IAsyncResourceResolver AsyncResolver { get; private set; }

        /// <summary>Returns a reference to the associated <see cref="IAsyncResourceResolver"/> instance, as specified in the 
        /// call to the constructor.</summary>
        /// <remarks>When the constructor was called with an <see cref="IResourceResolver"/>, this property will return
        /// an adapted resolver, which implements the async interface over the syncrho</remarks>
        /// <summary>Returns the snapshot generator configuration settings.</summary>
        public SnapshotGeneratorSettings Settings => _settings;

        /// <summary>Returns a reference to the profile uri of the currently generating snapshot, or <c>null</c>.</summary>
        private string CurrentProfileUri => _stack.CurrentProfileUri;

        /// <summary>
        /// (Re-)generate the <see cref="StructureDefinition.Snapshot"/> component of the specified <see cref="StructureDefinition"/> instance.
        /// Resolve the associated base profile snapshot and merge the <see cref="StructureDefinition.Differential"/> component.
        /// </summary>
        /// <param name="structure">A <see cref="StructureDefinition"/> instance.</param>
        public async T.Task UpdateAsync(StructureDefinition structure)
        {
            structure.Snapshot = new StructureDefinition.SnapshotComponent()
            {
                Element = await GenerateAsync(structure).ConfigureAwait(false)
            };
            structure.Snapshot.SetCreatedBySnapshotGenerator();

            // [WMR 20170209] TODO: also merge global StructureDefinition.Mapping components
            // structure.Mappings = ElementDefnMerger.Merge(...)
        }

        /// <inheritdoc cref="UpdateAsync(StructureDefinition)"/>
        [Obsolete("SnapshotGenerator now works best with asynchronous resolvers. Use UpdateAsync() instead.")]
        public void Update(StructureDefinition structure)
            => TaskHelper.Await(() => UpdateAsync(structure));

        /// <summary>
        /// Generate the snapshot element list of the specified <see cref="StructureDefinition"/> instance.
        /// Resolve the associated base profile snapshot and merge the <see cref="StructureDefinition.Differential"/> component.
        /// Returns the expanded element list.
        /// Does not modify the <see cref="StructureDefinition.Snapshot"/> property of the specified instance.
        /// </summary>
        /// <param name="structure">A <see cref="StructureDefinition"/> instance.</param>
        public async T.Task<List<ElementDefinition>> GenerateAsync(StructureDefinition structure)
        {
            if (structure == null) { throw Error.ArgumentNull(nameof(structure)); }
            if (string.IsNullOrEmpty(structure.Url))
            {
                throw Error.Argument(nameof(structure), "Invalid argument. The specified StructureDefinition has no url. Each StructureDefinition must have a unique canonical url, for identification purposes.");
            }

            // Clear the OperationOutcome issues
            clearIssues();

            List<ElementDefinition> result = null;
            _stack.OnBeforeGenerateSnapshot(structure.Url);
            try
            {
                result = await generate(structure).ConfigureAwait(false);
            }
            finally
            {
                // On complete expansion, the recursion stack should be empty
                Debug.Assert(result == null || _stack.RecursionDepth == 1);
                _stack.OnAfterGenerateSnapshot(structure.Url);
            }
            return result;
        }

        /// <inheritdoc cref="GenerateAsync(StructureDefinition)" />
        [Obsolete("SnapshotGenerator now works best with asynchronous resolvers. Use GenerateAsync() instead.")]
        public List<ElementDefinition> Generate(StructureDefinition structure)
            => TaskHelper.Await(() => GenerateAsync(structure));


        /// <summary>Recursively expand (the children of) a single element definition.</summary>
        /// <param name="elements">A <see cref="StructureDefinition.SnapshotComponent"/> or <see cref="StructureDefinition.DifferentialComponent"/> instance.</param>
        /// <param name="element">The element to expand. Should be part of <paramref name="elements"/>.</param>
        /// <returns>A new, expanded list of <see cref="ElementDefinition"/> instances.</returns>
        /// <exception cref="ArgumentException">The specified element is not contained in the list.</exception>
        public T.Task<IList<ElementDefinition>> ExpandElementAsync(IElementList elements, ElementDefinition element)
            => elements is null ? throw Error.ArgumentNull(nameof(elements)) : ExpandElementAsync(elements.Element, element);

        /// <inheritdoc cref="ExpandElementAsync(IElementList, ElementDefinition)" />
        [Obsolete("SnapshotGenerator now works best with asynchronous resolvers. Use ExpandElementAsync() instead.")]
        public IList<ElementDefinition> ExpandElement(IElementList elements, ElementDefinition element)
            => TaskHelper.Await(() => ExpandElementAsync(elements, element));

        /// <summary>Recursively expand (the children of) a single element definition.</summary>
        /// <param name="elements">A list of <see cref="ElementDefinition"/> instances, taken from snapshot or differential.</param>
        /// <param name="element">The element to expand. Should be part of <paramref name="elements"/>.</param>
        /// <returns>A new, expanded list of <see cref="ElementDefinition"/> instances.</returns>
        /// <exception cref="ArgumentException">The specified element is not contained in the list.</exception>
        public async T.Task<IList<ElementDefinition>> ExpandElementAsync(IList<ElementDefinition> elements, ElementDefinition element)
        {
            if (elements == null) { throw Error.ArgumentNull(nameof(elements)); }
            if (element == null) { throw Error.ArgumentNull(nameof(element)); }

            var nav = new ElementDefinitionNavigator(elements);
            if (!nav.MoveTo(element))
            {
                throw Error.Argument(nameof(element), "Invalid argument for snapshot generator. The specified element list does not contain the target element to expand.");
            }

            clearIssues();

            // Must initialize recursion checker, because element expansion may recurse on external type profile
            _stack.OnStartRecursion();
            try
            {
                await expandElement(nav).ConfigureAwait(false);
            }
            finally
            {
                _stack.OnFinishRecursion();
            }
            return nav.Elements;
        }

        /// <inheritdoc cref="ExpandElementAsync(IList{ElementDefinition}, ElementDefinition)" />
        [Obsolete("SnapshotGenerator now works best with asynchronous resolvers. Use ExpandElementAsync() instead.")]
        public IList<ElementDefinition> ExpandElement(IList<ElementDefinition> elements, ElementDefinition element)
            => TaskHelper.Await(() => ExpandElementAsync(elements, element));

        /// <summary>Recursively expand (the children of) a single element definition.</summary>
        /// <param name="nav">An <see cref="ElementDefinitionNavigator"/> instance positioned on the target element to be expanded.</param>
        /// <returns><c>true</c> if the element is succesfully expanded, or <c>false</c> otherwise.</returns>
        /// <exception cref="ArgumentException">The specified navigator is not positioned on an element.</exception>
        public async T.Task<bool> ExpandElementAsync(ElementDefinitionNavigator nav)
        {
            nav.ThrowIfNullOrNotPositioned(nameof(nav));

            clearIssues();

            // Must initialize recursion checker, because element expansion may recurse on external type profile
            _stack.OnStartRecursion();
            try
            {
                return await expandElement(nav).ConfigureAwait(false);
            }
            finally
            {
                _stack.OnFinishRecursion();
            }
        }

        /// <inheritdoc cref="ExpandElementAsync(ElementDefinitionNavigator)" />
        [Obsolete("SnapshotGenerator now works best with asynchronous resolvers. Use ExpandElementAsync() instead.")]
        public bool ExpandElement(ElementDefinitionNavigator nav)
                        => TaskHelper.Await(() => ExpandElementAsync(nav));

        /// <summary>Merge two sets of element constraints, e.g. base and differential.</summary>
        /// <param name="snap">A set of element constraints.</param>
        /// <param name="diff">Another set of element constraints to merge on top of the base.</param>
        /// <param name="mergeElementId">Determines if the snapshot should inherit Element.id values from the differential.</param>
        /// <returns>A new <see cref="ElementDefinition"/> instance.</returns>
        //public async T.Task<ElementDefinition> MergeElementDefinitionAsync(ElementDefinition snap, ElementDefinition diff, bool mergeElementId)
        public ElementDefinition MergeElementDefinition(ElementDefinition snap, ElementDefinition diff, bool mergeElementId)
        {
            var result = (ElementDefinition)snap.DeepCopy();
            ElementDefnMerger.Merge(this, result, diff, mergeElementId, _stack.CurrentProfileUri);
            return result;
        }

        ///// <inheritdoc cref="MergeElementDefinitionAsync(ElementDefinition, ElementDefinition, bool)" />
        //[Obsolete("SnapshotGenerator now works best with asynchronous resolvers. Use MergeElementDefinition() instead.")]
        //public ElementDefinition MergeElementDefinition(ElementDefinition snap, ElementDefinition diff, bool mergeElementId)
        //              => TaskHelper.Await(() => MergeElementDefinitionAsync(snap, diff, mergeElementId));

        // ***** Private Interface *****

        /// <summary>
        /// Expand the differential component of the specified structure and return the expanded element list.
        /// The given structure is not modified.
        /// </summary>
        private async T.Task<List<ElementDefinition>> generate(StructureDefinition structure)
        {
            Debug.WriteLine($"[{nameof(SnapshotGenerator)}.{nameof(generate)}] Generate snapshot for profile '{structure.Name}' : '{structure.Url}' (#{structure.GetHashCode()}) ...");

            List<ElementDefinition> result;
            var differential = structure.Differential;
            if (differential == null)
            {
                // [WMR 20161208] Handle missing differential
                differential = structure.Differential = new StructureDefinition.DifferentialComponent()
                {
                    Element = new List<ElementDefinition>()
                };
            }

            // [WMR 20160718] Also accept extension definitions (IsConstraint == false)
            if (structure.IsConstraint && structure.BaseDefinition == null)
            {
                throw Error.Argument(nameof(structure), "Invalid argument. The specified StructureDefinition represents a constraint on another FHIR profile, but the base profile url is missing or empty. Derived profiles must have a base url.");
            }

            ElementDefinitionNavigator nav;
            // StructureDefinition.SnapshotComponent snapshot = null;
            if (structure.BaseDefinition != null)
            {
                var baseStructure = await AsyncResolver.FindStructureDefinitionAsync(structure.BaseDefinition).ConfigureAwait(false);

                // [WMR 20161208] Handle unresolved base profile
                if (baseStructure == null)
                {
                    addIssueProfileNotFound(structure.BaseDefinition);
                    // Fatal error...
                    return null;
                }

                // [WMR 20161208] Handle missing differential
                var location = differential.Element.Count > 0 ? differential.Element[0].Path : null;
                if (!await ensureSnapshot(baseStructure, structure.BaseDefinition, location).ConfigureAwait(false))
                {
                    // Fatal error...
                    return null;
                }

                // [WMR 20190806] Expanding the base profile *may* recurse on current structure
                // e.g. Extension : BaseDefinition => Element : Element.extension => Extension
                // Then snapshot root is already generated and annotated to differential.Element[0]
                //Debug.WriteLineIf(differential.Element[0].HasSnapshotElementAnnotation(), $"[{nameof(SnapshotGenerator)}.{nameof(generate)} (1)] diff[0] is annotated with cached snapshot root...");

                // [WMR 20160817] Notify client about the resolved, expanded base profile
                OnPrepareBaseProfile(structure, baseStructure);

                var snapshot = (StructureDefinition.SnapshotComponent)baseStructure.Snapshot.DeepCopy();

                // [WMR 20170616] NEVER inherit element IDs from base profile
                // Otherwise e.g. slices introduced in derived profile would inherit the original ID from unsliced parent element - WRONG!
                // WRONG! Must handle backward content references in derived profiles, e.g. Questionnaire
                // Following statement causes BasicValidationTests.ValidateOverNameRef to fail,
                // because snapshot generator can no longer expand Questionnaire.item.item
                // because element id of Questionnaire.item has been cleared...
                // => must immediately (re-)generate element ID after expansion of each element
                // ElementIdGenerator.Clear(snapshot.Element);
                // Debug.Fail("TODO");

                // [WMR 20190902] #1090 SnapshotGenerator should support logical models
                if (structure.Kind == StructureDefinition.StructureDefinitionKind.Logical)
                {
                    var rootPath = structure.Type;

                    // For logical models, StructureDefinition.type may return a fully qualified url
                    // Last segment should equal the name of the root element
                    // e.g. http://example.org/fhir/StructureDefinition/MyModel

                    if (string.IsNullOrEmpty(rootPath))
                    {
                        // Not a fatal error; parse root path from first element constraint
                        //throw Error.Argument(nameof(structure), $"Invalid argument. The StructureDefinition.type property value is empty or missing.");
                        addIssueStructureTypeMissing(structure);

                        // Derive from root element name
                        rootPath = structure.Differential?.Element?[0].GetNameFromPath();
                    }
                    else
                    {
                        var pos = rootPath.LastIndexOf("/");
                        if (pos > -1)
                        {
                            rootPath = rootPath.Substring(pos + 1);
                        }
                    }

                    // Abort if we failed to determine root path
                    if (string.IsNullOrEmpty(rootPath))
                    {
                        // Fatal error...
                        throw Error.Argument(nameof(structure), $"Invalid argument. The StructureDefinition.type property value is empty or missing.");

                    }

                    snapshot.Rebase(rootPath);
                }

                else if (!structure.IsConstraint)
                {
                    // [WMR 20160902] Rebase the cloned base profile (e.g. DomainResource)

                    // [WMR 20170426] Specializations (i.e. core resource definitions)
                    // do NOT inherit element IDs from (abstract) base class
                    // Clear all to force full re-generation
                    // ElementIdGenerator.Clear(snapshot.Element);

                    // [WMR 20170411] Updated for STU3 - root element is no longer required/ensured
                    // => Derive from StructureDefinition.type property
                    var rootPath = structure.Type;
                    if (string.IsNullOrEmpty(rootPath))
                    {
                        // Fatal error...
                        throw Error.Argument(nameof(structure), $"Invalid argument. The StructureDefinition.type property value is empty or missing.");
                    }

                    snapshot.Rebase(rootPath);

#if FIX_SLICENAMES_ON_SPECIALIZATIONS
                    // [WMR 20170810] Handle bug in STU3
                    // SimpleQuantity root element defines non-null sliceName = "SimpleQuantity" - WRONG!
                    fixInvalidSliceNamesInSpecialization(structure);
#endif
                }

                // [WMR 20170710] NEW: Generate element IDs while processing
                // First ensure IDs exist on all elements inherited from base profile
                // Then, while expanding the snapshot, generate ids for all new element constraints introduced by diff
                // This ensures that we can process back references to ids of preceding elements
                // e.g. Questionnaire.item.item => Questionnaire.item
                if (_settings.GenerateElementIds)
                {
                    // Always re-generate; never inherit element ids from base profile
                    ElementIdGenerator.Update(snapshot.Element, true);
                }

                // Ensure that ElementDefinition.Base components in base StructureDef are propertly initialized
                // [WMR 20170424] Inherit existing base components, generate if missing
                await ensureBaseComponents(snapshot.Element, structure.BaseDefinition, false).ConfigureAwait(false);


                // [WMR 20170208] Moved to *AFTER* ensureBaseComponents - emits annotations...
                // [WMR 20160915] Derived profiles should never inherit the ChangedByDiff extension from the base structure
                snapshot.Element.RemoveAllConstrainedByDiffExtensions();
                snapshot.Element.RemoveAllConstrainedByDiffAnnotations();

                // Notify observers
                for (int i = 0; i < snapshot.Element.Count; i++)
                {
                    OnPrepareElement(snapshot.Element[i], baseStructure, baseStructure.Snapshot.Element[i]);
                }

                nav = new ElementDefinitionNavigator(snapshot.Element, structure);


            }
            else
            {
                // No base; input is a core resource or datatype definition
                var snapshot = new StructureDefinition.SnapshotComponent();
                nav = new ElementDefinitionNavigator(snapshot.Element, structure);
            }



            // var nav = new ElementDefinitionNavigator(snapshot.Element);

#if CACHE_ROOT_ELEMDEF
            _stack.RegisterSnapshotNavigator(structure.Url, nav);
#endif

            // Fill out the gaps (mostly missing parents) in the differential representation
            var fullDifferential = differential.MakeTree();
            var diff = new ElementDefinitionNavigator(fullDifferential);

#if FIX_SLICENAMES_ON_ROOT_ELEMENTS
            var diffRoot = fullDifferential.GetRootElement();
            fixInvalidSliceNameOnRootElement(diffRoot, structure);
#endif

            // [WMR 20190806] Expanding the base profile *may* recurse on current structure
            // e.g. Extension : BaseDefinition => Element : Element.extension => Extension
            // Then snapshot root is already generated and annotated to differential.Element[0]
            //Debug.WriteLineIf(diffRoot.HasSnapshotElementAnnotation(), $"[{nameof(SnapshotGenerator)}.{nameof(generate)} (before merge)] diff root is annotated with cached snapshot root...");

            await merge(nav, diff).ConfigureAwait(false);

            result = nav.ToListOfElements();

            //Debug.WriteLineIf(diffRoot.HasSnapshotElementAnnotation(), $"[{nameof(SnapshotGenerator)}.{nameof(generate)} (after merge)] diff root is annotated with cached snapshot root...");

            // Ready! Snapshot has been generated

#if CACHE_ROOT_ELEMDEF
            // [WMR 20190806] Never expose/leak internal temporary annotations!
            // Only for handling internal profile recursion, e.g. Extension => Extension.extension
            // Remove the temporary annotation on differential root element
            // Cached root element annotation only applies to *this* instance
            // User could generate new structure by cloning Differential (esp. root element)
            // Cloning existing annotations would corrupt the new snapshot...
            diffRoot.RemoveSnapshotElementAnnotations();
#endif

            return result;
        }

#if FIX_SLICENAMES_ON_SPECIALIZATIONS
        private void fixInvalidSliceNamesInSpecialization(StructureDefinition sd)
        {
            Debug.Assert(sd.Derivation == StructureDefinition.TypeDerivationRule.Specialization);
            var elems = sd.Differential.Element.Where(e => e.SliceName != null);
            foreach (var elem in elems)
            {
                if (!string.IsNullOrEmpty(elem.SliceName))
                {
                    addIssueInvalidSliceNameOnSpecialization(elem);
                    elem.SliceName = null;
                }
            }
        }
#endif

#if FIX_SLICENAMES_ON_ROOT_ELEMENTS
        private void fixInvalidSliceNameOnRootElement(ElementDefinition elem, StructureDefinition sd)
        {
            if (elem != null)
            {
                Debug.Assert(elem.IsRootElement());
                if (!string.IsNullOrEmpty(elem.SliceName))
                {
                    if (sd.Url != ModelInfo.CanonicalUriForFhirCoreType(FHIRAllTypes.SimpleQuantity))
                    {
                        addIssueInvalidSliceNameOnRootElement(elem, sd);
                    }
                    elem.SliceName = null;
                }
            }
        }
#endif

        /// <summary>
        /// Expand the currently active element within the specified <see cref="ElementDefinitionNavigator"/> instance.
        /// If the element has a name reference, then merge from the targeted element.
        /// Otherwise, if the element has a custom type profile, then merge it.
        /// </summary>
        private async T.Task<bool> expandElement(ElementDefinitionNavigator nav)
        {
            // [WMR 20170614] NEW: keepElementId
            // Maintain existing root element ID if called from the public ExpandElement method

            if (nav.AtRoot)
            {
                throw Error.Argument(nameof(nav), $"Internal error in snapshot generator ({nameof(expandElement)}): Navigator is not positioned on an element");
            }

            if (nav.HasChildren)
            {
                return true;     // already has children, we're not doing anything extra
            }

            var defn = nav.Current;

            if (!String.IsNullOrEmpty(defn.ContentReference))
            {

                var coreStructure = await getStructureForContentReference(nav, true).ConfigureAwait(false);

                // getStructureForContentReference emits issue if profile cannot be resolved
                if (coreStructure == null) { return false; }

                var sourceNav = ElementDefinitionNavigator.ForSnapshot(coreStructure);

                var profileRef = ProfileReference.Parse(defn.ContentReference);

                if (!sourceNav.JumpToNameReference("#" + profileRef.ElementName))
                {
                    addIssueInvalidNameReference(defn);
                    return false;
                }

                // [WMR 20190926] #1123 Remove annotations and fix Base components!
                copyChildren(nav, sourceNav);

                // [WMR 20180410]
                // - Regenerate element IDs
                // - Notify subscribers by calling OnPrepareBaseElement, before merging diff constraints
                prepareExpandedTypeProfileElements(nav, sourceNav);

            }
            else if (defn.Type == null || defn.Type.Count == 0)
            {
                // Element has neither a name reference or a type...?
                if (!nav.Current.IsRootElement())
                {
                    addIssueNoTypeOrNameReference(defn);
                    return false;
                }
            }
            else if (defn.Type.Count > 1)
            {
                // [WMR 20170227] NEW: Allow common extension constraints on choice type w/o type slice

                // Ewout: allow if all the specified type references share a common type code
                // WMR: Only expand common elements, i.e. .id | .extension | .modifierExtension
                // Also verify that diff only specifies child constraints on common elements (.extension | .modifierExtension) ... ?
                // Actually, we should determine the intersection of the specified type profiles... ouch

                // [WMR 20181212] R4 NEW - eld-13: Types must be unique by code
                // Gracefully handle non-distinct type codes; do not expand

                // [MS 20210614] When we can't find a CommonTypeCode assume "Element" for .id and .extension
                var distinctTypeCode = defn.CommonTypeCode() ?? FHIRAllTypes.Element.GetLiteral();

                // Different profiles for common base type => expand the common base type (w/o custom profile)
                // var typeRef = new ElementDefinition.TypeRefComponent() { Code = distinctTypeCodes[0] };
                var typeRef = new ElementDefinition.TypeRefComponent() { Code = distinctTypeCode };
                StructureDefinition typeStructure = await getStructureForTypeRef(defn, typeRef, true).ConfigureAwait(false);
                return await expandElementType(nav, typeStructure).ConfigureAwait(false);

                // Alternatively, we could try to expand the most specific common base profile, e.g. (Backbone)Element
                // TODO: Determine the intersection, i.e. the most specific common type that all types are derived from

                // [WMR 20170321] WRONG! Differential is allowed to repeat the element types defined by the base profile
                // Here, we don't have access to the associated base type, so we cannot reliable determine if the types are valid
                // => Don't expand element and return true to continue processing; caller is responsible for validating the actual types
                //else
                //{
                //    addIssueInvalidChoiceConstraint(defn);
                //    return false;
                //}
            }

            else // if (defn.Type.Count == 1)
            {
                // [WMR 20160720] Handle custom type profiles (GForge #9791)
                StructureDefinition typeStructure = await getStructureForElementType(defn, true).ConfigureAwait(false);

                return await expandElementType(nav, typeStructure).ConfigureAwait(false);
            }

            return true;
        }

        private async T.Task<bool> expandElementType(ElementDefinitionNavigator nav, StructureDefinition typeStructure)
        {
            // [WMR 20170208] TODO: Expand profile snapshot if necessary
            if (typeStructure != null && typeStructure.HasSnapshot)
            {
                var typeNav = ElementDefinitionNavigator.ForSnapshot(typeStructure);
                if (!typeNav.MoveToFirstChild())
                {
                    addIssueProfileHasNoSnapshot(nav.Current.Path, typeStructure.Url);
                }
                // [WMR 20170208] NEW - Move common logic to separate method, also used by mergeTypeProfiles

                // [WMR 20170220] If profile element has no children, then copy child elements from type structure into profile
                if (!copyChildren(nav, typeNav))
                {
                    // Otherwise merge type structure onto profile elements (cf. mergeTypeProfiles)

                    // [WMR 20170220] Can this happen?
                    // TODO: Create unit test to trigger this situation
                    Debug.Fail($"[{nameof(SnapshotGenerator)}.{nameof(expandElementType)}] TODO...");

                    // [WMR 20170220] WRONG...?
                    // Must merge nav on top of typeNav, not the other way around...
                    await mergeElement(nav, typeNav).ConfigureAwait(false);

                    // 1. Fully expand the snapshot of the external type profile
                    // 2. Clone, rebase and copy children into referencing profile below the referencing parent element
                    // 2. On top of that, merge base profile constraints (taken from the snapshot)
                    // 3. On top of that, merge profile differential constraints
                }

                // [WMR 20170711]
                // - Regenerate element IDs (NOT inherited from external rebased element type profiles!)
                // - Notify subscribers by calling OnPrepareBaseElement, before merging diff constraints
                prepareExpandedTypeProfileElements(nav, typeNav);

                return true;
            }
            return false;
        }

        /// <summary>Merge children of the currently selected element from differential into snapshot.</summary>
        private async T.Task merge(ElementDefinitionNavigator snap, ElementDefinitionNavigator diff)
        {
            var snapPos = snap.Bookmark();
            var diffPos = diff.Bookmark();

            try
            {
                var matches = ElementMatcher.Match(snap, diff);

#if DUMPMATCHES
                Debug.WriteLine($"Matches for children of '{snap.StructureDefinition?.Name}' : {(snap.AtRoot ? "(root)" : snap.Path ?? "/")} '{(snap.Current?.SliceName ?? snap.Current?.Type.FirstOrDefault()?.Profile?.FirstOrDefault() ?? snap.Current?.Type.FirstOrDefault()?.Code)}'");
                matches.DumpMatches(snap, diff);
#endif

                foreach (var match in matches)
                {
                    // Navigate to the matched elements
                    if (!snap.ReturnToBookmark(match.BaseBookmark))
                    {
                        throw Error.InvalidOperation($"Internal error in snapshot generator ({nameof(merge)}): bookmark '{match.BaseBookmark}' in snap is no longer available");
                    }
                    if (!diff.ReturnToBookmark(match.DiffBookmark))
                    {
                        throw Error.InvalidOperation($"Internal error in snapshot generator ({nameof(merge)}): bookmark '{match.DiffBookmark}' in diff is no longer available");
                    }

                    // Collect any reported issue
                    if (match.Issue != null)
                    {
                        addIssue(match.Issue);
                    }

                    // Process the match, depending on the result
                    switch (match.Action)
                    {
                        case ElementMatcher.MatchAction.Merge:
                            await mergeElement(snap, diff).ConfigureAwait(false);
                            break;
                        case ElementMatcher.MatchAction.Add:
                            await addSlice(snap, diff, match.SliceBase).ConfigureAwait(false);
                            break;
                        case ElementMatcher.MatchAction.Slice:
                            await startSlice(snap, diff, match.SliceBase).ConfigureAwait(false);
                            break;
                        case ElementMatcher.MatchAction.New:
                            // No matching base element; this is a new element definition
                            // snap is positioned at the associated parent element
                            await createNewElement(snap, diff).ConfigureAwait(false);
                            break;
                        case ElementMatcher.MatchAction.Invalid:
                            // Collect issue and ignore invalid element
                            break;
                    }
                }
            }
            finally
            {
                snap.ReturnToBookmark(snapPos);
                diff.ReturnToBookmark(diffPos);
            }
        }

        // Create a new resource element without a base element definition (for core type & resource profiles)
        private async T.Task createNewElement(ElementDefinitionNavigator snap, ElementDefinitionNavigator diff)
        {
            var (targetElement, typeStructure) = await getBaseElementForElementType(diff.Current).ConfigureAwait(false);
            addConstraintSource(targetElement, typeStructure?.Url);

            if (targetElement != null)
            {
                // New element with type profile
                var newElement = (ElementDefinition)targetElement.DeepCopy();
                newElement.Path = ElementDefinitionNavigator.ReplacePathRoot(newElement.Path, diff.Path);

                // [WMR 20190130] STU3: Base component of new elements is empty
                // [WMR 20190130] R4: Base components of new elements refers to self (.Base.Path = .Path)
                // [WMR 20190723] FIX: Initialize base cardinality from current diff element
                // Do NOT inherit from target, e.g. Resource.id (0...1) inherits from id root (0...*)
                // [DEBUGGING] Debug.Assert(newElement.Path != "Resource.id");
                newElement.Base = new ElementDefinition.BaseComponent()
                {
                    Path = newElement.Path,
                    Min = diff.Current.Min, // newElement.Min,
                    Max = diff.Current.Max, // newElement.Max
                };

                // [WMR 20160915] NEW: Notify subscribers
                OnPrepareElement(newElement, typeStructure, targetElement);

                // [WMR 20170421] Merge custom element Id from diff
                mergeElementDefinition(newElement, diff.Current, true);

                snap.AppendChild(newElement);
            }
            else
            {
                // New element w/o type profile
                // [WMR 20190131] Also for contentReferences, e.g. Questionnaire.item.item
                // Only inherits structure, not constraints, from referenced item (e.g. Questionnaire.item)
                // For example, constraint on .item.type does NOT apply to .item.item.type

                var clonedElem = (ElementDefinition)diff.Current.DeepCopy();

#if CACHE_ROOT_ELEMDEF
                // [WMR 20190806] Never clone temporary internal annotation!
                clonedElem.RemoveSnapshotElementAnnotations(); // Paranoia...
#endif

                // [WMR 20190131] R4: For new elements, base component should refer to element itself (.Base.Path = .Path)
                clonedElem.Base = new ElementDefinition.BaseComponent()
                {
                    Path = clonedElem.Path,
                    Min = clonedElem.Min,
                    Max = clonedElem.Max
                };

                // [WMR 20160915] NEW: Notify subscribers
                OnPrepareElement(clonedElem, null, null);

                snap.AppendChild(clonedElem);
            }

            // [WMR 20170710] NEW: Generate element IDs while processing
            if (_settings.GenerateElementIds)
            {
                // Always re-generate; never inherit element ids from base element
                ElementIdGenerator.Update(snap, true);
            }

            // Notify clients about a snapshot element with differential constraints
            OnConstraint(snap.Current);

            // Merge children
            await mergeElement(snap, diff).ConfigureAwait(false);
        }

        private static void removeNewTypeConstraint(ElementDefinition element, StructureDefinition typeStructure)
        {
            if (typeStructure?.Differential?.Element != null && !element.Constraint.IsNullOrEmpty())
            {
                List<ElementDefinition.ConstraintComponent> newConstraints = null;

                //See if there are new constraints introduced by the type
                var nav = new ElementDefinitionNavigator(typeStructure.Differential.Element);
                if (nav.MoveToFirstChild())
                {
                    if (nav.Current.IsRootElement())
                        newConstraints = nav.Current.Constraint;
                }
                //If there are any newly introduced constraints, remove them from the new element.
                if (newConstraints != null)
                {
                    var keys = newConstraints.Select(c => c.Key);
                    element.Constraint.RemoveAll(c => keys.Contains(c.Key));
                }
            }
        }

        private static void addConstraintSource(ElementDefinition targetElement, string url)
        {
            foreach (var constraint in targetElement?.Constraint.Where(c => string.IsNullOrEmpty(c.Source)) ?? Enumerable.Empty<ElementDefinition.ConstraintComponent>())
            {
                constraint.Source = url;
            }
        }

        // Recursively merge the currently selected element and (grand)children from differential into snapshot
        private async T.Task mergeElement(ElementDefinitionNavigator snap, ElementDefinitionNavigator diff)
        {
            // [WMR 20160816] Multiple inheritance - diamond problem
            // Element inherits constraints from base profile and also from any local type profile
            // Which constraints have priority?
            // Ewout: not defined yet, under discussion; use cases exist for both options
            // In this implementation, constraints from type profiles get priority over base

            // [WMR 20161003] Re-use any previously generated and annotated root element definition, if it exists
#if CACHE_ROOT_ELEMDEF
            var isMerged = true;
            var diffElem = diff.Current;
            var isRoot = diffElem.IsRootElement();

            if (isRoot && diffElem.GetSnapshotElementAnnotation() is ElementDefinition cachedRootElemDef)
            {

#if CACHE_ROOT_ELEMDEF_ASSERT
                // DEBUG / VERIFY: merge results should be equal to cached ElemDef instance
                var isValid = mergeTypeProfiles(snap, diff);
                mergeElementDefinition(snap.Current, diff.Current, true);
                var currentRootClone = (ElementDefinition)snap.Current.DeepCopy();
                var cachedRootClone = (ElementDefinition)cachedRootElemDef.DeepCopy();
                // Ignore Id, Path, Base and ChangedByDiff extension - they are expected to differ
                currentRootClone.ElementId = cachedRootClone.ElementId;
                currentRootClone.Path = cachedRootClone.Path;
                currentRootClone.Base = cachedRootClone.Base;
                currentRootClone.RemoveAllConstrainedByDiffAnnotations();
                cachedRootClone.RemoveAllConstrainedByDiffAnnotations();
                Debug.Assert(cachedRootClone.IsExactly(currentRootClone));
#endif

                // Found temporary annotation to generated snapshot root element on diff root element
                // (assigned previously by recursive snapshot expansions)
                // Insert snapshot root element into the specified snapshot element list
                // and remove the temporary annotation

                //Debug.WriteLine($"[{nameof(SnapshotGenerator)}.{nameof(mergeElement)} ANNOTATIONS] Replace original element at position {snap.OrdinalPosition.Value} #{snap.Elements[snap.OrdinalPosition.Value]?.GetHashCode()} with cached root element definition: '{cachedRootElemDef.Path}'  #{cachedRootElemDef.GetHashCode()}");
                snap.Elements[snap.OrdinalPosition.Value] = cachedRootElemDef;
                diffElem.RemoveSnapshotElementAnnotations();
            }
            else
            {

                // First merge constraints from element type profile, if it exists
                // [WMR 20161004] Remove configuration setting; always merge type profiles
                // if (_settings.MergeTypeProfiles) 
                // [WMR 20170714] Can safely skip this step for the root node
                if (!isRoot)
                {
                    isMerged = await mergeTypeProfiles(snap, diff).ConfigureAwait(false);
                }

                // Then merge diff constraints from profile
                // [WMR 20170424] Merge custom element Id from diff, if specified
                mergeElementDefinition(snap.Current, diffElem, true);

                // [WMR 20170710] NEW: Generate element IDs while processing
                // Generate id if not explicitly specified in diff (don't inherit from base)
                if (_settings.GenerateElementIds)
                {
                    // Always generate new id's for child elements

                    // Also generate id for current element if not specified by diff
                    //ElementIdGenerator.Update(snap, true, !string.IsNullOrEmpty(diff.Current.ElementId));

                    // [WMR 20190822] R4: Always re-generate Element Ids according to standardized format
                    // http://hl7.org/fhir/elementdefinition.html#id
                    // Ignore user-specified element id's in the differential
                    ElementIdGenerator.Update(snap, true);
                }
            }
#else
            // First merge constraints from element type profile, if it exists
            var isMerged = true;
            isMerged = mergeTypeProfiles(snap, diff);

            // Then merge constraints from base profile
            mergeElementDefinition(snap.Current, diffElem, true);

#endif

            if (!isMerged)
            {
                // [WMR 20160905] If we failed to merge the type profile, then don't try to expand & merge any child constraints
            }
            else if (mustExpandElement(diff))
            {
                if (!snap.HasChildren)
                {
                    // The differential moves into an element that has no children in the base.
                    // This is allowable if the base's element has a nameReference or a TypeRef,
                    // in which case needs to be expanded before we can move to the path indicated
                    // by the differential

                    // Note that since we merged the parent, a (shorthand) typeslice will already
                    // have reduced the number of types to 1. Still, if you don't do that, we cannot
                    // accept constraints on children, need to select a single type first...

                    // [WMR 20170227] REDUNDANT; checked by expandElement
                    //if (snap.Current.Type.Count > 1)
                    //{
                    //    addIssueInvalidChoiceConstraint(snap.Current);
                    //    return;
                    //}

                    // [WMR 20170711] Explicitly re-generate element ids
                    if (!await expandElement(snap).ConfigureAwait(false))
                    {
                        return;
                    }
                }

                // Now, recursively merge the children
                await merge(snap, diff).ConfigureAwait(false);

                // [MS 20220425] Make sure newly added contentReferences (from bases, types, and contentReferences) are absolute.
                // Except when the it's a core profile (Derivation is not a Constraint)
                if (snap.StructureDefinition.Derivation == StructureDefinition.TypeDerivationRule.Constraint)
                    await ensureAbsoluteContentReferences(snap, snap.StructureDefinition.Type).ConfigureAwait(false);


                // [WMR 20160720] NEW
                // generate [...]extension.url/fixedUri if missing
                // Ewout: [...]extension.url may be missing from differential
                // Information is redundant (same value as [...]extension/type/profile)
                // => snapshot generator should add this
                fixExtensionUrl(snap);
            }
        }

        private async T.Task ensureAbsoluteContentReferences(ElementDefinitionNavigator nav, string baseTypeUrl)
        {
            var bookmark = nav.Bookmark();

            if (nav.MoveToFirstChild())
            {
                do
                {
                    if (!string.IsNullOrEmpty(nav.Current?.ContentReference))
                        await ensureAbsoluteContentReference(nav.Current?.ContentReferenceElement, baseTypeUrl).ConfigureAwait(false);
                }
                while (nav.MoveToNext());
            }

            nav.ReturnToBookmark(bookmark);
        }

        private async T.Task ensureAbsoluteContentReference(FhirUri contentReferenceElement, string baseTypeUrl)
        {
            if (contentReferenceElement.Value?.StartsWith("#") == true)
            {
                string contentRefBase = baseTypeUrl.StartsWith("http://") ? baseTypeUrl : await getCanonicalUrlFromCoreType(baseTypeUrl).ConfigureAwait(false);
                contentReferenceElement.Value = contentRefBase + contentReferenceElement.Value;
            }
        }

        private async T.Task<string> getCanonicalUrlFromCoreType(string baseTypeUrl)
        {
            var coreType = await AsyncResolver.FindStructureDefinitionForCoreTypeAsync(baseTypeUrl).ConfigureAwait(false);
            return coreType.Url;
        }


        // [WMR 20170105] New: determine wether to expand the current element
        // Notify client to allow overriding the default behavior
        private bool mustExpandElement(ElementDefinitionNavigator diffNav)
        {
            var hasChildren = diffNav.HasChildren;
            bool mustExpand = hasChildren;
            OnBeforeExpandElement(diffNav.Current, hasChildren, ref mustExpand);
            return mustExpand;
        }

        /// <summary>Merge a differential ElementDefinition constraint into a snapshot ElementDefinition instance.</summary>
        /// <param name="snap"></param>
        /// <param name="diff"></param>
        /// <param name="mergeElementId">Determines if the snapshot should inherit Element.id values from the differential.</param>
        private void mergeElementDefinition(ElementDefinition snap, ElementDefinition diff, bool mergeElementId)
        {

            // [WMR 20170421] Add parameter to control when (not) to inherit Element.id
            ElementDefnMerger.Merge(this, snap, diff, mergeElementId, _stack.CurrentProfileUri);
        }

        // [WMR 20160720] Merge custom element type profiles, e.g. Patient.name with type.profile = "MyHumanName"
        // Also for extensions, i.e. an extension element in a profile inherits constraints from the extension definition
        // Specifically, the profile extension element inherits the cardinality from the extension definition root element (unless overridden in differential)
        //
        // Controversial - see GForge #9791
        //
        // How to merge elements with a custom type profile constraint?
        //
        // Example 1: Patient.Address with type.profile = AddressNL
        //            A. Merge constraints from base profile element Patient.Address
        //            B. Merge constraints from external profile AddressNL
        //
        // Example 2: slice value[x] + valueQuantity(Age)
        //            A. Merge constraints from value[x] into valueQuantity
        //            B. Merge constraints from Age profile into valueQuantity
        //
        // Ewout: no clear answer, valid use cases exist for both options
        //
        // Following logic is configurable
        // By default, use strategy (A): ignore custom type profile, merge from base
        // If mergeTypeProfiles is enabled, then first merge custom type profile before merging base

<<<<<<< HEAD
        private static readonly string DOMAINRESOURCE_EXTENSION_PATH = ModelInfo.FhirTypeToFhirTypeName(FHIRAllTypes.DomainResource) + ".extension";
=======
        private static readonly string DomainResource_Extension_Path = ModelInfo.FhirTypeToFhirTypeName(FHIRAllTypes.DomainResource) + ".extension";
>>>>>>> 49334327

        // Resolve the type profile of the currently selected element and merge into snapshot
        private async T.Task<bool> mergeTypeProfiles(ElementDefinitionNavigator snap, ElementDefinitionNavigator diff)
        {
            // Debug.Print("[mergeTypeProfiles] {0} : {1}", diff.Path, diff.Current.Type != null && diff.Current.Type.Count == 1 ? diff.Current.PrimaryTypeCode() : null);

            // [WMR 20160913] Possible improvements:
            // Don't recurse on special terminator elements, e.g. id, url, value
            // Note that all these element definitions are marked with: <representation value="xmlAttr"/>

            // [WMR 20171004] TODO: Only expand the element if:
            // 1) The element defines a single type code
            //    => expand core type profile
            // 2) The element defines a single type code and custom profile
            //    => expand custom type profile
            // 3) The element defines multiple types with same type code and different (custom) profiles
            //    => expand core type profile (or better: common base profile)
            //
            // Do NOT expand the element if:
            // 1) The element defines multiple different type codes

            var diffTypes = diff.Current.Type;
            var distinctTypeCodeCnt = diffTypes.DistinctTypeCodes().Count;
            if (distinctTypeCodeCnt != 1)
            {
                // Element has no type constraints, nothing to merge
                // return true to continue merging child constraints
                // OR
                // Element specifies multiple type codes, cannot expand children
                // return true to continue merging diff child constraints
                return true;
            }

            // [WMR 20171004] New
            //var distinctTypeProfiles = diffTypes.Where(t => t.Profile != null).Select(t => t.Profile).Distinct().ToList();
            // [WMR 20181212] R4 NEW
            var distinctTypeProfiles = diffTypes.SelectMany(t => t.Profile).Distinct().ToList();
            if (distinctTypeProfiles.Count > 1)
            {
                // Multiple type profiles, cannot expand children
                // return true to continue merging diff child constraints
                // expandElementType will first try to expand the (common) type code core profile on demand
                return true;
            }

            var primaryDiffType = diff.Current.PrimaryType();

            StructureDefinition typeStructure = null;
            if (!(primaryDiffType is null))
            {

                var primarySnapType = snap.Current.PrimaryType();
                // if (primarySnapType == null) { return true; }

                // [WMR 20181212] R4 NEW
                //var primaryDiffTypeProfile = primaryDiffType.Profile.FirstOrDefault();
                var primaryDiffTypeProfile = distinctTypeProfiles.FirstOrDefault();

                // [WMR 20170208] Ignore explicit diff profile if it matches the (implied) base type profile
                // e.g. if the differential specifies explicit core type profile url
                // Example: Patient.identifier type = { Code : Identifier, Profile : "http://hl7.org/fhir/StructureDefinition/Identifier" } }
                var primarySnapTypeProfile = primarySnapType.GetTypeProfile();
                if (string.IsNullOrEmpty(primaryDiffTypeProfile) || primaryDiffTypeProfile == primarySnapTypeProfile)
                {
                    // return false;
                    // [WMR 20171004] return true to continue merging diff child constraints
                    // expandElementType will first try to expand the (common) type code core profile on demand
                    return true;
                }

                // [WMR 20160721] NEW: Handle type profiles with name references
                // e.g. profile "http://hl7.org/fhir/StructureDefinition/qicore-adverseevent"
                // Extension element "cause" => "http://hl7.org/fhir/StructureDefinition/qicore-adverseevent-cause"
                // Constraint on extension child element "certainty" => "http://hl7.org/fhir/StructureDefinition/qicore-adverseevent-cause#certainty"
                // This means: 
                // - First inherit child element constraints from extension definition, element with name "certainty"
                // - Then override inherited constraints by explicit element constraints in profile differential

                var profileRef = ProfileReference.Parse(primaryDiffTypeProfile);
                if (profileRef.IsComplex)
                {
                    primaryDiffTypeProfile = profileRef.CanonicalUrl;
                }

                typeStructure = await AsyncResolver.FindStructureDefinitionAsync(primaryDiffTypeProfile).ConfigureAwait(false);

                if (_settings.GenerateSnapshotForExternalProfiles)
                    await ensureSnapshot(typeStructure, primaryDiffTypeProfile).ConfigureAwait(false);

                // [WMR 20170224] Verify that the resolved StructureDefinition is compatible with the element type
                // [WMR 20170823] WRONG! Base element may specify multiple type options
                //if (!_resolver.IsValidTypeProfile(primarySnapType.Code, typeStructure))
                //{
                //    addIssueInvalidProfileType(diff.Current, typeStructure);
                //    return false;
                //}

                var diffNode = diff.Current.Path;

                // [WMR 20171004] NEW
                if (typeStructure == null)
                {
                    // Unresolved external type profile; emit issue and abort (nothing to merge)
                    addIssueProfileNotFound(diffNode, primaryDiffTypeProfile);
                    // [WMR 20171004] return true to continue merging diff child constraints
                    // expandElementType will first try to expand the (common) type code core profile on demand
                }
                else
                {
                    // The element type profile constraint must match one of the base types
                    var isCompatible = await snap.Current.Type.AnyAsync(async t => await isValidTypeProfile(AsyncResolver, t.Code, typeStructure).ConfigureAwait(false)).ConfigureAwait(false);
                    if (!isCompatible)
                    {
                        addIssueInvalidProfileType(diff.Current, typeStructure);
                        // [WMR 20171004] return true to continue merging diff child constraints
                        // expandElementType will first try to expand the (common) type code core profile on demand
                    }
                    else
                    {
                        // [WMR 20170207] Notify observers, allow event subscribers to force expansion (even if no diff constraints)
                        // Note: if the element is to be expanded, then always merge full snapshot of the external type profile (!)
                        if (mustExpandElement(diff))
                        {
                            if (!await ensureSnapshot(typeStructure, primaryDiffTypeProfile, diffNode).ConfigureAwait(false))
                            {
                                return false;
                            }

                            // Clone and rebase
                            var rebasePath = diff.Path;

                            if (profileRef.IsComplex)
                            {
                                rebasePath = ElementDefinitionNavigator.GetParentPath(rebasePath);
                            }
                            var rebasedTypeSnapshot = (StructureDefinition.SnapshotComponent)typeStructure.Snapshot.DeepCopy();
                            rebasedTypeSnapshot.Rebase(rebasePath);

                            var typeNav = new ElementDefinitionNavigator(rebasedTypeSnapshot.Element, typeStructure);
                            if (!profileRef.IsComplex)
                            {
                                typeNav.MoveToFirstChild();

                                // [WMR 20170208] Update ElementDefinition.Base components
                                // ensureBaseComponents(typeNav, snap, true);

#if FIX_SLICENAMES_ON_ROOT_ELEMENTS
                                // [WMR 20170321] HACK: Never copy elements names from the root element (e.g. SimpleQuantity)
                                if (typeNav.Current.SliceNameElement != null)
                                {
                                    Debug.WriteLine($"[{nameof(SnapshotGenerator)}.{nameof(mergeTypeProfiles)}] Explicitly prevent copying of root element name: {typeNav.Path} : '{typeNav.Current.SliceName}'");
                                    typeNav.Current.SliceName = null;
                                }
#endif

                            }
                            else
                            {
                                if (!typeNav.JumpToNameReference(profileRef.ElementName))
                                {
                                    addIssueInvalidProfileNameReference(snap.Current, profileRef.ElementName, primaryDiffTypeProfile);
                                    return false;
                                }
                            }

                            // [WMR 20170321] Handle element renaming
                            // diff can rename choice type element, e.g. Observation.valueQuantity
                            // snap may contain the original element paths, e.g. Observation.value[x]
                            // In that case, diff overrides snap; i.e. snap should also be renamed
                            // => First renamed snap before merging diff
                            if (diff.PathName != snap.PathName)
                            {
                                Debug.WriteLine($"[{nameof(SnapshotGenerator)}.{nameof(mergeTypeProfiles)}] Rename snapshot element(s): {snap.Path} => '{diff.Path}'");
                                Debug.Assert(!snap.HasChildren);
                                snap.Current.Path = diff.Path;
                            }

                            // [WMR 20170208] Merge order is important!
                            // Profile may specify inline constraints to override aspects of the external type profile
                            // 1. Fully expand the snapshot of the external type profile
                            // 2. Clone, rebase and copy children into referencing profile below the referencing parent element
                            // 2. On top of that, merge base profile constraints (taken from the snapshot)
                            // 3. On top of that, merge profile differential constraints
                            // Example:
                            //   diff (element type profile constraint) : Patient.identifier::type = { Identifier, "http://example.org/fhir/StructureDefinition/MyCustomIdentifier" }
                            //   snap (default type from base profile)  : Patient.identifier::type = { Identifier }
                            //   typeNav (Identifier root element type) : Patient.identifier::type = { Element }

                            // [WMR 20170501] Must handle two different situations:
                            // 1. Element type is NOT expanded in the base profile
                            //    => Expand now by calling copyChildren
                            // 2. Element (base) type IS expanded in the base profile, i.e. base profile has child elements
                            //    => call mergeElement to merge diff (derived) type profile onto snapshot (base) type profile

                            copyChildren(snap, typeNav);

                            // But we also need to merge external type profile onto any existing inline snapshot constraints
                            // e.g. TestObservationProfileWithExtensions(_ExpandAll)

                            // [WMR 20170428] ISSUE
                            // typeNav refers to type Snapshot, e.g. { Address Snap + MyAddress Diff }
                            // snap may already include Address Snap + Diff
                            // We need to determine { Address Snap + Diff + MyAddress Diff }
                            // But this performs { Address Snap + Diff + Address Snap (WRONG!) + MyAddress Diff }
                            // i.e. any overriding diff constraints from base snapshot are reverted back to original Address constraints
                            // Gets even more complicated with higher order derived base/type profiles...

                            await mergeElement(snap, typeNav).ConfigureAwait(false);

                            // Now call prepareTypeProfileElements (below) to clear element IDs and notify event subscribers
                        }
                        else
                        {
                            // Resolve and merge referenced external type profile

                            // [WMR 20190723] NEW
                            // EXCEPT for complex reference to profile and (extension) child element:
                            // "{url}#{element}", e.g. http://hl7.org/fhir/StructureDefinition/patient-nationality#code
                            // Target extension profile has already been merged via (grand)parent extension element
                            // => Do nothing; continue merging profile constraints on extension child elements
                            //
                            // Note: profile constraint on complex extension child element only needs to specify
                            // the correct slice name of the child element. Complex reference to profile & element
                            // is allowed, but not required.
                            // Example:
                            //
                            //
                            // <!-- Introduce profile extension -->
                            // <element>
                            //   <path value="Patient.extension"/>
                            //   <type>
                            //     <code value="Extension"/>
                            //     <profile value="http://hl7.org/fhir/StructureDefinition/patient-nationality"/>
                            //   </type>
                            // </element>
                            // <!-- Slicing entry for extension child elements -->
                            // <element>
                            //   <slicing>
                            //     <discriminator>
                            //       <type value="value"/>
                            //       <path value="url"/>
                            //     </discriminator>
                            //     <ordered value="false"/>
                            //     <rules value="open"/>
                            //   </slicing>                         */
                            // </element>
                            // <!-- Profile constraint on extension child element "code" -->
                            // <element>
                            //   <path value="Patient.extension.extension"/>
                            //   <!-- REQUIRED: Slice name of the constrained extension child element -->
                            //   <sliceName value="code"/>
                            //   <!-- OPTIONAL: Complex reference to extension profile and element -->
                            //   <type>
                            //     <code value="Extension"/>
                            //     <profile value="http://hl7.org/fhir/StructureDefinition/patient-nationality#code"/>
                            //   </type>
                            // </element>

                            if (!profileRef.IsComplex)
                            {
                                // Expand and merge (only!) the root element of the external type profile
                                // Note: full expansion may trigger recursion, e.g. Element.id => identifier => string => Element
                                var typeRootElem = await getSnapshotRootElement(typeStructure, primaryDiffTypeProfile, diffNode).ConfigureAwait(false);
                                if (typeRootElem == null) { return false; }

                                // Rebase before merging
                                var rebasedRootElem = (ElementDefinition)typeRootElem.DeepCopy();
                                rebasedRootElem.Path = diff.Path;
<<<<<<< HEAD
                                rebasedRootElem.Min = diff.Current.Min;
                                rebasedRootElem.Max = diff.Current.Max;
=======
>>>>>>> 49334327

                                // Merge the type profile root element; no need to expand children
                                mergeElementDefinition(snap.Current, rebasedRootElem, false);
                            }
                            else
                            {
                                // Url bookmark #name should match the specified sliceName
                                // Note: ignore bookmark; always use the specified sliceName
                                if (!StringComparer.Ordinal.Equals(diff.Current.SliceName, profileRef.ElementName))
                                {
                                    addIssueInvalidComplexProfileReference(diff.Current);
                                }
                            }
                        }
                    }
                }

                // [WMR 20171004] Only need to perform the following steps if a type profile was merged

                // [WMR 20170209] Remove invalid annotations after merging an extension definition
                fixExtensionAnnotationsAfterMerge(snap.Current);

                // [WMR 20170711]
                // - Regenerate element IDs (NOT inherited from external rebased element type profiles!)
                // - Notify subscribers by calling OnPrepareBaseElement, before merging diff constraints
                prepareMergedTypeProfileElements(snap, typeStructure);
            }

            return true;
        }

        // [WMR 20170209] HACK
        // Problem: DomainResource.extension defines some default values for Short, Definition & Comments:
        // <element>
        //   <path value="DomainResource.extension"/>
        //   <short value="Additional Content defined by implementations"/>
        //   <definition value="May be used to represent additional information that is not part of the basic definition of the resource. In order to make the use of extensions safe and manageable, there is a strict set of governance  applied to the definition and use of extensions. Though any implementer is allowed to define an extension, there is a set of requirements that SHALL be met as part of the definition of the extension."/>
        //   <comments value="There can be no stigma associated with the use of extensions by any application, project, or standard - regardless of the institution or jurisdiction that uses or defines the extensions.  The use of extensions is what allows the FHIR specification to retain a core level of simplicity for everyone."/>
        //   <!-- ... -->
        // </element>
        // These properties may be overriden when we merge the external extension definition into the profile (by extension root element property values)
        // By default, the ElementDefnMerger annotates overridden profile properties to indicate they have been constrained.
        // However these properties are not constrained by the referencing profile itself, but inherited from the referenced extension definition.
        // So we actually should NOT emit these annotations on the referencing profile properties.
        // Call this method after merging an external extension definition to remove incorrect annotations from the target profile extension element
        private static void fixExtensionAnnotationsAfterMerge(ElementDefinition elem)
        {
            if (IsEqualPath(elem.Base?.Path, DOMAINRESOURCE_EXTENSION_PATH))
            {
                elem.ShortElement?.RemoveConstrainedByDiffAnnotation();
                elem.Comment?.RemoveConstrainedByDiffAnnotation();
                elem.Definition?.RemoveConstrainedByDiffAnnotation();
            }
        }

        /// <summary>
        /// Copy child elements from <paramref name="typeNav"/> to <paramref name="nav"/>.
        /// Remove existing annotations, fix Base components
        /// </summary>
        // [WMR 20170501] OBSOLETE: notify listeners - moved to prepareTypeProfileChildren
<<<<<<< HEAD
        private static bool copyChildren(ElementDefinitionNavigator nav, ElementDefinitionNavigator typeNav) // , StructureDefinition typeStructure)
=======
        private bool copyChildren(ElementDefinitionNavigator nav, ElementDefinitionNavigator typeNav) // , StructureDefinition typeStructure)
>>>>>>> 49334327
        {
            // [WMR 20170426] IMPORTANT!
            // Do NOT modify typeNav/typeStructure
            // Call by mergeTypeProfiles: typeNav/typeStructure refers to modified clone of global type profile
            // Call by expandElement:     typeNav/typeStructure refers to global cached type profile (!)

            Debug.Assert(!nav.AtRoot);
            Debug.Assert(!typeNav.AtRoot);

            // [WMR 20170220] CopyChildren returns false if nav already has children
            if (nav.CopyChildren(typeNav))
            {
                // Fix the copied elements and notify observers

                // [WMR 20190926] Also support contentReference
                // typeNav positioned at target element of base profile (not the root element)
                // => process only the current subtree, not the full structure

                var typeRootPath = typeNav.Path;
                var typeRootPos = typeNav.OrdinalPosition.Value; // 0 for element type, >0 for content reference
                var typeElems = typeNav.Elements;
                var elems = nav.Elements;

                for (int pos = nav.OrdinalPosition.Value + 1, i = typeRootPos + 1;
                    i < typeElems.Count && pos < elems.Count;
                    i++, pos++)
                {
                    var typeElem = typeElems[i];

                    // [WMR 20190926] For contentReference, only process partial subtree
                    // Proceed while current target element is a (grand)child of the start element

                    if (typeRootPos > 0 // If typeNav represents target of a contentReference...
                                        // and if this element is NOT a child of the target contentReference...
                        && !ElementDefinitionNavigator.IsChildPath(typeRootPath, typeElem.Path))
                    {
                        // Then we're done processing the subtree
                        break;
                    }

                    var elem = elems[pos];

                    // [WMR 20160826] Never inherit Changed extension from base profile!
                    elem.RemoveAllConstrainedByDiffExtensions();
                    elem.RemoveAllConstrainedByDiffAnnotations();

                    // [WMR 20160902] Initialize empty ElementDefinition.Base components if necessary
                    // [WMR 20170424] Inherit existing base components from type profile
                    elem.EnsureBaseComponent(typeElem, false);
                }
                return true;
            }
            return false;
        }

        /// <summary>
        /// Process child element definitions inherited from a merged external element type profile.
        /// For each element, raise the <see cref="OnPrepareElement(ElementDefinition, StructureDefinition, ElementDefinition)"/> event
        /// and ensure that the element id is assigned.
        /// </summary>
        private void prepareMergedTypeProfileElements(ElementDefinitionNavigator snap, StructureDefinition typeProfile)
        {
            // Recursively re-generate IDs for elements inherited from external rebased type profile
            if (_settings.GenerateElementIds)
            {
                ElementIdGenerator.Update(snap, true);
            }

            if (MustRaisePrepareElement)
            {
                var elems = snap.Elements;
                var parentPath = snap.Path;
                var start = snap.OrdinalPosition.Value;
                for (int i = start; i < elems.Count && (i == start || ElementDefinitionNavigator.IsChildPath(parentPath, elems[i].Path)); i++)
                {
                    var elem = elems[i];

                    // Important! Must clone the current snapshot element to create a separate base instance
                    var baseElem = (ElementDefinition)elem.DeepCopy();

                    // Inform subscribers about the prepared merged base element
                    // nav.Current now represents the merged base element, including
                    // constraints from base profile and external element type profile.
                    // Next we are going to merge profile diff constraints.
                    OnPrepareElement(elem, typeProfile, baseElem);
                }
            }
        }

        // [WMR 20170713] NEW - for expandElementType
        // Raise OnPrepareElement event and provide matching base elements from typeNav
        // Cannot use prepareMergedTypeProfileElements, as the provided base element is incorrect in this case
        private void prepareExpandedTypeProfileElements(ElementDefinitionNavigator snap, ElementDefinitionNavigator typeNav)
        {
            // Recursively re-generate IDs for elements inherited from external rebased type profile
            if (_settings.GenerateElementIds)
            {
                // [WMR 20180116] Fix: only update child element ids
                ElementIdGenerator.Update(snap, true, true);
            }

            if (MustRaisePrepareElement)
            {
                Debug.Assert(typeNav.StructureDefinition != null);
                prepareExpandedElementsInternal(snap, typeNav, false);
            }
        }

        // [WMR 20170718] NEW - for addSlice
        private void prepareSliceElements(ElementDefinitionNavigator snap, ElementDefinitionNavigator sliceBase)
        {
            if (MustRaisePrepareElement)
            {
                prepareExpandedElementsInternal(snap, sliceBase, true);
            }
        }

        // Raise OnPrepareElement event for all elements in snap subtree
        // Recurse all elements and find matching base element in typeNav
        private void prepareExpandedElementsInternal(ElementDefinitionNavigator snap, ElementDefinitionNavigator typeNav, bool prepareRoot)
        {
            Debug.Assert(MustRaisePrepareElement);

            // [WMR 20170718] Note: typeProfile is null when called from addSlice / prepareSliceElements 
            var typeProfile = typeNav.StructureDefinition;

            // [WMR 20170718] Explicitly process the (relative) root element
            // ElementMatcher only operates on children
            // Necessary for addSlice, but NOT for expandElementType
            if (prepareRoot)
            {
                OnPrepareElement(snap.Current, typeProfile, typeNav.Current);
            }

            // Optimization
            if (typeNav.HasChildren)
            {
                var snapPos = snap.Bookmark();
                var typePos = typeNav.Bookmark();

                try
                {
                    var matches = ElementMatcher.Match(snap, typeNav);

                    // Debug.WriteLine($"Type profile matches for children of {(snap.Path ?? "/")} '{(snap.Current?.SliceName ?? snap.Current?.Type.FirstOrDefault()?.Profile ?? snap.Current?.Type.FirstOrDefault()?.Code)}'");
                    // matches.DumpMatches(snap, typeNav);

                    foreach (var match in matches)
                    {
                        // Navigate to the matched elements
                        if (!snap.ReturnToBookmark(match.BaseBookmark))
                        {
                            throw Error.InvalidOperation($"Internal error in snapshot generator ({nameof(merge)}): bookmark '{match.BaseBookmark}' in snap is no longer available");
                        }
                        if (!typeNav.ReturnToBookmark(match.DiffBookmark))
                        {
                            throw Error.InvalidOperation($"Internal error in snapshot generator ({nameof(merge)}): bookmark '{match.DiffBookmark}' in typeNav is no longer available");
                        }

                        // Collect any reported issue
                        if (match.Issue != null)
                        {
                            addIssue(match.Issue);
                        }

                        // Process the match, depending on the result
                        switch (match.Action)
                        {
                            case ElementMatcher.MatchAction.Merge:
                                OnPrepareElement(snap.Current, typeProfile, typeNav.Current);
                                break;
                            case ElementMatcher.MatchAction.Add:
                                // var sliceBase = match.SliceBase?.Current ?? createExtensionSlicingEntry(snap.Current);
                                Debug.Assert(match.SliceBase?.Current != null);
                                OnPrepareElement(snap.Current, typeProfile, match.SliceBase.Current);
                                break;
                            case ElementMatcher.MatchAction.Slice:
                                // For extensions, match.SliceBase may be null (slice entry is implicit and may be omitted)
                                var sliceBase = match.SliceBase?.Current ?? createExtensionSlicingEntry(snap.Current);
                                OnPrepareElement(snap.Current, typeProfile, sliceBase);
                                break;
                            case ElementMatcher.MatchAction.New:
                                // No matching base element; this is a new element definition
                                // snap is positioned at the associated parent element
                                OnPrepareElement(snap.Current, null, null);
                                break;
                            case ElementMatcher.MatchAction.Invalid:
                                // Collect issue and ignore invalid element
                                break;
                        }

                        // Recurse children
                        if (snap.HasChildren)
                        {
                            prepareExpandedElementsInternal(snap, typeNav, true);
                        }

                    }
                }
                finally
                {
                    snap.ReturnToBookmark(snapPos);
                    typeNav.ReturnToBookmark(typePos);
                }
            }
        }

        // Initialize [...].extension.url fixed url value, if missing
        private static void fixExtensionUrl(ElementDefinitionNavigator nav)
        {
            // Case-insensitive comparison to match root "Extension" and child "extension" element
            if (StringComparer.OrdinalIgnoreCase.Equals("extension", nav.PathName) && nav.HasChildren)
            {
                // [WMR 20190919] Handle profile extensions & extension definitions
                var extElem = nav.Current;
                var bm = nav.Bookmark();
                if (nav.MoveToChild("url"))
                {
                    var urlElem = nav.Current;
                    if (urlElem is not null && urlElem.Fixed is null)
                    {
                        string profile = null;
                        if (extElem.IsRootElement())
                        {
                            // Initialize extension definitions, but exclude core Extension profile
                            var extDef = nav.StructureDefinition;
                            if (extDef is not null && extDef.Derivation == StructureDefinition.TypeDerivationRule.Constraint)
                            {
                                // Extension definition root element: initialize url from canonical
                                profile = nav.StructureDefinition?.Url;
                            }
                        }
                        else
                        {
                            // Profile extension element: initialize url from extension type profile
                            // Complex extension child element: initialize url from slice name
                            profile = extElem.PrimaryTypeProfile() ?? extElem.SliceName;
                        }

                        if (!string.IsNullOrEmpty(profile))
                        {
                            // "magic": Extension.url has system type "xsd:string" but requires a FixedUri (NOT FixedString)
                            // https://chat.fhir.org/#narrow/stream/179177-conformance/topic/Extension.2Eurl.20-.20fixedString.20or.20fixedUri.3F

                            urlElem.Fixed = new FhirUri(profile);
                        }
                    }
                    nav.ReturnToBookmark(bm);
                }
            }
        }

        private async T.Task startSlice(ElementDefinitionNavigator snap, ElementDefinitionNavigator diff, ElementDefinitionNavigator sliceBase)
        {
            // diff is now located at the first repeat of a slice, which is normally the slice entry
            // (Extension slices need not have a slicing entry)
            // snap is located at the base definition of the element that will become sliced. But snap is not yet sliced.

            // Before we start, is the base element sliceable?
            // [WMR 20170216] Accept slices on non-repeating non-choice elements
            // Ewout: no reason to reject; e.g. derived profile can limit sliced base element cardinality to 0...1
            // Vadim: may introduce issues for code generators...
#if REJECT_SLICE_NONREPEATING_ELEMENT
            if (!snap.Current.IsRepeating() && !snap.Current.IsChoice())
            {
                var location = getSliceLocation(diff, diff.Current) ?? snap.Current;
                addIssueInvalidSlice(location);
                return;
            }
#endif

            // Note: slicing introduction element may be missing from differential => null
            ElementDefinition slicingEntry = diff.Current;

            // Mmmm....no slicing entry in the differential. This is only alloweable for extension slices, as a shorthand notation.
            if (slicingEntry == null || slicingEntry.Slicing == null)
            {
                // if (slicingEntry.IsExtension())
                if (snap.Current.IsExtension())
                {
                    // In this case we create a "prefab" extension slice (with just slicing info)
                    // that's simply merged with the original element in base
                    slicingEntry = createExtensionSlicingEntry(snap.Current);
                }
                else
                {
                    // Slicing entry is missing from diff
                    // Note: ElementMatcher will still try to match diff slices to base slices
                    var location = getSliceLocation(diff, slicingEntry);
                    addIssueMissingSliceEntry(location);
                    return;
                }
            }

            // [WMR 20161219] Handle Composition.section - has default name 'section' in core resource (name reference target for Composition.section.section)
            // Ambiguous in DSTU2... usually this would introduce a reslice of named slice 'section'
            // Note that STU3 introduces contentReference
            //
            //   Base           Diff          Operation
            //   --------------------------------------
            //   'section'      'section'     Slice
            //                  'mySection'   Add
            // 
            // => If slicing entry has no name, or same name as current slice, then merge with current snap; otherwise add
            if (slicingEntry.SliceName != null && ElementDefinitionNavigator.IsSiblingSliceOf(snap.Current.SliceName, slicingEntry.SliceName))
            {
                // Append the new slice constraint to the existing slice group
                if (sliceBase != null)
                {
                    addSliceBase(snap, diff, sliceBase);
                }
                else
                {
                    var lastSlice = findSliceAddPosition(snap, diff);
                    snap.DuplicateAfter(lastSlice);
                }
            }

            if (slicingEntry != null)
            {
                if (diff.Current == null || diff.Current.IsExtension())
                {
                    // Merge newly created slicing entry onto snap
                    // [WMR 20170421] Don't merge element Id from slice entry
                    mergeElementDefinition(snap.Current, slicingEntry, false);

                    // [WMR 20170711] Explicitly re-generate the extension element id
                    if (_settings.GenerateElementIds)
                    {
                        ElementIdGenerator.Update(snap, true);
                    }
                }
                else
                {
                    // [WMR 20161222] Recursively merge diff constraints on slicing entry and child elements (if any)
                    await mergeElement(snap, diff).ConfigureAwait(false);
                }
            }
        }

        private static ElementDefinition getSliceLocation(ElementDefinitionNavigator diff, ElementDefinition location)
        {
            if (location == null)
            {
                var bm = diff.Bookmark();
                if (diff.MoveToNextSliceAtAnyLevel())
                {
                    location = diff.Current;
                    diff.ReturnToBookmark(bm);
                }
            }
            return location;
        }

        // diff is positioned on a new element constraint in a slicing group
        // snap is positioned on the matching base element
        // - first element in (re)slicing group
        // - contains slicing component (always present in snapshot)
        // Requirement: diff (re)slicing constraints must be in same order as base!

        // Example 1: base is unsliced, diff defines new slices and reslices
        //
        //   Base     Diff       Operation
        //   -----------------------------
        //   ''       ''         Slice
        //            'A'        Add
        //            'A/1'      Add
        //            'A/2'      Add
        //            'B'        Add
        //
        // Example 2: base is sliced, diff defines new slices and reslices
        //
        //   Base     Diff       Operation
        //   -----------------------------
        //   ''
        //   'A'      'A'        Slice
        //            'A/1'      Add
        //            'A/1/1'    Add
        //            'A/1/2'    Add
        //            'A/2'      Add
        //   'B'      'B'        Merge
        //   'C'                 
        //            'D'        Add
        // 
        // Example 3: base is resliced, diff defines new slices and reslices
        //
        //   Base     Diff       Operation
        //   -----------------------------
        //   ''       ''         Slice
        //   'A'      
        //   'A/1'    'A/1'      Slice
        //            'A/1/1'    Add
        //            'A/1/2'    Add
        //   'A/2'
        //            'A/1/3'    Add
        //   'C'
        //

        private async T.Task addSlice(ElementDefinitionNavigator snap, ElementDefinitionNavigator diff, ElementDefinitionNavigator sliceBase)
        {
            // Debug.Print($"[{nameof(SnapshotGenerator)}.{nameof(addSlice)}] Base Path = '{snap.Path}' Base Slice Name = '{snap.Current.Name}' Diff Slice Name = {sliceName}");

            // base has no name => diff is new slice; add after last existing slice (if any)
            // base is named => diff is new reslice; add after last existing reslice (if any)

            // Debug.Assert(diff.Current.Name != null);
            Debug.Assert(snap.Current.SliceName == null

                // [WMR 20190808] Handle new named slice in derived profile
                // - base profile is sliced, diff profile introduces another named slice
                // - snap is positioned on (last) named base slice
                // - diff is positioned on new named base slice (introduced by derived profile)
                // - sliceBase is positioned on base slice group
                || (!(sliceBase is null))

                // [WMR 20161219] Handle Composition.section - has default name 'section' in core resource (name reference target for Composition.section.section)
                || snap.Path == "Composition.section"
                || diff.Current.SliceName == null
                || ElementDefinitionNavigator.IsDirectResliceOf(diff.Current.SliceName, snap.Current.SliceName));


            bool isRenamed = !IsEqualPath(snap.PathName, diff.PathName);

            // [WMR 20190822] R4 TODO
            // Emit default Slicing component for type slices, if omitted
            if (isRenamed && snap.Current.Slicing is null)
            {
                snap.Current.Slicing = new ElementDefinition.SlicingComponent()
                {
                    Discriminator = new List<ElementDefinition.DiscriminatorComponent>()
                    {
                        ElementDefinition.DiscriminatorComponent.ForTypeSlice()
                    }
                };
            };

            // Append the new slice constraint to the existing slice group
            // Slice definitions in StructureDef are always ordered! (only instances may contain unordered slices)
            // diff must specify constraints on existing slices in original order (just like regular elements)
            // diff can only append new slices after all constraints on existing slices
            addSliceBase(snap, diff, sliceBase);

            // [WMR 20161219] Handle invalid multiple renamed choice type constraints, e.g. { valueString, valueInteger }
            // Snapshot base element has already been renamed by the first match => re-assign
            if (isRenamed)
            {
                // [WMR 20190819] NEW: #1074
                // Support implicit type constraints on renamed elements
                applyImplicitChoiceTypeConstraint(snap, diff);

                // [WMR 20190819] NEW: Auto-generate default slice name for (implicit) type slices
                if (string.IsNullOrEmpty(snap.Current.SliceName) && string.IsNullOrEmpty(diff.Current.SliceName))
                {
                    snap.Current.SliceName = diff.PathName;
                }

#if !NORMALIZE_RENAMED_TYPESLICE
                // [WMR 20190828] R4: Snapshot always represents type slice using full slicing notation
                // Must undo element renaming, e.g. "value[x]:valueString", not "valueString"
                snap.Current.Path = diff.Path; // Current.Path;
#endif
            }

            // Important: explicitly clear the slicing node in the copy!
            Debug.Assert(snap.Current.Slicing is null); // Taken care of by ElementMatcher.initSliceBase
                                                        // snap.Current.Slicing = null;

            // [WMR 20170718] NEW
            // Update base annotations for named slices
            // MUST replace existing annotations copied from sliceBase!
            // Named slices should get base with Min = 0
            prepareSliceElements(snap, sliceBase);

            // Notify clients about a snapshot element with differential constraints
            OnConstraint(snap.Current);

            // Merge differential
            await mergeElement(snap, diff).ConfigureAwait(false);
        }

        // [WMR 20190819] NEW
        // Renamed choice type element implies type constraint
        // e.g. "valueQuantity" implies type is constrained to Quantity

        // Parse type from renamed choice type element and constrain snap types.
        private void applyImplicitChoiceTypeConstraint(ElementDefinitionNavigator snap, ElementDefinitionNavigator diff)
        {
            Debug.Assert(!IsEqualPath(snap.PathName, diff.PathName));

            var diffTypes = diff.Current.Type;
            if (diffTypes is null || diffTypes.Count == 0)
            {
                // [WMR 20190819] NEW: #1074
                // Parse type constraint from renamed element
                var primaryDiffType = ElementDefinitionNavigator.ParseTypeFromRenamedElement(diff.PathName, snap.PathName);

                if (!string.IsNullOrEmpty(primaryDiffType))
                {
                    // Try to find matching type in base element
                    var match = snap.Current.Type.FirstOrDefault(t => StringComparer.Ordinal.Equals(primaryDiffType, t.Code));
                    if (match is null)
                    {
                        // No match; error! Invalid choice type constraint
                        addIssueInvalidChoiceRename(diff.Current);
                    }
                    else if (snap.Current.Type.Count > 0)
                    {
                        // Found match; constrain to specified type
                        //snap.Current.Type.RemoveAll(t => !StringComparer.Ordinal.Equals(primaryDiffType, t.Code));
                        snap.Current.Type = new List<ElementDefinition.TypeRefComponent>() { match };
                    }
                }
            }
        }

        private void addSliceBase(ElementDefinitionNavigator snap, ElementDefinitionNavigator diff, ElementDefinitionNavigator sliceBase)
        {
            var lastSlice = findSliceAddPosition(snap, diff);
            bool result = false;

            if (sliceBase == null || sliceBase.Current == null)
            {
                Debug.Fail("SHOULDN'T HAPPEN...");
                throw Error.InvalidOperation($"Internal error in snapshot generator ({nameof(addSlice)}): slice base element is unavailable.");
            }

            result = snap.ReturnToBookmark(lastSlice);
            // Copy the original (unmerged) slice base element to snapshot
            if (result) { result = snap.InsertAfter((ElementDefinition)sliceBase.Current.DeepCopy()); }
            // Recursively copy the original (unmerged) child elements, if necessary
            if (result && sliceBase.HasChildren)
            {
                // Always copy all the existing constraints on child elements to snapshot ?
                // if (mustExpandElement(diff))
                // {
                result = snap.CopyChildren(sliceBase);
                // }
            }

            if (!result)
            {
                throw Error.InvalidOperation($"Internal error in snapshot generator ({nameof(addSlice)}): cannot add slice '{diff.Current}' to snapshot.");
            }
        }

        // Search snapshot slice group for suitable position to add new diff slice
        // If the snapshot contains a matching base slice element, then append after reslice group
        // Otherwise append after last slice
        private static Bookmark findSliceAddPosition(ElementDefinitionNavigator snap, ElementDefinitionNavigator diff)
        {
            var bm = snap.Bookmark();
            var name = snap.PathName;
            var sliceName = diff.Current.SliceName;

            // [WMR 20190211] R4: Allow multiple renamed choice type element constraints
            // e.g. value[x], valueString, valueInteger
            if (string.IsNullOrEmpty(sliceName) //&& snap.IsRenamedChoiceTypeElement(diff.PathName))
                && ElementDefinitionNavigator.IsRenamedChoiceTypeElement(snap.PathName, diff.PathName))
            {
                // snap is positioned at a choice type element, e.g. "value[x]"
                // diff is positioned at a renamed choice type element constraint, e.g. "valueString"
                // Append new diff constraint after existing renamed choice type element constraints in snap
                var choiceName = snap.PathName;
                var bm2 = snap.Bookmark();
                while (snap.MoveToNext())
                {
                    // [WMR 20190828] Also handle non-renamed type slices in the snapshot
                    // R4: Type slices in snapshot must be normalized (not renamed)
                    // Still try to handle renamed elements, e.g. from externally generated snapshots
                    if (!IsEqualName(snap.PathName, choiceName)
                        && !ElementDefinitionNavigator.IsRenamedChoiceTypeElement(choiceName, snap.PathName))
                    {
                        // Not a choice type element constraint; rewind to last match
                        snap.ReturnToBookmark(bm2);
                        break;
                    }
                    bm2 = snap.Bookmark();
                }
            }
            else
            {
                //Debug.Assert(sliceName != null);
                var baseSliceName = ElementDefinitionNavigator.GetBaseSliceName(sliceName);
                do
                {
                    var snapSliceName = snap.Current.SliceName;
                    if (baseSliceName != null && StringComparer.Ordinal.Equals(baseSliceName, snapSliceName))
                    {
                        // Found a matching base slice; skip any children and reslices
                        var bm2 = snap.Bookmark();
                        while (snap.MoveToNext(name))
                        {
                            var snapSliceName2 = snap.Current.SliceName;
                            if (!ElementDefinitionNavigator.IsResliceOf(snapSliceName2, snapSliceName))
                            {
                                // Not a reslice; add diff slice after the previous match
                                break;
                            }
                            bm2 = snap.Bookmark();
                        }
                        snap.ReturnToBookmark(bm2);
                        break;
                    }
                } while (snap.MoveToNext(name));
            }
            var result = snap.Bookmark();
            snap.ReturnToBookmark(bm);
            return result;
        }

<<<<<<< HEAD

=======
>>>>>>> 49334327
        private static ElementDefinition createExtensionSlicingEntry(ElementDefinition baseExtensionElement)
        {
            // Create the slicing entry by cloning the base Extension element
            var elem = baseExtensionElement != null ? (ElementDefinition)baseExtensionElement.DeepCopy() : new ElementDefinition();
            // Initialize slicing component to sensible defaults
            elem.Slicing = new ElementDefinition.SlicingComponent()
            {
                //Discriminator = new List<ElementDefinition.DiscriminatorComponent>()
                //{
                //    new ElementDefinition.DiscriminatorComponent
                //    {
                //        Type = ElementDefinition.DiscriminatorType.Value,
                //        Path = "url"
                //    }
                //},
                Discriminator = ElementDefinition.DiscriminatorComponent.ForExtensionSlice().ToList(),
                Ordered = false,
                Rules = ElementDefinition.SlicingRules.Open
            };
            return elem;
        }

        private void markChangedByDiff(Element element)
        {
            if (_settings.GenerateExtensionsOnConstraints)
            {
                element.SetConstrainedByDiffExtension();
            }
            if (_settings.GenerateAnnotationsOnConstraints)
            {
                element.SetConstrainedByDiffAnnotation();
            }
        }

        private async T.Task<StructureDefinition> getStructureForElementType(ElementDefinition elementDef, bool ensureSnapshot)
        {
            Debug.Assert(elementDef != null);
            // Debug.Assert(elementDef.Type.Count > 0);
            var primaryType = elementDef.PrimaryType(); // Ignore any other types
            return primaryType != null ? await getStructureForTypeRef(elementDef, primaryType, ensureSnapshot).ConfigureAwait(false) : null;
        }

        // Resolve StructureDefinition for the specified typeRef component
        // Expand snapshot and generate ElementDefinition.Base components if necessary
        private async T.Task<StructureDefinition> getStructureForTypeRef(ElementDefinition elementDef, ElementDefinition.TypeRefComponent typeRef, bool ensureSnapshot)
        {
            var location = elementDef.Path;
            StructureDefinition baseStructure = null;

            // [WMR 20160720] Handle custom type profiles (GForge #9791)
            bool isValidProfile = false;

            // [WMR 20181212] R4 NEW
            // Resolve target profile if the type specifies a _single_ profile.
            // Return null if the type specifies zero or multiple profiles.
            var typeProfile = typeRef.Profile.SafeSingleOrDefault();

            // [WMR 20161004] Remove configuration setting; always merge type profiles
            // [WMR 20180723] Also expand custom profile on Reference
            if (!string.IsNullOrEmpty(typeProfile)) // && !typeRef.IsReference()) // && _settings.MergeTypeProfiles
            {
                // Try to resolve the custom element type profile reference
                baseStructure = await AsyncResolver.FindStructureDefinitionAsync(typeProfile).ConfigureAwait(false);
                isValidProfile = ensureSnapshot
                    ? await this.ensureSnapshot(baseStructure, typeProfile, location).ConfigureAwait(false)
                    : this.verifyStructure(baseStructure, typeProfile, location);
            }

            // Otherwise, or if the custom type profile is missing, then try to resolve the core type profile
            // [MV 20191217] stop when it is a special type (System.*). Introduced in the technical correction 4.0.1
            var typeCodeElem = typeRef.CodeElement;
            if (!isValidProfile && typeCodeElem != null && typeCodeElem.ObjectValue is string typeName && !typeName.StartsWith("http://hl7.org/fhirpath/System."))
            {
                baseStructure = await getStructureDefinitionForTypeCode(AsyncResolver, typeCodeElem).ConfigureAwait(false);
                // [WMR 20160906] Check if element type equals path (e.g. Resource root element), prevent infinite recursion
                _ = (IsEqualPath(typeName, location)) ||
                    (
                        ensureSnapshot
                        ? await this.ensureSnapshot(baseStructure, typeName, location).ConfigureAwait(false)
                        : this.verifyStructure(baseStructure, typeName, location)
                    );

            }

            return baseStructure;
        }

        /// <summary>Resolve a <see cref="StructureDefinition"/> from a TypeRef.Code element, handle unknown/custom core types.</summary>
        /// <param name="resolver">An <see cref="IArtifactSource"/> reference.</param>
        /// <param name="typeCodeElement">A <see cref="ElementDefinition.TypeRefComponent.CodeElement"/> reference.</param>
        /// <returns>A <see cref="StructureDefinition"/> instance, or <c>null</c>.</returns>
        private static async T.Task<StructureDefinition> getStructureDefinitionForTypeCode(IAsyncResourceResolver resolver, FhirUri typeCodeElement)
        {
            StructureDefinition sd = null;
            var typeCode = typeCodeElement.Value;
            if (!string.IsNullOrEmpty(typeCode))
            {
                sd = await resolver.FindStructureDefinitionForCoreTypeAsync(typeCode).ConfigureAwait(false);
            }
            else
            {
                // Unknown/custom core type; try to resolve from raw object value
                var typeName = typeCodeElement.ObjectValue as string;
                if (!string.IsNullOrEmpty(typeName))
                {
                    sd = await resolver.FindStructureDefinitionForCoreTypeAsync(typeName).ConfigureAwait(false);
                }
            }
            return sd;
        }

        private async T.Task<StructureDefinition> getStructureForContentReference(ElementDefinitionNavigator nav, bool ensureSnapshot)
        {
            Debug.Assert(nav != null);
            Debug.Assert(nav.Current != null);

            var elementDef = nav.Current;
            var location = elementDef.Path;

            var contentReference = elementDef.ContentReference; // e.g. "#Questionnaire.item"

            // [WMR 20181212] TODO: Handle logical models, where StructureDefinition.type returns an uri

            var coreType = nav.StructureDefinition?.Type
                // Fall back to root element name...?
                ?? ElementDefinitionNavigator.GetPathRoot(contentReference.Substring(1));

            if (!string.IsNullOrEmpty(coreType))
            {
                // Try to resolve the custom element type profile reference
                var coreSd = await AsyncResolver.FindStructureDefinitionForCoreTypeAsync(coreType).ConfigureAwait(false);
                _ = ensureSnapshot
                    ? await this.ensureSnapshot(coreSd, coreType, location).ConfigureAwait(false)
                    : this.verifyStructure(coreSd, coreType, location);
                return coreSd;
            }

            return null;
        }

        private bool verifyStructure(StructureDefinition sd, string profileUrl, string location = null)
        {
            if (sd == null)
            {
                // Emit operation outcome issue and continue
                addIssueProfileNotFound(location, profileUrl);
                return false;
            }
            return true;
        }

        // Ensure that:
        // - the specified StructureDef is not null
        // - the snapshot component is not empty (expand on demand if necessary)
        // - The ElementDefinition.Base components are propertly initialized (regenerate if necessary)
        private async T.Task<bool> ensureSnapshot(StructureDefinition sd, string profileUri, string location = null)
        {
            if (!verifyStructure(sd, profileUri, location)) { return false; }
            profileUri = sd.Url;

            // Detect infinite recursion
            // Verify that the type profile is not already being expanded by a parent call higher up the call stack hierarchy
            // Special case: when recursing on Element, simply return true and continue; otherwise throw an exception
            var path = location ?? null;
            _stack.OnBeforeExpandTypeProfile(profileUri, path);

            try
            {
                if (_settings.GenerateSnapshotForExternalProfiles
                && (!sd.HasSnapshot || (_settings.ForceRegenerateSnapshots && !sd.Snapshot.IsCreatedBySnapshotGenerator()))
                )
                {
                    // Automatically expand external profiles on demand
                    // Debug.Print($"[{nameof(SnapshotGenerator)}.{nameof(ensureSnapshot)}] Recursively generate snapshot for type profile with url: '{sd.Url}' ...");

                    sd.Snapshot = new StructureDefinition.SnapshotComponent()
                    {
                        Element = await generate(sd).ConfigureAwait(false)
                    };

                    if (!sd.HasSnapshot)
                    {
                        addIssueSnapshotGenerationFailed(profileUri);
                        return false;
                    }

                    // Add in-memory annotation to prevent repeated expansion
                    sd.Snapshot.SetCreatedBySnapshotGenerator();
                }

                if (!sd.HasSnapshot)
                {
                    addIssueProfileHasNoSnapshot(location, profileUri);
                    return false;
                }

                // Generating the element base components may also resolve StructureDefinitions and cause recursion!
                await ensureSnapshotBaseComponents(sd).ConfigureAwait(false);
            }
            finally
            {
                _stack.OnAfterExpandTypeProfile(profileUri, path);
            }

            return true;
        }

        // Resolve the base element definition for the specified element = the snapshot root element of the associated type profile
        private async T.Task<(ElementDefinition, StructureDefinition typeProfile)> getBaseElementForElementType(ElementDefinition elementDef)
        {
            Debug.Assert(elementDef != null);
            if (elementDef == null)
            {
                throw Error.ArgumentNull(nameof(elementDef), $"Internal error in Snapshot Generator ({nameof(getBaseElementForElementType)}): the specified element definition is null.");
            }

            // Debug.Assert(elementDef.Type.Count > 0);
            var primaryType = elementDef.PrimaryType(); // Ignore any other types
            return primaryType != null ? await getBaseElementForTypeRef(elementDef, primaryType).ConfigureAwait(false) : default;
        }

        // Resolve the base element definition for the specified element type = the snapshot root element of the associated type profile
        private async T.Task<(ElementDefinition, StructureDefinition typeProfile)> getBaseElementForTypeRef(ElementDefinition elementDef, ElementDefinition.TypeRefComponent typeRef)
        {
            var typeProfile = await getStructureForTypeRef(elementDef, typeRef, false).ConfigureAwait(false);

            return typeProfile != null ?
                (await getSnapshotRootElement(typeProfile, typeProfile.Url, elementDef.Path).ConfigureAwait(false), typeProfile)
                : default;
        }

        // Returns the snapshot root element of the specified profile
        // Try to resolve from existing snapshot, if it exists and is valid
        // Try to resolve from partial snapshot, if it is currently being generated (higher up on the stack)
        // Otherwise recursively resolve the associated base profile root element definition (if it exists) and merge with differential root
        private async T.Task<ElementDefinition> getSnapshotRootElement(StructureDefinition sd, string profileUri, string location)
        {
            // Debug.Print("[SnapshotGenerator.getSnapshotRootElement] profileUri = '{0}' - resolving root element definition...", profileUri);
            if (!verifyStructure(sd, profileUri, location)) { return null; }

            if (sd.Differential == null || sd.Differential.Element == null || sd.Differential.Element.Count == 0)
            {
                // TODO: Handle empty diff (=> return root element of base profile)
                addIssueProfileHasNoDifferential(location, profileUri);
                return null;
            }

#if CACHE_ROOT_ELEMDEF
            // 1. Return previously generated, cached root element definition, if it exists
            var cachedRoot = sd.GetSnapshotRootElementAnnotation();
            if (cachedRoot != null) { return cachedRoot; }
#endif

            // 2. Return root element definition from existing (pre-generated) snapshot, if it exists
            if (sd.HasSnapshot && (sd.Snapshot.IsCreatedBySnapshotGenerator() || !_settings.ForceRegenerateSnapshots))
            {
                // Debug.Print($"[{nameof(SnapshotGenerator)}.{nameof(getSnapshotRootElement)}] {nameof(profileUri)} = '{profileUri}' - use existing root element definition from snapshot: #{sd.Snapshot.Element[0].GetHashCode()}");
                // No need to save root ElemDef annotation, as the snapshot has already been fully expanded
                return sd.Snapshot.Element[0];
            }

            // 3. Try to resolve root element definition from currently generating (partial) snapshot on recursion stack
            // If the recursion stack contains the target profile, then the snapshot root element has already been generated
            var nav = _stack.ResolveSnapshotNavigator(sd.Url);
            if (nav != null && nav.Elements != null && nav.Elements.Count > 0)
            {
                var recursiveRootElemDef = nav.Elements[0];
                // Debug.Print($"[{nameof(SnapshotGenerator)}.{nameof(getSnapshotRootElement)}] {nameof(profileUri)} = '{profileUri}' - use existing root element definition from generating snapshot: #{recursiveRootElemDef.GetHashCode()}");
                // No need to save root ElemDef annotation, as the snapshot root element has already been expanded
                return recursiveRootElemDef;
            }

            // 4. We still need to expand the root element definition
            // Resolve root element definition from base profile and merge differential constraints (recursively)

            // [WMR 20170524] In STU3, differential may be sparse
            // => first element is NOT guaranteed to be the root element!
            // var diffRoot = sd.Differential.Element[0];
            var diffRoot = sd.Differential.GetRootElement();

#if FIX_SLICENAMES_ON_ROOT_ELEMENTS
            // [WMR 20170810] Handle bug in STU3
            // SimpleQuantity root element defines non-null sliceName = "SimpleQuantity" - WRONG!
            fixInvalidSliceNameOnRootElement(diffRoot, sd);
#endif

            var baseProfileUri = sd.BaseDefinition;

            if (baseProfileUri == null)
            {
                if (diffRoot == null)
                {
                    addIssueProfileHasNoDifferential(location, profileUri);
                    return null;
                }

                // Structure has no base, i.e. core type definition => differential introduces & defines the root element
                // No need to rebase, nothing to merge
                var snapRoot = (ElementDefinition)diffRoot.DeepCopy();
                snapRoot.Extension.Clear();

#if CACHE_ROOT_ELEMDEF
                Debug.Assert(!snapRoot.HasSnapshotElementAnnotation());

                snapRoot.EnsureBaseComponent(null, true);
                sd.SetSnapshotRootElementAnnotation(snapRoot);

                //Debug.WriteLine($"[{nameof(SnapshotGenerator)}.{nameof(getSnapshotRootElement)} ANNOTATIONS] Cache root element definition for structure '{sd.Name}': '{clonedDiffRoot.Path}'  #{clonedDiffRoot.GetHashCode()}");
                // [WMR 20190805] IMPORTANT! Always explicitly clear the annotation before returning result to caller
                // Otherwise, cloning & expanding the result will pick up incorrect root element from original... WRONG!
#endif
                // [WMR 20190723] FIX #1052: Initialize ElementDefinition.constraint.source
                ElementDefnMerger.InitializeConstraintSource(snapRoot.Constraint, sd.Url);

                // Debug.Print($"[{nameof(SnapshotGenerator)}.{nameof(getSnapshotRootElement)}] {nameof(profileUri)} = '{profileUri}' - use root element definition from differential: #{clonedDiffRoot.GetHashCode()}");
                return snapRoot;
            }

            // Recursively resolve root element definition from base profile

            // TODO: Recursion detection / protection
            // e.g. detect cycle in StructureDefinition.Base references
            // FHIR types and resources have no such cycles, but an attacker could abuse this
            // Note that we need to use a separate stack, as we may need to expand the root element of a
            // profile that is currently being fully expanded, i.e. the url is already on the main stack.

            // Debug.Print($"[{nameof(SnapshotGenerator)}.{nameof(getSnapshotRootElement)}] {nameof(profileUri)} = '{profileUri}' - recursively resolve root element definition from base profile '{baseProfileUri}' ...");
            var sdBase = await AsyncResolver.FindStructureDefinitionAsync(baseProfileUri).ConfigureAwait(false);
            // [WMR 20180108] diffRoot may be null (sparse differential w/o root)
            var baseRoot = await getSnapshotRootElement(sdBase, baseProfileUri, diffRoot?.Path).ConfigureAwait(false); // Recursion!

            if (baseRoot == null)
            {
                addIssueSnapshotGenerationFailed(baseProfileUri);
                return null;
            }

            // Clone and rebase
            var rebasedRoot = (ElementDefinition)baseRoot.DeepCopy();

#if CACHE_ROOT_ELEMDEF
            // [WMR 20190806] Paranoia: never clone temporary internal annotation
            Debug.Assert(!rebasedRoot.HasSnapshotElementAnnotation());
            //rebasedRoot.RemoveSnapshotElementAnnotations(); // Paranoia...
#endif

            if (diffRoot != null)
            {
                rebasedRoot.Path = diffRoot.Path;

                // Merge differential constraints onto base root element definition
                // [WMR 20170421] Merge element Id from differential
                mergeElementDefinition(rebasedRoot, diffRoot, true);
            }


            // Debug.Print($"[{nameof(SnapshotGenerator)}.{nameof(getSnapshotRootElement)}] {nameof(profileUri)} = '{profileUri}' - succesfully resolved root element definition: #{rebasedRoot.GetHashCode()}");

#if CACHE_ROOT_ELEMDEF
            // Save the generated snapshot root element definition as annotation on StructureDefinition.Snapshot component
            // When generating the full snapshot, re-use the previously generated root element definition
            rebasedRoot.EnsureBaseComponent(baseRoot, true);
            sd.SetSnapshotRootElementAnnotation(rebasedRoot);

            //Debug.WriteLine($"[{nameof(SnapshotGenerator)}.{nameof(getSnapshotRootElement)}] Annotation snapshot root element for structure '{sd.Name}': '{rebasedRoot.Path}'  #{rebasedRoot.GetHashCode()}");
#endif

            // Notify observers
            OnPrepareElement(rebasedRoot, sdBase, baseRoot);

            return rebasedRoot;
        }

        /// <summary>Determine if the specified element paths are equal. Performs an ordinal comparison.</summary>
        internal static bool IsEqualPath(string path, string other) => StringComparer.Ordinal.Equals(path, other);

        /// <summary>Determine if the specified element names are equal. Performs an ordinal comparison.</summary>
        internal static bool IsEqualName(string name, string other) => StringComparer.Ordinal.Equals(name, other);

        /// <summary>Determine if the specified uri strings are equal. Performs an ordinal comparison.</summary>
        internal static bool IsEqualUri(string uri, string other) => StringComparer.Ordinal.Equals(uri, other);

        /// <summary>Determine if the specified type codes are equal. Performs an ordinal comparison.</summary>
        internal static bool IsEqualType(string type, string other) => StringComparer.Ordinal.Equals(type, other);

        /// <summary>
        /// Determines if the specified <see cref="StructureDefinition"/> is compatible with <paramref name="type"/>.
        /// Walks up the profile hierarchy by resolving base profiles from the current <see cref="IResourceResolver"/> instance.
        /// </summary>
        /// <returns><c>true</c> if the profile type is equal to or derived from the specified type, or <c>false</c> otherwise.</returns>
        private static async T.Task<bool> isValidTypeProfile(IAsyncResourceResolver resolver, string type, StructureDefinition profile)
            => resolver is not null
                ? await isValidTypeProfile(resolver, new HashSet<string>(), type, profile).ConfigureAwait(false)
                : throw new ArgumentNullException(nameof(resolver));

        private static async T.Task<bool> isValidTypeProfile(IAsyncResourceResolver resolver, HashSet<string> recursionStack, string type, StructureDefinition profile)
        {
            // Recursively walk up the base profile hierarchy until we find a profile on baseType
            if (type == null) { return true; }
            if (profile == null) { return true; }

            var sdType = profile.Type;

            if (sdType == type) { return true; }
            if (profile.BaseDefinition == null) { return false; }
            var sdBase = await resolver.FindStructureDefinitionAsync(profile.BaseDefinition).ConfigureAwait(false);
            if (sdBase == null) { return false; }
            if (sdBase.Url == null) { return false; } // Shouldn't happen...

            // Detect/prevent endless recursion... e.g. X.Base = Y and Y.Base = X
            return !recursionStack.Add(sdBase.Url)
                ? throw Error.InvalidOperation(
                    $"Recursive profile dependency detected. Base profile hierarchy:\r\n{string.Join("\r\n", recursionStack)}"
                )
                : await isValidTypeProfile(resolver, recursionStack, type, sdBase).ConfigureAwait(false);
        }
    }
}<|MERGE_RESOLUTION|>--- conflicted
+++ resolved
@@ -31,10 +31,6 @@
 // Detect and fix invalid non-null sliceNames on root elements
 #define FIX_SLICENAMES_ON_ROOT_ELEMENTS
 
-
-// [WMR 20190828] R4: Normalize renamed type slices in snapshot
-// e.g. diff: "valueString" => snap: "value[x]:valueString"
-#define NORMALIZE_RENAMED_TYPESLICE
 
 // [WMR 20190828] R4: Normalize renamed type slices in snapshot
 // e.g. diff: "valueString" => snap: "value[x]:valueString"
@@ -1063,11 +1059,7 @@
         // By default, use strategy (A): ignore custom type profile, merge from base
         // If mergeTypeProfiles is enabled, then first merge custom type profile before merging base
 
-<<<<<<< HEAD
         private static readonly string DOMAINRESOURCE_EXTENSION_PATH = ModelInfo.FhirTypeToFhirTypeName(FHIRAllTypes.DomainResource) + ".extension";
-=======
-        private static readonly string DomainResource_Extension_Path = ModelInfo.FhirTypeToFhirTypeName(FHIRAllTypes.DomainResource) + ".extension";
->>>>>>> 49334327
 
         // Resolve the type profile of the currently selected element and merge into snapshot
         private async T.Task<bool> mergeTypeProfiles(ElementDefinitionNavigator snap, ElementDefinitionNavigator diff)
@@ -1336,11 +1328,6 @@
                                 // Rebase before merging
                                 var rebasedRootElem = (ElementDefinition)typeRootElem.DeepCopy();
                                 rebasedRootElem.Path = diff.Path;
-<<<<<<< HEAD
-                                rebasedRootElem.Min = diff.Current.Min;
-                                rebasedRootElem.Max = diff.Current.Max;
-=======
->>>>>>> 49334327
 
                                 // Merge the type profile root element; no need to expand children
                                 mergeElementDefinition(snap.Current, rebasedRootElem, false);
@@ -1401,11 +1388,7 @@
         /// Remove existing annotations, fix Base components
         /// </summary>
         // [WMR 20170501] OBSOLETE: notify listeners - moved to prepareTypeProfileChildren
-<<<<<<< HEAD
         private static bool copyChildren(ElementDefinitionNavigator nav, ElementDefinitionNavigator typeNav) // , StructureDefinition typeStructure)
-=======
-        private bool copyChildren(ElementDefinitionNavigator nav, ElementDefinitionNavigator typeNav) // , StructureDefinition typeStructure)
->>>>>>> 49334327
         {
             // [WMR 20170426] IMPORTANT!
             // Do NOT modify typeNav/typeStructure
@@ -2016,10 +1999,6 @@
             return result;
         }
 
-<<<<<<< HEAD
-
-=======
->>>>>>> 49334327
         private static ElementDefinition createExtensionSlicingEntry(ElementDefinition baseExtensionElement)
         {
             // Create the slicing entry by cloning the base Extension element
