--- conflicted
+++ resolved
@@ -345,7 +345,49 @@
             );
         }
 
-<<<<<<< HEAD
+        // [WMR 20190819] NEW
+        // "Differential specifies a renamed choice type element '{0}' for an invalid type that is not supported by the base element."
+        public static readonly Issue PROFILE_ELEMENTDEF_INVALID_CHOICE_RENAME = Issue.Create(10014, OperationOutcome.IssueSeverity.Error, OperationOutcome.IssueType.Invalid);
+
+        void addIssueInvalidChoiceRename(ElementDefinition elementDef) => addIssue(CreateIssueInvalidChoiceRename(elementDef));
+
+        internal static OperationOutcome.IssueComponent CreateIssueInvalidChoiceRename(ElementDefinition elementDef)
+        {
+            var location = FormatLocation(elementDef);
+            return PROFILE_ELEMENTDEF_INVALID_CHOICE_RENAME.ToIssueComponent(
+                $"Differential specifies an invalid renamed choice type element '{location}'. The specified type constraint is not supported by the base element.",
+                location
+            );
+        }
+
+        public static readonly Issue PROFILE_ELEMENTDEF_INVALID_COMPLEX_REFERENCE = Issue.Create(10015, OperationOutcome.IssueSeverity.Error, OperationOutcome.IssueType.Invalid);
+
+        void addIssueInvalidComplexProfileReference(ElementDefinition elementDef) => addIssue(CreateIssueInvalidComplexProfileReference(elementDef));
+
+        static OperationOutcome.IssueComponent CreateIssueInvalidComplexProfileReference(ElementDefinition elementDef)
+        {
+            var location = FormatLocation(elementDef);
+            return PROFILE_ELEMENTDEF_INVALID_COMPLEX_REFERENCE.ToIssueComponent(
+                $"Differential specifies an invalid deep profile reference at element '{location}'. Url bookmark should match the slice name '{elementDef.SliceName}' of the constrained child element.",
+                location
+            );
+        }
+
+        // [WMR 20190828] Informational message to indicate generated SliceName
+
+        public static readonly Issue PROFILE_ELEMENTDEF_SLICENAME_GENERATED = Issue.Create(10016, OperationOutcome.IssueSeverity.Information, OperationOutcome.IssueType.Incomplete);
+
+        void addIssueSliceNameGenerated(ElementDefinition elementDef) => addIssue(CreateIssueSliceNameGenerated(elementDef));
+
+        internal static OperationOutcome.IssueComponent CreateIssueSliceNameGenerated(ElementDefinition elementDef)
+        {
+            var location = FormatLocation(elementDef);
+            return PROFILE_ELEMENTDEF_SLICENAME_GENERATED.ToIssueComponent(
+                $"Generated missing slice name '{elementDef.SliceName}' for element '{location}'",
+                location
+            );
+        }
+
         // [WMR 20190902] #1090 SnapshotGenerator should support logical models
         // StructureDefinition.type (1...1) is empty or missing
         // However for logical models we only need root element name, can parse from first element constraint
@@ -357,49 +399,6 @@
                 $"The StructureDefinition.type property is empty or missing.",
                 sd.Name
             ));
-=======
-        // [WMR 20190819] NEW
-        // "Differential specifies a renamed choice type element '{0}' for an invalid type that is not supported by the base element."
-        public static readonly Issue PROFILE_ELEMENTDEF_INVALID_CHOICE_RENAME = Issue.Create(10014, OperationOutcome.IssueSeverity.Error, OperationOutcome.IssueType.Invalid);
-
-        void addIssueInvalidChoiceRename(ElementDefinition elementDef) => addIssue(CreateIssueInvalidChoiceRename(elementDef));
-
-        internal static OperationOutcome.IssueComponent CreateIssueInvalidChoiceRename(ElementDefinition elementDef)
-        {
-            var location = FormatLocation(elementDef);
-            return PROFILE_ELEMENTDEF_INVALID_CHOICE_RENAME.ToIssueComponent(
-                $"Differential specifies an invalid renamed choice type element '{location}'. The specified type constraint is not supported by the base element.",
-                location
-            );
-        }
-
-        public static readonly Issue PROFILE_ELEMENTDEF_INVALID_COMPLEX_REFERENCE = Issue.Create(10015, OperationOutcome.IssueSeverity.Error, OperationOutcome.IssueType.Invalid);
-
-        void addIssueInvalidComplexProfileReference(ElementDefinition elementDef) => addIssue(CreateIssueInvalidComplexProfileReference(elementDef));
-
-        static OperationOutcome.IssueComponent CreateIssueInvalidComplexProfileReference(ElementDefinition elementDef)
-        {
-            var location = FormatLocation(elementDef);
-            return PROFILE_ELEMENTDEF_INVALID_COMPLEX_REFERENCE.ToIssueComponent(
-                $"Differential specifies an invalid deep profile reference at element '{location}'. Url bookmark should match the slice name '{elementDef.SliceName}' of the constrained child element.",
-                location
-            );
-        }
-
-        // [WMR 20190828] Informational message to indicate generated SliceName
-
-        public static readonly Issue PROFILE_ELEMENTDEF_SLICENAME_GENERATED = Issue.Create(10016, OperationOutcome.IssueSeverity.Information, OperationOutcome.IssueType.Incomplete);
-
-        void addIssueSliceNameGenerated(ElementDefinition elementDef) => addIssue(CreateIssueSliceNameGenerated(elementDef));
-
-        internal static OperationOutcome.IssueComponent CreateIssueSliceNameGenerated(ElementDefinition elementDef)
-        {
-            var location = FormatLocation(elementDef);
-            return PROFILE_ELEMENTDEF_SLICENAME_GENERATED.ToIssueComponent(
-                $"Generated missing slice name '{elementDef.SliceName}' for element '{location}'",
-                location
-            );
->>>>>>> dc4e74d7
         }
     }
 }