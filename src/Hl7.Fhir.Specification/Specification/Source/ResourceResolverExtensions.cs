﻿/* 
 * Copyright (c) 2016, Firely (info@fire.ly) and contributors
 * See the file CONTRIBUTORS for details.
 * 
 * This file is licensed under the BSD 3-Clause license
 * available at https://github.com/FirelyTeam/fhir-net-api/blob/master/LICENSE
 */

using Hl7.Fhir.Model;
using Hl7.Fhir.Rest;
using Hl7.Fhir.Support;
using Hl7.Fhir.Utility;
using System;
using System.Collections.Generic;
using System.Linq;
using T = System.Threading.Tasks;

namespace Hl7.Fhir.Specification.Source
{
    public static class ResourceResolverExtensions
    {
        /// <inheritdoc cref="FindExtensionDefinitionAsync(IAsyncResourceResolver, string)"/>
        [Obsolete("Using synchronous resolvers is not recommended anymore, use FindExtensionDefinitionAsync() instead.")]
        public static StructureDefinition FindExtensionDefinition(this IResourceResolver resolver, string uri)
        {
            if (!(resolver.ResolveByCanonicalUri(uri) is StructureDefinition sd)) return null;

            if (!sd.IsExtension)
                throw Error.Argument(nameof(uri), $"Found StructureDefinition at '{uri}', but is not an extension");

            return sd;
        }


        /// <summary>
        /// Resolve the given url and verify it defines an Extension.
        /// </summary>
        /// <returns>Returns a StructureDefinition if it is resolvable and defines an extension, otherwise <c>null</c>.</returns>
        public static async T.Task<StructureDefinition> FindExtensionDefinitionAsync(this IAsyncResourceResolver resolver, string uri)
        {
            if (!(await resolver.ResolveByCanonicalUriAsync(uri) is StructureDefinition sd)) return null;

            if (!sd.IsExtension)
                throw Error.Argument(nameof(uri), $"Found StructureDefinition at '{uri}', but is not an extension");

            return sd;
        }

        /// <inheritdoc cref="FindStructureDefinitionAsync(IAsyncResourceResolver, string)"/>
        [Obsolete("Using synchronous resolvers is not recommended anymore, use FindStructureDefinitionAsync() instead.")]
        public static StructureDefinition FindStructureDefinition(this IResourceResolver resolver, string uri)
            => resolver.ResolveByCanonicalUri(uri) as StructureDefinition;

        /// <summary>
        /// Resolve the given url and verify it is a StructureDefinition
        /// </summary>
        /// <returns>The resolved StructureDefinition or <c>null</c> if it cannot be resolved or does not resolve to a StructureDefinition.</returns>
        public static async T.Task<StructureDefinition> FindStructureDefinitionAsync(this IAsyncResourceResolver resolver, string uri)
            => await resolver.ResolveByCanonicalUriAsync(uri) as StructureDefinition;

        /// <inheritdoc cref="FindStructureDefinitionForCoreTypeAsync(IAsyncResourceResolver, string)"/>
        [Obsolete("Using synchronous resolvers is not recommended anymore, use FindStructureDefinitionForCoreTypeAsync() instead.")]
        public static StructureDefinition FindStructureDefinitionForCoreType(this IResourceResolver resolver, string typename)
        {
<<<<<<< HEAD
            var url = Uri.IsWellFormedUriString(typename, UriKind.Absolute) ? typename : ModelInfo.CanonicalUriForFhirCoreType(typename).Value;
=======
            var url = Uri.IsWellFormedUriString(typename, UriKind.Absolute) ? typename : ModelInfo.CanonicalUriForFhirCoreType(typename);
#pragma warning disable CS0618 // Type or member is obsolete
>>>>>>> 0a69adb3
            return resolver.FindStructureDefinition(url);
#pragma warning restore CS0618 // Type or member is obsolete
        }

        /// <summary>
        /// Resolve the StructureDefinition for the FHIR-defined type given in <paramref name="typename"/>.
        /// </summary>
        /// <remarks>If the <paramref name="typename"/> is a uri, will resolve the given uri, if it is a simple typename,
        /// it will resolve the typename below <c>http://hl7.org/fhir/StructureDefinition/</c>.
        /// </remarks>
        public static async T.Task<StructureDefinition> FindStructureDefinitionForCoreTypeAsync(this IAsyncResourceResolver resolver, string typename)
        {
            var url = Uri.IsWellFormedUriString(typename, UriKind.Absolute) ? typename : ModelInfo.CanonicalUriForFhirCoreType(typename);
            return await resolver.FindStructureDefinitionAsync(url);
        }

        /// <inheritdoc cref="FindStructureDefinitionForCoreTypeAsync(IAsyncResourceResolver, FHIRAllTypes)"/>
        [Obsolete("Using synchronous resolvers is not recommended anymore, use FindStructureDefinitionForCoreTypeAsync() instead.")]
        public static StructureDefinition FindStructureDefinitionForCoreType(this IResourceResolver resolver, FHIRAllTypes type)
#pragma warning disable CS0618 // Type or member is obsolete
            => resolver.FindStructureDefinitionForCoreType(ModelInfo.FhirTypeToFhirTypeName(type));
#pragma warning restore CS0618 // Type or member is obsolete

        /// <summary>
        /// Resolve the StructureDefinition for the FHIR-defined type given in <paramref name="type"/>.
        /// </summary>
        public static async T.Task<StructureDefinition> FindStructureDefinitionForCoreTypeAsync(this IAsyncResourceResolver resolver, FHIRAllTypes type)
            => await resolver.FindStructureDefinitionForCoreTypeAsync(ModelInfo.FhirTypeToFhirTypeName(type));

        /// <inheritdoc cref="FindValueSetAsync(IAsyncResourceResolver, string)"/>
        [Obsolete("Using synchronous resolvers is not recommended anymore, use FindValueSetAsync() instead.")]
        public static ValueSet FindValueSet(this IResourceResolver source, string uri)
            => source.ResolveByCanonicalUri(uri) as ValueSet;

        /// <summary>
        /// Find a ValueSet by canonical url.
        /// </summary>
        public static async T.Task<ValueSet> FindValueSetAsync(this IAsyncResourceResolver source, string uri)
            => await source.ResolveByCanonicalUriAsync(uri) as ValueSet;

        /// <inheritdoc cref="FindCodeSystemAsync(IAsyncResourceResolver, string)"/>
        [Obsolete("Using synchronous resolvers is not recommended anymore, use FindCodeSystemAsync() instead.")]
        public static CodeSystem FindCodeSystem(this IResourceResolver source, string uri)
            => source.ResolveByCanonicalUri(uri) as CodeSystem;

        /// <summary>
        /// Find a CodeSystem by canonical url.
        /// </summary>
        public static async T.Task<CodeSystem> FindCodeSystemAsync(this IAsyncResourceResolver source, string uri)
            => await source.ResolveByCanonicalUriAsync(uri) as CodeSystem;

        public static IEnumerable<T> FindAll<T>(this IConformanceSource source) where T : Resource
        {
            var type = ModelInfo.GetFhirTypeNameForType(typeof(T));

            if (type != null)
            {
                var resourceType = EnumUtility.ParseLiteral<ResourceType>(type);
                var uris = source.ListResourceUris(resourceType);
                return uris.Select(u => source.ResolveByUri(u) as T).Where(r => r != null);
            }
            else
                return null;
        }
    }
}<|MERGE_RESOLUTION|>--- conflicted
+++ resolved
@@ -62,12 +62,8 @@
         [Obsolete("Using synchronous resolvers is not recommended anymore, use FindStructureDefinitionForCoreTypeAsync() instead.")]
         public static StructureDefinition FindStructureDefinitionForCoreType(this IResourceResolver resolver, string typename)
         {
-<<<<<<< HEAD
             var url = Uri.IsWellFormedUriString(typename, UriKind.Absolute) ? typename : ModelInfo.CanonicalUriForFhirCoreType(typename).Value;
-=======
-            var url = Uri.IsWellFormedUriString(typename, UriKind.Absolute) ? typename : ModelInfo.CanonicalUriForFhirCoreType(typename);
 #pragma warning disable CS0618 // Type or member is obsolete
->>>>>>> 0a69adb3
             return resolver.FindStructureDefinition(url);
 #pragma warning restore CS0618 // Type or member is obsolete
         }
@@ -80,7 +76,8 @@
         /// </remarks>
         public static async T.Task<StructureDefinition> FindStructureDefinitionForCoreTypeAsync(this IAsyncResourceResolver resolver, string typename)
         {
-            var url = Uri.IsWellFormedUriString(typename, UriKind.Absolute) ? typename : ModelInfo.CanonicalUriForFhirCoreType(typename);
+            var url = Uri.IsWellFormedUriString(typename, UriKind.Absolute) ? typename : 
+                ModelInfo.CanonicalUriForFhirCoreType(typename).Value;
             return await resolver.FindStructureDefinitionAsync(url);
         }
 
