﻿/* 
 * Copyright (c) 2016, Firely (info@fire.ly) and contributors
 * See the file CONTRIBUTORS for details.
 * 
 * This file is licensed under the BSD 3-Clause license
 * available at https://github.com/FirelyTeam/firely-net-sdk/blob/master/LICENSE
 */

using Hl7.Fhir.Model;
using Hl7.Fhir.Rest;
using Hl7.Fhir.Support;
using Hl7.Fhir.Utility;
using System;
using System.Collections.Generic;
using System.Linq;
using T = System.Threading.Tasks;

namespace Hl7.Fhir.Specification.Source
{
    public static class ResourceResolverExtensions
    {
        /// <inheritdoc cref="FindExtensionDefinitionAsync(IAsyncResourceResolver, string)"/>
        [Obsolete("Using synchronous resolvers is not recommended anymore, use FindExtensionDefinitionAsync() instead.")]
        public static StructureDefinition FindExtensionDefinition(this IResourceResolver resolver, string uri)
        {
            if (resolver.ResolveByCanonicalUri(uri) is not StructureDefinition sd) return null;

            if (!sd.IsExtension)
                throw Error.Argument(nameof(uri), $"Found StructureDefinition at '{uri}', but is not an extension");

            return sd;
        }


        /// <summary>
        /// Resolve the given url and verify it defines an Extension.
        /// </summary>
        /// <returns>Returns a StructureDefinition if it is resolvable and defines an extension, otherwise <c>null</c>.</returns>
        public static async T.Task<StructureDefinition> FindExtensionDefinitionAsync(this IAsyncResourceResolver resolver, string uri)
        {
            if (await resolver.ResolveByCanonicalUriAsync(uri).ConfigureAwait(false) is not StructureDefinition sd) return null;

            if (!sd.IsExtension)
                throw Error.Argument(nameof(uri), $"Found StructureDefinition at '{uri}', but is not an extension");

            return sd;
        }

        /// <inheritdoc cref="FindStructureDefinitionAsync(IAsyncResourceResolver, string)"/>
        [Obsolete("Using synchronous resolvers is not recommended anymore, use FindStructureDefinitionAsync() instead.")]
        public static StructureDefinition FindStructureDefinition(this IResourceResolver resolver, string uri)
            => resolver.ResolveByCanonicalUri(uri) as StructureDefinition;

        /// <summary>
        /// Resolve the given url and verify it is a StructureDefinition
        /// </summary>
        /// <returns>The resolved StructureDefinition or <c>null</c> if it cannot be resolved or does not resolve to a StructureDefinition.</returns>
        public static async T.Task<StructureDefinition> FindStructureDefinitionAsync(this IAsyncResourceResolver resolver, string uri)
            => await resolver.ResolveByCanonicalUriAsync(uri).ConfigureAwait(false) as StructureDefinition;

        /// <inheritdoc cref="FindStructureDefinitionForCoreTypeAsync(IAsyncResourceResolver, string)"/>
        [Obsolete("Using synchronous resolvers is not recommended anymore, use FindStructureDefinitionForCoreTypeAsync() instead.")]
        public static StructureDefinition FindStructureDefinitionForCoreType(this IResourceResolver resolver, string typename)
        {
            var url = Uri.IsWellFormedUriString(typename, UriKind.Absolute) ? typename : ModelInfo.CanonicalUriForFhirCoreType(typename).Value;
<<<<<<< HEAD
#pragma warning disable CS0618 // Type or member is obsolete
=======
>>>>>>> 49334327
            return resolver.FindStructureDefinition(url);
        }

        /// <summary>
        /// Resolve the StructureDefinition for the FHIR-defined type given in <paramref name="typename"/>.
        /// </summary>
        /// <remarks>If the <paramref name="typename"/> is a uri, will resolve the given uri, if it is a simple typename,
        /// it will resolve the typename below <c>http://hl7.org/fhir/StructureDefinition/</c>.
        /// </remarks>
        public static async T.Task<StructureDefinition> FindStructureDefinitionForCoreTypeAsync(this IAsyncResourceResolver resolver, string typename)
        {
            var url = Uri.IsWellFormedUriString(typename, UriKind.Absolute) ? typename : 
                ModelInfo.CanonicalUriForFhirCoreType(typename).Value;
            return await resolver.FindStructureDefinitionAsync(url).ConfigureAwait(false);
        }

        /// <inheritdoc cref="FindStructureDefinitionForCoreTypeAsync(IAsyncResourceResolver, FHIRAllTypes)"/>
        [Obsolete("Using synchronous resolvers is not recommended anymore, use FindStructureDefinitionForCoreTypeAsync() instead.")]
        public static StructureDefinition FindStructureDefinitionForCoreType(this IResourceResolver resolver, FHIRAllTypes type)
            => resolver.FindStructureDefinitionForCoreType(ModelInfo.FhirTypeToFhirTypeName(type));

        /// <summary>
        /// Resolve the StructureDefinition for the FHIR-defined type given in <paramref name="type"/>.
        /// </summary>
        public static async T.Task<StructureDefinition> FindStructureDefinitionForCoreTypeAsync(this IAsyncResourceResolver resolver, FHIRAllTypes type)
            => await resolver.FindStructureDefinitionForCoreTypeAsync(ModelInfo.FhirTypeToFhirTypeName(type)).ConfigureAwait(false);

        /// <inheritdoc cref="FindValueSetAsync(IAsyncResourceResolver, string)"/>
        [Obsolete("Using synchronous resolvers is not recommended anymore, use FindValueSetAsync() instead.")]
        public static ValueSet FindValueSet(this IResourceResolver source, string uri)
            => source.ResolveByCanonicalUri(uri) as ValueSet;

        /// <summary>
        /// Find a ValueSet by canonical url.
        /// </summary>
        public static async T.Task<ValueSet> FindValueSetAsync(this IAsyncResourceResolver source, string uri)
            => await source.ResolveByCanonicalUriAsync(uri).ConfigureAwait(false) as ValueSet;

        /// <inheritdoc cref="FindCodeSystemAsync(IAsyncResourceResolver, string)"/>
        [Obsolete("Using synchronous resolvers is not recommended anymore, use FindCodeSystemAsync() instead.")]
        public static CodeSystem FindCodeSystem(this IResourceResolver source, string uri)
            => source.ResolveByCanonicalUri(uri) as CodeSystem;

        /// <summary>
        /// Find a CodeSystem by canonical url.
        /// </summary>
        public static async T.Task<CodeSystem> FindCodeSystemAsync(this IAsyncResourceResolver source, string uri)
            => await source.ResolveByCanonicalUriAsync(uri).ConfigureAwait(false) as CodeSystem;

        public static IEnumerable<T> FindAll<T>(this IConformanceSource source) where T : Resource
        {
            var type = ModelInfo.GetFhirTypeNameForType(typeof(T));

            if (type != null)
            {
                var resourceType = EnumUtility.ParseLiteral<ResourceType>(type);
                var uris = source.ListResourceUris(resourceType);
                return uris.Select(u => source.ResolveByUri(u) as T).Where(r => r != null);
            }
            else
                return null;
        }
    }
}<|MERGE_RESOLUTION|>--- conflicted
+++ resolved
@@ -63,10 +63,6 @@
         public static StructureDefinition FindStructureDefinitionForCoreType(this IResourceResolver resolver, string typename)
         {
             var url = Uri.IsWellFormedUriString(typename, UriKind.Absolute) ? typename : ModelInfo.CanonicalUriForFhirCoreType(typename).Value;
-<<<<<<< HEAD
-#pragma warning disable CS0618 // Type or member is obsolete
-=======
->>>>>>> 49334327
             return resolver.FindStructureDefinition(url);
         }
 
