--- conflicted
+++ resolved
@@ -791,52 +791,6 @@
             return scanResult;
         }
 
-<<<<<<< HEAD
-/*
-        /// <summary>
-        /// Try to deserialize the full resource represented by the specified <see cref="ArtifactSummary"/>.
-        /// </summary>
-        /// <param name="summary">An <see cref="ArtifactSummary"/> instance.</param>
-        /// <typeparam name="T">The expected resource type.</typeparam>
-        /// <returns>A new instance of type <typeparamref name="T"/>, or <c>null</c>.</returns>
-        private static T getResourceFromScannedSource<T>(ArtifactSummary summary)
-            where T : Resource
-        {
-            // File path of the containing resource file (could be a Bundle)
-            var path = summary.Origin;
-
-            using (var navStream = DefaultNavigatorStreamFactory.Create(path))
-            {
-
-                // TODO: Handle exceptions & null return values
-                // e.g. file may have been deleted/renamed since last scan
-
-                // Advance stream to the target resource (e.g. specific Bundle entry)
-                if (navStream != null && navStream.Seek(summary.Position))
-                {
-                    // Create navigator for the target resource
-                    var nav = navStream.Current;
-                    if (nav != null)
-                    {
-                        // Parse target resource from navigator
-                        var parser = new BaseFhirParser();
-                        var result = parser.Parse<T>(nav);
-                        if (result != null)
-                        {
-                            // Add origin annotation
-                            result.SetOrigin(path);
-                            return result;
-                        }
-                    }
-                }
-
-                return null;
-            }
-        }
-*/
-
-=======
->>>>>>> 381347d0
         #endregion
 
         // <summary>Provides synchronized access to the list of file paths. May enter lock to re-generate the list on demand.</summary>
