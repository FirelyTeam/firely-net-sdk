--- conflicted
+++ resolved
@@ -16,10 +16,6 @@
 {
     /// <summary>Configuration settings for the <see cref="DirectorySource"/> class.</summary>
     public sealed class DirectorySourceSettings
-<<<<<<< HEAD
-        : ICloneable
-=======
->>>>>>> 58aacb39
     {
         /// <summary>Default value of the <see cref="FormatPreference"/> configuration setting.</summary>
         public const DirectorySource.DuplicateFilenameResolution DefaultFormatPreference = DirectorySource.DuplicateFilenameResolution.PreferXml;
@@ -62,12 +58,6 @@
         /// <summary>Creates a new <see cref="DirectorySourceSettings"/> object that is a copy of the current instance.</summary>
         public DirectorySourceSettings Clone() => new DirectorySourceSettings(this);
 
-<<<<<<< HEAD
-        /// <summary>Creates a new <see cref="DirectorySourceSettings"/> object that is a copy of the current instance.</summary>
-        object ICloneable.Clone() => Clone();
-
-=======
->>>>>>> 58aacb39
         /// <summary>Returns the default content directory of the <see cref="DirectorySource"/>.</summary>
         public static string SpecificationDirectory
         {
