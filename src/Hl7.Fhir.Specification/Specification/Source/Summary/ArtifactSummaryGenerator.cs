﻿/* 
 * Copyright (c) 2017, Firely (info@fire.ly) and contributors
 * See the file CONTRIBUTORS for details.
 * 
 * This file is licensed under the BSD 3-Clause license
 * available at https://github.com/ewoutkramer/fhir-net-api/blob/master/LICENSE
 */

#if NET_FILESYSTEM

using Hl7.Fhir.ElementModel;
using Hl7.Fhir.Model;
using Hl7.Fhir.Serialization;
using Hl7.Fhir.Specification.Source;
using System;
using System.Collections.Generic;
using System.IO;

// Expose low-level interfaces from a separate child namespace, to prevent pollution
namespace Hl7.Fhir.Specification.Summary
{
    /// <summary>Represents a method that tries to harvest specific summary information from an artifact.</summary>
    /// <param name="nav">An <see cref="IElementNavigator"/> instance to navigate the artifact.</param>
    /// <param name="properties">A dictionary for storing the harvested summary information.</param>
    /// <returns>
    /// Returns <c>true </c> to indicate that all relevant properties have been harvested from the artifact and the summary is ready to be generated.
    /// Returns <c>false</c> to try and continue harvesting additional summary information.
    /// </returns>
    /// <remarks>
    /// The specified <see cref="IElementNavigator"/> is positioned on the first child element level (e.g. <c>StructureDefinition.url</c>).
    /// The target method can fetch summary information starting from the current position in a forward direction.
    /// When finished, the navigator should again be positioned on the first nesting level, so any remaining
    /// delegates can continue harvesting additional information from there.
    /// </remarks>
    public delegate bool ArtifactSummaryHarvester(IElementNavigator nav, ArtifactSummaryPropertyBag properties);

    /// <summary>
    /// For generating artifact summary information from a file path or <see cref="INavigatorStream"/>,
    /// independent of the underlying resource serialization format.
    /// </summary>
    public class ArtifactSummaryGenerator
    {
        /// <summary>
        /// A list of default <see cref="ArtifactSummaryHarvester"/> delegates that the
        /// <see cref="ArtifactSummaryGenerator"/> uses to harvest specific summary
        /// information from different types of conformance resources.
        /// <para>
        /// Each harvester extracts summary information from a specific type of resource(s).
        /// The generator executes the harvesters in the specified order,
        /// until one of the harvester delegates returns <c>true</c>.
        /// The generator then skips any remaining harvesters and continues
        /// processing the next resource.
        /// </para>
        /// </summary>
        public static readonly ArtifactSummaryHarvester[] ConformanceHarvesters
            = new ArtifactSummaryHarvester[]
            {
                NamingSystemSummaryProperties.Harvest,
                // Specific conformance resources first
                StructureDefinitionSummaryProperties.Harvest,
                ValueSetSummaryProperties.Harvest,
                ConceptMapSummaryProperties.Harvest,
                // Fall back for all other conformance resources
                ConformanceSummaryProperties.Harvest
            };

        /// <summary>Singleton. Returns a global default instance.</summary>
        public static ArtifactSummaryGenerator Default { get; } = new ArtifactSummaryGenerator();

        /// <summary>Default constructor. Creates a new instance of the <see cref="ArtifactSummaryGenerator"/>.</summary>
        public ArtifactSummaryGenerator() { }

        /// <summary>Constructor. Creates a new instance of the <see cref="ArtifactSummaryGenerator"/>.</summary>
        /// <param name="excludeSummariesForUnknownArtifacts">
        /// If <c>true</c>, then the generator will ignore non-parseable (invalid or non-FHIR)
        /// content files and exclude the summary from the result.
        /// </param>
        public ArtifactSummaryGenerator(bool excludeSummariesForUnknownArtifacts)
        {
            ExcludeSummariesForUnknownArtifacts = excludeSummariesForUnknownArtifacts;
        }

        /// <summary>
        /// Determines wether the <see cref="ArtifactSummaryGenerator"/> should exclude
        /// artifact summaries for non-parseable (invalid or non-FHIR) content files.
        /// <para>
        /// By default (<c>false</c>), the generator will harvest summaries from all files
        /// that exist in the specified content directory and match the specified mask,
        /// including files that cannot be parsed (e.g. invalid or non-FHIR content).
        /// </para>
        /// <para>
        /// If <c>true</c>, then the generator will only harvest summaries from valid
        /// FHIR artifacts that exist in the specified content directory and match the
        /// specified mask. Unparseable files are ignored and excluded from the result.
        /// </para>
        /// </summary>
        public bool ExcludeSummariesForUnknownArtifacts { get; set; } // = false;

        /// <summary>
        /// Generate a list of artifact summary information for a resource file on disk,
        /// using the default <see cref="ConformanceHarvesters"/>.
        /// <para>
        /// If the target resource represents a <see cref="Bundle"/> instance, then the generator
        /// returns a list of summaries for all resource entries contained in the bundle.
        /// </para>
        /// </summary>
        /// <param name="filePath">The file path of the target artifact (or the containing Bundle).</param>
        /// <returns>A list of new <see cref="ArtifactSummary"/> instances.</returns>
        /// <remarks>
        /// The generator catches all runtime exceptions that occur during harvesting and returns
        /// them as <see cref="ArtifactSummary"/> instances with <see cref="ArtifactSummary.IsFaulted"/>
        /// equal to <c>true</c> and <see cref="ArtifactSummary.Error"/> returning the exception.
        /// </remarks>
        public List<ArtifactSummary> Generate(string filePath)
        {
            return Generate(filePath, ConformanceHarvesters);
        }

        /// <summary>
        /// Generate a list of artifact summary information for a resource file on disk,
        /// using the specified list of <see cref="ArtifactSummaryHarvester"/> instances.
        /// <para>
        /// If the target resource represents a <see cref="Bundle"/> instance, then the generator
        /// returns a list of summaries for all resource entries contained in the bundle.
        /// </para>
        /// </summary>
        /// <param name="filePath">The file path of the target artifact (or the containing Bundle).</param>
        /// <param name="harvesters">
        /// A list of <see cref="ArtifactSummaryHarvester"/> delegates that the
        /// generator calls to harvest summary information from each artifact.
        /// If the harvester list equals <c>null</c> or empty, then the generator will
        /// harvest only the common default summary properties.
        /// </param>
        /// <returns>A list of new <see cref="ArtifactSummary"/> instances.</returns>
        /// <remarks>
        /// The generator catches all runtime exceptions that occur during harvesting and returns
        /// them as <see cref="ArtifactSummary"/> instances with <see cref="ArtifactSummary.IsFaulted"/>
        /// equal to <c>true</c> and <see cref="ArtifactSummary.Error"/> returning the exception.
        /// </remarks>
        public List<ArtifactSummary> Generate(
            string filePath,
            params ArtifactSummaryHarvester[] harvesters)
        {
            List<ArtifactSummary> result = null;

            // Try to create navigator stream factory
            // May fail if the specified input is invalid => return error summary
            INavigatorStream navStream = null;
            try
            {
                // Get some source file properties
                var fi = new FileInfo(filePath);

                // Local helper method to initialize origin-specific summary properties
                // All resources from common origin share common property values
                void InitializeSummaryFromOrigin(ArtifactSummaryPropertyBag properties)
                {
                    properties.SetOrigin(filePath);
                    properties.SetFileSize(fi.Length);
                    properties.SetLastModified(fi.LastWriteTimeUtc);
                    switch (fi.Extension)
                    {
<<<<<<< HEAD
                        properties.SetOrigin(origin);
                        properties.SetFileSize(fi.Length);
                        // implicit conversion to DateTimeOffet. This is allowed, because LastWriteTimeUtc is of DateTimeKind.Utc
                        properties.SetLastModified(fi.LastWriteTimeUtc); 
                        properties.SetSerializationFormat(format);
=======
                        case FhirFileFormats.XmlFileExtension:
                            properties.SetSerializationFormat(FhirSerializationFormats.Xml);
                            break;
                        case FhirFileFormats.JsonFileExtension:
                            properties.SetSerializationFormat(FhirSerializationFormats.Json);
                            break;
>>>>>>> 58aacb39
                    }
                }

                // Factory returns null for unknown file formats
                navStream = DefaultNavigatorStreamFactory.Create(filePath);
                result = Generate(navStream, InitializeSummaryFromOrigin, harvesters);
            }
            catch (Exception ex)
            {
                result = new List<ArtifactSummary>
                {
                    ArtifactSummary.FromException(ex, filePath)
                };
            }

            return result;

        }

        /// <summary>
        /// Generate a list of artifact summary information from a resource input stream,
        /// using the default <see cref="ConformanceHarvesters"/>.
        /// <para>
        /// If the target resource represents a <see cref="Bundle"/> instance, then the generator
        /// returns a list of summaries for all resource entries contained in the bundle.
        /// </para>
        /// </summary>
        /// <param name="navStream">An <see cref="INavigatorStream"/> instance.</param>
        /// <returns>A list of new <see cref="ArtifactSummary"/> instances.</returns>
        /// <remarks>
        /// The generator catches all runtime exceptions that occur during harvesting and returns
        /// them as <see cref="ArtifactSummary"/> instances with <see cref="ArtifactSummary.IsFaulted"/>
        /// equal to <c>true</c> and <see cref="ArtifactSummary.Error"/> returning the exception.
        /// </remarks>
        public List<ArtifactSummary> Generate(INavigatorStream navStream)
        {
            return Generate(navStream, null, ConformanceHarvesters);
        }

        /// <summary>
        /// Generate a list of artifact summary information from a resource input stream,
        /// using the default <see cref="ConformanceHarvesters"/>.
        /// <para>
        /// If the target resource represents a <see cref="Bundle"/> instance, then the generator
        /// returns a list of summaries for all resource entries contained in the bundle.
        /// </para>
        /// </summary>
        /// <param name="navStream">An <see cref="INavigatorStream"/> instance.</param>
        /// <param name="customPropertyInitializer">
        /// An optional summary properties initialization method, or <c>null</c>.
        /// If specified, the generator will call this method for each generated summary,
        /// allowing the caller to modify or enrich the set of generated summary properties.
        /// </param>
        /// <returns>A list of new <see cref="ArtifactSummary"/> instances.</returns>
        /// <remarks>
        /// The generator catches all runtime exceptions that occur during harvesting and returns
        /// them as <see cref="ArtifactSummary"/> instances with <see cref="ArtifactSummary.IsFaulted"/>
        /// equal to <c>true</c> and <see cref="ArtifactSummary.Error"/> returning the exception.
        /// </remarks>
        public List<ArtifactSummary> Generate(
            INavigatorStream navStream,
            Action<ArtifactSummaryPropertyBag> customPropertyInitializer)
        {
            return Generate(navStream, customPropertyInitializer, ConformanceHarvesters);
        }

        /// <summary>
        /// Generate a list of artifact summary information from a resource input stream,
        /// using the specified list of <see cref="ArtifactSummaryHarvester"/> instances.
        /// <para>
        /// If the target resource represents a <see cref="Bundle"/> instance, then the generator
        /// returns a list of summaries for all resource entries contained in the bundle.
        /// </para>
        /// </summary>
        /// <param name="navStream">An <see cref="INavigatorStream"/> instance.</param>
        /// <param name="customPropertyInitializer">
        /// An optional summary properties initialization method, or <c>null</c>.
        /// If specified, the generator will call this method for each generated summary,
        /// allowing the caller to modify or enrich the set of generated summary properties.
        /// </param>
        /// <param name="harvesters">
        /// A list of <see cref="ArtifactSummaryHarvester"/> delegates that the
        /// generator calls to harvest summary information from each artifact.
        /// If the harvester list equals <c>null</c> or empty, then the generator will
        /// harvest only the common default summary properties.
        /// </param>
        /// <returns>A list of new <see cref="ArtifactSummary"/> instances.</returns>
        /// <remarks>
        /// The generator catches all runtime exceptions that occur during harvesting and returns
        /// them as <see cref="ArtifactSummary"/> instances with <see cref="ArtifactSummary.IsFaulted"/>
        /// equal to <c>true</c> and <see cref="ArtifactSummary.Error"/> returning the exception.
        /// </remarks>
        public List<ArtifactSummary> Generate(
            INavigatorStream navStream,
            Action<ArtifactSummaryPropertyBag> customPropertyInitializer,
            params ArtifactSummaryHarvester[] harvesters)
        {
            var result = new List<ArtifactSummary>();

            // Factory returns null for unknown file formats
            if (navStream != null)
            {
                try
                {
                    // Run default or specified (custom) harvesters
                    if (harvesters == null || harvesters.Length == 0)
                    {
                        harvesters = ConformanceHarvesters;
                    }

                    while (navStream.MoveNext())
                    {
                        var current = navStream.Current;
                        if (current != null)
                        {
                            var properties = new ArtifactSummaryPropertyBag();

                            // Initialize default summary information
                            // Note: not exposed by IElementNavigator, cannot use harvester
                            properties.SetPosition(navStream.Position);
                            properties.SetTypeName(current.Type);
                            properties.SetResourceUri(navStream.Position);

                            // Allow caller to modify/enrich harvested properties
                            customPropertyInitializer?.Invoke(properties);

                            // Generate the final (immutable) ArtifactSummary instance
                            var summary = generate(properties, current, harvesters);

                            result.Add(summary);
                        }
                    }
                }
                // TODO Catch specific exceptions
                // catch (System.IO.FileNotFoundException)
                // catch (UnauthorizedAccessException)
                // catch (System.Security.SecurityException)
                // catch (FormatException)
                catch (Exception ex)
                {
                    result.Add(ArtifactSummary.FromException(ex));
                }
                finally
                {
                    navStream?.Dispose();
                }
            }

            // [WMR 20180813] Initialize a basic summary for invalid/non-FHIR artifacts
            if (result.Count == 0 && !ExcludeSummariesForUnknownArtifacts && customPropertyInitializer != null)
            {
                var properties = new ArtifactSummaryPropertyBag();

                // Initialize default summary information
                customPropertyInitializer.Invoke(properties);

                // Generate the final (immutable) ArtifactSummary instance
                var summary = new ArtifactSummary(properties);
                result.Add(summary);
            }

            return result;
        }

        // Generate summary for a single artifact
        static ArtifactSummary generate(
            ArtifactSummaryPropertyBag props,
            IElementNavigator nav,
            ArtifactSummaryHarvester[] harvesters)
        {
            Exception error = null;

            // [WMR 20180419] Support empty harvester list (harvest only default props, no custom props)
            if (harvesters != null && harvesters.Length > 0)
            {
                try
                {
                    // Harvest summary information via specified harvesters
                    // Top-level harvesters receive navigator positioned on the first child element level

                    // Catch individual exceptions inside loop, return as AggregateException
                    var errors = new List<Exception>();
                    if (nav.MoveToFirstChild())
                    {
                        foreach (var harvester in harvesters)
                        {
                            try
                            {
                                if (harvester != null && harvester.Invoke(nav, props))
                                {
                                    break;
                                }
                            }
                            // TODO Catch specific exceptions
                            // catch (FormatException)
                            catch (Exception ex)
                            {
                                errors.Add(ex);
                            }
                        }
                    }

                    // Combine all errors into single AggregateException
                    error = errors.Count > 0 ? new AggregateException(errors) : null;
                }
                // TODO Catch specific exceptions
                // catch (FormatException)
                // catch (NotSupportedException)
                catch (Exception ex)
                {
                    // Error in summary factory?
                    // Make sure we always return a valid summary
                    error = ex;
                }
            }

            // Create final summary from harvested properties and optional error
            return new ArtifactSummary(props, error);
        }

    }
}

#endif<|MERGE_RESOLUTION|>--- conflicted
+++ resolved
@@ -157,23 +157,16 @@
                 {
                     properties.SetOrigin(filePath);
                     properties.SetFileSize(fi.Length);
+                    // implicit conversion to DateTimeOffet. This is allowed, because LastWriteTimeUtc is of DateTimeKind.Utc
                     properties.SetLastModified(fi.LastWriteTimeUtc);
                     switch (fi.Extension)
                     {
-<<<<<<< HEAD
-                        properties.SetOrigin(origin);
-                        properties.SetFileSize(fi.Length);
-                        // implicit conversion to DateTimeOffet. This is allowed, because LastWriteTimeUtc is of DateTimeKind.Utc
-                        properties.SetLastModified(fi.LastWriteTimeUtc); 
-                        properties.SetSerializationFormat(format);
-=======
                         case FhirFileFormats.XmlFileExtension:
                             properties.SetSerializationFormat(FhirSerializationFormats.Xml);
                             break;
                         case FhirFileFormats.JsonFileExtension:
                             properties.SetSerializationFormat(FhirSerializationFormats.Json);
                             break;
->>>>>>> 58aacb39
                     }
                 }
 
