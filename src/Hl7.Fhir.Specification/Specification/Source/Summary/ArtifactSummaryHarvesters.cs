﻿/* 
 * Copyright (c) 2017, Firely (info@fire.ly) and contributors
 * See the file CONTRIBUTORS for details.
 * 
 * This file is licensed under the BSD 3-Clause license
 * available at https://github.com/ewoutkramer/fhir-net-api/blob/master/LICENSE
 */

using System;
using System.Collections.Generic;
using System.Diagnostics;
using System.Linq;
using Hl7.Fhir.ElementModel;
using Hl7.Fhir.Model;
using Hl7.Fhir.Serialization;
using Hl7.Fhir.Specification.Summary;
using Hl7.Fhir.Utility;

// Expose low-level interfaces from a separate child namespace, to prevent pollution
namespace Hl7.Fhir.Specification.Source
{
    // Define a set of default ArtifactSummaryHarvester delegate implementations,
    // with property keys and helper extension methods for accessing the harvested properties.

    // DSTU2 Specific!

    /// <summary>For accessing common artifact summary properties stored in an <see cref="ArtifactSummaryPropertyBag"/>.</summary>
    /// <remarks>
    /// The <see cref="ArtifactSummaryGenerator"/> creates an <see cref="ArtifactSummaryPropertyBag"/> 
    /// for each artifact and adds a set of common summary properties, independent of the resource type.
    /// This class provides property keys and extension methods to access the common properties.
    /// </remarks>
    public static class ArtifactSummaryProperties
    {
        public static readonly string OriginKey = "Origin";
        public static readonly string FileSizeKey = "Size";
        public static readonly string LastModifiedKey = "LastModified";
        public static readonly string SerializationFormatKey = "Format";
        public static readonly string PositionKey = "Position";
        public static readonly string TypeNameKey = "TypeName";
        public static readonly string ResourceUriKey = "Uri";

        /// <summary>Try to retrieve the property value for the specified key.</summary>
        /// <param name="properties">An artifact summary property bag.</param>
        /// <param name="key">A property key.</param>
        /// <returns>An object value, or <c>null</c>.</returns>
        public static object GetValueOrDefault(this IArtifactSummaryPropertyBag properties, string key)
            => properties.TryGetValue(key, out object result) ? result : null;

        /// <summary>Try to retrieve the property value for the specified key.</summary>
        /// <param name="properties">An artifact summary property bag.</param>
        /// <param name="key">A property key.</param>
        /// <typeparam name="T">The type of the property value.</typeparam>
        /// <returns>A value of type <typeparamref name="T"/>, or <c>null</c>.</returns>
        public static T GetValueOrDefault<T>(this IArtifactSummaryPropertyBag properties, string key)
            where T : class
            => properties.GetValueOrDefault(key) as T;

        /// <summary>Get the Origin property value from the specified artifact summary property bag, if available.</summary>
        public static string GetOrigin(this IArtifactSummaryPropertyBag properties)
            => properties.GetValueOrDefault<string>(OriginKey);

        internal static void SetOrigin(this ArtifactSummaryPropertyBag properties, string value)
        {
            properties[OriginKey] = value;
        }

        /// <summary>Get the Size property value from the specified artifact summary property bag, if available.</summary>
        public static long? GetFileSize(this IArtifactSummaryPropertyBag properties)
            => (long?)properties.GetValueOrDefault(FileSizeKey);

        internal static void SetFileSize(this ArtifactSummaryPropertyBag properties, long value)
        {
            properties[FileSizeKey] = value;
        }

        /// <summary>Get the LastModified property value from the specified artifact summary property bag, if available.</summary>
        public static DateTimeOffset? GetLastModified(this IArtifactSummaryPropertyBag properties)
            => (DateTimeOffset?)properties.GetValueOrDefault(LastModifiedKey);

        internal static void SetLastModified(this ArtifactSummaryPropertyBag properties, DateTimeOffset value)
        {
            properties[LastModifiedKey] = value;
        }

        /// <summary>
        /// Get a string value from the specified artifact summary property bag that represents the artifact
        /// serialization format, as defined by the <see cref="FhirSerializationFormats"/> class, if available.
        /// </summary>
        public static string GetSerializationFormat(this IArtifactSummaryPropertyBag properties)
            => properties.GetValueOrDefault<string>(SerializationFormatKey);

        internal static void SetSerializationFormat(this ArtifactSummaryPropertyBag properties, string value)
        {
            Debug.Assert(Array.IndexOf(FhirSerializationFormats.All, value) >= 0);
            properties[SerializationFormatKey] = value;
        }

        /// <summary>Get the Position property value from the specified artifact summary property bag, if available.</summary>
        public static string GetPosition(this IArtifactSummaryPropertyBag properties)
            => properties.GetValueOrDefault<string>(PositionKey);

        internal static void SetPosition(this ArtifactSummaryPropertyBag properties, string value)
        {
            properties[PositionKey] = value;
        }

        /// <summary>Get the TypeName property value from the specified artifact summary property bag, if available.</summary>
        public static string GetTypeName(this IArtifactSummaryPropertyBag properties)
            => properties.GetValueOrDefault<string>(TypeNameKey);

        internal static void SetTypeName(this ArtifactSummaryPropertyBag properties, string value)
        {
            properties[TypeNameKey] = value;
        }

        /// <summary>Get the ResourceUri property value from the specified artifact summary property bag, if available.</summary>
        public static string GetResourceUri(this IArtifactSummaryPropertyBag properties)
            => properties.GetValueOrDefault<string>(ResourceUriKey);

        internal static void SetResourceUri(this ArtifactSummaryPropertyBag properties, string value)
        {
            properties[ResourceUriKey] = value;
        }
    }

    /// <summary>For harvesting specific summary information from a <see cref="NamingSystem"/> resource.</summary>
    public static class NamingSystemSummaryProperties
    {
        static readonly string NamingSystemTypeName = ResourceType.NamingSystem.GetLiteral();

        public static readonly string UniqueIdKey = "NamingSystem.uniqueId";

        /// <summary>Determines if the specified instance represents summary information about a <see cref="NamingSystem"/> resource.</summary>
        public static bool IsNamingSystemSummary(this IArtifactSummaryPropertyBag properties)
            => properties.GetTypeName() == NamingSystemTypeName;

        /// <summary>Harvest specific summary information from a <see cref="NamingSystem"/> resource.</summary>
        /// <returns><c>true</c> if the current target represents a <see cref="NamingSystem"/> resource, or <c>false</c> otherwise.</returns>
        /// <remarks>The <see cref="ArtifactSummaryGenerator"/> calls this method through a <see cref="ArtifactSummaryHarvester"/> delegate.</remarks>
        public static bool Harvest(ISourceNode nav, ArtifactSummaryPropertyBag properties)
        {
            if (IsNamingSystemSummary(properties))
            {
                nav.HarvestValues(properties, UniqueIdKey, "uniqueId", "value");
                return true;
            }
            return false;
        }

        /// <summary>Get the <c>NamingSystem.uniqueId</c> property value from the specified artifact summary property bag, if available.</summary>
        /// <remarks>Only applies to summaries of <see cref="NamingSystem"/> resources.</remarks>
        public static string[] GetNamingSystemUniqueId(this IArtifactSummaryPropertyBag properties)
            => properties.GetValueOrDefault<string[]>(UniqueIdKey);

        /// <summary>
        /// Determines if the current summary properties represent a <see cref="NamingSystem"/>
        /// resource with the specified <c>uniqueId</c> value.
        /// </summary>
        public static bool HasNamingSystemUniqueId(this IArtifactSummaryPropertyBag properties, string uniqueId)
        {
            if (uniqueId != null)
            {
                var ids = GetNamingSystemUniqueId(properties);
                return ids != null && Array.IndexOf(ids, uniqueId) > -1;
            }
            return false;
        }
    }

    /// <summary>For harvesting common summary information from a conformance resource.</summary>
    public static class ConformanceSummaryProperties
    {
        public static readonly string CanonicalUrlKey = "Conformance.url";
        public static readonly string NameKey = "Conformance.name";
        public static readonly string StatusKey = "Conformance.status";

        /// <summary>Determines if the specified instance represents summary information about a conformance resource.</summary>
        public static bool IsConformanceSummary(this IArtifactSummaryPropertyBag properties)
            => ModelInfo.IsConformanceResource(properties.GetTypeName());

        /// <summary>Harvest common summary information from a conformance resource.</summary>
        /// <returns><c>true</c> if the current target represents a conformance resource, or <c>false</c> otherwise.</returns>
        /// <remarks>
        /// The <see cref="ArtifactSummaryGenerator"/> calls this method through a <see cref="ArtifactSummaryHarvester"/> delegate.
        /// Also called directly by other <see cref="ArtifactSummaryHarvester"/> delegates to harvest summary
        /// information common to all conformance resources, before harvesting any additional type specific
        /// information.
        /// </remarks>
        /// <seealso cref="StructureDefinitionSummaryProperties"/>
        /// <seealso cref="ConceptMapSummaryProperties"/>
        public static bool Harvest(ISourceNode nav, ArtifactSummaryPropertyBag properties)
        {
            if (IsConformanceSummary(properties))
            {
                nav.HarvestValue(properties, CanonicalUrlKey, "url");
                nav.HarvestValue(properties, NameKey, "name");
                nav.HarvestValue(properties, StatusKey, "status");
                return true;
            }
            return false;
        }

        /// <summary>Get the canonical <c>url</c> property value from the specified artifact summary property bag, if available.</summary>
        /// <remarks>Only applies to summaries of conformance resources.</remarks>
        public static string GetConformanceCanonicalUrl(this IArtifactSummaryPropertyBag properties)
            => properties.GetValueOrDefault<string>(CanonicalUrlKey);

        /// <summary>Get the <c>name</c> property value from the specified artifact summary property bag, if available.</summary>
        /// <remarks>Only applies to summaries of conformance resources.</remarks>
        public static string GetConformanceName(this IArtifactSummaryPropertyBag properties)
            => properties.GetValueOrDefault<string>(NameKey);

        /// <summary>Get the <c>status</c> property value from the specified artifact summary property bag, if available.</summary>
        /// <remarks>Only applies to summaries of conformance resources.</remarks>
        public static string GetConformanceStatus(this IArtifactSummaryPropertyBag properties)
            => properties.GetValueOrDefault<string>(StatusKey);
    }

    /// <summary>For harvesting specific summary information from a <see cref="StructureDefinition"/> resource.</summary>
    public static class StructureDefinitionSummaryProperties
    {
        static readonly string StructureDefinitionTypeName = ResourceType.StructureDefinition.GetLiteral();

        public static readonly string FhirVersionKey = "StructureDefinition.fhirVersion";
        public static readonly string KindKey = "StructureDefinition.kind";
        public static readonly string TypeKey = "StructureDefinition.type";
        public static readonly string ContextTypeKey = "StructureDefinition.contextType";
        public static readonly string ContextKey = "StructureDefinition.context";
        public static readonly string BaseDefinitionKey = "StructureDefinition.baseDefinition";
        public static readonly string DerivationKey = "StructureDefinition.derivation";

        public static readonly string FmmExtensionUrl = @"http://hl7.org/fhir/StructureDefinition/structuredefinition-fmm";
        public static readonly string MaturityLevelKey = "StructureDefinition.maturityLevel";

        public static readonly string WgExtensionUrl = @"http://hl7.org/fhir/StructureDefinition/structuredefinition-wg";
        public static readonly string WorkingGroupKey = "StructureDefinition.workingGroup";

        public static readonly string RootDefinitionKey = "StructureDefinition.rootDefinition";

        /// <summary>Determines if the specified instance represents summary information about a <see cref="StructureDefinition"/> resource.</summary>
        public static bool IsStructureDefinitionSummary(this IArtifactSummaryPropertyBag properties)
            => properties.GetTypeName() == StructureDefinitionTypeName;

        /// <summary>Harvest specific summary information from a <see cref="StructureDefinition"/> resource.</summary>
        /// <returns><c>true</c> if the current target represents a <see cref="StructureDefinition"/> resource, or <c>false</c> otherwise.</returns>
        /// <remarks>The <see cref="ArtifactSummaryGenerator"/> calls this method from a <see cref="ArtifactSummaryHarvester"/> delegate.</remarks>
        public static bool Harvest(ISourceNode nav, ArtifactSummaryPropertyBag properties)
        {
            if (IsStructureDefinitionSummary(properties))
            {
                // [WMR 20171218] Harvest global core extensions, e.g. maturity level & working group
                nav.HarvestExtensions(properties, harvestExtension);

                // Explicit extractor chaining
                if (ConformanceSummaryProperties.Harvest(nav, properties))
                {
                    nav.HarvestValue(properties, FhirVersionKey, "fhirVersion");
                    nav.HarvestValue(properties, KindKey, "kind");
                    nav.HarvestValue(properties, ContextTypeKey, "contextType");
                    // [WMR 20180919] NEW: Extension context
                    nav.HarvestValues(properties, ContextKey, "context");
                    nav.HarvestValue(properties, TypeKey, "type");
                    nav.HarvestValue(properties, BaseDefinitionKey, "baseDefinition");
                    nav.HarvestValue(properties, DerivationKey, "derivation");

                    // [WMR 20180725] Also harvest definition property from (first) root element in snapshot/differential
                    // HL7 FHIR website displays this text as introduction on top of each resource/datatype page
                    var elementNode = nav.Children("snapshot").FirstOrDefault() ?? nav.Children("differential").FirstOrDefault();
                    if (elementNode != null)
                    {
                        var childNode = elementNode.Children("element").FirstOrDefault();
                        if(childNode != null && Navigation.ElementDefinitionNavigator.IsRootPath(childNode.Name))
                        {
                            childNode.HarvestValue(properties, RootDefinitionKey, "definition");
                        }
                    }
                }
                return true;
            }
            return false;
        }

        // Callback for HarvestExtensions, called for each individual extension entry
        static void harvestExtension(ISourceNode nav, IDictionary<string, object> properties, string url)
        {
            if (StringComparer.Ordinal.Equals(FmmExtensionUrl, url))
<<<<<<< HEAD
            {
                if (nav.MoveToNext("valueInteger"))
                {
                    properties[MaturityLevelKey] = nav.Value;
                }
            }
            else if (StringComparer.Ordinal.Equals(WgExtensionUrl, url))
            {
                if (nav.MoveToNext("valueCode"))
                {
                    properties[WorkingGroupKey] = nav.Value;
=======
            {
                var child = nav.Children("valueInteger").FirstOrDefault();
                if (child != null)
                {
                    properties[MaturityLevelKey] = child.Text;
>>>>>>> 25a036fa
                }
            }
        }

        /// <summary>Get the <c>StructureDefinition.fhirVersion</c> property value from the specified artifact summary property bag, if available.</summary>
        /// <remarks>Only applies to summaries of <see cref="StructureDefinition"/> resources.</remarks>
        public static string GetStructureDefinitionFhirVersion(this IArtifactSummaryPropertyBag properties)
            => properties.GetValueOrDefault<string>(FhirVersionKey);

        /// <summary>Get the <c>StructureDefinition.kind</c> property value from the specified artifact summary property bag, if available.</summary>
        /// <remarks>Only applies to summaries of <see cref="StructureDefinition"/> resources.</remarks>
        public static string GetStructureDefinitionKind(this IArtifactSummaryPropertyBag properties)
            => properties.GetValueOrDefault<string>(KindKey);

        /// <summary>Get the <c>StructureDefinition.contextType</c> property value from the specified artifact summary property bag, if available.</summary>
        /// <remarks>Only applies to summaries of <see cref="StructureDefinition"/> resources.</remarks>
        public static string GetStructureDefinitionContextType(this IArtifactSummaryPropertyBag properties)
            => properties.GetValueOrDefault<string>(ContextTypeKey);

        /// <summary>Get the <c>StructureDefinition.context</c> property value from the specified artifact summary property bag, if available.</summary>
        /// <remarks>Only applies to summaries of <see cref="StructureDefinition"/> resources.</remarks>
        public static string[] GetStructureDefinitionContext(this IArtifactSummaryPropertyBag properties)
            => properties.GetValueOrDefault<string[]>(ContextKey);

        /// <summary>Get the <c>StructureDefinition.type</c> property value from the specified artifact summary property bag, if available.</summary>
        /// <remarks>Only applies to summaries of <see cref="StructureDefinition"/> resources.</remarks>
        public static string GetStructureDefinitionType(this IArtifactSummaryPropertyBag properties)
            => properties.GetValueOrDefault<string>(TypeKey);

        /// <summary>Get the <c>StructureDefinition.baseDefinition</c> property value from the specified artifact summary property bag, if available.</summary>
        /// <remarks>Only applies to summaries of <see cref="StructureDefinition"/> resources.</remarks>
        public static string GetStructureDefinitionBaseDefinition(this IArtifactSummaryPropertyBag properties)
            => properties.GetValueOrDefault<string>(BaseDefinitionKey);

        /// <summary>Get the <c>StructureDefinition.derivation</c> property value from the specified artifact summary property bag, if available.</summary>
        /// <remarks>Only applies to summaries of <see cref="StructureDefinition"/> resources.</remarks>
        public static string GetStructureDefinitionDerivation(this IArtifactSummaryPropertyBag properties)
            => properties.GetValueOrDefault<string>(DerivationKey);

        /// <summary>Get the value of the maturity level extension from the specified artifact summary property bag, if available.</summary>
        /// <remarks>
        /// Returns the resource maturity level, as defined by the official FHIR extension "http://hl7.org/fhir/StructureDefinition/structuredefinition-fmm".
        /// Only applies to summaries of <see cref="StructureDefinition"/> resources that define FHIR core resources.
        /// </remarks>
        public static string GetStructureDefinitionMaturityLevel(this IArtifactSummaryPropertyBag properties)
            => properties.GetValueOrDefault<string>(MaturityLevelKey);

        /// <summary>Get the value of the working group extension from the specified artifact summary property bag, if available.</summary>
        /// <remarks>
        /// Returns the associated working group, as defined by the official FHIR extension "http://hl7.org/fhir/StructureDefinition/structuredefinition-wg".
        /// Only applies to summaries of <see cref="StructureDefinition"/> resources that define FHIR core resources.
        /// </remarks>
        public static string GetStructureDefinitionWorkingGroup(this IArtifactSummaryPropertyBag properties)
           => properties.GetValueOrDefault<string>(WorkingGroupKey);

        /// <summary>Get the value of the root element definition from the specified artifact summary property bag, if available.</summary>
        /// <remarks>
        /// Returns the definition text of the root element.
        /// Only applies to summaries of <see cref="StructureDefinition"/> resources.
        /// </remarks>
        public static string GetStructureDefinitionRootDefinition(this IArtifactSummaryPropertyBag properties)
           => properties.GetValueOrDefault<string>(RootDefinitionKey);

    }

    /// <summary>For harvesting specific summary information from a <see cref="CodeSystem"/> resource.</summary>
    public static class CodeSystemSummaryProperties
    { 
        static readonly string CodeSystemTypeName = ResourceType.CodeSystem.GetLiteral();

        public static readonly string ValueSetKey = "CodeSystem.valueSet";

        /// <summary>Determines if the specified instance represents summary information about a <see cref="CodeSystem"/> resource.</summary>
        public static bool IsCodeSystemSummary(this IArtifactSummaryPropertyBag properties)
            => properties.GetTypeName() == CodeSystemTypeName;

        /// <summary>Harvest specific summary information from a <see cref="CodeSystem"/> resource.</summary>
        /// <returns><c>true</c> if the current target represents a <see cref="CodeSystem"/> resource, or <c>false</c> otherwise.</returns>
        /// <remarks>The <see cref="ArtifactSummaryGenerator"/> calls this method from a <see cref="ArtifactSummaryHarvester"/> delegate.</remarks>
        public static bool Harvest(ISourceNode nav, ArtifactSummaryPropertyBag properties)
        {
            if (properties.IsCodeSystemSummary())
            {
                // Explicit harvester chaining
                if (ConformanceSummaryProperties.Harvest(nav, properties))
                {
                    nav.HarvestValue(properties, ValueSetKey, "valueSet", "value");
                }
                return true;
            }
            return false;
        }

        /// <summary>Get the <c>CodeSystem.valueSet</c> property value from the specified artifact summary property bag, if available.</summary>
        /// <remarks>Only applies to summaries of <see cref="CodeSystem"/> resources.</remarks>
        public static string GetCodeSystemValueSet(this IArtifactSummaryPropertyBag properties)
            => properties.GetValueOrDefault<string>(ValueSetKey);
    }

    /// <summary>For harvesting specific summary information from a <see cref="ConceptMap"/> resource.</summary>
    public static class ConceptMapSummaryProperties
    {
        static readonly string ConceptMapTypeName = ResourceType.ConceptMap.GetLiteral();

        public static readonly string SourceKey = "ConceptMap.source";
        public static readonly string TargetKey = "ConceptMap.target";

        /// <summary>Determines if the specified instance represents summary information about a <see cref="ConceptMap"/> resource.</summary>
        public static bool IsConceptMapSummary(this IArtifactSummaryPropertyBag properties)
            => properties.GetTypeName() == ConceptMapTypeName;

        /// <summary>Harvest specific summary information from a <see cref="ConceptMap"/> resource.</summary>
        /// <returns><c>true</c> if the current target represents a <see cref="ConceptMap"/> resource, or <c>false</c> otherwise.</returns>
        /// <remarks>The <see cref="ArtifactSummaryGenerator"/> calls this method from a <see cref="ArtifactSummaryHarvester"/> delegate.</remarks>
        public static bool Harvest(ISourceNode nav, ArtifactSummaryPropertyBag properties)
        {
            if (IsConceptMapSummary(properties))
            {
                // Explicit harvester chaining
                if (ConformanceSummaryProperties.Harvest(nav, properties))
                {
                    if (!nav.HarvestValue(properties, SourceKey, "sourceUri"))
                    {
                        nav.HarvestValue(properties, SourceKey, "sourceReference", "reference");
                    }

                    if (!nav.HarvestValue(properties, TargetKey, "targetUri"))
                    {
                        nav.HarvestValue(properties, TargetKey, "targetReference", "reference");
                    }
                }
                return true;
            }
            return false;
        }

        /// <summary>Get the <c>ConceptMap.source[x]</c> property value from the specified artifact summary property bag, if available.</summary>
        /// <remarks>Only applies to summaries of <see cref="ConceptMap"/> resources.</remarks>
        public static string GetConceptMapSource(this IArtifactSummaryPropertyBag properties)
            => properties.GetValueOrDefault<string>(SourceKey);

        /// <summary>Get the <c>ConceptMap.target[x]</c> property value from the specified artifact summary property bag, if available.</summary>
        /// <remarks>Only applies to summaries of <see cref="ConceptMap"/> resources.</remarks>
        public static string GetConceptMapTarget(this IArtifactSummaryPropertyBag properties)
            => properties.GetValueOrDefault<string>(TargetKey);
    }
}<|MERGE_RESOLUTION|>--- conflicted
+++ resolved
@@ -285,25 +285,19 @@
         static void harvestExtension(ISourceNode nav, IDictionary<string, object> properties, string url)
         {
             if (StringComparer.Ordinal.Equals(FmmExtensionUrl, url))
-<<<<<<< HEAD
-            {
-                if (nav.MoveToNext("valueInteger"))
-                {
-                    properties[MaturityLevelKey] = nav.Value;
-                }
-            }
-            else if (StringComparer.Ordinal.Equals(WgExtensionUrl, url))
-            {
-                if (nav.MoveToNext("valueCode"))
-                {
-                    properties[WorkingGroupKey] = nav.Value;
-=======
             {
                 var child = nav.Children("valueInteger").FirstOrDefault();
                 if (child != null)
                 {
                     properties[MaturityLevelKey] = child.Text;
->>>>>>> 25a036fa
+                }
+            }
+            else if (StringComparer.Ordinal.Equals(WgExtensionUrl, url))
+            {
+                var child = nav.Children("valueCode").FirstOrDefault();
+                if (child != null)
+                {
+                    properties[WorkingGroupKey] = nav.Text;
                 }
             }
         }
