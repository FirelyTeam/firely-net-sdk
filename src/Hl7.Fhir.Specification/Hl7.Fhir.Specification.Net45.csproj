--- conflicted
+++ resolved
@@ -73,7 +73,6 @@
     </Compile>
     <Compile Include="Validation\dstu1\IO\FhirFile.cs" />
     <Compile Include="Properties\AssemblyVersionInfo.cs" />
-<<<<<<< HEAD
     <Compile Include="Validation\dstu1\Model\Cardinality.cs" />
     <Compile Include="Validation\dstu1\Model\Constraint.cs" />
     <Compile Include="Validation\dstu1\Model\Element.cs" />
@@ -86,10 +85,8 @@
     <Compile Include="Validation\Model\ValueSet.cs" />
     <Compile Include="Validation\dstu1\Model\Vector.cs" />
     <Compile Include="Validation\dstu1\Model\XPathNavigatorExtensions.cs" />
-=======
     <Compile Include="Specification\Navigation\ElementNavigatorTypeExtensions.cs" />
     <Compile Include="Specification\Navigation\ProfileReference.cs" />
->>>>>>> a8fc92a0
     <Compile Include="Specification\Snapshot\DifferentialTreeConstructor.cs" />
     <Compile Include="Specification\Snapshot\ElementMatcher.cs" />
     <Compile Include="Specification\Snapshot\ElementDefnMerger.cs" />
