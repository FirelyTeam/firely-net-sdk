﻿<?xml version="1.0" encoding="utf-8"?>
<Project ToolsVersion="12.0" DefaultTargets="Build" xmlns="http://schemas.microsoft.com/developer/msbuild/2003">
  <Import Project="$(MSBuildExtensionsPath)\$(MSBuildToolsVersion)\Microsoft.Common.props" Condition="Exists('$(MSBuildExtensionsPath)\$(MSBuildToolsVersion)\Microsoft.Common.props')" />
  <PropertyGroup>
    <Configuration Condition=" '$(Configuration)' == '' ">Debug</Configuration>
    <Platform Condition=" '$(Platform)' == '' ">AnyCPU</Platform>
    <ProjectGuid>{34A3B072-5ABC-4F7C-B7E8-0AB67C58CC61}</ProjectGuid>
    <OutputType>Library</OutputType>
    <AppDesignerFolder>Properties</AppDesignerFolder>
    <RootNamespace>Hl7.Fhir</RootNamespace>
    <AssemblyName>Hl7.Fhir.DSTU2.Specification</AssemblyName>
    <TargetFrameworkVersion>v4.5</TargetFrameworkVersion>
    <FileAlignment>512</FileAlignment>
    <SolutionDir Condition="$(SolutionDir) == '' Or $(SolutionDir) == '*Undefined*'">..\</SolutionDir>
    <RestorePackages>true</RestorePackages>
    <TargetFrameworkProfile />
  </PropertyGroup>
  <PropertyGroup Condition=" '$(Configuration)|$(Platform)' == 'Debug|AnyCPU' ">
    <DebugSymbols>true</DebugSymbols>
    <DebugType>full</DebugType>
    <Optimize>false</Optimize>
    <OutputPath>bin\Debug\Net45\</OutputPath>
    <BaseIntermediateOutputPath>obj\Debug\Net45\</BaseIntermediateOutputPath>
    <DefineConstants>TRACE;DEBUG;NET45</DefineConstants>
    <ErrorReport>prompt</ErrorReport>
    <WarningLevel>4</WarningLevel>
    <RunCodeAnalysis>false</RunCodeAnalysis>
    <DocumentationFile>bin\Debug\Net45\Hl7.Fhir.DSTU2.Specification.xml</DocumentationFile>
    <Prefer32Bit>false</Prefer32Bit>
    <NoWarn>1591</NoWarn>
    <LangVersion>5</LangVersion>
  </PropertyGroup>
  <PropertyGroup Condition=" '$(Configuration)|$(Platform)' == 'Release|AnyCPU' ">
    <DebugType>pdbonly</DebugType>
    <Optimize>true</Optimize>
    <OutputPath>bin\Release\Net45\</OutputPath>
    <BaseIntermediateOutputPath>obj\Release\Net45\</BaseIntermediateOutputPath>
    <DefineConstants>TRACE;NET45</DefineConstants>
    <ErrorReport>prompt</ErrorReport>
    <WarningLevel>4</WarningLevel>
    <DocumentationFile>bin\Release\Net45\Hl7.Fhir.DSTU2.Specification.xml</DocumentationFile>
    <Prefer32Bit>false</Prefer32Bit>
    <NoWarn>1591</NoWarn>
  </PropertyGroup>
  <ItemGroup>
    <Reference Include="Hl7.FluentPath, Version=0.3.1.0, Culture=neutral, PublicKeyToken=d706911480550fc3, processorArchitecture=MSIL">
      <HintPath>..\packages\Hl7.FluentPath.0.3.1-alpha4\lib\net45\Hl7.FluentPath.dll</HintPath>
      <Private>True</Private>
    </Reference>
    <Reference Include="Newtonsoft.Json, Version=6.0.0.0, Culture=neutral, PublicKeyToken=30ad4fe6b2a6aeed, processorArchitecture=MSIL">
      <SpecificVersion>False</SpecificVersion>
      <HintPath>..\packages\Newtonsoft.Json.8.0.2\lib\net45\Newtonsoft.Json.dll</HintPath>
    </Reference>
    <Reference Include="System" />
    <Reference Include="System.Core" />
    <Reference Include="System.Drawing" />
    <Reference Include="System.IO.Compression" />
    <Reference Include="System.IO.Compression.FileSystem" />
    <Reference Include="System.ServiceModel" />
    <Reference Include="System.Xml.Linq" />
    <Reference Include="System.Data.DataSetExtensions" />
    <Reference Include="Microsoft.CSharp" />
    <Reference Include="System.Data" />
    <Reference Include="System.Xml" />
  </ItemGroup>
  <ItemGroup>
    <Compile Include="..\Hl7.Fhir.Core\Support\Error.cs">
      <Link>Support\Error.cs</Link>
      <SubType>Code</SubType>
    </Compile>
    <Compile Include="..\Hl7.Fhir.Core\Support\ReflectionHelper.cs">
      <Link>Support\ReflectionHelper.cs</Link>
      <SubType>Code</SubType>
    </Compile>
    <Compile Include="..\Hl7.Fhir.Core\Support\StringExtensions.cs">
      <Link>Support\StringExtensions.cs</Link>
    </Compile>
    <Compile Include="Properties\AssemblyVersionInfo.cs" />
<<<<<<< HEAD
    <Compile Include="Specification\Source\CachedResolver.cs" />
    <Compile Include="Specification\Source\IConformanceSource.cs" />
    <Compile Include="Specification\Source\MultiResolver.cs" />
    <Compile Include="Specification\Source\OriginInformation.cs" />
    <Compile Include="Specification\Source\ResourceResolverExtensions.cs" />
    <Compile Include="Specification\Source\IArtifactSource.cs" />
    <Compile Include="Specification\Source\WebResolver.cs" />
=======
    <Compile Include="Specification\Snapshot\SnapshotElementBaseGenerator.cs" />
    <Compile Include="Specification\Snapshot\SnapshotGeneratorExtensions.cs" />
    <Compile Include="Specification\Snapshot\SnapshotGeneratorOutcome.cs" />
    <Compile Include="Specification\Source\ArtifactSourceExtentions.cs" />
>>>>>>> 5ba1c8ee
    <Compile Include="Validation\Cardinality.cs" />
    <Compile Include="Validation\ChildConstraintExtensions.cs" />
    <Compile Include="Validation\FixedPatternExtensions.cs" />
    <Compile Include="Validation\InstanceToProfileMatcher.cs" />
    <Compile Include="Validation\Issue.cs" />
    <Compile Include="Specification\Navigation\ElementNavigatorTypeExtensions.cs" />
    <Compile Include="Specification\Navigation\ProfileReference.cs" />
    <Compile Include="Specification\Snapshot\DifferentialTreeConstructor.cs" />
    <Compile Include="Specification\Snapshot\ElementMatcher.cs" />
    <Compile Include="Specification\Snapshot\ElementDefnMerger.cs" />
    <Compile Include="Specification\Snapshot\SnapshotGenerator.cs" />
    <Compile Include="Specification\Navigation\Bookmark.cs" />
    <Compile Include="Specification\Navigation\ElementDefinitionNavigator.cs" />
    <Compile Include="Specification\Navigation\ElementNavigatorModificationExtensions.cs" />
    <Compile Include="Specification\Navigation\ElementNavigatorMovementExtensions.cs" />
    <Compile Include="Specification\Navigation\ProfileNavigationExtensions.cs" />
    <Compile Include="Specification\Snapshot\SnapshotGeneratorEvents.cs" />
    <Compile Include="Specification\Snapshot\SnapshotGeneratorSettings.cs" />
    <Compile Include="Specification\Snapshot\SnapshotRecursionChecker.cs" />
    <Compile Include="Specification\Source\SourceFactory.cs" />
    <Compile Include="Specification\Source\ZipSource.cs" />
    <Compile Include="Specification\Source\DirectorySource.cs" />
    <Compile Include="Specification\Source\IResourceResolver.cs" />
    <Compile Include="Specification\Source\SchemaCollection.cs" />
    <Compile Include="Specification\Source\ResourceStreamScanner.cs" />
    <Compile Include="Specification\Source\ZipCacher.cs" />
    <Compile Include="Properties\AssemblyInfo.cs" />
    <Compile Include="Validation\OperationOutcomeValidationExtensions.cs" />
    <Compile Include="Validation\PocoValidationExtensions.cs" />
    <Compile Include="Validation\ValidationContext.cs" />
    <Compile Include="Validation\ValidationOutcomeExtensions.cs" />
    <Compile Include="Validation\TypeRefExtensions.cs" />
    <Compile Include="Validation\Validator.cs" />
    <Compile Include="XPath\CustomXsltFunction.cs" />
    <Compile Include="XPath\FhirNamespaceManager.cs" />
    <Compile Include="XPath\JsonReaderExtensions.cs" />
    <Compile Include="XPath\JsonXPathNavigator.cs" />
    <Compile Include="XPath\JTokenExtensions.cs" />
    <Compile Include="XPath\NavigatorState.cs" />
    <Compile Include="XPath\XPath2Context.cs" />
  </ItemGroup>
  <ItemGroup>
    <ProjectReference Include="..\Hl7.Fhir.Core\Hl7.Fhir.Core.Net45.csproj">
      <Project>{92cc9186-0a21-4e06-b11f-907584fbfd81}</Project>
      <Name>Hl7.Fhir.Core.Net45</Name>
    </ProjectReference>
  </ItemGroup>
  <ItemGroup>
    <None Include="packages.config" />
    <None Include="specification.zip">
      <CopyToOutputDirectory>PreserveNewest</CopyToOutputDirectory>
    </None>
  </ItemGroup>
  <Import Project="$(MSBuildToolsPath)\Microsoft.CSharp.targets" />
  <Target Name="BeforeBuild">
    <CleanSpecFiles DirectoryName="data" />
    <ZipDir ZipFileName="specification.zip" DirectoryName="data" />	
  </Target>
  <UsingTask TaskName="ZipDir" TaskFactory="CodeTaskFactory" AssemblyFile="$(MSBuildToolsPath)\Microsoft.Build.Tasks.v12.0.dll">
    <ParameterGroup>
      <ZipFileName ParameterType="System.String" Required="true" />
      <DirectoryName ParameterType="System.String" Required="true" />
    </ParameterGroup>
    <Task>
      <Reference Include="System.IO.Compression.FileSystem" />
      <Using Namespace="System.IO.Compression" />
      <Code Type="Fragment" Language="cs"><![CDATA[
		  try
		  {
			Log.LogMessage(string.Format("Zipping Directory {0} to {1}", DirectoryName, ZipFileName));
			if(File.Exists(ZipFileName)) File.Delete(ZipFileName);
			ZipFile.CreateFromDirectory( DirectoryName, ZipFileName );
			return true;
		  }
		  catch(Exception ex)
		  {
			Log.LogErrorFromException(ex);
			return false;
		  }
		]]></Code>
    </Task>
  </UsingTask>
  <UsingTask TaskName="CleanSpecFiles" TaskFactory="CodeTaskFactory" AssemblyFile="$(MSBuildToolsPath)\Microsoft.Build.Tasks.v12.0.dll">
    <ParameterGroup>
      <DirectoryName ParameterType="System.String" Required="true" />
    </ParameterGroup>
    <Task>
	  <Reference Include="System.XML" />
	  <Reference Include="System.Xml.Linq" />
      <Using Namespace="System.Xml.Linq" />
	  <Using Namespace="System.IO" />

      <Code Type="Fragment" Language="cs"><![CDATA[
		  try
		  {
		    Log.LogMessage(string.Format("Cleaning spec files in directory {0}", DirectoryName));

			var fhirns = XNamespace.Get("http://hl7.org/fhir");
			var xmlns = XNamespace.Xmlns;
			var files = Directory.EnumerateFiles(DirectoryName, "*.xml");

            foreach(var file in files)
            {
                var xdoc = XDocument.Load(file);
                var narrative = xdoc.Elements(fhirns + "Bundle").Elements(fhirns + "entry").Elements(fhirns + "resource")
                        .Elements().Elements(fhirns + "text").Elements(xmlns + "div");
                foreach(var narrativeElement in narrative)
                {
                    narrativeElement.RemoveNodes();
                    narrativeElement.Add(new XElement(xmlns + "p",
                        new XText("The narrative has been removed to reduce the size of the distribution of the Hl7.Fhir.Specification library")));
                }

                xdoc.Save(file);
            }
		  }
		  catch(Exception ex)
		  {
			Log.LogErrorFromException(ex);
			return false;
		  }
		]]></Code>
    </Task>
  </UsingTask>
</Project><|MERGE_RESOLUTION|>--- conflicted
+++ resolved
@@ -76,7 +76,6 @@
       <Link>Support\StringExtensions.cs</Link>
     </Compile>
     <Compile Include="Properties\AssemblyVersionInfo.cs" />
-<<<<<<< HEAD
     <Compile Include="Specification\Source\CachedResolver.cs" />
     <Compile Include="Specification\Source\IConformanceSource.cs" />
     <Compile Include="Specification\Source\MultiResolver.cs" />
@@ -84,12 +83,9 @@
     <Compile Include="Specification\Source\ResourceResolverExtensions.cs" />
     <Compile Include="Specification\Source\IArtifactSource.cs" />
     <Compile Include="Specification\Source\WebResolver.cs" />
-=======
     <Compile Include="Specification\Snapshot\SnapshotElementBaseGenerator.cs" />
     <Compile Include="Specification\Snapshot\SnapshotGeneratorExtensions.cs" />
     <Compile Include="Specification\Snapshot\SnapshotGeneratorOutcome.cs" />
-    <Compile Include="Specification\Source\ArtifactSourceExtentions.cs" />
->>>>>>> 5ba1c8ee
     <Compile Include="Validation\Cardinality.cs" />
     <Compile Include="Validation\ChildConstraintExtensions.cs" />
     <Compile Include="Validation\FixedPatternExtensions.cs" />
@@ -146,7 +142,7 @@
   <Import Project="$(MSBuildToolsPath)\Microsoft.CSharp.targets" />
   <Target Name="BeforeBuild">
     <CleanSpecFiles DirectoryName="data" />
-    <ZipDir ZipFileName="specification.zip" DirectoryName="data" />	
+    <ZipDir ZipFileName="specification.zip" DirectoryName="data" />
   </Target>
   <UsingTask TaskName="ZipDir" TaskFactory="CodeTaskFactory" AssemblyFile="$(MSBuildToolsPath)\Microsoft.Build.Tasks.v12.0.dll">
     <ParameterGroup>
@@ -177,11 +173,10 @@
       <DirectoryName ParameterType="System.String" Required="true" />
     </ParameterGroup>
     <Task>
-	  <Reference Include="System.XML" />
-	  <Reference Include="System.Xml.Linq" />
+      <Reference Include="System.XML" />
+      <Reference Include="System.Xml.Linq" />
       <Using Namespace="System.Xml.Linq" />
-	  <Using Namespace="System.IO" />
-
+      <Using Namespace="System.IO" />
       <Code Type="Fragment" Language="cs"><![CDATA[
 		  try
 		  {
