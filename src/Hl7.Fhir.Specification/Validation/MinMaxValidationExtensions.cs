﻿/* 
 * Copyright (c) 2016, Firely (info@fire.ly) and contributors
 * See the file CONTRIBUTORS for details.
 * 
 * This file is licensed under the BSD 3-Clause license
 * available at https://raw.githubusercontent.com/FirelyTeam/fhir-net-api/master/LICENSE
 */

using Hl7.Fhir.ElementModel;
using Hl7.Fhir.Model;
using Hl7.Fhir.Support;
using Hl7.Fhir.Utility;
using System;

namespace Hl7.Fhir.Validation
{
    internal static class MinMaxValidationExtensions
    {
        internal static int Compare(IComparable instance, Element definition)
        {
            if (instance == null) throw Error.ArgumentNull(nameof(instance));
            if (definition == null) throw Error.ArgumentNull(nameof(definition));
            if (!(definition is Primitive || definition is Quantity)) throw Error.Argument(nameof(definition), "Must be Primitive or Quantity");
            if (definition is Primitive pr && pr.ObjectValue == null) throw Error.ArgumentNull(nameof(definition));

            if (instance is Model.Primitives.PartialDateTime)
            {
                if (definition is FhirDateTime fdt)
                    return instance.CompareTo(fdt.ToPartialDateTime());
                else if (definition is Date d)
                    return instance.CompareTo(d.ToPartialDateTime());
                else if (definition is Instant ins)
                    return instance.CompareTo(ins.ToPartialDateTime());
            }

            else if (instance is Model.Primitives.PartialTime && definition is Time t)
                return instance.CompareTo(t.ToTime());

            else if (instance is decimal && definition is FhirDecimal d)
                return instance.CompareTo(d.Value.Value);

            else if (instance is long && definition is Integer i)
                return instance.CompareTo((long)i.Value.Value);
            else if (instance is long && definition is PositiveInt pi)
                return instance.CompareTo((long)pi.Value.Value);
            else if (instance is long && definition is UnsignedInt ui)
                return instance.CompareTo((long)ui.Value.Value);

            else if (instance is int && definition is Integer i32)
                return instance.CompareTo(i32.Value.Value);
            else if (instance is int && definition is PositiveInt pi32)
                return instance.CompareTo(pi32.Value.Value);
            else if (instance is int && definition is UnsignedInt ui32)
                return instance.CompareTo(ui32.Value.Value);

<<<<<<< HEAD
=======

>>>>>>> c854b028
            else if (instance is string && definition is FhirString fs)
                return instance.CompareTo(fs.Value);

            else if (instance is Model.Primitives.Quantity && definition is Quantity q)
                return instance.CompareTo(q.ToQuantity());

            throw Error.NotSupported($"Value '{definition}' and instance value '{instance}' are of incompatible types and can not be compared");
        }

        internal static IComparable GetComparableValue(this ITypedElement instance, Type expectedType)
        {
            if (expectedType == typeof(Model.Quantity))
            {
                var q = instance.ParseQuantity();
                // These checks should probably be somewhere else since it has nothing to do with parsing
                if (q.Comparator != null)
                    throw Error.NotSupported("Cannot interpret quantities with a comparison");
                if (q.Value == null)
                    throw Error.NotSupported("Cannot interpret quantities without a value");

                return new Model.Primitives.Quantity(q.Value.Value, q.Unit, q.System ?? Model.Primitives.Quantity.UCUM);
            }
            else if (instance.Value is IComparable)
                return (IComparable)instance.Value;
            else
                return null;
        }

        internal static OperationOutcome ValidateMinMaxValue(this Validator validator, ElementDefinition definition, ITypedElement instance)
        {
            var outcome = new OperationOutcome();

            if (definition.MinValue != null)
                outcome.Add(validateMinMaxValue(validator, definition.MinValue, instance, -1, "MinValue"));

            if (definition.MaxValue != null)
                outcome.Add(validateMinMaxValue(validator, definition.MaxValue, instance, 1, "MaxValue"));

            return outcome;
        }

        private static OperationOutcome validateMinMaxValue(Validator me, Element definition, ITypedElement instance,
                        int comparisonOutcome, string elementName)
        {
            var outcome = new OperationOutcome();

            if (definition != null)
            {
                // Min/max are only defined for ordered types
                if (definition.GetType().IsOrderedFhirType())
                {
                    try
                    {
                        var instanceValue = instance.GetComparableValue(definition.GetType());

                        if (instanceValue != null)
                        {
                            if (Compare(instanceValue, definition) == comparisonOutcome)
                            {
                                var label = comparisonOutcome == -1 ? "smaller than" :
                                                comparisonOutcome == 0 ? "equal to" :
                                                    "larger than";
                                var issue = comparisonOutcome == -1 ? Issue.CONTENT_ELEMENT_PRIMITIVE_VALUE_TOO_SMALL :
                                            Issue.CONTENT_ELEMENT_PRIMITIVE_VALUE_TOO_LARGE;

                                outcome.AddIssue($"Instance value '{instanceValue}' is {label} {elementName} '{definition}'", issue, instance);
                            }
                        }
                    }
                    catch (NotSupportedException ns)
                    {
                        outcome.AddIssue($"Comparing the instance against the {elementName} failed: {ns.Message}", Issue.UNSUPPORTED_MIN_MAX_QUANTITY, instance);
                    }
                }
                else
                    me.Trace(outcome, $"{elementName} was given in ElementDefinition, but type '{definition.TypeName}' is not an ordered type", Issue.PROFILE_ELEMENTDEF_MIN_MAX_USES_UNORDERED_TYPE, instance);
            }

            return outcome;
        }
    }
}<|MERGE_RESOLUTION|>--- conflicted
+++ resolved
@@ -53,10 +53,6 @@
             else if (instance is int && definition is UnsignedInt ui32)
                 return instance.CompareTo(ui32.Value.Value);
 
-<<<<<<< HEAD
-=======
-
->>>>>>> c854b028
             else if (instance is string && definition is FhirString fs)
                 return instance.CompareTo(fs.Value);
 
