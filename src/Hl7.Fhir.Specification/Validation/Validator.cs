--- conflicted
+++ resolved
@@ -31,7 +31,7 @@
         public event EventHandler<OnSnapshotNeededEventArgs> OnSnapshotNeeded;
         public event EventHandler<OnResolveResourceReferenceEventArgs> OnExternalResolutionNeeded;
 
-        internal ScopeTracker ScopeTracker = new ScopeTracker();  
+        internal ScopeTracker ScopeTracker = new ScopeTracker();
         public Validator(ValidationSettings settings)
         {
             Settings = settings;
@@ -58,7 +58,7 @@
 
         public OperationOutcome Validate(IElementNavigator instance, params StructureDefinition[] structureDefinitions)
         {
-            return Validate(instance, (IEnumerable<StructureDefinition>) structureDefinitions );
+            return Validate(instance, (IEnumerable<StructureDefinition>)structureDefinitions);
         }
 
         public OperationOutcome Validate(IElementNavigator instance, IEnumerable<StructureDefinition> structureDefinitions)
@@ -74,7 +74,7 @@
             var outcome = processor.Process();
 
             // Note: only start validating if the profiles are complete and consistent
-            if(outcome.Success)
+            if (outcome.Success)
                 outcome.Add(Validate(instance, processor.Result));
 
             return outcome;
@@ -162,13 +162,8 @@
                 else
                 {
                     // No inline-children, so validation depends on the presence of a <type> or <nameReference>
-<<<<<<< HEAD
-                    if (outcome.Verify(() => elementConstraints.Type != null || elementConstraints.ContentReference != null,
-                            "ElementDefinition has no child, nor does it specify a type or nameReference to validate the instance data against", Issue.PROFILE_ELEMENTDEF_CONTAINS_NO_TYPE_OR_NAMEREF, instance))
-=======
-                    if (elementConstraints.Type != null || elementConstraints.NameReference != null)
-
->>>>>>> 313a0e61
+                    if (elementConstraints.Type != null || elementConstraints.ContentReference != null)
+
                     {
                         outcome.Add(this.ValidateType(elementConstraints, instance));
                         outcome.Add(ValidateNameReference(elementConstraints, definition, instance));
@@ -207,10 +202,12 @@
             var context = ScopeTracker.ResourceContext(instance);
 
             // <constraint>
+            //  <extension url="http://hl7.org/fhir/StructureDefinition/structuredefinition-expression">
+            //    <valueString value="reference.startsWith('#').not() or (reference.substring(1).trace('url') in %resource.contained.id.trace('ids'))"/>
+            //  </extension>
             //  <key value="ref-1"/>
             //  <severity value="error"/>
             //  <human value="SHALL have a local reference if the resource is provided inline"/>
-            //  <expression value="reference.startsWith('#').not() or (reference.substring(1).trace('url') in %resource.contained.id.trace('ids'))"/>
             //  <xpath value="not(starts-with(f:reference/@value, &#39;#&#39;)) or exists(ancestor::*[self::f:entry or self::f:parameter]/f:resource/f:*/f:contained/f:*[f:id/@value=substring-after(current()/f:reference/@value, &#39;#&#39;)]|/*/f:contained/f:*[f:id/@value=substring-after(current()/f:reference/@value, &#39;#&#39;)])"/>
             //</constraint>
             // 
@@ -261,7 +258,7 @@
                 // content, otherwise the slicing is ambiguous. If there's no match
                 // we fail validation as well. 
                 // For now, we do not handle slices
-                if(definition.Current.Slicing != null)
+                if (definition.Current.Slicing != null)
                     Trace(outcome, "ElementDefinition uses slicing, which is not yet supported. Instance has not been validated against " +
                             "any of the slices", Issue.UNAVAILABLE_REFERENCED_PROFILE, instance);
             }
@@ -274,21 +271,9 @@
             var outcome = new OperationOutcome();
             var ts = Settings.TerminologyService;
 
-<<<<<<< HEAD
-            if (definition.ContentReference != null)
-            {
-                Trace(outcome, "Start validation of constraints referred to by nameReference '{0}'".FormatWith(definition.ContentReference), Issue.PROCESSING_PROGRESS, instance);
-
-                var referencedPositionNav = allDefinitions.ShallowCopy();
-
-                if (outcome.Verify(() => referencedPositionNav.JumpToNameReference(definition.ContentReference),
-                        "ElementDefinition uses a non-existing nameReference '{0}'".FormatWith(definition.ContentReference),
-                        Issue.PROFILE_ELEMENTDEF_INVALID_NAMEREFERENCE, instance))
-=======
             if (ts == null)
             {
                 if (Settings.ResourceResolver == null)
->>>>>>> 313a0e61
                 {
                     Trace(outcome, $"Cannot resolve binding references since neither TerminologyService nor ResourceResolver is given in the settings",
                         Issue.UNAVAILABLE_TERMINOLOGY_SERVER, instance);
@@ -298,51 +283,11 @@
                 ts = new LocalTerminologyServer(Settings.ResourceResolver);
             }
 
-<<<<<<< HEAD
-            // Check if this is a choice: there are multiple distinct Codes to choose from
-            var types = definition.Type.Where(tr => tr.Code != null);
-            var choices = types.Select(tr => tr.Code).Distinct();
-            var hasPolymorphicType = choices.Any(tr => ModelInfo.IsCoreSuperType(EnumUtility.ParseLiteral<FHIRAllTypes>(tr).Value));       // typerefs like Resource, Element are actually a choice
-=======
             var bindingValidator = new BindingValidator(ts, instance.Path);
->>>>>>> 313a0e61
 
             try
             {
-<<<<<<< HEAD
-                if (outcome.Verify(() => instance.TypeName != null, "ElementDefinition is a choice or contains a polymorphic type constraint, but the instance does not indicate its actual type",
-                    Issue.CONTENT_ELEMENT_CHOICE_WITH_NO_ACTUAL_TYPE, instance))
-                {
-                    // This is a choice type, find out what type is present in the instance data
-                    // (e.g. deceased[Boolean], or _resourceType in json). This is exposed by IElementNavigator.TypeName.
-                    var instanceType = ModelInfo.FhirTypeNameToFhirType(instance.TypeName);
-                    if (outcome.Verify(() => instanceType != null, "Instance indicates the element is of type '{0}', which is not a known FHIR core type."
-                                .FormatWith(instance.TypeName), Issue.CONTENT_ELEMENT_CHOICE_WITH_NO_ACTUAL_TYPE, instance))
-                    {
-                        var applicableChoices = types.Where(tr => ModelInfo.IsInstanceTypeFor(EnumUtility.ParseLiteral<FHIRAllTypes>(tr.Code).Value, instanceType.Value));
-
-                        // Instance typename must be one of the applicable types in the choice
-                        if (outcome.Verify(() => applicableChoices.Any(), "Type specified in the instance ('{0}') is not one of the allowed choices ({1})"
-                                    .FormatWith(instance.TypeName, String.Join(",", choices.Select(t => "'" + t + "'"))), Issue.CONTENT_ELEMENT_HAS_INCORRECT_TYPE, instance))
-                        {
-                            var actualChoices = applicableChoices;
-
-                            if (hasPolymorphicType)
-                            {
-                                // Now, rewrite the typerefs to validate so it will always contain the actual instance type instead of the
-                                // abstract super type, e.g. validate Patient, not Resource if the instance is a Patient.
-                                actualChoices = applicableChoices
-                                    .Select(tr => new ElementDefinition.TypeRefComponent { Code = instance.TypeName, Profile = tr.Profile });
-
-                            }
-
-                            outcome.Include(ValidateTypeReferences(actualChoices, instance));
-                        }
-                    }
-                }
-=======
                 return bindingValidator.ValidateBinding(instance, definition);
->>>>>>> 313a0e61
             }
             catch (Exception e)
             {
@@ -352,17 +297,9 @@
         }
 
 
-        internal static FHIRDefinedType? DetermineType(ElementDefinition definition, IElementNavigator instance)
-        {
-<<<<<<< HEAD
-            var outcome = new OperationOutcome();
-            var normalUris = typeRefs.Where(tr => tr.Code !=  FHIRAllTypes.Reference.GetLiteral()).Select(tr => tr.ProfileUri());
-            var referenceUris = typeRefs.Where(tr => tr.Code == FHIRAllTypes.Reference.GetLiteral()).Select(tr => tr.ProfileUri());
-
-            if(referenceUris.Any() && ValidationContext.ValidateReferencedResources != ReferenceKind.None)
-=======
+        internal static FHIRAllTypes? DetermineType(ElementDefinition definition, IElementNavigator instance)
+        {
             if (definition.IsChoice())
->>>>>>> 313a0e61
             {
                 if (instance.TypeName != null)
                     return ModelInfo.FhirTypeNameToFhirType(instance.TypeName);
@@ -370,30 +307,30 @@
                     return null;
             }
             else
-                return definition.Type.First().Code.Value;
-        }
-  
+                return ModelInfo.FhirTypeNameToFhirType(definition.Type.First().Code);
+        }
+
 
         internal OperationOutcome ValidateNameReference(ElementDefinition definition, ElementDefinitionNavigator allDefinitions, IElementNavigator instance)
         {
             var outcome = new OperationOutcome();
 
-            if (definition.NameReference != null)
-            {
-                Trace(outcome, "Start validation of constraints referred to by nameReference '{0}'".FormatWith(definition.NameReference), Issue.PROCESSING_PROGRESS, instance);
+            if (definition.ContentReference != null)
+            {
+                Trace(outcome, "Start validation of constraints referred to by nameReference '{0}'".FormatWith(definition.ContentReference), Issue.PROCESSING_PROGRESS, instance);
 
                 var referencedPositionNav = allDefinitions.ShallowCopy();
 
-                if (referencedPositionNav.JumpToNameReference(definition.NameReference))
+                if (referencedPositionNav.JumpToNameReference(definition.ContentReference))
                     outcome.Include(Validate(instance, referencedPositionNav));
                 else
-                    Trace(outcome, $"ElementDefinition uses a non-existing nameReference '{definition.NameReference}'", Issue.PROFILE_ELEMENTDEF_INVALID_NAMEREFERENCE, instance);
-
-            }
-
-            return outcome;
-        }
-        
+                    Trace(outcome, $"ElementDefinition uses a non-existing nameReference '{definition.ContentReference}'", Issue.PROFILE_ELEMENTDEF_INVALID_NAMEREFERENCE, instance);
+
+            }
+
+            return outcome;
+        }
+
         internal OperationOutcome VerifyPrimitiveContents(ElementDefinition definition, IElementNavigator instance)
         {
             var outcome = new OperationOutcome();
@@ -503,7 +440,7 @@
                     return args.Result;
                 }
             }
-            catch(Exception e)
+            catch (Exception e)
             {
                 Trace(outcome, "External resolution of '{reference}' caused an error: " + e.Message, Issue.UNAVAILABLE_REFERENCED_RESOURCE, instance);
             }
@@ -515,10 +452,10 @@
                 try
                 {
                     var poco = Settings.ResourceResolver.ResolveByUri(reference);
-                    if(poco != null)
+                    if (poco != null)
                         return new PocoNavigator(poco);
                 }
-                catch(Exception e)
+                catch (Exception e)
                 {
                     Trace(outcome, $"Resolution of reference '{reference}' using the Resolver API failed: " + e.Message, Issue.UNAVAILABLE_REFERENCED_RESOURCE, instance);
                 }
@@ -578,19 +515,15 @@
                    t == typeof(FhirString);
         }
 
-        public static bool IsBindeableFhirType(this FHIRDefinedType t)
-        {
-<<<<<<< HEAD
-            return cc.Expression;
-=======
-            return t == FHIRDefinedType.Code ||
-                   t == FHIRDefinedType.Coding ||
-                   t == FHIRDefinedType.CodeableConcept ||
-                   t == FHIRDefinedType.Quantity ||
-                   t == FHIRDefinedType.Extension ||
-                   t == FHIRDefinedType.String ||
-                   t == FHIRDefinedType.Uri;
->>>>>>> 313a0e61
+        public static bool IsBindeableFhirType(this FHIRAllTypes t)
+        {
+            return t == FHIRAllTypes.Code ||
+                   t == FHIRAllTypes.Coding ||
+                   t == FHIRAllTypes.CodeableConcept ||
+                   t == FHIRAllTypes.Quantity ||
+                   t == FHIRAllTypes.Extension ||
+                   t == FHIRAllTypes.String ||
+                   t == FHIRAllTypes.Uri;
         }
     }
 
