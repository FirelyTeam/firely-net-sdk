﻿/* 
 * Copyright (c) 2016, Firely (info@fire.ly) and contributors
 * See the file CONTRIBUTORS for details.
 * 
 * This file is licensed under the BSD 3-Clause license
 * available at https://raw.githubusercontent.com/ewoutkramer/fhir-net-api/master/LICENSE
 */

// [WMR 20161219] Save and reuse existing instance, so generator can detect & handle recursion
#define REUSE_SNAPSHOT_GENERATOR

using Hl7.Fhir.ElementModel;
using Hl7.Fhir.FhirPath;
using Hl7.Fhir.Model;
using Hl7.Fhir.Serialization;
using Hl7.Fhir.Specification.Navigation;
using Hl7.Fhir.Specification.Snapshot;
using Hl7.Fhir.Specification.Source;
using Hl7.Fhir.Specification.Terminology;
using Hl7.Fhir.Support;
using Hl7.Fhir.Utility;
using Hl7.FhirPath;
using Hl7.FhirPath.Expressions;
using System;
using System.Collections.Generic;
using System.IO;
using System.Linq;
using System.Text.RegularExpressions;
using System.Xml;

namespace Hl7.Fhir.Validation
{
    public class Validator
    {
        public ValidationSettings Settings { get; private set; }

        public event EventHandler<OnSnapshotNeededEventArgs> OnSnapshotNeeded;
        public event EventHandler<OnResolveResourceReferenceEventArgs> OnExternalResolutionNeeded;

        private FhirPathCompiler _fpCompiler;

#if REUSE_SNAPSHOT_GENERATOR
        SnapshotGenerator _snapshotGenerator;

        internal SnapshotGenerator SnapshotGenerator
        {
            get
            {
                if (_snapshotGenerator == null)
                {
                    var resolver = Settings.ResourceResolver;
                    if (resolver != null)
                    {
                        SnapshotGeneratorSettings settings = Settings.GenerateSnapshotSettings ?? SnapshotGeneratorSettings.CreateDefault();
                        _snapshotGenerator = new SnapshotGenerator(resolver, settings);
                    }

                }
                return _snapshotGenerator;
            }
        }
#endif

        public Validator(ValidationSettings settings)
        {
            Settings = settings;
        }

        public Validator() : this(ValidationSettings.Default)
        {
        }

        internal Validator NewInstance()
        {
            return new Validator(Settings)
            {
                OnSnapshotNeeded = this.OnSnapshotNeeded,
                OnExternalResolutionNeeded = this.OnExternalResolutionNeeded,

#if REUSE_SNAPSHOT_GENERATOR
                _snapshotGenerator = this._snapshotGenerator
#endif
            };
        }


        public OperationOutcome Validate(IElementNavigator instance)
        {
            return Validate(instance, declaredTypeProfile: null, statedCanonicals: null, statedProfiles: null);
        }

        public OperationOutcome Validate(IElementNavigator instance, params string[] definitionUris)
        {
            return Validate(instance, (IEnumerable<string>)definitionUris);
        }

        public OperationOutcome Validate(IElementNavigator instance, IEnumerable<string> definitionUris)
        {
            return Validate(instance, declaredTypeProfile: null, statedCanonicals: definitionUris, statedProfiles: null);
        }

        public OperationOutcome Validate(IElementNavigator instance, params StructureDefinition[] structureDefinitions)
        {
            return Validate(instance, (IEnumerable<StructureDefinition>)structureDefinitions);
        }

        public OperationOutcome Validate(IElementNavigator instance, IEnumerable<StructureDefinition> structureDefinitions)
        {
            return Validate(instance, declaredTypeProfile: null, statedCanonicals: null, statedProfiles: structureDefinitions);
        }


        // This is the one and only main entry point for all external validation calls (i.e. invoked by the user of the API)
        internal OperationOutcome Validate(IElementNavigator instance, string declaredTypeProfile, IEnumerable<string> statedCanonicals, IEnumerable<StructureDefinition> statedProfiles)
        {
            if (!(instance is ScopedNavigator)) instance = new ScopedNavigator(instance);

            var processor = new ProfilePreprocessor(profileResolutionNeeded, snapshotGenerationNeeded, instance, declaredTypeProfile, statedProfiles, statedCanonicals);
            var outcome = processor.Process();

            // Note: only start validating if the profiles are complete and consistent
            if (outcome.Success)
                outcome.Add(Validate((ScopedNavigator)instance, processor.Result));

            return outcome;

            StructureDefinition profileResolutionNeeded(string canonical)
            {
                if (Settings.ResourceResolver != null)
                    return Settings.ResourceResolver.FindStructureDefinition(canonical);
                else
                    return null;
            }
        }

        internal OperationOutcome Validate(ScopedNavigator instance, ElementDefinitionNavigator definition)
        {
            return Validate(instance, new[] { definition });
        }


        // This is the one and only main internal entry point for all validations, which in its term
        // will call step 1 in the validator, the function validateElement
        internal OperationOutcome Validate(ScopedNavigator instance, IEnumerable<ElementDefinitionNavigator> definitions)
        {
            var outcome = new OperationOutcome();

            try
            {
                List<ElementDefinitionNavigator> allDefinitions = new List<ElementDefinitionNavigator>(definitions);

                if (allDefinitions.Count() == 1)
                    outcome.Add(validateElement(allDefinitions.Single(), instance));
                else
                {
                    var validators = allDefinitions.Select(nav => createValidator(nav, instance));
                    outcome.Add(this.Combine(BatchValidationMode.All, instance, validators));
                }
            }
            catch (Exception e)
            {
                outcome.AddIssue($"Internal logic failure: {e.Message}", Issue.PROCESSING_CATASTROPHIC_FAILURE, instance);
            }

            return outcome;
        }


        private Func<OperationOutcome> createValidator(ElementDefinitionNavigator nav, ScopedNavigator instance)
        {
            return () => validateElement(nav, instance);
        }


        //   private OperationOutcome validateElement(ElementDefinitionNavigator definition, IElementNavigator instance)

        private OperationOutcome validateElement(ElementDefinitionNavigator definition, ScopedNavigator instance)
        {
            var outcome = new OperationOutcome();

            Trace(outcome, $"Start validation of ElementDefinition at path '{definition.QualifiedDefinitionPath()}'", Issue.PROCESSING_PROGRESS, instance);

            // If navigator cannot be moved to content, there's really nothing to validate against.
            if (definition.AtRoot && !definition.MoveToFirstChild())
            {
                outcome.AddIssue($"Snapshot component of profile '{definition.StructureDefinition?.Url}' has no content.", Issue.PROFILE_ELEMENTDEF_IS_EMPTY, instance);
                return outcome;
            }

            // Any node must either have a value, or children, or both (e.g. extensions on primitives)
            if (instance.Value == null && !instance.HasChildren())
            {
                outcome.AddIssue("Element must not be empty", Issue.CONTENT_ELEMENT_MUST_HAVE_VALUE_OR_CHILDREN, instance);
                return outcome;
            }

            var elementConstraints = definition.Current;

            if (elementConstraints.IsPrimitiveValueConstraint())
            {
                // The "value" property of a FHIR Primitive is the bottom of our recursion chain, it does not have a nameReference
                // nor a <type>, the only thing left to do to validate the content is to validate the string representation of the
                // primitive against the regex given in the core definition
                outcome.Add(VerifyPrimitiveContents(elementConstraints, instance));
            }
            else
            {
                bool isInlineChildren = !definition.Current.IsRootElement();

                // Now, validate the children
                if (definition.HasChildren)
                {
                    // If we are at the root of an abstract type (e.g. is this instance a Resource)?
                    // or we are at a nested resource, we may expect more children in the instance than
                    // we know about
                    bool allowAdditionalChildren = (isInlineChildren && elementConstraints.IsResourcePlaceholder()) ||
                                      (!isInlineChildren && definition.StructureDefinition.Abstract == true);

                    // Handle in-lined constraints on children. In a snapshot, these children should be exhaustive,
                    // so there's no point in also validating the <type> or <nameReference>
                    // TODO: Check whether this is even true when the <type> has a profile?
                    // Note: the snapshot is *not* exhaustive if the declared type is a base FHIR type (like Resource),
                    // in which case there may be additional children (verified in the next step)
                    outcome.Add(this.ValidateChildConstraints(definition, instance, allowAdditionalChildren: allowAdditionalChildren));

                    // Special case: if we are located at a nested resource (i.e. contained or Bundle.entry.resource),
                    // we need to validate based on the actual type of the instance
                    if (isInlineChildren && elementConstraints.IsResourcePlaceholder())
                    {
                        outcome.Add(this.ValidateType(elementConstraints, instance));
                    }
                }

                if (!definition.HasChildren)
                {
                    // No inline-children, so validation depends on the presence of a <type> or <contentReference>
                    if (elementConstraints.Type != null || elementConstraints.ContentReference != null)
                    {
                            outcome.Add(this.ValidateType(elementConstraints, instance));
                            outcome.Add(ValidateNameReference(elementConstraints, definition, instance));
                    }
                    else
                        Trace(outcome, "ElementDefinition has no child, nor does it specify a type or contentReference to validate the instance data against", Issue.PROFILE_ELEMENTDEF_CONTAINS_NO_TYPE_OR_NAMEREF, instance);
                }
            }

            outcome.Add(this.ValidateFixed(elementConstraints, instance));
            outcome.Add(this.ValidatePattern(elementConstraints, instance));
            outcome.Add(this.ValidateMinMaxValue(elementConstraints, instance));
            outcome.Add(ValidateMaxLength(elementConstraints, instance));
            outcome.Add(this.ValidateFp(elementConstraints, instance));
            outcome.Add(this.ValidateBinding(elementConstraints, instance));
            outcome.Add(this.ValidateExtension(elementConstraints, instance, "http://hl7.org/fhir/StructureDefinition/regex"));

            // If the report only has partial information, no use to show the hierarchy, so flatten it.
            if (Settings.Trace == false) outcome.Flatten();

            return outcome;
        }

        private OperationOutcome ValidateExtension(IExtendable elementDef, IElementNavigator instance, string uri)
        {
            var outcome = new OperationOutcome();

            var pattern = elementDef.GetStringExtension(uri);
            if (pattern != null)
            {
                var regex = new Regex(pattern);
                var value = toStringRepresentation(instance);
                var success = Regex.Match(value, "^" + regex + "$").Success;

                if (!success)
                {
                    Trace(outcome, $"Value '{value}' does not match regex '{regex}'", Issue.CONTENT_ELEMENT_INVALID_PRIMITIVE_VALUE, instance);
                }
            }

            return outcome;
        }

        internal FhirPathCompiler FpCompiler
        {
            get
            {

                if (_fpCompiler == null)
                {
                    var symbolTable = new SymbolTable();
                    symbolTable.AddStandardFP();
                    symbolTable.AddFhirExtensions();

                    _fpCompiler = new FhirPathCompiler(symbolTable);
                }

                return _fpCompiler;
            }
        }

        internal OperationOutcome ValidateBinding(ElementDefinition definition, IElementNavigator instance)
        {
            var outcome = new OperationOutcome();
            if (definition.Binding == null) return outcome;

            var ts = Settings.TerminologyService;
            if (ts == null)
            {
                if (Settings.ResourceResolver == null)
                {
                    Trace(outcome, $"Cannot resolve binding references since neither TerminologyService nor ResourceResolver is given in the settings",
                        Issue.UNAVAILABLE_TERMINOLOGY_SERVER, instance);
                    return outcome;
                }

                ts = new LocalTerminologyService(Settings.ResourceResolver);
            }

            var bindingValidator = new BindingValidator(ts, instance.Location);

            try
            {
                Element bindable = instance.ParseBindable();

                // If the instance is not bindeable, ignore the Binding specified on the element, 
                // it's simply not applicable
                if (bindable != null)
                    return bindingValidator.ValidateBinding(bindable, definition.Binding);
            }
            catch (Exception e)
            {
                Trace(outcome, $"Terminology service call failed for binding at {definition.Path}: {e.Message}", Issue.TERMINOLOGY_SERVICE_FAILED, instance);
            }

            return outcome;
        }

        internal OperationOutcome ValidateNameReference(ElementDefinition definition, ElementDefinitionNavigator allDefinitions, ScopedNavigator instance)
        {
            var outcome = new OperationOutcome();

            if (definition.ContentReference != null)
            {
                Trace(outcome, "Start validation of constraints referred to by nameReference '{0}'".FormatWith(definition.ContentReference), Issue.PROCESSING_PROGRESS, instance);

                var referencedPositionNav = allDefinitions.ShallowCopy();

                if (referencedPositionNav.JumpToNameReference(definition.ContentReference))
                    outcome.Include(Validate(instance, referencedPositionNav));
                else
                    Trace(outcome, $"ElementDefinition uses a non-existing nameReference '{definition.ContentReference}'", Issue.PROFILE_ELEMENTDEF_INVALID_NAMEREFERENCE, instance);

            }

            return outcome;
        }

        internal OperationOutcome VerifyPrimitiveContents(ElementDefinition definition, IElementNavigator instance)
        {
            var outcome = new OperationOutcome();

            Trace(outcome, "Verifying content of the leaf primitive value attribute", Issue.PROCESSING_PROGRESS, instance);

            // Go look for the primitive type extensions
            //  <extension url="http://hl7.org/fhir/StructureDefinition/structuredefinition-regex">
            //        <valueString value="-?([0]|([1-9][0-9]*))"/>
            //      </extension>
            //      <code>
            //        <extension url="http://hl7.org/fhir/StructureDefinition/structuredefinition-json-type">
            //          <valueString value="number"/>
            //        </extension>
            //        <extension url="http://hl7.org/fhir/StructureDefinition/structuredefinition-xml-type">
            //          <valueString value="int"/>
            //        </extension>
            //      </code>
            // Note that the implementer of IValueProvider may already have outsmarted us and parsed
            // the wire representation (i.e. POCO). If the provider reads xml directly, would it know the
            // type? Would it convert it to a .NET native type? How to check?

            // The spec has no regexes for the primitives mentioned below, so don't check them
            if  (definition.Type.Count() == 1)
            {
                return ValidateExtension(definition.Type.Single(), instance, "http://hl7.org/fhir/StructureDefinition/structuredefinition-regex");
            }

            return outcome;
        }


        internal OperationOutcome ValidateMaxLength(ElementDefinition definition, IElementNavigator instance)
        {
            var outcome = new OperationOutcome();

            if (definition.MaxLength != null)
            {
                var maxLength = definition.MaxLength.Value;

                if (maxLength > 0)
                {
                    if (instance.Value != null)
                    {
                        //TODO: Is ToString() really the right way to turn (Fhir?) Primitives back into their original representation?
                        //If the source is POCO, hopefully FHIR types have all overloaded ToString() 
                        var serializedValue = instance.Value.ToString();

                        if (serializedValue.Length > maxLength)
                            Trace(outcome, $"Value '{serializedValue}' is too long (maximum length is {maxLength})", Issue.CONTENT_ELEMENT_VALUE_TOO_LONG, instance);
                    }
                }
                else
                    Trace(outcome, $"MaxLength was given in ElementDefinition, but it has a negative value ({maxLength})", Issue.PROFILE_ELEMENTDEF_MAXLENGTH_NEGATIVE, instance);
            }

            return outcome;
        }


        internal OperationOutcome.IssueComponent Trace(OperationOutcome outcome, string message, Issue issue, string location)
        {
            if (Settings.Trace || issue.Severity != OperationOutcome.IssueSeverity.Information)
                return outcome.AddIssue(message, issue, location);
<<<<<<< HEAD
=======

>>>>>>> 5286a970
            return null;
        }

        internal OperationOutcome.IssueComponent Trace(OperationOutcome outcome, string message, Issue issue, IElementNavigator location)
        {
<<<<<<< HEAD
            return Trace(outcome, message, issue, location.Location);
=======
            if (Settings.Trace || issue.Severity != OperationOutcome.IssueSeverity.Information)
                return Trace(outcome, message, issue, location.Location);

            return null;
>>>>>>> 5286a970
        }

        private string toStringRepresentation(IElementNavigator vp)
        {
            if (vp == null || vp.Value == null) return null;

            return PrimitiveTypeConverter.ConvertTo<string>(vp.Value);
        }

        internal IElementNavigator ExternalReferenceResolutionNeeded(string reference, OperationOutcome outcome, string path)
        {
            if (!Settings.ResolveExteralReferences) return null;

            try
            {
                // Default implementation: call event
                if (OnExternalResolutionNeeded != null)
                {
                    var args = new OnResolveResourceReferenceEventArgs(reference);
                    OnExternalResolutionNeeded(this, args);
                    return args.Result;
                }
            }
            catch (Exception e)
            {
                Trace(outcome, "External resolution of '{reference}' caused an error: " + e.Message, Issue.UNAVAILABLE_REFERENCED_RESOURCE, path);
            }

            // Else, try to resolve using the given ResourceResolver 
            // (note: this also happens when the external resolution above threw an exception)
            if (Settings.ResourceResolver != null)
            {
                try
                {
                    var poco = Settings.ResourceResolver.ResolveByUri(reference);
                    if (poco != null)
                        return new PocoNavigator(poco);
                }
                catch (Exception e)
                {
                    Trace(outcome, $"Resolution of reference '{reference}' using the Resolver API failed: " + e.Message, Issue.UNAVAILABLE_REFERENCED_RESOURCE, path);
                }
            }

            return null;        // Sorry, nothing worked
        }


        // Note: this modifies an SD that is passed to us and will alter a possibly cached
        // object shared amongst other threads. This is generally useful and saves considerable
        // time when the same snapshot is needed again, but may result in side-effects
        private OperationOutcome snapshotGenerationNeeded(StructureDefinition definition)
        {
            if (!Settings.GenerateSnapshot) return new OperationOutcome();

            // Default implementation: call event
            if (OnSnapshotNeeded != null)
            {
                var eventData = new OnSnapshotNeededEventArgs(definition, Settings.ResourceResolver);
                OnSnapshotNeeded(this, eventData);
                return eventData.Result;
            }

            // Else, expand, depending on our configuration
#if REUSE_SNAPSHOT_GENERATOR
            var generator = this.SnapshotGenerator;
            if (generator != null)
            {
                generator.Update(definition);

#if DEBUG
                string xml = (new FhirXmlSerializer()).SerializeToString(definition);
                string name = definition.Id ?? definition.Name.Replace(" ", "").Replace("/", "");
                var dir = Path.Combine(Path.GetTempPath(), "validation");

                if (!Directory.Exists(dir))
                    Directory.CreateDirectory(dir);

                File.WriteAllText(Path.Combine(dir, name) + ".StructureDefinition.xml", xml);
#endif


                return generator.Outcome ?? new OperationOutcome();
#else
            if (Settings.ResourceResolver != null)
            {

                SnapshotGeneratorSettings settings = Settings.GenerateSnapshotSettings ?? SnapshotGeneratorSettings.Default;
                (new SnapshotGenerator(Settings.ResourceResolver, settings)).Update(definition);

#endif
            }

            return new OperationOutcome();
        }
    }



    internal static class TypeExtensions
    {
        // This is allowed for the types date, dateTime, instant, time, decimal, integer, and Quantity. string? why not?
        public static bool IsOrderedFhirType(this Type t)
        {
            return t == typeof(FhirDateTime) ||
                   t == typeof(Date) ||
                   t == typeof(Instant) ||
                   t == typeof(Model.Time) ||
                   t == typeof(FhirDecimal) ||
                   t == typeof(Integer) ||
                   t == typeof(PositiveInt) ||
                   t == typeof(UnsignedInt) ||
                   t == typeof(Model.Quantity) ||
                   t == typeof(FhirString);
        }

        public static bool IsBindeableFhirType(this FHIRAllTypes t)
        {
            return t == FHIRAllTypes.Code ||
                   t == FHIRAllTypes.Coding ||
                   t == FHIRAllTypes.CodeableConcept ||
                   t == FHIRAllTypes.Quantity ||
                   t == FHIRAllTypes.Extension ||
                   t == FHIRAllTypes.String ||
                   t == FHIRAllTypes.Uri;
        }
    }


    public class OnSnapshotNeededEventArgs : EventArgs
    {
        public OnSnapshotNeededEventArgs(StructureDefinition definition, IResourceResolver resolver)
        {
            Definition = definition;
            Resolver = resolver;
        }

        public StructureDefinition Definition { get; }

        public IResourceResolver Resolver { get; }

        public OperationOutcome Result { get; set; }
    }

    public class OnResolveResourceReferenceEventArgs : EventArgs
    {
        public OnResolveResourceReferenceEventArgs(string reference)
        {
            Reference = reference;
        }

        public string Reference { get; }

        public IElementNavigator Result { get; set; }
    }


    public enum BatchValidationMode
    {
        All,
        Any,
        Once
    }
}<|MERGE_RESOLUTION|>--- conflicted
+++ resolved
@@ -417,23 +417,16 @@
         {
             if (Settings.Trace || issue.Severity != OperationOutcome.IssueSeverity.Information)
                 return outcome.AddIssue(message, issue, location);
-<<<<<<< HEAD
-=======
-
->>>>>>> 5286a970
+
             return null;
         }
 
         internal OperationOutcome.IssueComponent Trace(OperationOutcome outcome, string message, Issue issue, IElementNavigator location)
         {
-<<<<<<< HEAD
-            return Trace(outcome, message, issue, location.Location);
-=======
             if (Settings.Trace || issue.Severity != OperationOutcome.IssueSeverity.Information)
                 return Trace(outcome, message, issue, location.Location);
 
             return null;
->>>>>>> 5286a970
         }
 
         private string toStringRepresentation(IElementNavigator vp)
