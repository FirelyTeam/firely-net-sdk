--- conflicted
+++ resolved
@@ -113,39 +113,6 @@
             return Validate(instance, declaredTypeProfile: null, statedCanonicals: null, statedProfiles: structureDefinitions).RemoveDuplicateMessages(); ;
         }
 
-<<<<<<< HEAD
-        #region Obsolete public methods
-        [Obsolete("Use Validate(ITypedElement instance) instead")]
-        public OperationOutcome Validate(IElementNavigator instance)
-        {
-            return Validate(instance.ToTypedElement(), declaredTypeProfile: null, statedCanonicals: null, statedProfiles: null).RemoveDuplicateMessages(); ;
-        }
-
-        [Obsolete("Use Validate(ITypedElement instance, params string[] definitionUris) instead")]
-        public OperationOutcome Validate(IElementNavigator instance, params string[] definitionUris)
-        {
-            return Validate(instance.ToTypedElement(), (IEnumerable<string>)definitionUris).RemoveDuplicateMessages(); ;
-        }
-
-        [Obsolete("Use Validate(ITypedElement instance, IEnumerable<string> definitionUris) instead")]
-        public OperationOutcome Validate(IElementNavigator instance, IEnumerable<string> definitionUris)
-        {
-            return Validate(instance.ToTypedElement(), declaredTypeProfile: null, statedCanonicals: definitionUris, statedProfiles: null).RemoveDuplicateMessages();
-        }
-
-        [Obsolete("Use Validate(ITypedElement instance, params StructureDefinition[] structureDefinitions) instead")]
-        public OperationOutcome Validate(IElementNavigator instance, params StructureDefinition[] structureDefinitions)
-        {
-            return Validate(instance.ToTypedElement(), (IEnumerable<StructureDefinition>)structureDefinitions).RemoveDuplicateMessages();
-        }
-
-        [Obsolete("Use Validate(ITypedElement instance, IEnumerable<StructureDefinition> structureDefinitions) instead")]
-        public OperationOutcome Validate(IElementNavigator instance, IEnumerable<StructureDefinition> structureDefinitions)
-        {
-            return Validate(instance.ToTypedElement(), declaredTypeProfile: null, statedCanonicals: null, statedProfiles: structureDefinitions).RemoveDuplicateMessages();
-        }
-        #endregion
-
         internal OperationOutcome Validate(IValidatable validatable, ITypedElement input)
         {
             var outcome = new OperationOutcome();
@@ -167,8 +134,6 @@
 
         public ElementSchemaResolver SchemaResolver { get; private set; }
 
-=======
->>>>>>> 6c88d500
         // This is the one and only main entry point for all external validation calls (i.e. invoked by the user of the API)
         internal OperationOutcome Validate(ITypedElement instance, string declaredTypeProfile, IEnumerable<string> statedCanonicals, IEnumerable<StructureDefinition> statedProfiles)
         {
