﻿/* 
 * Copyright (c) 2016, Firely (info@fire.ly) and contributors
 * See the file CONTRIBUTORS for details.
 * 
 * This file is licensed under the BSD 3-Clause license
 * available at https://raw.githubusercontent.com/FirelyTeam/fhir-net-api/master/LICENSE
 */

// [WMR 20161219] Save and reuse existing instance, so generator can detect & handle recursion
#define REUSE_SNAPSHOT_GENERATOR

using Hl7.Fhir.ElementModel;
using Hl7.Fhir.FhirPath;
using Hl7.Fhir.Model;
using Hl7.Fhir.Serialization;
using Hl7.Fhir.Specification.Navigation;
using Hl7.Fhir.Specification.Schema;
using Hl7.Fhir.Specification.Snapshot;
using Hl7.Fhir.Specification.Source;
using Hl7.Fhir.Specification.Terminology;
using Hl7.Fhir.Support;
using Hl7.Fhir.Utility;
using Hl7.FhirPath;
using Hl7.FhirPath.Expressions;
using System;
using System.Collections.Generic;
using System.IO;
using System.Linq;
using System.Text.RegularExpressions;

namespace Hl7.Fhir.Validation
{
    public class Validator
    {
        public ValidationSettings Settings { get; private set; }

        public event EventHandler<OnSnapshotNeededEventArgs> OnSnapshotNeeded;
        public event EventHandler<OnResolveResourceReferenceEventArgs> OnExternalResolutionNeeded;

        private FhirPathCompiler _fpCompiler;

#if REUSE_SNAPSHOT_GENERATOR
        private SnapshotGenerator _snapshotGenerator;

        internal SnapshotGenerator SnapshotGenerator
        {
            get
            {
                if (_snapshotGenerator == null)
                {
                    var resolver = Settings.ResourceResolver;
                    if (resolver != null)
                    {
                        SnapshotGeneratorSettings settings = Settings.GenerateSnapshotSettings ?? SnapshotGeneratorSettings.CreateDefault();
                        _snapshotGenerator = new SnapshotGenerator(resolver, settings);
                    }

                }
                return _snapshotGenerator;
            }
        }
#endif

        public Validator(ValidationSettings settings)
        {
            Settings = settings.Clone();
        }

        public Validator() : this(ValidationSettings.CreateDefault())
        {
        }

        internal Validator NewInstance()
        {
            return new Validator(Settings)
            {
                OnSnapshotNeeded = this.OnSnapshotNeeded,
                OnExternalResolutionNeeded = this.OnExternalResolutionNeeded,

#if REUSE_SNAPSHOT_GENERATOR
                _snapshotGenerator = this._snapshotGenerator
#endif
            };
        }


        public OperationOutcome Validate(ITypedElement instance)
        {
            return Validate(instance, declaredTypeProfile: null, statedCanonicals: null, statedProfiles: null);
        }

        public OperationOutcome Validate(ITypedElement instance, params string[] definitionUris)
        {
            return Validate(instance, (IEnumerable<string>)definitionUris);
        }

        public OperationOutcome Validate(ITypedElement instance, IEnumerable<string> definitionUris)
        {
            return Validate(instance, declaredTypeProfile: null, statedCanonicals: definitionUris, statedProfiles: null);
        }

        public OperationOutcome Validate(ITypedElement instance, params StructureDefinition[] structureDefinitions)
        {
            return Validate(instance, (IEnumerable<StructureDefinition>)structureDefinitions);
        }

        public OperationOutcome Validate(ITypedElement instance, IEnumerable<StructureDefinition> structureDefinitions)
        {
            return Validate(instance, declaredTypeProfile: null, statedCanonicals: null, statedProfiles: structureDefinitions);
        }

        #region Obsolete public methods
        [Obsolete("Use Validate(ITypedElement instance) instead")]
        public OperationOutcome Validate(IElementNavigator instance)
        {
            return Validate(instance.ToTypedElement(), declaredTypeProfile: null, statedCanonicals: null, statedProfiles: null);
        }

        [Obsolete("Use Validate(ITypedElement instance, params string[] definitionUris) instead")]
        public OperationOutcome Validate(IElementNavigator instance, params string[] definitionUris)
        {
            return Validate(instance.ToTypedElement(), (IEnumerable<string>)definitionUris);
        }

        [Obsolete("Use Validate(ITypedElement instance, IEnumerable<string> definitionUris) instead")]
        public OperationOutcome Validate(IElementNavigator instance, IEnumerable<string> definitionUris)
        {
            return Validate(instance.ToTypedElement(), declaredTypeProfile: null, statedCanonicals: definitionUris, statedProfiles: null);
        }

        [Obsolete("Use Validate(ITypedElement instance, params StructureDefinition[] structureDefinitions) instead")]
        public OperationOutcome Validate(IElementNavigator instance, params StructureDefinition[] structureDefinitions)
        {
            return Validate(instance.ToTypedElement(), (IEnumerable<StructureDefinition>)structureDefinitions);
        }

        [Obsolete("Use Validate(ITypedElement instance, IEnumerable<StructureDefinition> structureDefinitions) instead")]
        public OperationOutcome Validate(IElementNavigator instance, IEnumerable<StructureDefinition> structureDefinitions)
        {
            return Validate(instance.ToTypedElement(), declaredTypeProfile: null, statedCanonicals: null, statedProfiles: structureDefinitions);
        }
        #endregion

        // This is the one and only main entry point for all external validation calls (i.e. invoked by the user of the API)
        internal OperationOutcome Validate(ITypedElement instance, string declaredTypeProfile, IEnumerable<string> statedCanonicals, IEnumerable<StructureDefinition> statedProfiles)
        {
            var processor = new ProfilePreprocessor(profileResolutionNeeded, snapshotGenerationNeeded, instance, declaredTypeProfile, statedProfiles, statedCanonicals, Settings.ResourceMapping);
            var outcome = processor.Process();

            // Note: only start validating if the profiles are complete and consistent
            if (outcome.Success)
                outcome.Add(Validate(instance, processor.Result));

            return outcome;

            StructureDefinition profileResolutionNeeded(string canonical) =>
                Settings.ResourceResolver?.FindStructureDefinition(canonical);
        }

        internal OperationOutcome Validate(ITypedElement instance, ElementDefinitionNavigator definition)
        {
            return Validate(instance, new[] { definition });
        }


        // This is the one and only main internal entry point for all validations, which in its term
        // will call step 1 in the validator, the function validateElement
        internal OperationOutcome Validate(ITypedElement elementNav, IEnumerable<ElementDefinitionNavigator> definitions)
        {
            var outcome = new OperationOutcome();

            var instance = elementNav as ScopedNode ?? new ScopedNode(elementNav);

            try
            {
                List<ElementDefinitionNavigator> allDefinitions = new List<ElementDefinitionNavigator>(definitions);

                if (allDefinitions.Count() == 1)
                    outcome.Add(validateElement(allDefinitions.Single(), instance));
                else
                {
                    var validators = allDefinitions.Select(nav => createValidator(nav, instance));
                    outcome.Add(this.Combine(BatchValidationMode.All, instance, validators));
                }
            }
            catch (Exception e)
            {
                outcome.AddIssue($"Internal logic failure: {e.Message}", Issue.PROCESSING_CATASTROPHIC_FAILURE, instance);
            }

            return outcome;
        }


        private Func<OperationOutcome> createValidator(ElementDefinitionNavigator nav, ScopedNode instance)
        {
            return () => validateElement(nav, instance);
        }


        //   private OperationOutcome validateElement(ElementDefinitionNavigator definition, IElementNavigator instance)

        private OperationOutcome validateElement(ElementDefinitionNavigator definition, ScopedNode instance)
        {
            var outcome = new OperationOutcome();

            Trace(outcome, $"Start validation of ElementDefinition at path '{definition.QualifiedDefinitionPath()}'", Issue.PROCESSING_PROGRESS, instance);

            // If navigator cannot be moved to content, there's really nothing to validate against.
            if (definition.AtRoot && !definition.MoveToFirstChild())
            {
                outcome.AddIssue($"Snapshot component of profile '{definition.StructureDefinition?.Url}' has no content.", Issue.PROFILE_ELEMENTDEF_IS_EMPTY, instance);
                return outcome;
            }

            // This does not work, since the children might still be empty, we need something better
            //// Any node must either have a value, or children, or both (e.g. extensions on primitives)
            if (instance.Value == null && !instance.Children().Any())
            {
                outcome.AddIssue("Element must not be empty", Issue.CONTENT_ELEMENT_MUST_HAVE_VALUE_OR_CHILDREN, instance);
                return outcome;
            }

            var elementConstraints = definition.Current;

            if (elementConstraints.IsPrimitiveConstraint())
            {
                // The "value" property of a FHIR Primitive and Extension.url are the bottom of our recursion chain, 
                // they don't have a nameReference nor a <type>, the only thing left to do to validate the content is
                // to validate the string representation of the primitive against the regex given in the core definition
                var regexOutcome = validateRegexExtension(elementConstraints.Type.Single(), instance, "http://hl7.org/fhir/StructureDefinition/regex");
                outcome.Add(regexOutcome);
            }
            else
            {
                bool isInlineChildren = !definition.Current.IsRootElement();

                // Now, validate the children
                if (definition.HasChildren)
                {
                    // If we are at the root of an abstract type (e.g. is this instance a Resource)?
                    // or we are at a nested resource, we may expect more children in the instance than
                    // we know about
                    bool allowAdditionalChildren = (isInlineChildren && elementConstraints.IsResourcePlaceholder()) ||
                                      (!isInlineChildren && definition.StructureDefinition.Abstract == true);

                    // Handle in-lined constraints on children. In a snapshot, these children should be exhaustive,
                    // so there's no point in also validating the <type> or <nameReference>
                    // TODO: Check whether this is even true when the <type> has a profile?
                    // Note: the snapshot is *not* exhaustive if the declared type is a base FHIR type (like Resource),
                    // in which case there may be additional children (verified in the next step)
                    outcome.Add(this.ValidateChildConstraints(definition, instance, allowAdditionalChildren: allowAdditionalChildren));

                    // Special case: if we are located at a nested resource (i.e. contained or Bundle.entry.resource),
                    // we need to validate based on the actual type of the instance
                    if (isInlineChildren && elementConstraints.IsResourcePlaceholder())
                    {
                        outcome.Add(this.ValidateType(elementConstraints, instance));
                    }
                }

                if (!definition.HasChildren)
                {
                    // No inline-children, so validation depends on the presence of a <type> or <contentReference>
                    if (elementConstraints.Type != null || elementConstraints.ContentReference != null)
                    {
                        outcome.Add(this.ValidateType(elementConstraints, instance));
                        outcome.Add(ValidateNameReference(elementConstraints, definition, instance));
                    }
                    else
                        Trace(outcome, "ElementDefinition has no child, nor does it specify a type or contentReference to validate the instance data against", Issue.PROFILE_ELEMENTDEF_CONTAINS_NO_TYPE_OR_NAMEREF, instance);
                }
            }

            outcome.Add(this.ValidateFixed(elementConstraints, instance));
            outcome.Add(this.ValidatePattern(elementConstraints, instance));
            outcome.Add(this.ValidateMinMaxValue(elementConstraints, instance));
            outcome.Add(ValidateMaxLength(elementConstraints, instance));
            outcome.Add(this.ValidateFp(elementConstraints, instance));
<<<<<<< HEAD
            outcome.Add(this.ValidateBinding(elementConstraints, instance));
            outcome.Add(this.validateRegexExtension(elementConstraints, instance, "http://hl7.org/fhir/StructureDefinition/regex"));
=======
            outcome.Add(this.ValidateExtension(elementConstraints, instance, "http://hl7.org/fhir/StructureDefinition/regex"));
>>>>>>> 8d4008dd

            // new style validator - has a configure and then execute step.
            // will be separated when all logic has been converted.
            var ts = Settings.TerminologyService;
            if (ts == null)
            {
                if (Settings.ResourceResolver == null)
                {
                    Trace(outcome, $"Cannot resolve binding references since neither TerminologyService nor ResourceResolver is given in the settings",
                        Issue.UNAVAILABLE_TERMINOLOGY_SERVER, instance);
                    return outcome;
                }

                ts = new LocalTerminologyService(Settings.ResourceResolver);
            }

            ValidationContext vc = new ValidationContext() { TerminologyService = ts };

            try
            {
                if (elementConstraints.Binding != null)
                {
                    Binding b = elementConstraints.Binding.ToValidatable();
                    outcome.Add(b.Validate(instance, vc));
                }
            }
            catch(IncorrectElementDefinitionException iede)
            {
                Trace(outcome, "Incorrect ElementDefinition: " + iede.Message, Issue.PROFILE_ELEMENTDEF_INCORRECT, elementConstraints.Path);
            }
            
            // If the report only has partial information, no use to show the hierarchy, so flatten it.
            if (Settings.Trace == false) outcome.Flatten();

            return outcome;
        }

        private OperationOutcome validateRegexExtension(IExtendable elementDef, ITypedElement instance, string uri)
        {
            var outcome = new OperationOutcome();

            var pattern = elementDef.GetStringExtension(uri);
            if (pattern != null)
            {
                var regex = new Regex(pattern);
                var value = toStringRepresentation(instance);
                var success = Regex.Match(value, "^" + regex + "$").Success;

                if (!success)
                {
                    Trace(outcome, $"Value '{value}' does not match regex '{regex}'", Issue.CONTENT_ELEMENT_INVALID_PRIMITIVE_VALUE, instance);
                }
            }

            return outcome;
        }

        internal FhirPathCompiler FpCompiler
        {
            get
            {
                // Use a provided compiler
                if (Settings?.FhirPathCompiler != null)
                    return Settings.FhirPathCompiler;

                if (_fpCompiler == null)
                {
                    var symbolTable = new SymbolTable();
                    symbolTable.AddStandardFP();
                    symbolTable.AddFhirExtensions();

                    _fpCompiler = new FhirPathCompiler(symbolTable);

                    // Should this be exposed?
                    Settings.FhirPathCompiler = _fpCompiler;
                }

                return _fpCompiler;
            }
        }

        //internal OperationOutcome ValidateBinding(ElementDefinition definition, ITypedElement instance)
        //{
        //    var outcome = new OperationOutcome();
        //    if (definition.Binding == null) return outcome;

        //    var ts = Settings.TerminologyService;
        //    if (ts == null)
        //    {
        //        if (Settings.ResourceResolver == null)
        //        {
        //            Trace(outcome, $"Cannot resolve binding references since neither TerminologyService nor ResourceResolver is given in the settings",
        //                Issue.UNAVAILABLE_TERMINOLOGY_SERVER, instance);
        //            return outcome;
        //        }

        //        ts = new LocalTerminologyService(Settings.ResourceResolver);
        //    }

        //    var bindingValidator = new BindingValidator(ts, instance.Location);

        //    try
        //    {
        //        Element bindable = instance.ParseBindable();

        //        // If the instance is not bindeable, ignore the Binding specified on the element, 
        //        // it's simply not applicable
        //        if (bindable != null)
        //            return bindingValidator.ValidateBinding(bindable, definition.Binding);
        //    }
        //    catch (Exception e)
        //    {
        //        Trace(outcome, $"Terminology service call failed for binding at {definition.Path}: {e.Message}", Issue.TERMINOLOGY_SERVICE_FAILED, instance);
        //    }

        //    return outcome;
        //}

        internal OperationOutcome ValidateNameReference(ElementDefinition definition, ElementDefinitionNavigator allDefinitions, ScopedNode instance)
        {
            var outcome = new OperationOutcome();

            if (definition.ContentReference != null)
            {
                Trace(outcome, "Start validation of constraints referred to by nameReference '{0}'".FormatWith(definition.ContentReference), Issue.PROCESSING_PROGRESS, instance);

                var referencedPositionNav = allDefinitions.ShallowCopy();

                if (referencedPositionNav.JumpToNameReference(definition.ContentReference))
                    outcome.Include(Validate(instance, referencedPositionNav));
                else
                    Trace(outcome, $"ElementDefinition uses a non-existing nameReference '{definition.ContentReference}'", Issue.PROFILE_ELEMENTDEF_INVALID_NAMEREFERENCE, instance);

            }

            return outcome;
        }

        internal OperationOutcome ValidateMaxLength(ElementDefinition definition, ITypedElement instance)
        {
            var outcome = new OperationOutcome();

            if (definition.MaxLength != null)
            {
                var maxLength = definition.MaxLength.Value;

                if (maxLength > 0)
                {
                    if (instance.Value != null)
                    {
                        //TODO: Is ToString() really the right way to turn (Fhir?) Primitives back into their original representation?
                        //If the source is POCO, hopefully FHIR types have all overloaded ToString() 
                        var serializedValue = instance.Value.ToString();

                        if (serializedValue.Length > maxLength)
                            Trace(outcome, $"Value '{serializedValue}' is too long (maximum length is {maxLength})", Issue.CONTENT_ELEMENT_VALUE_TOO_LONG, instance);
                    }
                }
                else
                    Trace(outcome, $"MaxLength was given in ElementDefinition, but it has a negative value ({maxLength})", Issue.PROFILE_ELEMENTDEF_MAXLENGTH_NEGATIVE, instance);
            }

            return outcome;
        }


        internal OperationOutcome.IssueComponent Trace(OperationOutcome outcome, string message, Issue issue, string location)
        {
            return Settings.Trace || issue.Severity != OperationOutcome.IssueSeverity.Information
                ? outcome.AddIssue(message, issue, location)
                : null;
        }

        internal OperationOutcome.IssueComponent Trace(OperationOutcome outcome, string message, Issue issue, ITypedElement location)
        {
            return Settings.Trace || issue.Severity != OperationOutcome.IssueSeverity.Information
                ? Trace(outcome, message, issue, location.Location)
                : null;
        }

        private string toStringRepresentation(ITypedElement vp)
        {
            return vp == null || vp.Value == null ?
                null :
                PrimitiveTypeConverter.ConvertTo<string>(vp.Value);
        }

        internal ITypedElement ExternalReferenceResolutionNeeded(string reference, OperationOutcome outcome, string path)
        {
            if (!Settings.ResolveExteralReferences) return null;

            try
            {
                // Default implementation: call event
                if (OnExternalResolutionNeeded != null)
                {
                    var args = new OnResolveResourceReferenceEventArgs(reference);
                    OnExternalResolutionNeeded(this, args);
                    return args.Result;
                }
            }
            catch (Exception e)
            {
                Trace(outcome, "External resolution of '{reference}' caused an error: " + e.Message, Issue.UNAVAILABLE_REFERENCED_RESOURCE, path);
            }

            // Else, try to resolve using the given ResourceResolver 
            // (note: this also happens when the external resolution above threw an exception)
            if (Settings.ResourceResolver != null)
            {
                try
                {
                    var poco = Settings.ResourceResolver.ResolveByUri(reference);
                    if (poco != null)
                        return poco.ToTypedElement();
                }
                catch (Exception e)
                {
                    Trace(outcome, $"Resolution of reference '{reference}' using the Resolver API failed: " + e.Message, Issue.UNAVAILABLE_REFERENCED_RESOURCE, path);
                }
            }

            return null;        // Sorry, nothing worked
        }


        // Note: this modifies an SD that is passed to us and will alter a possibly cached
        // object shared amongst other threads. This is generally useful and saves considerable
        // time when the same snapshot is needed again, but may result in side-effects
        private OperationOutcome snapshotGenerationNeeded(StructureDefinition definition)
        {
            if (!Settings.GenerateSnapshot) return new OperationOutcome();

            // Default implementation: call event
            if (OnSnapshotNeeded != null)
            {
                var eventData = new OnSnapshotNeededEventArgs(definition, Settings.ResourceResolver);
                OnSnapshotNeeded(this, eventData);
                return eventData.Result;
            }

            // Else, expand, depending on our configuration
#if REUSE_SNAPSHOT_GENERATOR
            var generator = this.SnapshotGenerator;
            if (generator != null)
            {
                generator.Update(definition);

#if DEBUG
                string xml = (new FhirXmlSerializer()).SerializeToString(definition);
                string name = definition.Id ?? definition.Name.Replace(" ", "").Replace("/", "");
                var dir = Path.Combine(Path.GetTempPath(), "validation");

                if (!Directory.Exists(dir))
                    Directory.CreateDirectory(dir);

                File.WriteAllText(Path.Combine(dir, name) + ".StructureDefinition.xml", xml);
#endif


                return generator.Outcome ?? new OperationOutcome();
#else
            if (Settings.ResourceResolver != null)
            {

                SnapshotGeneratorSettings settings = Settings.GenerateSnapshotSettings ?? SnapshotGeneratorSettings.Default;
                (new SnapshotGenerator(Settings.ResourceResolver, settings)).Update(definition);

#endif
            }

            return new OperationOutcome();
        }
    }



    internal static class TypeExtensions
    {
        // This is allowed for the types date, dateTime, instant, time, decimal, integer, and Quantity. string? why not?
        public static bool IsOrderedFhirType(this Type t)
        {
            return t == typeof(FhirDateTime) ||
                   t == typeof(Date) ||
                   t == typeof(Instant) ||
                   t == typeof(Model.Time) ||
                   t == typeof(FhirDecimal) ||
                   t == typeof(Integer) ||
                   t == typeof(PositiveInt) ||
                   t == typeof(UnsignedInt) ||
                   t == typeof(Model.Quantity) ||
                   t == typeof(FhirString);
        }

        public static bool IsBindeableFhirType(this FHIRAllTypes t)
        {
            return t == FHIRAllTypes.Code ||
                   t == FHIRAllTypes.Coding ||
                   t == FHIRAllTypes.CodeableConcept ||
                   t == FHIRAllTypes.Quantity ||
                   t == FHIRAllTypes.Extension ||
                   t == FHIRAllTypes.String ||
                   t == FHIRAllTypes.Uri;
        }
    }


    public class OnSnapshotNeededEventArgs : EventArgs
    {
        public OnSnapshotNeededEventArgs(StructureDefinition definition, IResourceResolver resolver)
        {
            Definition = definition;
            Resolver = resolver;
        }

        public StructureDefinition Definition { get; }

        public IResourceResolver Resolver { get; }

        public OperationOutcome Result { get; set; }
    }

    public class OnResolveResourceReferenceEventArgs : EventArgs
    {
        public OnResolveResourceReferenceEventArgs(string reference)
        {
            Reference = reference;
        }

        public string Reference { get; }

        public ITypedElement Result { get; set; }
    }


    public enum BatchValidationMode
    {
        All,
        Any,
        Once
    }
}<|MERGE_RESOLUTION|>--- conflicted
+++ resolved
@@ -277,12 +277,7 @@
             outcome.Add(this.ValidateMinMaxValue(elementConstraints, instance));
             outcome.Add(ValidateMaxLength(elementConstraints, instance));
             outcome.Add(this.ValidateFp(elementConstraints, instance));
-<<<<<<< HEAD
-            outcome.Add(this.ValidateBinding(elementConstraints, instance));
-            outcome.Add(this.validateRegexExtension(elementConstraints, instance, "http://hl7.org/fhir/StructureDefinition/regex"));
-=======
-            outcome.Add(this.ValidateExtension(elementConstraints, instance, "http://hl7.org/fhir/StructureDefinition/regex"));
->>>>>>> 8d4008dd
+            outcome.Add(validateRegexExtension(elementConstraints, instance, "http://hl7.org/fhir/StructureDefinition/regex"));
 
             // new style validator - has a configure and then execute step.
             // will be separated when all logic has been converted.
