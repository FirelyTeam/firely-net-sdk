--- conflicted
+++ resolved
@@ -282,11 +282,7 @@
                 outcome.Add(this.ValidateMinMaxValue(elementConstraints, instance));
                 outcome.Add(ValidateMaxLength(elementConstraints, instance));
                 outcome.Add(this.ValidateFp(definition.StructureDefinition.Url, elementConstraints, instance));
-<<<<<<< HEAD
                 outcome.Add(this.validateRegexExtension(elementConstraints, instance, "http://hl7.org/fhir/StructureDefinition/regex"));
-=======
-                outcome.Add(this.validateExtension(elementConstraints, instance, "http://hl7.org/fhir/StructureDefinition/regex"));
->>>>>>> 5e5df22d
                 outcome.Add(this.ValidateBinding(elementConstraints, instance, context));
 
                 // If the report only has partial information, no use to show the hierarchy, so flatten it.
@@ -301,12 +297,7 @@
             }
         }
 
-<<<<<<< HEAD
         private OperationOutcome validateRegexExtension(IExtendable elementDef, ITypedElement instance, string uri)
-=======
-
-        private OperationOutcome validateExtension(IExtendable elementDef, ITypedElement instance, string uri)
->>>>>>> 5e5df22d
         {
             var outcome = new OperationOutcome();
 
@@ -321,7 +312,7 @@
                     pattern = @"[\r\n\t\u0020-\uFFFF]*";
                 }
                 var regex = new Regex(pattern);
-                var value = Validator.toStringRepresentation(instance);
+                var value = toStringRepresentation(instance);
                 var success = Regex.Match(value, "^" + regex + "$").Success;
 
                 if (!success)
@@ -416,38 +407,6 @@
             return outcome;
         }
 
-<<<<<<< HEAD
-=======
-        internal OperationOutcome VerifyPrimitiveContents(ElementDefinition definition, ITypedElement instance)
-        {
-            var outcome = new OperationOutcome();
-
-            Trace(outcome, "Verifying content of the leaf primitive value attribute", Issue.PROCESSING_PROGRESS, instance);
-
-            // Go look for the primitive type extensions
-            //  <extension url="http://hl7.org/fhir/StructureDefinition/structuredefinition-regex">
-            //        <valueString value="-?([0]|([1-9][0-9]*))"/>
-            //      </extension>
-            //      <code>
-            //        <extension url="http://hl7.org/fhir/StructureDefinition/structuredefinition-json-type">
-            //          <valueString value="number"/>
-            //        </extension>
-            //        <extension url="http://hl7.org/fhir/StructureDefinition/structuredefinition-xml-type">
-            //          <valueString value="int"/>
-            //        </extension>
-            //      </code>
-            // Note that the implementer of IValueProvider may already have outsmarted us and parsed
-            // the wire representation (i.e. POCO). If the provider reads xml directly, would it know the
-            // type? Would it convert it to a .NET native type? How to check?
-
-            // The spec has no regexes for the primitives mentioned below, so don't check them
-            return definition.Type.Count == 1
-                ? validateExtension(definition.Type.Single(), instance, "http://hl7.org/fhir/StructureDefinition/structuredefinition-regex")
-                : outcome;
-        }
-
-
->>>>>>> 5e5df22d
         internal OperationOutcome ValidateMaxLength(ElementDefinition definition, ITypedElement instance)
         {
             var outcome = new OperationOutcome();
