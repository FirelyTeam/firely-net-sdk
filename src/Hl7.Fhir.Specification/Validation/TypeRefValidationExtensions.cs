﻿/* 
 * Copyright (c) 2016, Firely (info@fire.ly) and contributors
 * See the file CONTRIBUTORS for details.
 * 
 * This file is licensed under the BSD 3-Clause license
 * available at https://raw.githubusercontent.com/FirelyTeam/fhir-net-api/master/LICENSE
 */

using Hl7.Fhir.ElementModel;
using Hl7.Fhir.Introspection;
using Hl7.Fhir.Model;
using Hl7.Fhir.Rest;
using Hl7.Fhir.Support;
using Hl7.Fhir.Utility;
using System;
using System.Collections.Generic;
using System.Linq;

namespace Hl7.Fhir.Validation
{
    internal static class TypeRefValidationExtensions
    {
        internal static OperationOutcome ValidateType(this Validator validator, ElementDefinition definition, ScopedNode instance)
        {
            var outcome = new OperationOutcome();

            validator.Trace(outcome, "Validating against constraints specified by the element's defined type", Issue.PROCESSING_PROGRESS, instance);

            if(definition.Type.Any(tr => tr.Code == null))
                validator.Trace(outcome, "ElementDefinition contains a type with an empty type code", Issue.PROFILE_ELEMENTDEF_CONTAINS_NULL_TYPE, instance);

            // Check if this is a choice: there are multiple distinct Codes to choose from
            var typeRefs = definition.Type.Where(tr => tr.Code != null);
            var choices = typeRefs.Select(tr => tr.Code).Distinct();

            if (choices.Count() > 1)
            {
                if (instance.InstanceType != null)
                {
                    // This is a choice type, find out what type is present in the instance data
                    // (e.g. deceased[Boolean], or _resourceType in json). This is exposed by IElementNavigator.TypeName.
                    var instanceType = ModelInfo.FhirTypeNameToFhirType(instance.InstanceType);
                    if (instanceType != null)
                    {
                        // In fact, the next statements are just an optimalization, without them, we would do an ANY validation
                        // against *all* choices, what we do here is pre-filtering for sensible choices, and report if there isn't
                        // any.
                        var applicableChoices = typeRefs.Where(tr=> !tr.Code.StartsWith("http:"))
                                        .Where(tr => ModelInfo.IsInstanceTypeFor(ModelInfo.FhirTypeNameToFhirType(tr.Code).Value, 
                                            instanceType.Value));

                        // Instance typename must be one of the applicable types in the choice
                        if (applicableChoices.Any())
                        {
                            outcome.Include(validator.ValidateTypeReferences(applicableChoices, instance));
                        }
                        else
                        {
                            var choiceList = String.Join(",", choices.Select(t => "'" + t + "'"));
                            validator.Trace(outcome, $"Type specified in the instance ('{instance.InstanceType}') is not one of the allowed choices ({choiceList})",
                                     Issue.CONTENT_ELEMENT_HAS_INCORRECT_TYPE, instance);
                        }
                    }
                    else
                        validator.Trace(outcome, $"Instance indicates the element is of type '{instance.InstanceType}', which is not a known FHIR core type.",
                                Issue.CONTENT_ELEMENT_CHOICE_INVALID_INSTANCE_TYPE, instance);
                }
                else
                    validator.Trace(outcome, "ElementDefinition is a choice or contains a polymorphic type constraint, but the instance does not indicate its actual type",
                        Issue.CONTENT_ELEMENT_CANNOT_DETERMINE_TYPE, instance);
            }
            else if (choices.Count() == 1)
            {
                // Only one type present in list of typerefs, all of the typerefs are candidates
                outcome.Include(validator.ValidateTypeReferences(typeRefs, instance));
            }

            return outcome;
        }

     
        internal static OperationOutcome ValidateTypeReferences(this Validator validator, 
            IEnumerable<ElementDefinition.TypeRefComponent> typeRefs, ScopedNode instance)
        {
            //TODO: It's more efficient to do the non-reference types FIRST, since ANY match would be ok,
            //and validating non-references is cheaper
            //TODO: For each choice, we will currently try to resolve the reference. If it fails, you'll get multiple errors and probably
            //better separate the fetching of the instance from the validation, so we do not run the rest of the validation (multiple times!)
            //when a reference cannot be resolved.  (this happens in a choice type where there are multiple references with multiple profiles)

            IEnumerable<Func<OperationOutcome>> validations = typeRefs.Select(tr => createValidatorForTypeRef(validator, instance,tr));
            return validator.Combine(BatchValidationMode.Any, instance, validations);
        }

        private static Func<OperationOutcome> createValidatorForTypeRef(Validator validator, ScopedNode instance, ElementDefinition.TypeRefComponent tr)
        {
            return validate;

            OperationOutcome validate()
            {
                // First, call Validate() for the current element (the reference itself) against the profile
<<<<<<< HEAD
                var validations = tr.GetDeclaredProfiles()?.Select(profile => createValidatorForDeclaredProfile(validator, instance, profile));
                var result = validator.Combine(BatchValidationMode.Any, instance, validations);
=======
                var result = validator.Validate(instance, tr.GetDeclaredProfiles(), statedCanonicals: null, statedProfiles: null);
>>>>>>> 16c8ded8

                // If this is a reference, also validate the reference against the targetProfile
                if (ModelInfo.FhirTypeNameToFhirType(tr.Code) == FHIRAllTypes.Reference)
                    result.Add( validator.ValidateResourceReference(instance, tr) );

                return result;
            }
<<<<<<< HEAD
        }

        private static Func<OperationOutcome> createValidatorForDeclaredProfile(Validator validator, ScopedNode instance, string declaredProfile)
        {
            return validate; 

            OperationOutcome validate()
            {
                return validator.Validate(instance, declaredProfile, statedCanonicals: null, statedProfiles: null);
            }
=======
>>>>>>> 16c8ded8
        }

        internal static OperationOutcome ValidateResourceReference(this Validator validator, ScopedNode instance, ElementDefinition.TypeRefComponent typeRef)
        {
            var outcome = new OperationOutcome();

            var reference = instance.ParseResourceReference()?.Reference;

            if (reference == null)       // No reference found -> this is always valid
                return outcome;

            
            // Try to resolve the reference *within* the current instance (Bundle, resource with contained resources) first
            var referencedResource = validator.resolveReference(instance, reference,
                out ElementDefinition.AggregationMode? encounteredKind, outcome);

            // Validate the kind of aggregation.
            // If no aggregation is given, all kinds of aggregation are allowed, otherwise only allow
            // those aggregation types that are given in the Aggregation element
            bool hasAggregation = typeRef.Aggregation != null && typeRef.Aggregation.Count() != 0;
            if (hasAggregation && !typeRef.Aggregation.Any(a => a == encounteredKind))
                validator.Trace(outcome, $"Encountered a reference ({reference}) of kind '{encounteredKind}' which is not allowed", Issue.CONTENT_REFERENCE_OF_INVALID_KIND, instance);

            // Bail out if we are asked to follow an *external reference* when this is disabled in the settings
            if (validator.Settings.ResolveExteralReferences == false && encounteredKind == ElementDefinition.AggregationMode.Referenced)
                return outcome;

            // If we failed to find a referenced resource within the current instance, try to resolve it using an external method
            if (referencedResource == null && encounteredKind == ElementDefinition.AggregationMode.Referenced)
            {
                try
                {
                    referencedResource = validator.ExternalReferenceResolutionNeeded(reference, outcome, instance.Location);
                }
                catch (Exception e)
                {
                    validator.Trace(outcome, $"Resolution of external reference {reference} failed. Message: {e.Message}",
                           Issue.UNAVAILABLE_REFERENCED_RESOURCE, instance);
                }
            }

            // If the reference was resolved (either internally or externally), validate it
            if (referencedResource != null)
            {
                validator.Trace(outcome, $"Starting validation of referenced resource {reference} ({encounteredKind})", Issue.PROCESSING_START_NESTED_VALIDATION, instance);

                // References within the instance are dealt with within the same validator,
                // references to external entities will operate within a new instance of a validator (and hence a new tracking context).
                // In both cases, the outcome is included in the result.
                OperationOutcome childResult;

                // TODO: BRIAN: Check that this TargetProfile.FirstOrDefault() is actually right, or should
                //              we be permitting more than one target profile here.
                if (encounteredKind != ElementDefinition.AggregationMode.Referenced)
                {
<<<<<<< HEAD
                    childResult = validator.ValidateReferences(referencedResource, typeRef.TargetProfile);
=======
                    childResult = validator.Validate(referencedResource, typeRef.TargetProfile, statedProfiles: null, statedCanonicals: null);
>>>>>>> 16c8ded8
                }
                else
                {
                    var newValidator = validator.NewInstance();
<<<<<<< HEAD
                    childResult = newValidator.ValidateReferences(referencedResource, typeRef.TargetProfile);
=======
                    childResult = newValidator.Validate(referencedResource, typeRef.TargetProfile, statedProfiles: null, statedCanonicals: null);
>>>>>>> 16c8ded8
                }

                // Prefix each path with the referring resource's path to keep the locations
                // interpretable
                foreach (var issue in childResult.Issue)
                    issue.Location = issue.Location.Concat(new string[] { instance.Location });

                outcome.Include(childResult);
            }
            else
                validator.Trace(outcome, $"Cannot resolve reference {reference}", Issue.UNAVAILABLE_REFERENCED_RESOURCE, instance);

            return outcome;
        }

       
        private static OperationOutcome ValidateReferences(this Validator validator, ITypedElement referencedResource, IEnumerable<string> targetProfiles)
        {
            IEnumerable<Func<OperationOutcome>> validations = targetProfiles.Select(tp => createValidatorForReferenceResource(tp));
            return validator.Combine(BatchValidationMode.Any, referencedResource, validations);

            Func<OperationOutcome> createValidatorForReferenceResource(string targetProfile)
            {
                return () =>
                {
                    return validator.Validate(referencedResource, targetProfile, statedProfiles: null, statedCanonicals: null);
                };
            }
        }

        private static ITypedElement resolveReference(this Validator validator, ScopedNode instance, string reference, out ElementDefinition.AggregationMode? referenceKind, OperationOutcome outcome)
        {
            var identity = new ResourceIdentity(reference);

            if (identity.Form == ResourceIdentityForm.Undetermined)
            {
                if (!Uri.IsWellFormedUriString(Uri.EscapeDataString(reference), UriKind.RelativeOrAbsolute))
                {
                    validator.Trace(outcome, $"Encountered an unparseable reference ({reference})", Issue.CONTENT_UNPARSEABLE_REFERENCE, instance);
                    referenceKind = null;
                    return null;
                }
            }

            var result = instance.Resolve(reference);

            if (identity.Form == ResourceIdentityForm.Local)
            {
                referenceKind = ElementDefinition.AggregationMode.Contained;
                if(result == null)
                    validator.Trace(outcome, $"Contained reference ({reference}) is not resolvable", Issue.CONTENT_CONTAINED_REFERENCE_NOT_RESOLVABLE, instance);
            }
            else
            {
                if (result != null)
                    referenceKind = ElementDefinition.AggregationMode.Bundled;
                else
                    referenceKind = ElementDefinition.AggregationMode.Referenced;
            }

            return result;
        }
    }
}<|MERGE_RESOLUTION|>--- conflicted
+++ resolved
@@ -99,12 +99,8 @@
             OperationOutcome validate()
             {
                 // First, call Validate() for the current element (the reference itself) against the profile
-<<<<<<< HEAD
                 var validations = tr.GetDeclaredProfiles()?.Select(profile => createValidatorForDeclaredProfile(validator, instance, profile));
                 var result = validator.Combine(BatchValidationMode.Any, instance, validations);
-=======
-                var result = validator.Validate(instance, tr.GetDeclaredProfiles(), statedCanonicals: null, statedProfiles: null);
->>>>>>> 16c8ded8
 
                 // If this is a reference, also validate the reference against the targetProfile
                 if (ModelInfo.FhirTypeNameToFhirType(tr.Code) == FHIRAllTypes.Reference)
@@ -112,7 +108,6 @@
 
                 return result;
             }
-<<<<<<< HEAD
         }
 
         private static Func<OperationOutcome> createValidatorForDeclaredProfile(Validator validator, ScopedNode instance, string declaredProfile)
@@ -123,8 +118,6 @@
             {
                 return validator.Validate(instance, declaredProfile, statedCanonicals: null, statedProfiles: null);
             }
-=======
->>>>>>> 16c8ded8
         }
 
         internal static OperationOutcome ValidateResourceReference(this Validator validator, ScopedNode instance, ElementDefinition.TypeRefComponent typeRef)
@@ -180,20 +173,12 @@
                 //              we be permitting more than one target profile here.
                 if (encounteredKind != ElementDefinition.AggregationMode.Referenced)
                 {
-<<<<<<< HEAD
                     childResult = validator.ValidateReferences(referencedResource, typeRef.TargetProfile);
-=======
-                    childResult = validator.Validate(referencedResource, typeRef.TargetProfile, statedProfiles: null, statedCanonicals: null);
->>>>>>> 16c8ded8
                 }
                 else
                 {
                     var newValidator = validator.NewInstance();
-<<<<<<< HEAD
                     childResult = newValidator.ValidateReferences(referencedResource, typeRef.TargetProfile);
-=======
-                    childResult = newValidator.Validate(referencedResource, typeRef.TargetProfile, statedProfiles: null, statedCanonicals: null);
->>>>>>> 16c8ded8
                 }
 
                 // Prefix each path with the referring resource's path to keep the locations
