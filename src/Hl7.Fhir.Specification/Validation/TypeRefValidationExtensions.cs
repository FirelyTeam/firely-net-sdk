﻿/* 
 * Copyright (c) 2016, Furore (info@furore.com) and contributors
 * See the file CONTRIBUTORS for details.
 * 
 * This file is licensed under the BSD 3-Clause license
 * available at https://raw.githubusercontent.com/ewoutkramer/fhir-net-api/master/LICENSE
 */

using Hl7.Fhir.ElementModel;
using Hl7.Fhir.Introspection;
using Hl7.Fhir.Model;
using Hl7.Fhir.Model.DSTU2;
using Hl7.Fhir.Rest;
using Hl7.Fhir.Support;
using Hl7.Fhir.Utility;
using System;
using System.Collections.Generic;
using System.Linq;

namespace Hl7.Fhir.Validation
{
    internal static class TypeRefValidationExtensions
    {
        internal static OperationOutcome ValidateType(this Validator validator, ElementDefinition definition, ScopedNavigator instance)
        {
            var outcome = new OperationOutcome();

            validator.Trace(outcome, "Validating against constraints specified by the element's defined type", Issue.PROCESSING_PROGRESS, instance);

            if(definition.Type.Any(tr => tr.Code == null))
                validator.Trace(outcome, "ElementDefinition contains a type with an empty type code", Issue.PROFILE_ELEMENTDEF_CONTAINS_NULL_TYPE, instance);

            // Check if this is a choice: there are multiple distinct Codes to choose from
            var typeRefs = definition.Type.Where(tr => tr.Code != null);
            var choices = typeRefs.Select(tr => tr.Code.Value).Distinct();

            if (choices.Count() > 1)
            {
                if (instance.Type != null)
                {
                    // This is a choice type, find out what type is present in the instance data
                    // (e.g. deceased[Boolean], or _resourceType in json). This is exposed by IElementNavigator.TypeName.
                    var instanceType = ModelInfo.FhirTypeNameToFhirType(instance.Type);
                    if (instanceType != null)
                    {
                        // In fact, the next statements are just an optimalization, without them, we would do an ANY validation
                        // against *all* choices, what we do here is pre-filtering for sensible choices, and report if there isn't
                        // any.
                        var applicableChoices = typeRefs.Where(tr => ModelInfo.IsInstanceTypeFor(tr.Code.Value, instanceType.Value));

                        // Instance typename must be one of the applicable types in the choice
                        if (applicableChoices.Any())
                        {
                            outcome.Include(validator.ValidateTypeReferences(applicableChoices, instance));
                        }
                        else
                        {
                            var choiceList = String.Join(",", choices.Select(t => "'" + t.GetLiteral() + "'"));
                            validator.Trace(outcome, $"Type specified in the instance ('{instance.Type}') is not one of the allowed choices ({choiceList})",
                                     Issue.CONTENT_ELEMENT_HAS_INCORRECT_TYPE, instance);
                        }
                    }
                    else
                        validator.Trace(outcome, $"Instance indicates the element is of type '{instance.Type}', which is not a known FHIR core type.",
                                Issue.CONTENT_ELEMENT_CHOICE_INVALID_INSTANCE_TYPE, instance);
                }
                else
                    validator.Trace(outcome, "ElementDefinition is a choice or contains a polymorphic type constraint, but the instance does not indicate its actual type",
                        Issue.CONTENT_ELEMENT_CANNOT_DETERMINE_TYPE, instance);
            }
            else if (choices.Count() == 1)
            {
                // Only one type present in list of typerefs, all of the typerefs are candidates
                outcome.Include(validator.ValidateTypeReferences(typeRefs, instance));
            }

            return outcome;
        }

     
        internal static OperationOutcome ValidateTypeReferences(this Validator validator, 
            IEnumerable<ElementDefinition.TypeRefComponent> typeRefs, ScopedNavigator instance)
        {
            //TODO: It's more efficient to do the non-reference types FIRST, since ANY match would be ok,
            //and validating non-references is cheaper
            //TODO: For each choice, we will currently try to resolve the reference. If it fails, you'll get multiple errors and probably
            //better separate the fetching of the instance from the validation, so we do not run the rest of the validation (multiple times!)
            //when a reference cannot be resolved.  (this happens in a choice type where there are multiple references with multiple profiles)

            IEnumerable<Func<OperationOutcome>> validations = typeRefs.Select(tr => createValidatorForTypeRef(validator, instance,tr));
            return validator.Combine(BatchValidationMode.Any, instance, validations);
        }

        private static Func<OperationOutcome> createValidatorForTypeRef(Validator validator, ScopedNavigator instance, ElementDefinition.TypeRefComponent tr)
        {
            // In STU3, we need to do BOTH
            // First, call Validate() against the profile (which is then a profile on Reference) THEN validate the referenced resource
            if (tr.Code == FHIRDefinedType.Reference)
                return () => validator.ValidateResourceReference(instance, tr);
            else
                return () => validator.Validate(instance,tr.GetDeclaredProfiles(), statedCanonicals: null, statedProfiles: null);
        }

        internal static OperationOutcome ValidateResourceReference(this Validator validator, ScopedNavigator instance, ElementDefinition.TypeRefComponent typeRef)
        {
            var outcome = new OperationOutcome();

            var reference = instance.ParseDstu2ResourceReference()?.Reference;

            if (reference == null)       // No reference found -> this is always valid
                return outcome;

            // Try to resolve the reference *within* the current instance (Bundle, resource with contained resources) first
<<<<<<< HEAD
            var referencedResource = validator.resolveReference(instance, reference, 
                out AggregationMode? encounteredKind, outcome);
=======
            var referencedResource = validator.resolveReference(instance, reference,
                out ElementDefinition.AggregationMode? encounteredKind, outcome);
>>>>>>> 894017b5

            // Validate the kind of aggregation.
            // If no aggregation is given, all kinds of aggregation are allowed, otherwise only allow
            // those aggregation types that are given in the Aggregation element
            bool hasAggregation = typeRef.Aggregation != null && typeRef.Aggregation.Count() != 0;
            if (hasAggregation && !typeRef.Aggregation.Any(a => a == encounteredKind))
                validator.Trace(outcome, $"Encountered a reference ({reference}) of kind '{encounteredKind}' which is not allowed", Issue.CONTENT_REFERENCE_OF_INVALID_KIND, instance);

            // Bail out if we are asked to follow an *external reference* when this is disabled in the settings
            if (validator.Settings.ResolveExteralReferences == false && encounteredKind == ElementDefinition.AggregationMode.Referenced)
                return outcome;

            // If we failed to find a referenced resource within the current instance, try to resolve it using an external method
            if (referencedResource == null && encounteredKind == AggregationMode.Referenced)
            {
                try
                {
                    referencedResource = validator.ExternalReferenceResolutionNeeded(reference, outcome, instance.Location);
                }
                catch (Exception e)
                {
                    validator.Trace(outcome, $"Resolution of external reference {reference} failed. Message: {e.Message}",
                           Issue.UNAVAILABLE_REFERENCED_RESOURCE, instance);
                }
            }

            // If the reference was resolved (either internally or externally, validate it
            if (referencedResource != null)
            {
                validator.Trace(outcome, $"Starting validation of referenced resource {reference} ({encounteredKind})", Issue.PROCESSING_START_NESTED_VALIDATION, instance);

                // References within the instance are dealt with within the same validator,
                // references to external entities will operate within a new instance of a validator (and hence a new tracking context).
                // In both cases, the outcome is included in the result.
                OperationOutcome childResult;

                if (encounteredKind != AggregationMode.Referenced)
                {
                    childResult = validator.Validate(referencedResource, typeRef.GetDeclaredProfiles(), statedProfiles: null, statedCanonicals: null);
                }
                else
                {
                    var newValidator = validator.NewInstance();
                    childResult = newValidator.Validate(referencedResource, typeRef.GetDeclaredProfiles(), statedProfiles: null, statedCanonicals: null);
                }

                // Prefix each path with the referring resource's path to keep the locations
                // interpretable
                foreach (var issue in childResult.Issue)
                    issue.Location = issue.Location.Concat(new string[] { instance.Location });

                outcome.Include(childResult);
            }
            else
                validator.Trace(outcome, $"Cannot resolve reference {reference}", Issue.UNAVAILABLE_REFERENCED_RESOURCE, instance);

            return outcome;
        }

        private static IElementNavigator resolveReference(this Validator validator, ScopedNavigator instance, string reference, out AggregationMode? referenceKind, OperationOutcome outcome)
        {
            var identity = new ResourceIdentity(reference);

            if (identity.Form == ResourceIdentityForm.Undetermined)
            {
                if (!Uri.IsWellFormedUriString(reference, UriKind.RelativeOrAbsolute))
                {
                    validator.Trace(outcome, $"Encountered an unparseable reference ({reference})", Issue.CONTENT_UNPARSEABLE_REFERENCE, instance);
                    referenceKind = null;
                    return null;
                }
            }

            var result = instance.Resolve(reference);

            if (identity.Form == ResourceIdentityForm.Local)
            {
                referenceKind = AggregationMode.Contained;
                if(result == null)
                    validator.Trace(outcome, $"Contained reference ({reference}) is not resolvable", Issue.CONTENT_CONTAINED_REFERENCE_NOT_RESOLVABLE, instance);
            }
            else
            {
                if (result != null)
                    referenceKind = AggregationMode.Bundled;
                else
                    referenceKind = AggregationMode.Referenced;
            }

            return result;
        }
    }
}<|MERGE_RESOLUTION|>--- conflicted
+++ resolved
@@ -111,13 +111,8 @@
                 return outcome;
 
             // Try to resolve the reference *within* the current instance (Bundle, resource with contained resources) first
-<<<<<<< HEAD
             var referencedResource = validator.resolveReference(instance, reference, 
                 out AggregationMode? encounteredKind, outcome);
-=======
-            var referencedResource = validator.resolveReference(instance, reference,
-                out ElementDefinition.AggregationMode? encounteredKind, outcome);
->>>>>>> 894017b5
 
             // Validate the kind of aggregation.
             // If no aggregation is given, all kinds of aggregation are allowed, otherwise only allow
@@ -127,7 +122,7 @@
                 validator.Trace(outcome, $"Encountered a reference ({reference}) of kind '{encounteredKind}' which is not allowed", Issue.CONTENT_REFERENCE_OF_INVALID_KIND, instance);
 
             // Bail out if we are asked to follow an *external reference* when this is disabled in the settings
-            if (validator.Settings.ResolveExteralReferences == false && encounteredKind == ElementDefinition.AggregationMode.Referenced)
+            if (validator.Settings.ResolveExteralReferences == false && encounteredKind == AggregationMode.Referenced)
                 return outcome;
 
             // If we failed to find a referenced resource within the current instance, try to resolve it using an external method
