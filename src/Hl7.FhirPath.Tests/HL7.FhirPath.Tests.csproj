--- conflicted
+++ resolved
@@ -25,12 +25,9 @@
     <PackageReference Include="xunit" Version="2.4.0" />
     <PackageReference Include="xunit.runner.visualstudio" Version="2.4.0" />
     <PackageReference Include="FluentAssertions" Version="5.4.2" />
-<<<<<<< HEAD
-=======
     <PackageReference Include="Microsoft.NET.Test.Sdk" Version="15.9.0" />
     <PackageReference Include="MSTest.TestAdapter" Version="1.3.2" />
     <PackageReference Include="MSTest.TestFramework" Version="1.3.2" />
->>>>>>> b5496410
     <PackageReference Include="System.Threading.Tasks.Dataflow" Version="4.9.0" />
   </ItemGroup>
 
