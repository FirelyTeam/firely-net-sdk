﻿/* 
 * Copyright (c) 2015, Firely (info@fire.ly) and contributors
 * See the file CONTRIBUTORS for details.
 * 
 * This file is licensed under the BSD 3-Clause license
 * available at https://raw.githubusercontent.com/ewoutkramer/fhir-net-api/master/LICENSE
 */

using System;
using System.Collections.Generic;
using System.Linq;
using boolean = System.Boolean;
using DecimalType = Hl7.Fhir.Model.FhirDecimal; // System.Decimal;
using UriType = Hl7.Fhir.Model.FhirUri;
using Hl7.Fhir.Serialization;
using System.IO;
using System.Xml.Linq;
using Hl7.Fhir.ElementModel;
using Model = Hl7.Fhir.Model;
using Hl7.FhirPath.Functions;
using Xunit;
using Xunit.Sdk;
using Xunit.Abstractions;
using Hl7.Fhir.FhirPath;

namespace Hl7.FhirPath.Tests
{
    static class ConverterExtensions
    {
        public static void setValue(this Model.Quantity me, double? value)
        {
            if (value.HasValue)
                me.Value = (decimal)value.Value;
            else
                me.Value = null;
        }
        public static void setUnit(this Model.Quantity me, string value)
        {
            me.Unit = value;
        }
        public static void setCode(this Model.Quantity me, string value)
        {
            me.Code = value;
        }
        public static void setSystem(this Model.Quantity me, string value)
        {
            me.System = value;
        }
        public static void setValueSet(this Model.ElementDefinition.ElementDefinitionBindingComponent me, Model.Element value)
        {
            me.ValueSet = value;
        }
        public static Model.Element getValueSet(this Model.ElementDefinition.ElementDefinitionBindingComponent me)
        {
            return me.ValueSet;
        }

        public static Model.Range setLow(this Model.Range me, Model.SimpleQuantity value)
        {
            me.Low = value;
            return me;
        }
        public static Model.Range setHigh(this Model.Range me, Model.SimpleQuantity value)
        {
            me.High = value;
            return me;
        }

        public static Model.RiskAssessment.PredictionComponent addPrediction(this Model.RiskAssessment me)
        {
            var item = new Model.RiskAssessment.PredictionComponent();
            me.Prediction.Add(item);
            return item;
        }
        public static List<Model.RiskAssessment.PredictionComponent> getPrediction(this Model.RiskAssessment me)
        {
            return me.Prediction;
        }

        public static Model.Element getProbability(this Model.RiskAssessment.PredictionComponent me)
        {
            return me.Probability;
        }
        public static Model.RiskAssessment.PredictionComponent setProbability(this Model.RiskAssessment.PredictionComponent me, Model.Element value)
        {
            me.Probability = value;
            return me;
        }
    }


    public class FhirPathTests
    {
        private readonly ITestOutputHelper output;

        public FhirPathTests(ITestOutputHelper output)
        {
            this.output = output;
        }

        private void test(Model.Resource resource, String expression, IEnumerable<XElement> expected)
        {
            var tpXml = new FhirXmlSerializer().SerializeToString(resource);
            var npoco = resource.ToElementNavigator();
            //       FhirPathEvaluatorTest.Render(npoco);

            IEnumerable<IElementNavigator> actual = npoco.Select(expression);
            Assert.Equal(expected.Count(), actual.Count());

            expected.Zip(actual, compare).Count();
        }

        private static bool compare(XElement expected, IElementNavigator actual)
        {
            var type = expected.Attribute("type").Value;
            var tp = (IElementNavigator)actual;
            Assert.True(type == tp.Type, "incorrect output type");

            if (expected.IsEmpty) return true;      // we are not checking the value

            var value = expected.Value;
            Assert.True(value.Equals(actual.ToStringRepresentation()), "incorrect output value");

            return true;
        }

        // @SuppressWarnings("deprecation")
        private void testBoolean(Model.Resource resource, Model.Base focus, String focusType, String expression, boolean value)
        {
            var input = focus.ToElementNavigator();
            var container = resource?.ToElementNavigator();

            Assert.True(input.IsBoolean(expression, value, new EvaluationContext(container)));
        }

        enum ErrorType
        {
            Syntax,
            Semantics
        }

        private void testInvalid(Model.Resource resource, ErrorType type, String expression)
        {
            try
            {
                var resourceNav = resource.ToElementNavigator();
                resourceNav.Select(expression);
                throw new Exception();
            }
            catch (FormatException)
            {
                if (type != ErrorType.Syntax) throw new Exception();
            }
            catch (InvalidCastException)
            {
                if (type != ErrorType.Semantics) throw new Exception();
            }
            catch (InvalidOperationException)
            {
                if (type != ErrorType.Semantics) throw new Exception();
            }
        }

        Dictionary<string, Model.DomainResource> _cache = new Dictionary<string, Model.DomainResource>();

        int numFailed = 0;
        int totalTests = 0;

        [Fact, Trait("Area", "FhirPathFromSpec")]
        public void TestPublishedTests()
        {
            var path = Path.Combine(TestData.GetTestDataBasePath(), "fhirpath");
            var files = Directory.EnumerateFiles(path, "*.xml", SearchOption.TopDirectoryOnly);

            foreach (var file in files)
            {
                output.WriteLine($"==== Running tests from file '{file}' ====");
                runTests(file);
                output.WriteLine(Environment.NewLine);
            }

            output.WriteLine($"Ran {totalTests} tests in total, {totalTests - numFailed} succeeded, {numFailed} failed.");

            if (numFailed > 0)
            {
                // todo: mh
                // Assert.Fail("There were {0} unsuccessful tests (out of a total of {1})".FormatWith(numFailed, totalTests));
                throw new Exception($"There were {numFailed} unsuccessful tests (out of a total of {totalTests})");
            }
        }

        private void runTests(string pathToTest)
        {
            // Read the test file, then execute each of them
            var doc = XDocument.Load(pathToTest);

            foreach (var item in doc.Descendants("test"))
            {
                string groupName = item.Parent.Attribute("name").Value;
                string name = item.Attribute("name")?.Value ?? "(no name)";
                string inputfile = item.Attribute("inputfile").Value;
                var mode = item.Attribute("mode");
                string expression = item.Element("expression").Value;

                if (mode != null && mode.Value == "strict") continue; // don't do 'strict' tests yet

                // Now perform this unit test
                Model.DomainResource resource = null;
                string basepath = Path.Combine(TestData.GetTestDataBasePath(), @"fhirpath\input");

                if (!_cache.ContainsKey(inputfile))
                {                    
                    _cache.Add(inputfile, (Model.DomainResource)(new FhirXmlParser().Parse<Model.DomainResource>(
                        File.ReadAllText(Path.Combine(basepath, inputfile)))));
                }
                resource = _cache[inputfile];

                try
                {
                    totalTests += 1;
                    runTestItem(item, resource);
                }

                
                catch (XunitException afe) // (AssertFailedException afe)
                {
                    output.WriteLine("FAIL: {0} - {1}: {2}", groupName, name, expression);
                    output.WriteLine("   " + afe.Message);
                    numFailed += 1;
                }
                catch (InvalidOperationException ioe)
                {
                    output.WriteLine("FAIL: {0} - {1}: {2}", groupName, name, expression);
                    output.WriteLine("   " + ioe.Message);
                    numFailed += 1;
                }
                catch (FormatException fe)
                {
                    output.WriteLine("FAIL: {0} - {1}: {2}", groupName, name, expression);
                    output.WriteLine("   " + fe.Message);
                    numFailed += 1;
                }
                catch (Exception e)
                {
                    output.WriteLine("FAIL: {0} - {1}: {2}", groupName, name, expression);
                    throw e;
                }
            }
        }

        private void runTestItem(XElement testLine, Model.DomainResource resource)
        {
            var expression = testLine.Element("expression");
            var output = testLine.Elements("output");

            string invalid = expression.TryGetAttribute("invalid", out bool hasInvalid);

            if (hasInvalid)
            {
                ErrorType errorType;

                if (invalid == "syntax")
                    errorType = ErrorType.Syntax;
                else if (invalid == "semantic")
                    errorType = ErrorType.Semantics;
                else
                    throw new ArgumentException("unknown error type");

                testInvalid(resource, errorType, expression.Value);
            }
            else
            {
                // Still need to check the types (and values)
                test(resource, expression.Value, output);
            }
        }

        [Fact, Trait("Area", "FhirPathFromSpec")]
        public void testTyping()
        {
<<<<<<< HEAD
            Model.ElementDefinition ed = new Model.ElementDefinition();
            ed.Binding = new Model.ElementDefinition.ElementDefinitionBindingComponent();
=======
            Model.ElementDefinition ed = new Model.ElementDefinition
            {
                Binding = new Model.ElementDefinition.BindingComponent()
            };
>>>>>>> 1c37961e
            ed.Binding.setValueSet(new UriType("http://test.org"));
            testBoolean(null, ed.Binding.getValueSet(), "ElementDefinition.binding.valueSetUri", "startsWith('http:') or startsWith('https') or startsWith('urn:')", true);
        }

        [Fact, Trait("Area", "FhirPathFromSpec")]
        public void testDecimalRA()
        {
            Model.RiskAssessment r = new Model.RiskAssessment();
            Model.SimpleQuantity sq = new Model.SimpleQuantity();
            sq.setValue(0.2);
            sq.setUnit("%");
            sq.setCode("%");
            sq.setSystem("http://unitsofmeasure.org");
            Model.SimpleQuantity sq1 = new Model.SimpleQuantity();
            sq1.setValue(0.4);
            sq1.setUnit("%");
            sq1.setCode("%");
            sq1.setSystem("http://unitsofmeasure.org");
            r.addPrediction().setProbability(new Model.Range().setLow(sq).setHigh(sq1));
            testBoolean(r, r.getPrediction()[0].getProbability(), "RiskAssessment.prediction.probabilityRange",
                "(low.empty() or ((low.code = '%') and (low.system = %ucum))) and (high.empty() or ((high.code = '%') and (high.system = %ucum)))", true);
            testBoolean(r, r.getPrediction()[0], "RiskAssessment.prediction", "probability is decimal implies probability.as(decimal) <= 100", true);
            r.getPrediction()[0].setProbability(new DecimalType(80));
            testBoolean(r, r.getPrediction()[0], "RiskAssessment.prediction", "probability.as(decimal) <= 100", true);
        }

        /*  [Fact, Trait("Area", "FhirPathFromSpec")]
          public void testQuestionnaire()  {
            Questionnaire q = (Questionnaire)FhirParser.ParseResourceFromJson(File.ReadAllText("C:/work/org.hl7.fhir/build - DSTU2.0/publish/questionnaire-example-gcs.json"));
            for (QuestionnaireItemComponent qi : q.getItem()) {
              testQItem(qi);
            }
          }

          private void testQItem(QuestionnaireItemComponent qi)  {
            testBoolean(null, qi, "Questionnaire.item", "(type = 'choice' or type = 'open-choice') or (options.empty() and option.empty())", true);
          }
        */

        [Fact, Trait("Area", "FhirPathFromSpec")]
        public void testExtensionDefinitions()
        {
            // obsolete:
            // Bundle b = (Bundle)FhirParser.ParseResourceFromXml(File.ReadAllText("TestData\\extension-definitions.xml"));
            var parser = new FhirXmlParser();
            Model.Bundle b = parser.Parse<Model.Bundle>(TestData.ReadTextFile("extension-definitions.xml"));

            foreach (Model.Bundle.EntryComponent be in b.Entry)
            {
                testStructureDefinition((Model.StructureDefinition)be.Resource);
            }
        }

        private void testStructureDefinition(Model.StructureDefinition sd)
        {
            testBoolean(sd, sd, "StructureDefinition", "snapshot.element.tail().all(path.startsWith(%resource.snapshot.element.first().path&'.')) and differential.element.tail().all(path.startsWith(%resource.differential.element.first().path&'.'))", true);
        }

    }
}<|MERGE_RESOLUTION|>--- conflicted
+++ resolved
@@ -278,15 +278,8 @@
         [Fact, Trait("Area", "FhirPathFromSpec")]
         public void testTyping()
         {
-<<<<<<< HEAD
             Model.ElementDefinition ed = new Model.ElementDefinition();
             ed.Binding = new Model.ElementDefinition.ElementDefinitionBindingComponent();
-=======
-            Model.ElementDefinition ed = new Model.ElementDefinition
-            {
-                Binding = new Model.ElementDefinition.BindingComponent()
-            };
->>>>>>> 1c37961e
             ed.Binding.setValueSet(new UriType("http://test.org"));
             testBoolean(null, ed.Binding.getValueSet(), "ElementDefinition.binding.valueSetUri", "startsWith('http:') or startsWith('https') or startsWith('urn:')", true);
         }
