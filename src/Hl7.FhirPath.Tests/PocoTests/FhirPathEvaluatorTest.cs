--- conflicted
+++ resolved
@@ -11,12 +11,6 @@
 
 using System;
 using System.Diagnostics;
-<<<<<<< HEAD
-using Hl7.Fhir.Model.DSTU2;
-using System.Xml.Linq;
-using Xunit;
-=======
->>>>>>> 9b4f60c5
 using System.IO;
 using System.Linq;
 using System.Xml.Linq;
@@ -29,6 +23,7 @@
 using Hl7.FhirPath.Expressions;
 using Xunit;
 using Xunit.Abstractions;
+using Hl7.Fhir.Model.DSTU2;
 
 namespace Hl7.FhirPath.Tests
 {
@@ -43,11 +38,7 @@
 
         public PatientFixture()
         {
-<<<<<<< HEAD
-            var parser = new Hl7.Fhir.Serialization.FhirXmlParser(Fhir.Model.Version.DSTU2);
-=======
-            var parser = new FhirXmlParser();
->>>>>>> 9b4f60c5
+            var parser = FhirXmlParser(Fhir.Model.Version.DSTU2);
             var tpXml = TestData.ReadTextFile("fp-test-patient.xml");
 
             var patient = parser.Parse<Patient>(tpXml);
