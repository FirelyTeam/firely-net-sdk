{
  "resourceType": "Patient",
  "identifier": [
    {
      "period": { "start": "2001-05-06" },
      "assigner": { "display": "Acme Healthcare" },
      "use": "usual",
      "system": "urn:oid:1.2.36.146.595.217.0.1",
      "value": "12345"
    }
  ],
  "managingOrganization": { "reference": "Organization/1" },
  "_active": {
    "extension": [
      {
        "url": "http://example.org/fhir/StructureDefinition/recordStatus",
        "valueCode": "archived"
      }
    ]
  },
  "name": [
    {
      "given": [
        "Peter",
        "James"
      ],
      "use": "official",
      "family": "Chalmers"
    },
    {
      "given": [ "Jim" ],
      "use": "usual"
    }
  ],
  "extension": [
    {
      "url": "http://example.org/fhir/StructureDefinition/patientAvatar",
      "valueReference": {
        "reference": "#pic1",
        "display": "Duck image"
      }
    },
    {
      "url": "http://example.org/fhir/StructureDefinition/complexExtensionExample",
      "extension": [
        {
          "url": "nestedA",
          "valueCoding": {
            "system": "http://demo.org/id/4",
            "code": "AB45",
            "extension": [
              {
                "url": "http://example.org/fhir/StructureDefinition/extraforcodingWithExt",
                "extension": [
                  {
                    "url": "extra1",
                    "valueString": "extra info"
                  }
                ]
              },
              {
                "url": "http://example.org/fhir/StructureDefinition/extraforcodingWithValue",
                "valueInteger": 45
              }
            ]
          }
        },
<<<<<<< HEAD
        {
          "url": "nestedB",
          "id": "q4",
          "extension": [
            {
              "url": "nestedB1",
              "valueString": "hello"
            }
          ]
        }
      ]
    }
  ],
  "modifierExtension": [
    {
      "url": "http://example.org/fhir/StructureDefinition/pi",
      "valueDecimal": 3.141592653589793
    },
    {
      "url": "http://example.org/fhir/StructureDefinition/max-decimal-precision",
      "valueDecimal": 1.00065022141624642
    }
  ],
  "gender": "male",
  "birthDate": "1974-12",
  "deceasedBoolean": true,
  "address": [
    {
      "use": "home",
      "line": [ "534 Erewhon St" ],
      "city": "PleasantVille",
      "state": "Vic",
      "postalCode": "3999"
    }
  ],
  "maritalStatus": {
    "extension": [
      {
=======
      {
        "url": "http://example.org/fhir/StructureDefinition/avogadro",
        "valueDecimal": 602214162464240000000000
      }
    ],
    "gender": "male",
    "birthDate": "1974-12",
    "deceasedBoolean": true,
    "address": [{
        "use": "home",
        "line": ["534 Erewhon St"],
        "city": "PleasantVille",
        "state": "Vic",
        "postalCode": "3999"
    }],
    "maritalStatus": {"extension": [{
>>>>>>> 863ad2a1
        "url": "http://example.org/fhir/StructureDefinition/nullFlavor",
        "valueCode": "ASKU"
      }
    ]
  },
  "multipleBirthInteger": 3,
  "text": {
    "status": "generated",
    "div": "<div xmlns=\"http://www.w3.org/1999/xhtml\">\n      <table>\n        <tbody>\n          <tr>\n            <td>Name</td>\n            <td>Peter James <b>Chalmers</b> (&quot;Jim&quot;)</td>\n          </tr>\n          <tr>\n            <td>Address</td>\n            <td>534 Erewhon, Pleasantville, Vic, 3999</td>\n          </tr>\n          <tr>\n            <td>Contacts</td>\n            <td>Home: unknown. Work: (03) 5555 6473</td>\n          </tr>\n          <tr>\n            <td>Id</td>\n            <td>MRN: 12345 (Acme Healthcare)</td>\n          </tr>\n        </tbody>\n      </table>\n    </div>"
  },
  "contained": [
    {
      "resourceType": "Binary",
      "id": "pic1",
      "contentType": "image/gif",
      "data": "R0lGODlhEwARAPcAAAAAAAAA/+9aAO+1AP/WAP/eAP/eCP/eEP/eGP/nAP/nCP/nEP/nIf/nKf/nUv/nWv/vAP/vCP/vEP/vGP/vIf/vKf/vMf/vOf/vWv/vY//va//vjP/3c//3lP/3nP//tf//vf///////////////////////////////////////////////////////////////////////////////////////////////////////////////////////////////////////////////////////////////////////////////////////////////////////////////////////////////////////////////////////////////////////////////////////////////////////////////////////////////////////////////////////////////////////////////////////////////////////////////////////////////////////////////////////////////////////////////////////////////////////////////////////////////////////////////////////////////////////////////////////////////////////////////////////////////////////////////////////////////////////////////////////////////////////////////////////////////////////////////////////////////////////////////////////////////////////////////////////////////////////////////////////////////////////////////////////////////////////////////////////////yH5BAEAAAEALAAAAAATABEAAAi+AAMIDDCgYMGBCBMSvMCQ4QCFCQcwDBGCA4cLDyEGECDxAoAQHjxwyKhQAMeGIUOSJJjRpIAGDS5wCDly4AALFlYOgHlBwwOSNydM0AmzwYGjBi8IHWoTgQYORg8QIGDAwAKhESI8HIDgwQaRDI1WXXAhK9MBBzZ8/XDxQoUFZC9IiCBh6wEHGz6IbNuwQoSpWxEgyLCXL8O/gAnylNlW6AUEBRIL7Og3KwQIiCXb9HsZQoIEUzUjNEiaNMKAAAA7"
    },
    {
      "resourceType": "Organization",
      "id": "org3141",
      "text": {
        "status": "generated",
        "div": "<div xmlns=\"http://www.w3.org/1999/xhtml\">\n      <p>Good Health Clinic</p>\n    </div>"
      },
      "identifier": [
        {
          "system": "urn:ietf:rfc:3986",
          "value": "2.16.840.1.113883.19.5"
        }
      ],
      "name": "Good Health Clinic"
    }
  ],
  "contact": [
    {
      "name": {
        "family": "du Marché",
        "_family": {
          "extension": [
            {
              "url": "http://example.org/fhir/StructureDefinition/qualifier",
              "valueString": "VV"
            },
            {
              "url": "http://hl7.org/fhir/StructureDefinitioniso-21090#nullFlavor",
              "valueCode": "ASKU"
            }
          ]
        },
        "_given": [
          null,
          {
            "id": "a3",
            "extension": [
              {
                "url": "http://hl7.org/fhir/StructureDefinition/qualifier",
                "valueCode": "MID"
              }
            ]
          },
          null
        ],
        "given": [
          "Bénédicte",
          "Denise",
          "Marie"
        ]
      },
      "relationship": [
        {
          "coding": [
            {
              "system": "http://example.org/fhir/CodeSystem/patient-contact-relationship",
              "code": "partner"
            }
          ]
        }
      ],
      "telecom": [
        {
          "system": "phone",
          "value": "+33 (237) 998327"
        }
      ]
    }
  ],
  "generalPractitioner": [ { "reference": "#org3141" } ],
  "telecom": [
    { "use": "home" },
    {
      "system": "phone",
      "value": "(03) 5555 6473",
      "use": "work"
    }
  ]
}<|MERGE_RESOLUTION|>--- conflicted
+++ resolved
@@ -65,46 +65,6 @@
             ]
           }
         },
-<<<<<<< HEAD
-        {
-          "url": "nestedB",
-          "id": "q4",
-          "extension": [
-            {
-              "url": "nestedB1",
-              "valueString": "hello"
-            }
-          ]
-        }
-      ]
-    }
-  ],
-  "modifierExtension": [
-    {
-      "url": "http://example.org/fhir/StructureDefinition/pi",
-      "valueDecimal": 3.141592653589793
-    },
-    {
-      "url": "http://example.org/fhir/StructureDefinition/max-decimal-precision",
-      "valueDecimal": 1.00065022141624642
-    }
-  ],
-  "gender": "male",
-  "birthDate": "1974-12",
-  "deceasedBoolean": true,
-  "address": [
-    {
-      "use": "home",
-      "line": [ "534 Erewhon St" ],
-      "city": "PleasantVille",
-      "state": "Vic",
-      "postalCode": "3999"
-    }
-  ],
-  "maritalStatus": {
-    "extension": [
-      {
-=======
       {
         "url": "http://example.org/fhir/StructureDefinition/avogadro",
         "valueDecimal": 602214162464240000000000
@@ -121,7 +81,6 @@
         "postalCode": "3999"
     }],
     "maritalStatus": {"extension": [{
->>>>>>> 863ad2a1
         "url": "http://example.org/fhir/StructureDefinition/nullFlavor",
         "valueCode": "ASKU"
       }
