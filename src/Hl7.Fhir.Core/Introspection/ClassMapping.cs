--- conflicted
+++ resolved
@@ -221,17 +221,8 @@
 
             if (!hasAttribute) return false;
 
-<<<<<<< HEAD
             if (type.GetTypeInfo().IsAbstract)
-                throw Error.Argument("type", "Type {0} is marked as a mappable tpe, but is abstract so cannot be used directly to represent a FHIR datatype".FormatWith(type.Name));
-=======
-#if PORTABLE45
-			if (type.GetTypeInfo().IsAbstract)
-#else
-			if (type.IsAbstract)
-#endif
                 throw Error.Argument(nameof(type), "Type {0} is marked as a mappable tpe, but is abstract so cannot be used directly to represent a FHIR datatype".FormatWith(type.Name));
->>>>>>> 9b9719b9
 
             // Open generic type definitions can never appear as roots of objects
             // to parse. In instances, they will either have been used in closed type definitions
