﻿using Hl7.Fhir.Model;
using Hl7.Fhir.Utility;
using System;
using System.Collections.Generic;
using System.Linq;
using System.Text;
using System.Threading.Tasks;

namespace Hl7.Fhir.Rest
{
    /// <summary>
    /// Collection of the valid Operation values supported as const strings
    /// </summary>
    /// <remarks>
    /// This static class is required to keep the operation const values
    /// separate from the methods in the Fhir Client.
    /// Specifically the Meta operation clashes with the META const value.
    /// This would make it un-usable from VB.Net
    /// </remarks>
    public static partial class RestOperation
    {
        /// <summary>
        /// "expand" operation
        /// </summary>
        public const string EXPAND_VALUESET = "expand";

        /// <summary>
        /// "lookup" operation
        /// </summary>
        public const string CONCEPT_LOOKUP = "lookup";

        /// <summary>
        /// "validate-code" operation
        /// </summary>
        public const string VALIDATE_CODE = "validate-code";
    }

    public class ValidateCodeResult
    {
        public FhirBoolean Result;
        public FhirString Message;
        public FhirString Display;

        public static ValidateCodeResult FromParameters(Parameters p)
        {
            if (p == null) throw Error.ArgumentNull(nameof(p));

            return new ValidateCodeResult
            {
                Result = p["result"]?.Value as FhirBoolean,
                Message = p.Get("message").FirstOrDefault()?.Value as FhirString,
                Display = p.Get("display").FirstOrDefault()?.Value as FhirString
            };
        }
    }



    public static class FhirClientTermSvcExtensions
    {
        #region Expand
<<<<<<< HEAD
        public static async Task<ValueSet> ExpandValueSetAsync(this IFhirClient client, Uri valueset, FhirString filter = null, FhirDateTime date = null)
=======
        public static async Task<ValueSet> ExpandValueSetAsync(this BaseFhirClient client, Uri valueset, FhirString filter = null, FhirDateTime date = null)
>>>>>>> 0d1de4d3
        {
            if (valueset == null) throw Error.ArgumentNull(nameof(valueset));

            var par = new Parameters();

            if (filter != null) par.Add("filter", filter);
            if (date != null) par.Add("date", date);

            ResourceIdentity id = new ResourceIdentity(valueset);

            return (await client.InstanceOperationAsync(id.WithoutVersion().MakeRelative(), RestOperation.EXPAND_VALUESET, par).ConfigureAwait(false))
                        .OperationResult<ValueSet>();
        }

<<<<<<< HEAD
        public static ValueSet ExpandValueSet(this IFhirClient client, Uri valueset, FhirString filter = null,
=======
        public static ValueSet ExpandValueSet(this BaseFhirClient client, Uri valueset, FhirString filter = null,
>>>>>>> 0d1de4d3
            FhirDateTime date = null)
        {
            return ExpandValueSetAsync(client, valueset, filter, date).WaitResult();
        }

<<<<<<< HEAD
        public static async Task<ValueSet> ExpandValueSetAsync(this IFhirClient client, FhirUri identifier, FhirString filter = null, FhirDateTime date = null)
=======
        public static async Task<ValueSet> ExpandValueSetAsync(this BaseFhirClient client, FhirUri identifier, FhirString filter = null, FhirDateTime date = null)
>>>>>>> 0d1de4d3
        {
            if (identifier == null) throw Error.ArgumentNull(nameof(identifier));

            var par = new Parameters();

            par.Add("identifier", identifier);
            if (filter != null) par.Add("filter", filter);
            if (date != null) par.Add("date", date);

            return (await client.TypeOperationAsync<ValueSet>(RestOperation.EXPAND_VALUESET, par).ConfigureAwait(false))
                        .OperationResult<ValueSet>();
        }

<<<<<<< HEAD
        public static ValueSet ExpandValueSet(this IFhirClient client, FhirUri identifier, FhirString filter = null,
=======
        public static ValueSet ExpandValueSet(this BaseFhirClient client, FhirUri identifier, FhirString filter = null,
>>>>>>> 0d1de4d3
            FhirDateTime date = null)
        {
            return ExpandValueSetAsync(client, identifier, filter, date).WaitResult();
        }

<<<<<<< HEAD
        public static async Task<ValueSet> ExpandValueSetAsync(this IFhirClient client, ValueSet vs, FhirString filter = null, FhirDateTime date = null)
=======
        public static async Task<ValueSet> ExpandValueSetAsync(this BaseFhirClient client, ValueSet vs, FhirString filter = null, FhirDateTime date = null)
>>>>>>> 0d1de4d3
        {
            if (vs == null) throw Error.ArgumentNull(nameof(vs));

            var par = new Parameters().Add("valueSet", vs);
            if (filter != null) par.Add("filter", filter);
            if (date != null) par.Add("date", date);

            return (await client.TypeOperationAsync<ValueSet>(RestOperation.EXPAND_VALUESET, par).ConfigureAwait(false))
                    .OperationResult<ValueSet>();
        }

<<<<<<< HEAD
        public static ValueSet ExpandValueSet(this IFhirClient client, ValueSet vs, FhirString filter = null,
=======
        public static ValueSet ExpandValueSet(this BaseFhirClient client, ValueSet vs, FhirString filter = null,
>>>>>>> 0d1de4d3
            FhirDateTime date = null)
        {
            return ExpandValueSetAsync(client, vs, filter, date).WaitResult();
        }

        #endregion

        #region Concept Lookup

        public static async Task<Parameters> ConceptLookupAsync(this BaseFhirClient client, 
            Code code=null, FhirUri system = null, FhirString version = null, 
            Coding coding=null, FhirDateTime date = null, Code displayLanguage=null, Code property=null)
        {
            var par = new Parameters()
                .Add(nameof(code), code)
                .Add(nameof(system), system)
                .Add(nameof(version), version)
                .Add(nameof(coding), coding)
                .Add(nameof(date), date)
                .Add(nameof(displayLanguage), displayLanguage)
                .Add(nameof(property), property);

            return (await client.TypeOperationAsync<CodeSystem>(RestOperation.CONCEPT_LOOKUP, par).ConfigureAwait(false))
                .OperationResult<Parameters>();
        }

        public static Parameters ConceptLookup(this BaseFhirClient client,
            Code code = null, FhirUri system = null, FhirString version = null,
            Coding coding = null, FhirDateTime date = null, Code displayLanguage = null, Code property = null)

        {
            return ConceptLookupAsync(client, code, system, version, coding, date, displayLanguage, property).WaitResult();
        }

        #endregion

        #region Validate Code

        public static async Task<ValidateCodeResult> ValidateCodeAsync(this BaseFhirClient client, String valueSetId, 
                FhirUri url = null, FhirUri context = null, ValueSet valueSet = null, Code code = null,
                FhirUri system = null, FhirString version = null, FhirString display = null, 
                Coding coding = null, CodeableConcept codeableConcept = null, FhirDateTime date = null,
                FhirBoolean @abstract = null, Code displayLanguage = null)   
        {
            if (valueSetId == null) throw new ArgumentNullException(nameof(valueSetId));

            var par = new Parameters()
                .Add(nameof(url), url)
                .Add(nameof(context), context)
                .Add(nameof(valueSet), valueSet)
                .Add(nameof(code), code)
                .Add(nameof(system), system)
                .Add(nameof(version), version)
                .Add(nameof(display), display)
                .Add(nameof(coding), coding)
                .Add(nameof(codeableConcept), codeableConcept)
                .Add(nameof(date), date)
                .Add(nameof(@abstract), @abstract)
                .Add(nameof(displayLanguage), displayLanguage);

            ResourceIdentity location = new ResourceIdentity("ValueSet/" + valueSetId);
            var result = await client.InstanceOperationAsync(location.WithoutVersion().MakeRelative(), RestOperation.VALIDATE_CODE, par).ConfigureAwait(false);

            if (result != null)
                return ValidateCodeResult.FromParameters(result.OperationResult<Parameters>());
            else
                return null;
        }

        public static ValidateCodeResult ValidateCode(this BaseFhirClient client, String valueSetId,
                FhirUri url = null, FhirUri context = null, ValueSet valueSet = null, Code code = null,
                FhirUri system = null, FhirString version = null, FhirString display = null,
                Coding coding = null, CodeableConcept codeableConcept = null, FhirDateTime date = null,
                FhirBoolean @abstract = null, Code displayLanguage=null)
        {
            return ValidateCodeAsync(client, valueSetId, url, context, valueSet, code, system, version, display,
                coding, codeableConcept, date, @abstract, displayLanguage).WaitResult();
        }

        public async static Task<ValidateCodeResult> ValidateCodeAsync(this BaseFhirClient client,
                FhirUri url = null, FhirUri context = null, ValueSet valueSet = null, Code code = null,
                FhirUri system = null, FhirString version = null, FhirString display = null,
                Coding coding = null, CodeableConcept codeableConcept = null, FhirDateTime date = null,
                FhirBoolean @abstract = null, Code displayLanguage = null)
        {
            var par = new Parameters()
                .Add(nameof(url), url)
                .Add(nameof(context), context)
                .Add(nameof(valueSet), valueSet)
                .Add(nameof(code), code)
                .Add(nameof(system), system)
                .Add(nameof(version), version)
                .Add(nameof(display), display)
                .Add(nameof(coding), coding)
                .Add(nameof(codeableConcept), codeableConcept)
                .Add(nameof(date), date)
                .Add(nameof(@abstract), @abstract)
                .Add(nameof(displayLanguage), displayLanguage);

            var result = await client.TypeOperationAsync<ValueSet>(RestOperation.VALIDATE_CODE, par).ConfigureAwait(false);

            if(result != null)
                return ValidateCodeResult.FromParameters(result.OperationResult<Parameters>());
            else
                return null;
        }

        public static ValidateCodeResult ValidateCode(this BaseFhirClient client,
                FhirUri url = null, FhirUri context = null, ValueSet valueSet = null, Code code = null,
                FhirUri system = null, FhirString version = null, FhirString display = null,
                Coding coding = null, CodeableConcept codeableConcept = null, FhirDateTime date = null,
                FhirBoolean @abstract = null, Code displayLanguage = null)
        {
            return ValidateCodeAsync(client, url, context, valueSet, code, system, version, display,
                        coding, codeableConcept, date, @abstract, displayLanguage).WaitResult();
        }


        #endregion
    }
}<|MERGE_RESOLUTION|>--- conflicted
+++ resolved
@@ -59,11 +59,7 @@
     public static class FhirClientTermSvcExtensions
     {
         #region Expand
-<<<<<<< HEAD
-        public static async Task<ValueSet> ExpandValueSetAsync(this IFhirClient client, Uri valueset, FhirString filter = null, FhirDateTime date = null)
-=======
         public static async Task<ValueSet> ExpandValueSetAsync(this BaseFhirClient client, Uri valueset, FhirString filter = null, FhirDateTime date = null)
->>>>>>> 0d1de4d3
         {
             if (valueset == null) throw Error.ArgumentNull(nameof(valueset));
 
@@ -78,21 +74,13 @@
                         .OperationResult<ValueSet>();
         }
 
-<<<<<<< HEAD
-        public static ValueSet ExpandValueSet(this IFhirClient client, Uri valueset, FhirString filter = null,
-=======
         public static ValueSet ExpandValueSet(this BaseFhirClient client, Uri valueset, FhirString filter = null,
->>>>>>> 0d1de4d3
             FhirDateTime date = null)
         {
             return ExpandValueSetAsync(client, valueset, filter, date).WaitResult();
         }
 
-<<<<<<< HEAD
-        public static async Task<ValueSet> ExpandValueSetAsync(this IFhirClient client, FhirUri identifier, FhirString filter = null, FhirDateTime date = null)
-=======
         public static async Task<ValueSet> ExpandValueSetAsync(this BaseFhirClient client, FhirUri identifier, FhirString filter = null, FhirDateTime date = null)
->>>>>>> 0d1de4d3
         {
             if (identifier == null) throw Error.ArgumentNull(nameof(identifier));
 
@@ -106,21 +94,13 @@
                         .OperationResult<ValueSet>();
         }
 
-<<<<<<< HEAD
-        public static ValueSet ExpandValueSet(this IFhirClient client, FhirUri identifier, FhirString filter = null,
-=======
         public static ValueSet ExpandValueSet(this BaseFhirClient client, FhirUri identifier, FhirString filter = null,
->>>>>>> 0d1de4d3
             FhirDateTime date = null)
         {
             return ExpandValueSetAsync(client, identifier, filter, date).WaitResult();
         }
 
-<<<<<<< HEAD
-        public static async Task<ValueSet> ExpandValueSetAsync(this IFhirClient client, ValueSet vs, FhirString filter = null, FhirDateTime date = null)
-=======
         public static async Task<ValueSet> ExpandValueSetAsync(this BaseFhirClient client, ValueSet vs, FhirString filter = null, FhirDateTime date = null)
->>>>>>> 0d1de4d3
         {
             if (vs == null) throw Error.ArgumentNull(nameof(vs));
 
@@ -132,11 +112,7 @@
                     .OperationResult<ValueSet>();
         }
 
-<<<<<<< HEAD
-        public static ValueSet ExpandValueSet(this IFhirClient client, ValueSet vs, FhirString filter = null,
-=======
         public static ValueSet ExpandValueSet(this BaseFhirClient client, ValueSet vs, FhirString filter = null,
->>>>>>> 0d1de4d3
             FhirDateTime date = null)
         {
             return ExpandValueSetAsync(client, vs, filter, date).WaitResult();
