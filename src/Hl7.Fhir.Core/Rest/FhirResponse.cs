--- conflicted
+++ resolved
@@ -156,8 +156,6 @@
                     b => FhirParser.ParseResourceFromJson(b));
             }
 
-<<<<<<< HEAD
-=======
             if (resource.Meta == null) resource.Meta = new Resource.ResourceMetaComponent();
 
             var location = Location ?? ContentLocation;
@@ -187,16 +185,6 @@
                     resource.Meta.LastUpdated = dtResult;
                 }
             }
-            if (resource is Bundle)
-            {
-                var bundle = (Bundle)resource;
-                foreach (var entry in bundle.Entry.Where(e => e.Resource != null))
-                {
-                    entry.Resource.ResourceBase = bundle.ResourceBase;
-                }
-
-            }
->>>>>>> d2d07e65
             return resource;
         }
 
