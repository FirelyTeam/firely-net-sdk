--- conflicted
+++ resolved
@@ -21,8 +21,8 @@
     {
         public FhirVersionSettings(Model.Version version, string fhirVersion, Func<Exception, TOperationOutcome> operationOutcomeFromException, Func<byte[], string, Resource> makeBinaryResource)
         {
-            if (version == Model.Version.All) throw new ArgumentException("Must be a specific version", nameof(version));
-            if (string.IsNullOrEmpty(fhirVersion)) throw new ArgumentException("Cannot be empty", nameof(version));
+            if (version == Model.Version.All) throw Error.Argument(nameof(version), "Must be a specific version");
+            if (string.IsNullOrEmpty(fhirVersion)) throw Error.ArgumentNullOrEmpty(nameof(version));
 
             Version = version;
             FhirVersion = fhirVersion;
@@ -67,11 +67,7 @@
             PreferredFormat = ResourceFormat.Xml;
             Timeout = 100 * 1000;       // Default timeout is 100 seconds            
             Prefer = Rest.Prefer.ReturnRepresentation;
-<<<<<<< HEAD
             ParserSettings = ParserSettings.CreateDefault(versionSettings.Version);
-=======
-            ParserSettings = ParserSettings.CreateDefault();
->>>>>>> 9b4f60c5
         }
 
 
@@ -96,11 +92,7 @@
             compressRequestBody = CompressRequestBody; // PCL doesn't support compression at the moment
 
             byte[] outBody;
-<<<<<<< HEAD
-            var request = interaction.ToHttpRequest(_versionSettings.Version, FhirVersion, Prefer, PreferredFormat, UseFormatParameter, compressRequestBody, out outBody);
-=======
-            var request = interaction.ToHttpRequest(BaseUrl, Prefer, PreferredFormat, UseFormatParameter, compressRequestBody, out outBody);
->>>>>>> 9b4f60c5
+            var request = interaction.ToHttpRequest(BaseUrl, _versionSettings.Version, FhirVersion, Prefer, PreferredFormat, UseFormatParameter, compressRequestBody, out outBody);
 
 #if !NETSTANDARD1_1
             request.Timeout = Timeout;
