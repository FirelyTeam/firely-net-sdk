--- conflicted
+++ resolved
@@ -427,13 +427,7 @@
             var id = verifyResourceIdentity(location, needId: true, needVid: false);
             var tx = new TransactionBuilder(Endpoint).Delete(id.ResourceType, id.Id).ToBundle();
 
-<<<<<<< HEAD
-            await executeAsync<Resource>(tx, HttpStatusCode.NoContent).ConfigureAwait(false);
-=======
-            execute<Resource>(tx, new[] { HttpStatusCode.OK, HttpStatusCode.NoContent });
-
-            return;
->>>>>>> 18898fab
+            await executeAsync<Resource>(tx, new[] { HttpStatusCode.OK, HttpStatusCode.NoContent }).ConfigureAwait(false);
         }
         /// <summary>
         /// Delete a resource at the given endpoint.
@@ -501,8 +495,7 @@
             if (condition == null) throw Error.ArgumentNull(nameof(condition));
 
             var tx = new TransactionBuilder(Endpoint).Delete(resourceType, condition).ToBundle();
-<<<<<<< HEAD
-            await executeAsync<Resource>(tx, HttpStatusCode.NoContent).ConfigureAwait(false);
+            await executeAsync<Resource>(tx,new[]{ HttpStatusCode.OK, HttpStatusCode.NoContent}).ConfigureAwait(false);
         }
         /// <summary>
         /// Conditionally delete a resource
@@ -512,11 +505,6 @@
         public void Delete(string resourceType, SearchParams condition)
         {
             DeleteAsync(resourceType, condition).Wait();
-=======
-            execute<Resource>(tx, new[] { HttpStatusCode.OK, HttpStatusCode.NoContent });
-
-            return;
->>>>>>> 18898fab
         }
 
         #endregion
