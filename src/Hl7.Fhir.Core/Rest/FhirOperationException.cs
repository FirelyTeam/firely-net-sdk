﻿/* 
 * Copyright (c) 2014, Firely (info@fire.ly) and contributors
 * See the file CONTRIBUTORS for details.
 * 
 * This file is licensed under the BSD 3-Clause license
 * available at https://raw.githubusercontent.com/ewoutkramer/fhir-net-api/master/LICENSE
 */


// [WMR 20181024] Issue #737
// Removed serialization support from FhirOperationException (cf. all other custom exceptions)
// Problems:
// - NetFramework: Exception.GetObjectData override requires SecurityCritical attribute
//    => incompatible with partial-trust environments, e.g. dotNetFiddle
//    Alternative ISafeSerializationInfo interface is not widely supported and obsolete in netCore
// - NetCore 1.1 : no support for serialiation
// - NetCore 2.0 : reintroduces limited support for serialiation
// No clear picture of use cases that depend on exception serialization; remove for now
// If necessary, we can re-introduce serialization support in a future release (by customer demand)

using Hl7.Fhir.Model;
using System;
using System.Net;

namespace Hl7.Fhir.Rest
{
    /// <summary>
    /// Represents HL7 FHIR errors that occur during application execution.
    /// </summary>
    public class FhirOperationException : Exception
    {
<<<<<<< HEAD
        /// <summary>
        /// Gets or sets the outcome of the operation <see cref="OperationOutcome"/>.
        /// </summary>
        public OperationOutcome Outcome { get; set; }
        /// <summary>
        /// The HTTP Status Code that resulted in this Exception
        /// </summary>
        /// <remarks>
        /// </remarks>
        public HttpStatusCode? Status { get; set; }
=======
        /// <summary>Gets or sets the outcome of the operation <see cref="OperationOutcome"/>.</summary>
        public OperationOutcome Outcome { get; private set; }
>>>>>>> 38bccd58

        /// <summary>The HTTP Status Code that resulted in this Exception.</summary>
        public HttpStatusCode Status { get; private set; }

        /// <summary>Initializes a new instance of the <see cref="FhirOperationException"/> class with a specified error message.</summary>
        /// <param name="message">The message that describes the error.</param>
        /// <param name="status">The http status code associated with the message</param>
<<<<<<< HEAD
        public FhirOperationException(string message, HttpStatusCode? status)
            : base(message)
        {
            Status = status;
        }
=======
        public FhirOperationException(string message, HttpStatusCode status)
            : this(message, status, null, null) { }
>>>>>>> 38bccd58


        /// <summary>
        /// Initializes a new instance of the <see cref="FhirOperationException"/> class with a specified error message
        /// and a reference to the inner exception that is the cause of this exception.
        /// </summary>
        /// <param name="message">The error message that explains the reason for the exception.</param>
        /// <param name="status">The http status code associated with the message</param>
<<<<<<< HEAD
        /// <param name="inner">The exception that is the cause of the current exception, or a null reference (Nothing in Visual Basic) if no inner exception is specified. </param>
        public FhirOperationException(string message, HttpStatusCode? status, Exception inner)
            : base(message, inner)
        {
            Status = status;
        }
=======
        /// <param name="inner">The exception that is the cause of the current exception, or a <c>null</c> reference (Nothing in Visual Basic) if no inner exception is specified. </param>
        public FhirOperationException(string message, HttpStatusCode status, Exception inner)
            : this(message, status, null, inner) { }
>>>>>>> 38bccd58

        /// <summary>
        /// Initializes a new instance of the <see cref="FhirOperationException"/> class with a specified error message.
        /// </summary>
        /// <param name="message">The message that describes the error.</param>
        /// <param name="status">The http status code associated with the message</param>
        /// <param name="outcome">The outcome of the operation <see cref="OperationOutcome"/>.</param>
<<<<<<< HEAD
        /// <param name="inner">The exception that is the cause of the current exception, or a null reference (Nothing in Visual Basic) if no inner exception is specified. </param>
        public FhirOperationException(string message, HttpStatusCode? status, OperationOutcome outcome, Exception inner)
            : base(message, inner)
        {
            Outcome = outcome;
            Status = status;
        }
=======
        public FhirOperationException(string message, HttpStatusCode status, OperationOutcome outcome)
            : this(message, status, outcome, null) { }
>>>>>>> 38bccd58

        /// <summary>
        /// Initializes a new instance of the <see cref="FhirOperationException"/> class with a specified error message.
        /// </summary>
        /// <param name="message">The message that describes the error.</param>
        /// <param name="status">The http status code associated with the message</param>
        /// <param name="outcome">The outcome of the operation <see cref="OperationOutcome"/>.</param>
<<<<<<< HEAD
        public FhirOperationException(string message, HttpStatusCode? status, OperationOutcome outcome)
            : base(message)
=======
        /// <param name="inner">The exception that is the cause of the current exception, or a <c>null</c> reference (Nothing in Visual Basic) if no inner exception is specified. </param>
        public FhirOperationException(string message, HttpStatusCode status, OperationOutcome outcome, Exception inner)
            : base(message, inner)
>>>>>>> 38bccd58
        {
            Outcome = outcome;
            Status = status;
        }
    }

}<|MERGE_RESOLUTION|>--- conflicted
+++ resolved
@@ -29,21 +29,8 @@
     /// </summary>
     public class FhirOperationException : Exception
     {
-<<<<<<< HEAD
-        /// <summary>
-        /// Gets or sets the outcome of the operation <see cref="OperationOutcome"/>.
-        /// </summary>
-        public OperationOutcome Outcome { get; set; }
-        /// <summary>
-        /// The HTTP Status Code that resulted in this Exception
-        /// </summary>
-        /// <remarks>
-        /// </remarks>
-        public HttpStatusCode? Status { get; set; }
-=======
         /// <summary>Gets or sets the outcome of the operation <see cref="OperationOutcome"/>.</summary>
         public OperationOutcome Outcome { get; private set; }
->>>>>>> 38bccd58
 
         /// <summary>The HTTP Status Code that resulted in this Exception.</summary>
         public HttpStatusCode Status { get; private set; }
@@ -51,16 +38,8 @@
         /// <summary>Initializes a new instance of the <see cref="FhirOperationException"/> class with a specified error message.</summary>
         /// <param name="message">The message that describes the error.</param>
         /// <param name="status">The http status code associated with the message</param>
-<<<<<<< HEAD
-        public FhirOperationException(string message, HttpStatusCode? status)
-            : base(message)
-        {
-            Status = status;
-        }
-=======
         public FhirOperationException(string message, HttpStatusCode status)
             : this(message, status, null, null) { }
->>>>>>> 38bccd58
 
 
         /// <summary>
@@ -69,18 +48,9 @@
         /// </summary>
         /// <param name="message">The error message that explains the reason for the exception.</param>
         /// <param name="status">The http status code associated with the message</param>
-<<<<<<< HEAD
-        /// <param name="inner">The exception that is the cause of the current exception, or a null reference (Nothing in Visual Basic) if no inner exception is specified. </param>
-        public FhirOperationException(string message, HttpStatusCode? status, Exception inner)
-            : base(message, inner)
-        {
-            Status = status;
-        }
-=======
         /// <param name="inner">The exception that is the cause of the current exception, or a <c>null</c> reference (Nothing in Visual Basic) if no inner exception is specified. </param>
         public FhirOperationException(string message, HttpStatusCode status, Exception inner)
             : this(message, status, null, inner) { }
->>>>>>> 38bccd58
 
         /// <summary>
         /// Initializes a new instance of the <see cref="FhirOperationException"/> class with a specified error message.
@@ -88,18 +58,8 @@
         /// <param name="message">The message that describes the error.</param>
         /// <param name="status">The http status code associated with the message</param>
         /// <param name="outcome">The outcome of the operation <see cref="OperationOutcome"/>.</param>
-<<<<<<< HEAD
-        /// <param name="inner">The exception that is the cause of the current exception, or a null reference (Nothing in Visual Basic) if no inner exception is specified. </param>
-        public FhirOperationException(string message, HttpStatusCode? status, OperationOutcome outcome, Exception inner)
-            : base(message, inner)
-        {
-            Outcome = outcome;
-            Status = status;
-        }
-=======
         public FhirOperationException(string message, HttpStatusCode status, OperationOutcome outcome)
             : this(message, status, outcome, null) { }
->>>>>>> 38bccd58
 
         /// <summary>
         /// Initializes a new instance of the <see cref="FhirOperationException"/> class with a specified error message.
@@ -107,14 +67,9 @@
         /// <param name="message">The message that describes the error.</param>
         /// <param name="status">The http status code associated with the message</param>
         /// <param name="outcome">The outcome of the operation <see cref="OperationOutcome"/>.</param>
-<<<<<<< HEAD
-        public FhirOperationException(string message, HttpStatusCode? status, OperationOutcome outcome)
-            : base(message)
-=======
         /// <param name="inner">The exception that is the cause of the current exception, or a <c>null</c> reference (Nothing in Visual Basic) if no inner exception is specified. </param>
         public FhirOperationException(string message, HttpStatusCode status, OperationOutcome outcome, Exception inner)
             : base(message, inner)
->>>>>>> 38bccd58
         {
             Outcome = outcome;
             Status = status;
