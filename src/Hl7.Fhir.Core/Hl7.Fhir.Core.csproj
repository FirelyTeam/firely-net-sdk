﻿<Project Sdk="Microsoft.NET.Sdk" ToolsVersion="15.0">
	<PropertyGroup>
		<TargetFrameworks>net5.0;net452;netstandard1.6;netstandard2.0</TargetFrameworks>
	</PropertyGroup>

	<Import Project="..\firely-net-sdk.props" />
	<Import Project="..\platforms.props" />

	<PropertyGroup>
<<<<<<< HEAD
		<PackageId>Hl7.Fhir.R4B</PackageId>
		<Title>HL7 FHIR Core support SDK for R4B</Title>	
		<Summary>Core .NET support for working with HL7 FHIR. Supports FHIR R4B (4.3.0-snapshot1)</Summary>
=======
		<PackageId>Hl7.Fhir.R5</PackageId>
		<Title>HL7 FHIR Core support SDK for R5</Title>	
		<Summary>Core .NET support for working with HL7 FHIR. Supports FHIR R5 (4.6.0)</Summary>
>>>>>>> 80986ef5
		<Description>This is the core support library for HL7's FHIR standard (http://hl7.org/fhir). It contains the core functionality to working with RESTful FHIR servers: POCO classes for FHIR, parsing/serialization of FHIR data and a FhirClient for easy access to FHIR servers.</Description>
		<AssemblyName>Hl7.Fhir.R5.Core</AssemblyName>
		<PackageTags>HL7;FHIR;REST;parse;serialize;class;model;Firely;SDK</PackageTags>
		<RootNamespace>Hl7.Fhir</RootNamespace>
	</PropertyGroup>

	<ItemGroup Condition=" '$(TargetFramework)' != 'net452'">
		<PackageReference Include="System.ComponentModel.Annotations" Version="5.0.0" />
	</ItemGroup>

	<ItemGroup Condition=" '$(TargetFramework)' == 'net452'">
		<Reference Include="System.ComponentModel.DataAnnotations" />
		<Reference Include="System.Net.Http" />
	</ItemGroup>

	<ItemGroup>
		<ProjectReference Include="..\..\common\src\Hl7.Fhir.Serialization\Hl7.Fhir.Serialization.csproj" />
		<ProjectReference Include="..\..\common\src\Hl7.Fhir.Support\Hl7.Fhir.Support.csproj" />
		<ProjectReference Include="..\..\common\src\Hl7.Fhir.Support.Poco\Hl7.Fhir.Support.Poco.csproj" />
		<ProjectReference Include="..\..\common\src\Hl7.FhirPath\Hl7.FhirPath.csproj" />
	</ItemGroup>

</Project><|MERGE_RESOLUTION|>--- conflicted
+++ resolved
@@ -7,15 +7,12 @@
 	<Import Project="..\platforms.props" />
 
 	<PropertyGroup>
-<<<<<<< HEAD
 		<PackageId>Hl7.Fhir.R4B</PackageId>
 		<Title>HL7 FHIR Core support SDK for R4B</Title>	
 		<Summary>Core .NET support for working with HL7 FHIR. Supports FHIR R4B (4.3.0-snapshot1)</Summary>
-=======
 		<PackageId>Hl7.Fhir.R5</PackageId>
 		<Title>HL7 FHIR Core support SDK for R5</Title>	
 		<Summary>Core .NET support for working with HL7 FHIR. Supports FHIR R5 (4.6.0)</Summary>
->>>>>>> 80986ef5
 		<Description>This is the core support library for HL7's FHIR standard (http://hl7.org/fhir). It contains the core functionality to working with RESTful FHIR servers: POCO classes for FHIR, parsing/serialization of FHIR data and a FhirClient for easy access to FHIR servers.</Description>
 		<AssemblyName>Hl7.Fhir.R5.Core</AssemblyName>
 		<PackageTags>HL7;FHIR;REST;parse;serialize;class;model;Firely;SDK</PackageTags>
