--- conflicted
+++ resolved
@@ -19,11 +19,8 @@
 
 	<ItemGroup Condition=" '$(TargetFramework)' == 'net452'">
 		<Reference Include="System.ComponentModel.DataAnnotations" />
-<<<<<<< HEAD
     <Reference Include="System.Net.Http" />
-=======
 		<Reference Include="System.Net.Http"/>
->>>>>>> 96265952
 	</ItemGroup>
 
 	<ItemGroup>
