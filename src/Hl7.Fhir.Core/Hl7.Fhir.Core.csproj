--- conflicted
+++ resolved
@@ -8,7 +8,6 @@
   <Import Project="..\platforms.props" />
 
    <PropertyGroup>
-<<<<<<< HEAD
     <Version>$(FhirApiVersion)</Version>
     <PackageId>Hl7.Fhir.R5</PackageId>
     <Title>HL7 FHIR Core support API for R5</Title>	
@@ -16,14 +15,12 @@
     <Description>This is the core support library for HL7's FHIR standard (http://hl7.org/fhir). It contains the core functionality to working with RESTful FHIR servers: POCO classes for FHIR, parsing/serialization of FHIR data and a FhirClient for easy access to FHIR servers.</Description>
     <PackageTags>HL7 FHIR REST parse serialize class model</PackageTags>
     <AssemblyName>Hl7.Fhir.R5.Core</AssemblyName>
-=======
     <PackageId>Hl7.Fhir.R4</PackageId>
     <Title>HL7 FHIR Core support SDK for R4</Title>	
     <Summary>Core .NET support for working with HL7 FHIR. Supports FHIR R4 (3.2)</Summary>
     <Description>This is the core support library for HL7's FHIR standard (http://hl7.org/fhir). It contains the core functionality to working with RESTful FHIR servers: POCO classes for FHIR, parsing/serialization of FHIR data and a FhirClient for easy access to FHIR servers.</Description>
     <AssemblyName>Hl7.Fhir.R4.Core</AssemblyName>
     <PackageTags>HL7;FHIR;REST;parse;serialize;class;model;Firely;SDK</PackageTags>
->>>>>>> 53fd67f6
     <RootNamespace>Hl7.Fhir</RootNamespace>
   </PropertyGroup>
 
