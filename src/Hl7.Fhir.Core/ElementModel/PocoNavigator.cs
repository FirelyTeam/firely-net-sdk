﻿/* 
 * Copyright (c) 2016, Firely (info@fire.ly) and contributors
 * See the file CONTRIBUTORS for details.
 * 
 * This file is licensed under the BSD 3-Clause license
 * available at https://raw.githubusercontent.com/FirelyTeam/fhir-net-api/master/LICENSE
 */

using Hl7.Fhir.ElementModel.Adapters;
using Hl7.Fhir.Model;
using Hl7.Fhir.Specification;
using Hl7.Fhir.Utility;
using System;
using System.Collections.Generic;
using System.Diagnostics;
using System.Linq;

namespace Hl7.Fhir.ElementModel
{
    // http://blogs.msdn.com/b/jaredpar/archive/2011/03/18/debuggerdisplay-attribute-best-practices.aspx
    [DebuggerDisplay(@"\{{ShortPath,nq}}")]
    [Obsolete("This class has been deprecated. Do not use this class directly, instead call " +
            "ToElementNavigator() (for backwards compatibility) or the new ToTypedNode() on any resource or datatype")]
    public class PocoNavigator : BaseNodeToNavAdapter
    {
        public PocoNavigator(Base model, string rootName = null)
        {
            if (model == null) throw Error.ArgumentNull(nameof(model));

            Initialize(
                new PocoElementNode(model, new PocoStructureDefinitionSummaryProvider(), rootName: rootName));

            _parentCommonPath = "";
        }

        private PocoNavigator()     // for clone
        {
        }

        private string _parentCommonPath;

        public bool IsCollection => Current.Definition.IsCollection;

        public Base FhirValue => ((PocoElementNode)Current).Current as Base;

        /// <summary>
        /// The ShortPath is almost the same as the Path except that
        /// where the item is not an array, the array signature is not included.
        /// </summary>
        [System.ComponentModel.EditorBrowsable(System.ComponentModel.EditorBrowsableState.Never)]
        public string ShortPath => ((PocoElementNode)Current).ShortPath;

        /// <summary>
        /// This is different to the explicit path as it considers what is
        /// usually used to reference the item, rather than explicitly
        /// e.g. Questionnaire Items are referenced through LinkId,
        ///      Telecoms are referenced through use/system
        ///      Codes are referenced through system
        ///      Identifiers are referenced through system
        /// others all revert back to the normal Path indexing
        /// </summary>
        [System.ComponentModel.EditorBrowsable(System.ComponentModel.EditorBrowsableState.Never)]
        public string CommonPath
        {
            get
            {
                var cur = Current;
                if (String.IsNullOrEmpty(_parentCommonPath))
                {
                    return cur.Name;
                }
                else
                {
                    // Needs to consider that the index might be irrelevant
                    if (IsCollection)
                    {
<<<<<<< HEAD
                        Base fhirValue = cur.FhirValue;
                        if (fhirValue is Model.DSTU2.Identifier ident2)
=======
                        Base fhirValue = FhirValue;
                        if (fhirValue is Identifier ident)
>>>>>>> 9b4f60c5
                        {
                            // Need to construct a where clause for this property
                            if (!string.IsNullOrEmpty(ident2.System))
                                return $"{_parentCommonPath}.{cur.Name}.where(system='{ident2.System}')";
                        }
                        else if (fhirValue is Model.STU3.Identifier ident3)
                        {
                            // Need to construct a where clause for this property
                            if (!string.IsNullOrEmpty(ident3.System))
                                return $"{_parentCommonPath}.{cur.Name}.where(system='{ident3.System}')";
                        }
                        else if (fhirValue is Model.DSTU2.ContactPoint cp2)
                        {
                            // Need to construct a where clause for this property
                            if (cp2.System.HasValue)
                                return $"{_parentCommonPath}.{cur.Name}.where(system='{cp2.System.Value.GetLiteral()}')";
                        }
                        else if (fhirValue is Model.STU3.ContactPoint cp3)
                        {
                            // Need to construct a where clause for this property
                            if (cp3.System.HasValue)
                                return $"{_parentCommonPath}.{cur.Name}.where(system='{cp3.System.Value.GetLiteral()}')";
                        }
                        else if (fhirValue is Coding cd)
                        {
                            // Need to construct a where clause for this property
                            if (!string.IsNullOrEmpty(cd.System))
                                return $"{_parentCommonPath}.{cur.Name}.where(system='{cd.System}')";
                        }
                        else if (fhirValue is Address addr)
                        {
                            // Need to construct a where clause for this property
                            if (addr.Use.HasValue)
                                return $"{_parentCommonPath}.{cur.Name}.where(use='{addr.Use.Value.GetLiteral()}')";
                        }
                        else if (fhirValue is Model.DSTU2.Questionnaire.GroupComponent gc)
                        {
                            // Need to construct a where clause for this property
                            if (!string.IsNullOrEmpty(gc.LinkId))
                                return $"{_parentCommonPath}.{cur.Name}.where(linkId='{gc.LinkId}')";
                        }
                        else if (fhirValue is Model.DSTU2.Questionnaire.QuestionComponent qc)
                        {
                            // Need to construct a where clause for this property
                            if (!string.IsNullOrEmpty(qc.LinkId))
                                return $"{_parentCommonPath}.{cur.Name}.where(linkId='{qc.LinkId}')";
                        }
                        else if (fhirValue is Model.STU3.Questionnaire.ItemComponent ic)
                        {
                            // Need to construct a where clause for this property
                            if (!string.IsNullOrEmpty(ic.LinkId))
                                return $"{_parentCommonPath}.{cur.Name}.where(linkId='{ic.LinkId}')";
                        }
                        else if (fhirValue is Model.DSTU2.QuestionnaireResponse.GroupComponent rgc)
                        {
                            // Need to construct a where clause for this property
                            if (!string.IsNullOrEmpty(rgc.LinkId))
                                return $"{_parentCommonPath}.{cur.Name}.where(linkId='{rgc.LinkId}')";
                        }
                        else if (fhirValue is Model.DSTU2.QuestionnaireResponse.QuestionComponent rqc)
                        {
                            // Need to construct a where clause for this property
                            if (!string.IsNullOrEmpty(rqc.LinkId))
                                return $"{_parentCommonPath}.{cur.Name}.where(linkId='{rqc.LinkId}')";
                        }
                        else if (fhirValue is Model.STU3.QuestionnaireResponse.ItemComponent ric)
                        {
                            // Need to construct a where clause for this property
                            if (!string.IsNullOrEmpty(ric.LinkId))
                                return $"{_parentCommonPath}.{cur.Name}.where(linkId='{ric.LinkId}')";
                        }
                        else if (fhirValue is Extension ext)
                        {
                            // Need to construct a where clause for this property
                            // The extension is different as with fhirpath there
                            // is a shortcut format of .extension('url'), and since
                            // all extensions have a property name of extension, can just at the brackets and string name
                            return $"{_parentCommonPath}.{cur.Name}('{ext.Url}')";
                        }
                        return $"{_parentCommonPath}.{cur.Name}[{((PocoElementNode)cur).ArrayIndex}]";
                    }
                    return $"{_parentCommonPath}.{cur.Name}";
                }
            }
        }

        protected override IList<ITypedElement> GetChildren() =>
            Current.Children().ToList();

        public override bool MoveToFirstChild(string nameFilter = null)
        {
            var oldCP = CommonPath;

            if (!base.MoveToFirstChild(nameFilter)) return false;

            _parentCommonPath = oldCP;
            return true;
        }

        public override bool MoveToNext(string nameFilter = null) => base.MoveToNext(nameFilter);

        protected override BaseNodeToNavAdapter NewClone() =>
            new PocoNavigator()
            {
                _parentCommonPath = _parentCommonPath
            };
    }


    public static class PocoNavigatorExtensions
    {
        [Obsolete("Use ToTypedElement(this Base @base, string rootName = null) instead. Obsolete since 2018-10-17")]
        public static IElementNavigator ToElementNavigator(this Base @base, string rootName = null) =>
            new PocoNavigator(@base, rootName);

        public static ITypedElement ToTypedElement(this Base @base, string rootName = null) =>
            new PocoElementNode(@base, new PocoStructureDefinitionSummaryProvider(), rootName: rootName);
    }
}<|MERGE_RESOLUTION|>--- conflicted
+++ resolved
@@ -23,12 +23,12 @@
             "ToElementNavigator() (for backwards compatibility) or the new ToTypedNode() on any resource or datatype")]
     public class PocoNavigator : BaseNodeToNavAdapter
     {
-        public PocoNavigator(Base model, string rootName = null)
+        public PocoNavigator(Model.Version version, Base model, string rootName = null)
         {
             if (model == null) throw Error.ArgumentNull(nameof(model));
 
             Initialize(
-                new PocoElementNode(model, new PocoStructureDefinitionSummaryProvider(), rootName: rootName));
+                new PocoElementNode(model, new PocoStructureDefinitionSummaryProvider(version), rootName: rootName));
 
             _parentCommonPath = "";
         }
@@ -74,13 +74,8 @@
                     // Needs to consider that the index might be irrelevant
                     if (IsCollection)
                     {
-<<<<<<< HEAD
-                        Base fhirValue = cur.FhirValue;
+                        Base fhirValue = FhirValue;
                         if (fhirValue is Model.DSTU2.Identifier ident2)
-=======
-                        Base fhirValue = FhirValue;
-                        if (fhirValue is Identifier ident)
->>>>>>> 9b4f60c5
                         {
                             // Need to construct a where clause for this property
                             if (!string.IsNullOrEmpty(ident2.System))
@@ -193,10 +188,10 @@
     public static class PocoNavigatorExtensions
     {
         [Obsolete("Use ToTypedElement(this Base @base, string rootName = null) instead. Obsolete since 2018-10-17")]
-        public static IElementNavigator ToElementNavigator(this Base @base, string rootName = null) =>
-            new PocoNavigator(@base, rootName);
+        public static IElementNavigator ToElementNavigator(this Base @base, Model.Version version, string rootName = null) =>
+            new PocoNavigator(version, @base, rootName);
 
-        public static ITypedElement ToTypedElement(this Base @base, string rootName = null) =>
-            new PocoElementNode(@base, new PocoStructureDefinitionSummaryProvider(), rootName: rootName);
+        public static ITypedElement ToTypedElement(this Base @base, Model.Version version, string rootName = null) =>
+            new PocoElementNode(@base, new PocoStructureDefinitionSummaryProvider(version), rootName: rootName);
     }
 }