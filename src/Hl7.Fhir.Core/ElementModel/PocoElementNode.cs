/* 
 * Copyright (c) 2016, Firely (info@fire.ly) and contributors
 * See the file CONTRIBUTORS for details.
 * 
 * This file is licensed under the BSD 3-Clause license
 * available at https://raw.githubusercontent.com/FirelyTeam/fhir-net-api/master/LICENSE
 */

using Hl7.Fhir.Model;
using Hl7.Fhir.Serialization;
using Hl7.Fhir.Specification;
using Hl7.Fhir.Utility;
using System;
using System.Collections.Generic;
using System.Linq;

namespace Hl7.Fhir.ElementModel
{
    internal class PocoElementNode : ITypedElement, IAnnotated, IExceptionSource, IShortPathGenerator, IFhirValueProvider, IResourceTypeSupplier
    {
        public readonly Base Current;
        private readonly Lazy<PocoComplexTypeSerializationInfo> _mySD;

        public ExceptionNotificationHandler ExceptionHandler { get; set; }

        internal PocoElementNode(Base root, string rootName = null)
        {
<<<<<<< HEAD
            Current = root;
            _mySD = new Lazy<PocoComplexTypeSerializationInfo>(() => (PocoComplexTypeSerializationInfo)PocoStructureDefinitionSummaryProvider.Provide(Current.GetType()));
            InstanceType = InstanceType = ModelInfo.IsProfiledQuantity(root.TypeName) ? "Quantity" : root.TypeName;
            Definition = Specification.ElementDefinitionSummary.ForRoot(rootName ?? root.TypeName, _mySD.Value);

=======
            Current = parent;
            InstanceType = parent.TypeName;
            var structureDefSummary = provider.Provide(parent.GetType());
            Definition = new TypeRootDefinitionSummary(structureDefSummary, rootName ?? parent.TypeName);
>>>>>>> 1b7b4e94
            Location = InstanceType;
            ShortPath = InstanceType;
        }

        private PocoElementNode(Base instance, PocoElementNode parent, IElementDefinitionSummary definition, string location, string shortPath)
        {
            Current = instance;
            _mySD = new Lazy<PocoComplexTypeSerializationInfo>(() => (PocoComplexTypeSerializationInfo)PocoStructureDefinitionSummaryProvider.Provide(Current.GetType()));
            InstanceType = determineInstanceType(Current, definition);
            Definition = definition ?? throw Error.ArgumentNull(nameof(definition));

            ExceptionHandler = parent.ExceptionHandler;
            Location = location;
            ShortPath = shortPath;
        }

        private static string determineInstanceType(object instance, IElementDefinitionSummary summary)
        {
            var typeName = !summary.IsChoiceElement && !summary.IsResource ?
                        summary.Type.Single().GetTypeName() : ((Base)instance).TypeName;

            return ModelInfo.IsProfiledQuantity(typeName) ? "Quantity" : typeName;
        }

<<<<<<< HEAD
        public IElementDefinitionSummary Definition { get; private set; }

        public string ShortPath { get; private set; }

=======
>>>>>>> 1b7b4e94
        public IEnumerable<ITypedElement> Children(string name)
        {
            if (!(Current is Base parentBase)) yield break;

            var children = parentBase.NamedChildren;
            string oldElementName = null;
            int arrayIndex = 0;
<<<<<<< HEAD
=======
            var childElementDefinitions = this.ChildDefinitions(Provider).ToDictionary(c => c.ElementName);
>>>>>>> 1b7b4e94

            foreach (var child in children)
            {
                if (name == null || child.ElementName == name)
                {
<<<<<<< HEAD
                    var childElementDef = _mySD.Value.GetElement(child.ElementName);
=======
                    var mySummary = childElementDefinitions[child.ElementName];
>>>>>>> 1b7b4e94

                    if (oldElementName != child.ElementName)
                        arrayIndex = 0;
                    else
                        arrayIndex += 1;

                    var location = Location == null
                        ? child.ElementName
                        : $"{Location}.{child.ElementName}[{arrayIndex}]";
                    var shortPath = ShortPath == null
                        ? child.ElementName
                        : (childElementDef.IsCollection ?
                            $"{ShortPath}.{child.ElementName}[{arrayIndex}]" :
                            $"{ShortPath}.{child.ElementName}");

                    yield return new PocoElementNode(child.Value, this, childElementDef,
                        location, shortPath);
                }

                oldElementName = child.ElementName;
            }
        }

        /// <summary>
        /// This is only needed for search data extraction (and debugging)
        /// to be able to read the values from the selected node (if a coding, so can get the value and system)
        /// </summary>
        /// <remarks>Will return null if on id, value, url (primitive attribute props in xml)</remarks>
        public Base FhirValue => Current as Base;

        public string Name => Definition.ElementName;

        private object _value = null;
        private object _objectValue = null;

        public object Value
        {
            get
            {
                if (Current is Primitive p && p.ObjectValue != null)
                {
                    if (p.ObjectValue != _objectValue)
                    {
                        _value = internalValue;
                        _objectValue = p.ObjectValue;
                    }

                    return _value;
                }
                else
                    return null;
            }
        }


        public object internalValue
        {
            get
            {
                try
                {
                    switch (Current)
                    {
                        case Hl7.Fhir.Model.Instant ins:
                            return ins.ToPartialDateTime();
                        case Hl7.Fhir.Model.Time time:
                            return time.ToTime();
                        case Hl7.Fhir.Model.Date dt:
                            return dt.ToPartialDateTime();
                        case FhirDateTime fdt:
                            return fdt.ToPartialDateTime();
                        case Hl7.Fhir.Model.Integer fint:
                            if (!fint.Value.HasValue)
                                return null;
                            return (long)fint.Value;
                        case Hl7.Fhir.Model.PositiveInt pint:
                            if (!pint.Value.HasValue)
                                return null;
                            return (long)pint.Value;
                        case Hl7.Fhir.Model.UnsignedInt unsint:
                            if (!unsint.Value.HasValue)
                                return null;
                            return (long)unsint.Value;
                        case Hl7.Fhir.Model.Base64Binary b64:
                            return b64.Value != null ? PrimitiveTypeConverter.ConvertTo<string>(b64.Value) : null;
                        case Primitive prim:
                            return prim.ObjectValue;
                        default:
                            return null;
                    }
                }
                catch (FormatException)
                {
                    // If it fails, just return the unparsed contents
                    return (Current as Primitive)?.ObjectValue;
                }
            }
        }


        public string InstanceType { get; private set; }

        public string Location { get; private set; }

        public string ResourceType => Current is Resource ? InstanceType : null;

        public IEnumerable<object> Annotations(Type type)
        {
            if (type == typeof(PocoElementNode) || type == typeof(ITypedElement) || type == typeof(IShortPathGenerator))
                return new[] { this };
            else if (type == typeof(IFhirValueProvider))
                return new[] { this };
            else if (type == typeof(IResourceTypeSupplier))
                return new[] { this };
            else if (FhirValue is IAnnotated ia)
                return ia.Annotations(type);

            else
                return Enumerable.Empty<object>();
        }
    }
}<|MERGE_RESOLUTION|>--- conflicted
+++ resolved
@@ -25,18 +25,10 @@
 
         internal PocoElementNode(Base root, string rootName = null)
         {
-<<<<<<< HEAD
             Current = root;
             _mySD = new Lazy<PocoComplexTypeSerializationInfo>(() => (PocoComplexTypeSerializationInfo)PocoStructureDefinitionSummaryProvider.Provide(Current.GetType()));
             InstanceType = InstanceType = ModelInfo.IsProfiledQuantity(root.TypeName) ? "Quantity" : root.TypeName;
-            Definition = Specification.ElementDefinitionSummary.ForRoot(rootName ?? root.TypeName, _mySD.Value);
-
-=======
-            Current = parent;
-            InstanceType = parent.TypeName;
-            var structureDefSummary = provider.Provide(parent.GetType());
             Definition = new TypeRootDefinitionSummary(structureDefSummary, rootName ?? parent.TypeName);
->>>>>>> 1b7b4e94
             Location = InstanceType;
             ShortPath = InstanceType;
         }
@@ -61,13 +53,10 @@
             return ModelInfo.IsProfiledQuantity(typeName) ? "Quantity" : typeName;
         }
 
-<<<<<<< HEAD
         public IElementDefinitionSummary Definition { get; private set; }
 
         public string ShortPath { get; private set; }
 
-=======
->>>>>>> 1b7b4e94
         public IEnumerable<ITypedElement> Children(string name)
         {
             if (!(Current is Base parentBase)) yield break;
@@ -75,20 +64,12 @@
             var children = parentBase.NamedChildren;
             string oldElementName = null;
             int arrayIndex = 0;
-<<<<<<< HEAD
-=======
-            var childElementDefinitions = this.ChildDefinitions(Provider).ToDictionary(c => c.ElementName);
->>>>>>> 1b7b4e94
 
             foreach (var child in children)
             {
                 if (name == null || child.ElementName == name)
                 {
-<<<<<<< HEAD
                     var childElementDef = _mySD.Value.GetElement(child.ElementName);
-=======
-                    var mySummary = childElementDefinitions[child.ElementName];
->>>>>>> 1b7b4e94
 
                     if (oldElementName != child.ElementName)
                         arrayIndex = 0;
