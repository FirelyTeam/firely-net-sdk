--- conflicted
+++ resolved
@@ -137,39 +137,6 @@
             };
         }
 
-<<<<<<< HEAD
-
-        [Obsolete("Use ParseCodeableConcept(this ITypedElement instance) instead")]
-        public static CodeableConcept ParseCodeableConcept(this IElementNavigator instance)
-            => ParseCodeableConcept(instance.ToTypedElement());
-
-
-        [Obsolete("Use GetString(this IEnumerable<ITypedElement> instance) instead")]
-        public static string GetString(this IEnumerable<IElementNavigator> instance)
-            => instance.SingleOrDefault()?.Value as string;
-
-
-        [Obsolete("Use ParseQuantity(this ITypedElement instance) instead")]
-        public static Model.Quantity ParseQuantity(this IElementNavigator instance) => ParseQuantity(instance.ToTypedElement());
-
-        [Obsolete("Use ParseBindable(this ITypedElement instance) instead")]
-        public static Element ParseBindable(this IElementNavigator instance) => ParseBindable(instance.ToTypedElement());
-
-
-        [Obsolete("Use ParsePrimitive<T>(this ITypedElement instance) instead")]
-        public static T ParsePrimitive<T>(this IElementNavigator instance) where T : PrimitiveType, new()
-            => ParsePrimitive<T>(instance.ToTypedElement());
-
-        [Obsolete("Use ParseCoding(this ITypedElement instance) instead")]
-        public static Coding ParseCoding(this IElementNavigator instance)
-            => ParseCoding(instance.ToTypedElement());
-
-        [Obsolete("Use ParseResourceReference(this ITypedElement instance) instead")]
-        public static ResourceReference ParseResourceReference(this IElementNavigator instance)
-             => ParseResourceReference(instance.ToTypedElement());
-
-=======
         public static string GetString(this IEnumerable<ITypedElement> instance) => instance.SingleOrDefault()?.Value as string;
->>>>>>> 6c88d500
     }
 }