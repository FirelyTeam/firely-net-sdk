﻿/* 
 * Copyright (c) 2018, Firely (info@fire.ly) and contributors
 * See the file CONTRIBUTORS for details.
 * 
 * This file is licensed under the BSD 3-Clause license
 * available at https://github.com/FirelyTeam/fhir-net-api/blob/master/LICENSE
 */


using Hl7.Fhir.Model;
using Hl7.Fhir.Serialization;
using Hl7.Fhir.Utility;
using System;
using System.Collections.Generic;
using System.Linq;

namespace Hl7.Fhir.ElementModel
{
    public static class PocoBuilderExtensions
    {
        public static Base ToPoco(this ISourceNode source, Type pocoType = null, PocoBuilderSettings settings = null) =>
            new PocoBuilder(settings).BuildFrom(source, pocoType);

        public static T ToPoco<T>(this ISourceNode source, PocoBuilderSettings settings = null) where T : Base =>
               (T)source.ToPoco(typeof(T), settings);

        public static Base ToPoco(this ITypedElement element, PocoBuilderSettings settings = null) =>
            new PocoBuilder(settings).BuildFrom(element);

        public static T ToPoco<T>(this ITypedElement element, PocoBuilderSettings settings = null) where T : Base =>
               (T)element.ToPoco(settings);

#pragma warning disable 612, 618
<<<<<<< HEAD
        public static Base ToPoco(this IElementNavigator navigator, Type pocoType = null,
            PocoBuilderSettings settings = null) => navigator.ToSourceNode().ToPoco(pocoType, settings);
=======
        public static Base ToPoco(this IElementNavigator navigator, Type pocoType = null, PocoBuilderSettings settings = null) =>
            new PocoBuilder(settings).BuildFrom(navigator.ToSourceNode(), pocoType);
>>>>>>> 6d338545

        public static T ToPoco<T>(this IElementNavigator navigator, PocoBuilderSettings settings = null) where T : Base =>
               (T)navigator.ToPoco(typeof(T), settings);
#pragma warning restore 612, 618


        public static Model.Quantity ParseQuantity(this ITypedElement instance)
        {
            var newQuantity = new Quantity
            {
                Value = instance.Children("value").SingleOrDefault()?.Value as decimal?,
                Unit = instance.Children("unit").GetString(),
                System = instance.Children("system").GetString(),
                Code = instance.Children("code").GetString()
            };

            var comp = instance.Children("comparator").GetString();
            if (comp != null)
                newQuantity.ComparatorElement = new Code<Quantity.QuantityComparator> { ObjectValue = comp };

            return newQuantity;
        }

        /// <summary>
        /// Parses a bindeable type (code, Coding, CodeableConcept, Quantity, string, uri) into a FHIR coded datatype.
        /// Extensions will be parsed from the 'value' of the (simple) extension.
        /// </summary>
        /// <param name="instance"></param>
        /// <returns>An Element of a coded type (code, Coding or CodeableConcept) dependin on the instance type,
        /// or null if no bindable instance data was found</returns>
        /// <remarks>The instance type is mapped to a codable type as follows:
        ///   'code' => code
        ///   'Coding' => Coding
        ///   'CodeableConcept' => CodeableConcept
        ///   'Quantity' => Coding
        ///   'Extension' => depends on value[x]
        ///   'string' => code
        ///   'uri' => code
        /// </remarks>
        public static Element ParseBindable(this ITypedElement instance)
        {
            var instanceType = ModelInfo.FhirTypeNameToFhirType(instance.InstanceType);

            switch (instanceType)
            {
                case FHIRAllTypes.Code:
                    return instance.ParsePrimitive<Code>();
                case FHIRAllTypes.Coding:
                    return instance.ParseCoding();
                case FHIRAllTypes.CodeableConcept:
                    return instance.ParseCodeableConcept();
                case FHIRAllTypes.Quantity:
                    return parseQuantity(instance);
                case FHIRAllTypes.String:
                    return new Code(instance.ParsePrimitive<FhirString>()?.Value);
                case FHIRAllTypes.Uri:
                    return new Code(instance.ParsePrimitive<FhirUri>()?.Value);
                case FHIRAllTypes.Extension:
                    return parseExtension(instance);
                default:
                    return null;
            }

            Coding parseQuantity(ITypedElement nav)
            {
                var newCoding = new Coding();
                var q = instance.ParseQuantity();
                newCoding.Code = q.Code;
                newCoding.System = q.System ?? "http://unitsofmeasure.org";
                return newCoding;
            }

            Element parseExtension(ITypedElement nav)
            {
                var valueChild = instance.Children("value").FirstOrDefault();
                return valueChild?.ParseBindable();
            }
        }

        public static T ParsePrimitive<T>(this ITypedElement instance) where T : Primitive, new()
                    => new T() { ObjectValue = instance.Value };


        public static Coding ParseCoding(this ITypedElement instance)
        {
            return new Coding()
            {
                System = instance.Children("system").GetString(),
                Version = instance.Children("version").GetString(),
                Code = instance.Children("code").GetString(),
                Display = instance.Children("display").GetString(),
                UserSelected = instance.Children("userSelected").SingleOrDefault()?.Value as bool?
            };
        }

        public static ResourceReference ParseResourceReference(this ITypedElement instance)
        {
            return new ResourceReference()
            {
                Reference = instance.Children("reference").GetString(),
                Display = instance.Children("display").GetString()
            };
        }

        public static CodeableConcept ParseCodeableConcept(this ITypedElement instance)
        {
            return new CodeableConcept()
            {
                Coding =
                    instance.Children("coding").Select(codingNav => codingNav.ParseCoding()).ToList(),
                Text = instance.Children("text").GetString()
            };
        }

        public static string GetString(this IEnumerable<ITypedElement> instance) => instance.SingleOrDefault()?.Value as string;

        [Obsolete("Use ParseCodeableConcept(this ITypedElement instance) instead")]
        public static CodeableConcept ParseCodeableConcept(this IElementNavigator instance)
            => ParseCodeableConcept(instance.ToTypedElement());


        [Obsolete("Use GetString(this IEnumerable<ITypedElement> instance) instead")]
        public static string GetString(this IEnumerable<IElementNavigator> instance)
            => instance.SingleOrDefault()?.Value as string;


        [Obsolete("Use ParseQuantity(this ITypedElement instance) instead")]
        public static Model.Quantity ParseQuantity(this IElementNavigator instance) => ParseQuantity(instance.ToTypedElement());

        [Obsolete("Use ParseBindable(this ITypedElement instance) instead")]
        public static Element ParseBindable(this IElementNavigator instance) => ParseBindable(instance.ToTypedElement());


        [Obsolete("Use ParsePrimitive<T>(this ITypedElement instance) instead")]
        public static T ParsePrimitive<T>(this IElementNavigator instance) where T : Primitive, new()
            => ParsePrimitive<T>(instance.ToTypedElement());

        [Obsolete("Use ParseCoding(this ITypedElement instance) instead")]
        public static Coding ParseCoding(this IElementNavigator instance)
            => ParseCoding(instance.ToTypedElement());

        [Obsolete("Use ParseResourceReference(this ITypedElement instance) instead")]
        public static ResourceReference ParseResourceReference(this IElementNavigator instance)
             => ParseResourceReference(instance.ToTypedElement());

    }
}<|MERGE_RESOLUTION|>--- conflicted
+++ resolved
@@ -31,13 +31,8 @@
                (T)element.ToPoco(settings);
 
 #pragma warning disable 612, 618
-<<<<<<< HEAD
         public static Base ToPoco(this IElementNavigator navigator, Type pocoType = null,
             PocoBuilderSettings settings = null) => navigator.ToSourceNode().ToPoco(pocoType, settings);
-=======
-        public static Base ToPoco(this IElementNavigator navigator, Type pocoType = null, PocoBuilderSettings settings = null) =>
-            new PocoBuilder(settings).BuildFrom(navigator.ToSourceNode(), pocoType);
->>>>>>> 6d338545
 
         public static T ToPoco<T>(this IElementNavigator navigator, PocoBuilderSettings settings = null) where T : Base =>
                (T)navigator.ToPoco(typeof(T), settings);
