/* 
 * Copyright (c) 2016, Firely (info@fire.ly) and contributors
 * See the file CONTRIBUTORS for details.
 * 
 * This file is licensed under the BSD 3-Clause license
 * available at https://raw.githubusercontent.com/ewoutkramer/fhir-net-api/master/LICENSE
 */

using System;
using System.Linq;
using System.Collections.Generic;
using Hl7.Fhir.Model;
using Hl7.Fhir.Serialization;
<<<<<<< HEAD
using System.Collections;
using Hl7.Fhir.Introspection;
=======
>>>>>>> 04059d16

namespace Hl7.Fhir.ElementModel
{
    public class PocoElementNavigator : IAnnotated
    {
        private Base _parent;

        private int? _arrayIndex; // this is only for the ShortPath implementation eg Patient.Name[1].Family (its the 1 here)
        private int _index;
        private IList<ElementValue> _children;

        // For Normal element properties representing a FHIR type
        internal PocoElementNavigator(Base parent)
        {
            // The root is the special case, we start with a "collection" of children where the parent is the only element
            _parent = null;
            _index = 0;
<<<<<<< HEAD
            _arrayIndex = -1;
            _children = new List<ElementValue>() { new ElementValue(parent.TypeName, false, false,false, parent) };
=======
            _arrayIndex = null;
            _children = new List<ElementValue>() { new ElementValue(parent.TypeName, false, parent) };
>>>>>>> 04059d16
        }

        private PocoElementNavigator()
        {
            // only use for clone
        }

        internal PocoElementNavigator Clone() =>
            new PocoElementNavigator
            {
                _parent = this._parent,
                _arrayIndex = this._arrayIndex,
                _index = this._index,
                _children = this._children
            };


        private bool enter(Base target)
        {
            var children = target.NamedChildren.ToList();
            if (!children.Any()) return false;

            _parent = target;
            _children = children;

            // Reset everything, next() will initialize the values for the first "child"
            _index = -1;
            _arrayIndex = null;

            return true;
        }


        private bool next(string name = null)
        {
            // If not a collection, or out of collection members, scan
            // for next property
            var scan = _index;

            while (scan + 1 < _children.Count)
            {
                var oldElementName = scan >= 0 ? _children[scan].ElementName : null;

                scan += 1;
                var scanProp = _children[scan];

                if (oldElementName != scanProp.ElementName)
                    _arrayIndex = null;

                if (name == null || scanProp.ElementName == name)
                {
                    _index = scan;

                    if (!scanProp.IsCollectionMember)
                        _arrayIndex = null;
                    else
                        _arrayIndex = _arrayIndex == null ? 0 : _arrayIndex + 1;

                    return true;
                }
            }

            return false;
        }

        internal ElementValue Current => _children[_index];

        public string Name => Current.ElementName;

        public bool AtCollection => Current.IsCollectionMember;

        public int ArrayIndex => AtCollection ? _arrayIndex.Value : 0;

        public int Order => _index;

        /// <summary>
        /// This is only needed for search data extraction (and debugging)
        /// to be able to read the values from the selected node (if a coding, so can get the value and system)
        /// </summary>
        public Base FhirValue => Current.Value as Base;    // conversion will return null if on id, value, url (primitive attribute props in xml)

        public object Value
        {
            get
            {
                if (Current.Value is string)
                    return Current.Value;

                try
                {
                    switch (Current.Value)
                    {
                        case Hl7.Fhir.Model.Instant ins:
                            return ins.ToPartialDateTime();
                        case Hl7.Fhir.Model.Time time:
                            return time.ToTime();
                        case Hl7.Fhir.Model.Date dt:
                            return dt.ToPartialDateTime();
                        case FhirDateTime fdt:
                            return fdt.ToPartialDateTime();
                        case Hl7.Fhir.Model.Integer fint:
                            return (long)fint.Value;
                        case Hl7.Fhir.Model.PositiveInt pint:
                            return (long)pint.Value;
                        case Hl7.Fhir.Model.UnsignedInt unsint:
                            return (long)unsint.Value;
                        case Hl7.Fhir.Model.Base64Binary b64:
                            return b64.Value != null ? PrimitiveTypeConverter.ConvertTo<string>(b64.Value) : null;
                        case Primitive prim:
                            return prim.ObjectValue;
                        default:
                            return null;
                    }
                }
                catch (FormatException)
                {
                    // If it fails, just return the unparsed shit
                    // Todo: add sentinel class!
                    return (Current.Value as Primitive)?.ObjectValue;
                }
            }
        }

        public string TypeName
        {
            get
            {
                if (Current.Value is string)
                {
                    if (Name == "url")
                        return "uri";
                    else if (Name == "id")
                        return "id";
                    else if (Name == "div")
                        return "xhtml";
                    else
                        throw new NotSupportedException($"Don't know about primitive with name '{Name}'");
                }
                else
                {
                    // _currentValue must now be of type Base....
                    var tn = FhirValue.TypeName;

                    if (ModelInfo.IsProfiledQuantity(tn)) tn = "Quantity";

                    return tn;
                }
            }
        }

        private readonly object lockObject = new object();

        public bool MoveToFirstChild(string name = null)
        {
            lock (lockObject)
            {
                // If this is a primitive, there are no children
                if (!(Current.Value is Base b)) return false;

                if (enter(b))
                    return next(name);
                else
                    return false;
            }
        }

        public bool MoveToNext(string name = null)
        {
            return next(name);
        }

        public IEnumerable<object> Annotations(Type type)
        {
            if (FhirValue is IAnnotated ia)
                return ia.Annotations(type);
            else
                return Enumerable.Empty<object>();
        }

        public bool IsAttribute => Current.Value is string &&
                (Name == "url" || Name == "id" || Name == "div");
    }
}<|MERGE_RESOLUTION|>--- conflicted
+++ resolved
@@ -11,11 +11,8 @@
 using System.Collections.Generic;
 using Hl7.Fhir.Model;
 using Hl7.Fhir.Serialization;
-<<<<<<< HEAD
 using System.Collections;
 using Hl7.Fhir.Introspection;
-=======
->>>>>>> 04059d16
 
 namespace Hl7.Fhir.ElementModel
 {
@@ -33,13 +30,8 @@
             // The root is the special case, we start with a "collection" of children where the parent is the only element
             _parent = null;
             _index = 0;
-<<<<<<< HEAD
-            _arrayIndex = -1;
+            _arrayIndex = null;
             _children = new List<ElementValue>() { new ElementValue(parent.TypeName, false, false,false, parent) };
-=======
-            _arrayIndex = null;
-            _children = new List<ElementValue>() { new ElementValue(parent.TypeName, false, parent) };
->>>>>>> 04059d16
         }
 
         private PocoElementNavigator()
