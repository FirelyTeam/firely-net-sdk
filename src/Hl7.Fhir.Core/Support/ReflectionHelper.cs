﻿/* 
 * Copyright (c) 2014, Furore (info@furore.com) and contributors
 * See the file CONTRIBUTORS for details.
 * 
 * This file is licensed under the BSD 3-Clause license
 * available at https://raw.githubusercontent.com/ewoutkramer/fhir-net-api/master/LICENSE
 */

using Hl7.Fhir.Support;
using System;
using System.Collections;
using System.Collections.Generic;
using System.Linq;
using System.Reflection;
using System.Text;

namespace Hl7.Fhir.Support
{
    internal static class ReflectionHelper
    {
        public static bool CanBeTreatedAsType(this Type CurrentType, Type TypeToCompareWith)
        {
            // Always return false if either Type is null
            if (CurrentType == null || TypeToCompareWith == null)
                return false;

            // Return the result of the assignability test
            return TypeToCompareWith.GetTypeInfo().IsAssignableFrom(CurrentType.GetTypeInfo());
        }


        /// <summary>
        /// Gets an attribute on an enum field value
        /// </summary>
        /// <typeparam name="T">The type of the attribute you want to retrieve</typeparam>
        /// <param name="enumVal">The enum value</param>
        /// <returns>The attribute of type T that exists on the enum value</returns>
        public static T GetAttributeOnEnum<T>(this Enum enumVal) where T : System.Attribute
        {
            var type = enumVal.GetType();
            var memInfo = type.GetTypeInfo().GetDeclaredField(enumVal.ToString());
            var attributes = memInfo.GetCustomAttributes(typeof(T), false);
            return (attributes.Count() > 0) ? (T)attributes.First() : null;
        }


        public static IEnumerable<PropertyInfo> FindPublicProperties(Type t)
        {
            if (t == null) throw Error.ArgumentNull(nameof(t));

#if !DOTNETFW
            return t.GetRuntimeProperties(); //(BindingFlags.Instance | BindingFlags.Public);
            // return t.GetTypeInfo().DeclaredProperties.Union(t.GetTypeInfo().BaseType.GetTypeInfo().DeclaredProperties); //(BindingFlags.Instance | BindingFlags.Public);
#else
            return t.GetProperties(BindingFlags.Instance | BindingFlags.Public);
#endif
        }

        public static PropertyInfo FindPublicProperty(Type t, string name)
        {
            if (t == null) throw Error.ArgumentNull(nameof(t));
            if (name == null) throw Error.ArgumentNull(nameof(name));

#if !DOTNETFW
            return t.GetRuntimeProperty(name);
#else
            return t.GetProperty(name, BindingFlags.Instance | BindingFlags.Public);
#endif
        }

        internal static MethodInfo FindPublicStaticMethod(Type t, string name, params Type[] arguments)
        {
            if (t == null) throw Error.ArgumentNull(nameof(t));
            if (name == null) throw Error.ArgumentNull(nameof(name));

#if !DOTNETFW
            return t.GetRuntimeMethod(name,arguments);
#else
            return t.GetMethod(name, arguments);
#endif
        }

        internal static bool HasDefaultPublicConstructor(Type t)
        {
            if (t == null) throw Error.ArgumentNull(nameof(t));

            if (t.GetTypeInfo().IsValueType)
                return true;

            return (GetDefaultPublicConstructor(t) != null);
        }

        internal static ConstructorInfo GetDefaultPublicConstructor(Type t)
        {
#if !DOTNETFW
            return t.GetTypeInfo().DeclaredConstructors.FirstOrDefault(s => s.GetParameters().Length == 0 && s.IsPublic && !s.IsStatic);
#else
            BindingFlags bindingFlags = BindingFlags.Instance | BindingFlags.Public;

            return t.GetConstructors(bindingFlags).SingleOrDefault(c => !c.GetParameters().Any());
#endif
        }

        public static bool IsNullableType(Type type)
        {
            if (type == null) throw Error.ArgumentNull(nameof(type));

            return (type.GetTypeInfo().IsGenericType && type.GetGenericTypeDefinition() == typeof(Nullable<>));
        }

        public static Type GetNullableArgument(Type type)
        {
            if (type == null) throw Error.ArgumentNull(nameof(type));

            if (IsNullableType(type))
            {
                return type.GenericTypeArguments[0];
            }
            else
                throw Error.Argument(nameof(type), "Type {0} is not a Nullable<T>".FormatWith(type.Name));
        }

        public static bool IsTypedCollection(Type type)
        {
            return type.IsArray || ImplementsGenericDefinition(type, typeof(ICollection<>));
        }


        public static IList CreateGenericList(Type itemType)
        {
            return (IList)Activator.CreateInstance(typeof(List<>).MakeGenericType(itemType));
        }


        public static bool IsClosedGenericType(Type type)
        {
            return type.GetTypeInfo().IsGenericType && !type.GetTypeInfo().ContainsGenericParameters;
        }


        public static bool IsOpenGenericTypeDefinition(Type type)
        {
           return type.GetTypeInfo().IsGenericTypeDefinition;
        }

        public static bool IsConstructedFromGenericTypeDefinition(Type type, Type genericBase)
        {
            return type.GetGenericTypeDefinition() == genericBase;
        }

        /// <summary>
        /// Gets the type of the typed collection's items.
        /// </summary>
        /// <param name="type">The type.</param>
        /// <returns>The type of the typed collection's items.</returns>
        public static Type GetCollectionItemType(Type type)
        {
            if (type == null) throw Error.ArgumentNull(nameof(type));

            Type genericListType;

            if (type.IsArray)
            {
                return type.GetElementType();
            }
            else if (ImplementsGenericDefinition(type, typeof(ICollection<>), out genericListType))
            {
                //EK: If I look at ImplementsGenericDefinition, I don't think this can actually occur.
                //if (genericListType.IsGenericTypeDefinition)
                //throw Error.Argument(nameof(type), "Type {0} is not a collection.", type.Name);

                return genericListType.GetTypeInfo().GenericTypeArguments[0];
            }
            else if (typeof(IEnumerable).GetTypeInfo().IsAssignableFrom(type.GetTypeInfo()))
            {
                return null;
            }
            else
            {
                throw Error.Argument(nameof(type), "Type {0} is not a collection.".FormatWith(type.Name));
            }
        }
        public static bool ImplementsGenericDefinition(Type type, Type genericInterfaceDefinition)
        {
            Type implementingType;
            return ImplementsGenericDefinition(type, genericInterfaceDefinition, out implementingType);
        }

        public static bool ImplementsGenericDefinition(Type type, Type genericInterfaceDefinition, out Type implementingType)
        {
            if (type == null) throw Error.ArgumentNull(nameof(type));
            if (genericInterfaceDefinition == null) throw Error.ArgumentNull(nameof(genericInterfaceDefinition));

<<<<<<< HEAD
            if (!genericInterfaceDefinition.GetTypeInfo().IsInterface || !genericInterfaceDefinition.GetTypeInfo().IsGenericTypeDefinition)
                throw Error.Argument("genericInterfaceDefinition", "'{0}' is not a generic interface definition.".FormatWith(genericInterfaceDefinition.Name));
=======
#if PORTABLE45
			if (!genericInterfaceDefinition.GetTypeInfo().IsInterface || !genericInterfaceDefinition.GetTypeInfo().IsGenericTypeDefinition)
#else
            if (!genericInterfaceDefinition.IsInterface || !genericInterfaceDefinition.IsGenericTypeDefinition)
#endif
                throw Error.Argument(nameof(genericInterfaceDefinition), "'{0}' is not a generic interface definition.".FormatWith(genericInterfaceDefinition.Name));
>>>>>>> 9b9719b9

           if (type.GetTypeInfo().IsInterface)
            {
                if (type.GetTypeInfo().IsGenericType)
                {
                    Type interfaceDefinition = type.GetGenericTypeDefinition();

                    if (genericInterfaceDefinition == interfaceDefinition)
                    {
                        implementingType = type;
                        return true;
                    }
                }
            }

            foreach (Type i in type.GetTypeInfo().ImplementedInterfaces)
            {
                if (i.GetTypeInfo().IsGenericType)
                {
                    Type interfaceDefinition = i.GetGenericTypeDefinition();

                    if (genericInterfaceDefinition == interfaceDefinition)
                    {
                        implementingType = i;
                        return true;
                    }
                }
            }

            implementingType = null;
            return false;
        }

        #region << Extension methods to make the handling of PCL easier >>

//#if !DOTNETFW
//		internal static bool IsDefined(this Type t, Type attributeType, bool inherit)
//		{
//			return t.GetTypeInfo().IsDefined(attributeType, inherit);
//		}
//#endif

//#if !DOTNETFW
//        internal static bool IsAssignableFrom(this Type t, Type otherType)
//		{
//			return t.GetTypeInfo().IsAssignableFrom(otherType.GetTypeInfo());
//		}
//#endif

        internal static bool IsEnum(this Type t)
        {
			return t.GetTypeInfo().IsEnum;
        }
        #endregion

//#if !DOTNETFW
//        internal static T GetAttribute<T>(Type type) where T : Attribute
//		{
//			var attr = type.GetTypeInfo().GetCustomAttribute<T>();
//			return (T)attr;
//		}
//#endif

        internal static T GetAttribute<T>(MemberInfo member) where T : Attribute
        {
            var attr = member.GetCustomAttribute<T>();
            return (T)attr;
        }

        internal static ICollection<T> GetAttributes<T>(MemberInfo member) where T : Attribute
        {
            var attr = member.GetCustomAttributes<T>();
            return (ICollection<T>)attr.Select(a => (T)a);
        }


        internal static IEnumerable<FieldInfo> FindEnumFields(Type t)
        {
            if (t == null) throw Error.ArgumentNull(nameof(t));

            return t.GetTypeInfo().DeclaredFields.Where(a => a.IsPublic && a.IsStatic);
        }

        internal static bool IsArray(object value)
        {
            if (value == null) throw Error.ArgumentNull(nameof(value));

            return value.GetType().IsArray;
        }

        public static string PrettyTypeName(Type t)
        {
            // http://stackoverflow.com/questions/1533115/get-generictype-name-in-good-format-using-reflection-on-c-sharp#answer-25287378 
            return t.GetTypeInfo().IsGenericType ? string.Format( 
                "{0}<{1}>", t.Name.Substring(0, t.Name.LastIndexOf("`", StringComparison.CurrentCulture)), 
                string.Join(", ", t.GetTypeInfo().GenericTypeParameters.ToList().Select(PrettyTypeName))) 
            : t.Name;
        }
    }
}<|MERGE_RESOLUTION|>--- conflicted
+++ resolved
@@ -191,17 +191,8 @@
             if (type == null) throw Error.ArgumentNull(nameof(type));
             if (genericInterfaceDefinition == null) throw Error.ArgumentNull(nameof(genericInterfaceDefinition));
 
-<<<<<<< HEAD
             if (!genericInterfaceDefinition.GetTypeInfo().IsInterface || !genericInterfaceDefinition.GetTypeInfo().IsGenericTypeDefinition)
-                throw Error.Argument("genericInterfaceDefinition", "'{0}' is not a generic interface definition.".FormatWith(genericInterfaceDefinition.Name));
-=======
-#if PORTABLE45
-			if (!genericInterfaceDefinition.GetTypeInfo().IsInterface || !genericInterfaceDefinition.GetTypeInfo().IsGenericTypeDefinition)
-#else
-            if (!genericInterfaceDefinition.IsInterface || !genericInterfaceDefinition.IsGenericTypeDefinition)
-#endif
                 throw Error.Argument(nameof(genericInterfaceDefinition), "'{0}' is not a generic interface definition.".FormatWith(genericInterfaceDefinition.Name));
->>>>>>> 9b9719b9
 
            if (type.GetTypeInfo().IsInterface)
             {
