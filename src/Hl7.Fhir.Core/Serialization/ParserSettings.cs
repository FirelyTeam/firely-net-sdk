--- conflicted
+++ resolved
@@ -15,27 +15,7 @@
     /// <summary>Common parser configuration settings for <see cref="BaseFhirParser"/> and subclasses.</summary>
     public class ParserSettings
     {
-<<<<<<< HEAD
-        public ParserSettings(Model.Version version)
-        {
-            Version = version;
-        }
-
-        public static ParserSettings CreateDefault(Model.Version version)
-        {
-            return new ParserSettings(version)
-            {
-                AcceptUnknownMembers = false,
-                AllowUnrecognizedEnums = false,
-                DisallowXsiAttributesOnRoot = true
-            };
-        }
-
-        public Model.Version Version { get; }
-=======
-        [Obsolete("Due to a bug, the Default has always been ignored, so it is now officially deprecated")]
-        public static readonly ParserSettings Default = new ParserSettings() { AcceptUnknownMembers = false, AllowUnrecognizedEnums = false, DisallowXsiAttributesOnRoot = true };
->>>>>>> 9b4f60c5
+        public Model.Version Version { get; set; }
 
         /// <summary>
         /// Raise an error when an xsi:schemaLocation is encountered.
@@ -57,8 +37,11 @@
         /// </summary>
         public bool PermissiveParsing { get; set; }
 
-        /// <summary>Default constructor. Creates a new <see cref="ParserSettings"/> instance with default property values.</summary>
-        public ParserSettings() { }
+        /// <summary>Creates a new <see cref="ParserSettings"/> instance with default property values.</summary>
+        public ParserSettings(Model.Version version)
+        {
+            Version = version;
+        }
 
         /// <summary>Clone constructor. Generates a new <see cref="ParserSettings"/> instance initialized from the state of the specified instance.</summary>
         /// <exception cref="ArgumentNullException">The specified argument is <c>null</c>.</exception>
@@ -75,6 +58,7 @@
         {
             if (other == null) throw Error.ArgumentNull(nameof(other));
 
+            other.Version = Version;
             other.DisallowXsiAttributesOnRoot = DisallowXsiAttributesOnRoot;
             other.AllowUnrecognizedEnums = AllowUnrecognizedEnums;
             other.AcceptUnknownMembers = AcceptUnknownMembers;
@@ -89,6 +73,7 @@
         {
             if (settings == null) throw Error.ArgumentNull(nameof(settings));
 
+            settings.Version = Version;
             settings.AllowUnrecognizedEnums = AllowUnrecognizedEnums;
             settings.IgnoreUnknownMembers = AcceptUnknownMembers;
         }
@@ -97,6 +82,6 @@
         public ParserSettings Clone() => new ParserSettings(this);
 
         /// <summary>Creates a new <see cref="ParserSettings"/> instance with default property values.</summary>
-        public static ParserSettings CreateDefault() => new ParserSettings();
+        public static ParserSettings CreateDefault(Model.Version version) => new ParserSettings(version);
     }
 }