--- conflicted
+++ resolved
@@ -30,11 +30,7 @@
         {
             return new Lazy<ModelInspector>(() =>
             {
-<<<<<<< HEAD
-                var result = new ModelInspector(ModelInspector.R4_VERSION);
-=======
-                var result = new ModelInspector(Specification.FhirRelease.STU3);
->>>>>>> 50dec1ec
+                var result = new ModelInspector(Specification.FhirRelease.R4);
 
                 result.Import(typeof(Resource).GetTypeInfo().Assembly);
                 result.Import(typeof(Patient).GetTypeInfo().Assembly);
