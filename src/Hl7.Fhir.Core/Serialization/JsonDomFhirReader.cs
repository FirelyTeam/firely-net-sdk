﻿/* 
 * Copyright (c) 2014, Furore (info@furore.com) and contributors
 * See the file CONTRIBUTORS for details.
 * 
 * This file is licensed under the BSD 3-Clause license
 * available at https://raw.githubusercontent.com/ewoutkramer/fhir-net-api/master/LICENSE
 */

using Hl7.Fhir.Support;
using Newtonsoft.Json;
using Newtonsoft.Json.Linq;
using System;
using System.Collections.Generic;
using System.Linq;
using System.Text;
using Hl7.Fhir.Model;

namespace Hl7.Fhir.Serialization
{
    public class JsonDomFhirReader : IFhirReader
    {
        public const string RESOURCETYPE_MEMBER_NAME = "resourceType";

        private JToken _current;

        internal JToken Current { get { return _current; } }            // just for while refactoring

        internal JsonDomFhirReader(JToken root)
        {
            _current = root;
        }

        public JsonDomFhirReader(JsonReader reader)
        {
            reader.DateParseHandling = DateParseHandling.None;
            reader.FloatParseHandling = FloatParseHandling.Decimal;

            try
            {
                _current = JObject.Load(reader);
                //rewriteExtensionProperties(_current);
            }
            catch (Exception e)
            {
                throw Error.Format("Cannot parse json: " + e.Message, null);
            }
        }

        
        // This code implements the San Antonio timeframe DSTU2 Json serialization of extensions
        // (using full urls as property names). This has been retracted, but keep the code here
        // in case we change our mind again.

        //private void rewriteExtensionProperties(JToken current, bool nested=false)
        //{
        //    if (current is JObject)
        //        rewriteExtensionProperties((JObject)current, nested);
        //    else if (current is JArray)
        //        rewriteExtensionProperties((JArray)current, nested);
        //}


        //private bool isExtensionProperty(string name, bool nested)
        //{
        //    if(name.StartsWith("http://") || name.StartsWith("urn:")) return true;

        //    if (!nested) 
        //        return false;
        //    else
        //        return name != "url" && name != "id" && !name.StartsWith("value");
        //}

        //private void rewriteExtensionProperties(JObject current, bool nested=false)
        //{
        //    var extensionMembers = new List<JProperty>();
        //    var modifierExtensionMembers = new List<JProperty>();

        //    foreach (var property in current.Properties()) 
        //    {
        //        if (isExtensionProperty(property.Name,nested))
        //        {
        //            if(!(property.Value is JArray))
        //                throw Error.Format("Found extension '{0}', but its value is not an array", this, property.Name);
        //            extensionMembers.Add(property);
        //        }
        //        else if (property.Name == "modifier")
        //        {
        //            if (nested) throw Error.Format("'modifier' cannot be used within an extension", this);
        //            if (!(property.Value is JObject)) throw Error.Format("A 'modifier' property should contain a json object", this);

        //            var modifiers = (JObject)property.Value;

        //            foreach (var modifier in modifiers.Properties())
        //            {
        //                if (!isExtensionProperty(modifier.Name, nested: false)) throw Error.Format("All properties within 'modifier' should have a url as its name", this);
        //                modifierExtensionMembers.Add(modifier);
        //            }
        //        }
        //        else
        //        {
        //            // not an extension property, so this is an actual element, and introduces a new scope
        //            // for extensions...we're no longer looking for nested extension names
        //            rewriteExtensionProperties(property.Value, nested: false);
        //        }
        //    }

        //    if(extensionMembers.Any())
        //    {
        //        foreach (var prop in extensionMembers) { current.Remove(prop.Name); }; // List<>.Foreach not in PCL (http://cureos.blogspot.com.au/2014/05/pcl-tips-and-tricks-listforeach.html)
        //        var extProp = convertToExtensionProperty("extension",extensionMembers); 
        //        current.Add(extProp);
        //        rewriteExtensionProperties(extProp.Value, nested:true);      // The Extension.value[x] themselves might contain data that has extension, so recurse
        //    }
        //    if(modifierExtensionMembers.Any())
        //    {
        //        current.Remove("modifier");
        //        var mextProp = convertToExtensionProperty("modifierExtension", modifierExtensionMembers);
        //        current.Add(mextProp);
        //        rewriteExtensionProperties(mextProp.Value, nested:true); // The Extension.value[x] themselves might contain data that has extension, so recurse
        //    }
        //}

        //private JProperty convertToExtensionProperty(string name, List<JProperty> extensionMembers)
        //{
        //    var extArray = new JArray();
        //    var extProperty = new JProperty(name, extArray);

        //    foreach (var ext in extensionMembers)
        //    {
        //        var extensionObjectArray = (JArray)ext.Value;
        //        foreach (var extensionObject in extensionObjectArray)
        //        {
        //            if (!(extensionObject is JObject))
        //                throw Error.Format("Extension '{0}' contains an array element that is not a complex object", this, ext.Name);

        //            var extensionJObject = (JObject)extensionObject;
        //            extensionJObject.Add(new JProperty("url", ext.Name));
        //            extArray.Add(extensionJObject);
        //        }
        //    }

        //    return extProperty;
        //}


        //private void rewriteExtensionProperties(JArray current, bool nested=false)
        //{
        //    foreach (var element in current.Children())
        //        rewriteExtensionProperties(element,nested);
        //}

        public TokenType CurrentToken
        {
            get
            {
                if (_current is JObject) return TokenType.Object;
                if (_current is JValue)
                {
                    var val = (JValue)_current;
                    if(val.Type == JTokenType.Integer || val.Type == JTokenType.Float) return TokenType.Number;
                    if(val.Type == JTokenType.Boolean) return TokenType.Boolean;
                    if(val.Type == JTokenType.String) return TokenType.String;

                    throw Error.Format("Encountered a json primitive of type {0} while only string, boolean and number are allowed", this, val.Type);
                }

                throw Error.Format("Json reader encountered a token of type {0}, which is not supported in the Fhir json serialization", this, _current.GetType().Name);
            }
        }

        public object GetPrimitiveValue()
        {
            if (_current is JValue)
                return ((JValue)_current).Value;
            else
                throw Error.Format("Tried to read a primitive value while reader is not at a json primitive", this);
        }

        public string GetResourceTypeName()
        {
            if (CurrentToken != TokenType.Object)
                throw Error.Format("Need to be at a complex object to determine resource type", this);

            var resourceTypeMember = ((JObject)_current)[JsonDomFhirReader.RESOURCETYPE_MEMBER_NAME];

            if (resourceTypeMember != null)
            {
                if (resourceTypeMember is JValue)
                {
                    var memberValue = (JValue)resourceTypeMember;

                    if (memberValue.Type == JTokenType.String)
                    {
                        return (string)memberValue.Value;
                    }
                }

                throw Error.Format("resourceType should be a primitive string json value", this);
            }

            throw Error.Format("Cannot determine type of resource to create from json input data: no member {0} was found", this, 
                            JsonDomFhirReader.RESOURCETYPE_MEMBER_NAME);
        }


        public IEnumerable<Tuple<string, IFhirReader>> GetMembers()
        {
            var complex = _current as JObject;
 
            if (complex == null)
                throw Error.Format("Need to be at a complex object to list child members", this);

            var members = JsonTreeRewriter.ExpandComplexObject(complex);

            foreach(var member in members)
            {
                var memberName = member.Name;

                //When enumerating properties for a complex object, make sure not to let resourceType get through
                if(memberName != JsonDomFhirReader.RESOURCETYPE_MEMBER_NAME)
                {
                    IFhirReader nestedReader = new JsonDomFhirReader(member.Value);

                    // Remove [nn] appendix that was there to allow a JObject have repeating members
                    // with the same name
                    var pos = memberName.IndexOf('[');
                    if (pos > 0) memberName = memberName.Substring(0, pos);

                    yield return Tuple.Create(memberName,nestedReader);
                }
            }
        }


<<<<<<< HEAD
        /// <summary>
        /// Find primitive member and complex _member combinations (as used in json) and combine them into a single complex member
        /// </summary>
        private void collapseMembers(JObject complex)
        {
        }

=======
>>>>>>> 8612c1b6
        public IEnumerable<IFhirReader> GetArrayElements()
        {
            var array = _current as JArray;

            if (array == null)
                throw Error.Format("Need to be at an array to list elements", JsonDomFhirReader.GetLineInfo(_current));

            foreach(var element in array)
            {
                yield return new JsonDomFhirReader(element);
            }
        }

        public static IPostitionInfo GetLineInfo(JToken obj)
        {
            return new JsonDomFhirReader(obj);
        }

        public int LineNumber
        {
            get
            {
                var li = (IJsonLineInfo)_current;

                if (!li.HasLineInfo()) return -1;
                    
                return li.LineNumber;
            }
        }

        public int LinePosition
        {
            get
            {
                var li = (IJsonLineInfo)_current;

                if (!li.HasLineInfo()) return -1;

                return li.LinePosition;
            }
        }
    }
}<|MERGE_RESOLUTION|>--- conflicted
+++ resolved
@@ -232,29 +232,6 @@
         }
 
 
-<<<<<<< HEAD
-        /// <summary>
-        /// Find primitive member and complex _member combinations (as used in json) and combine them into a single complex member
-        /// </summary>
-        private void collapseMembers(JObject complex)
-        {
-        }
-
-=======
->>>>>>> 8612c1b6
-        public IEnumerable<IFhirReader> GetArrayElements()
-        {
-            var array = _current as JArray;
-
-            if (array == null)
-                throw Error.Format("Need to be at an array to list elements", JsonDomFhirReader.GetLineInfo(_current));
-
-            foreach(var element in array)
-            {
-                yield return new JsonDomFhirReader(element);
-            }
-        }
-
         public static IPostitionInfo GetLineInfo(JToken obj)
         {
             return new JsonDomFhirReader(obj);
