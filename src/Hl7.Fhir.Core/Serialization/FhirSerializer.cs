--- conflicted
+++ resolved
@@ -99,72 +99,6 @@
 
         // [WMR 20160421] Caller is responsible for disposing writer
         public void Serialize(Base instance, XmlWriter writer, SummaryType summary = SummaryType.False) => Serialize(instance, new XmlFhirWriter(writer), summary);
-<<<<<<< HEAD
-=======
-
-        private static byte[] xmlWriterToBytes(Action<XmlWriter> serializer)
-        {
-            // [WMR 20160421] Explicit disposal
-
-            //MemoryStream stream = new MemoryStream();
-            //XmlWriterSettings settings = new XmlWriterSettings { Encoding = new UTF8Encoding(false), OmitXmlDeclaration = true };
-            //XmlWriter xw = XmlWriter.Create(stream, settings);
-            //serializer(xw);
-            //xw.Flush();
-            //return stream.ToArray();
-
-            using (MemoryStream stream = new MemoryStream())
-            {
-                XmlWriterSettings settings = new XmlWriterSettings { Encoding = new UTF8Encoding(false), OmitXmlDeclaration = true };
-                using (XmlWriter xw = XmlWriter.Create(stream, settings))
-                {
-                    // [WMR 20160421] serializer action now calls Flush before disposing
-                    serializer(xw);
-                    // xw.Flush();
-                    return stream.ToArray();
-                }
-            }
-        }
-
-        private static string xmlWriterToString(Action<XmlWriter> serializer)
-        {
-            StringBuilder sb = new StringBuilder();
-
-            // [WMR 20160421] Explicit disposal
-            //XmlWriter xw = XmlWriter.Create(sb, new XmlWriterSettings { OmitXmlDeclaration = true });
-            //serializer(xw);
-            //xw.Flush();
-            //return sb.ToString();
-
-            using (XmlWriter xw = XmlWriter.Create(sb, new XmlWriterSettings { OmitXmlDeclaration = true }))
-            {
-                // [WMR 20160421] serializer action now calls Flush before disposing
-                serializer(xw);
-                // xw.Flush();
-                return sb.ToString();
-            }
-
-        }
-
-#if NET45
-        // [WMR 20180409] NEW
-        // https://stackoverflow.com/a/1347364
-        private static XDocument xmlWriterToDocument(Action<XmlWriter> serializer)
-        {
-            var doc = new XDocument();
-
-            using (XmlWriter xw = doc.CreateWriter())
-            {
-                // [WMR 20160421] serializer action now calls Flush before disposing
-                serializer(xw);
-                // xw.Flush();
-            }
-
-            return doc;
-        }
-#endif
-
->>>>>>> 04059d16
     }
 
     public class FhirJsonSerializer : BaseFhirSerializer
@@ -180,13 +114,8 @@
         public string SerializeToString(Base instance, SummaryType summary = SummaryType.False)
         {
             // [WMR 20160421] Explicit disposal
-<<<<<<< HEAD
             // return jsonWriterToString(jw => Serialize(instance, new JsonDomFhirWriter(jw), summary, root));
             return SerializationUtil.WriteJsonToString(jw =>
-=======
-            // return jsonWriterToString(jw => Serialize(instance, new JsonDomFhirWriter(jw), summary));
-            return jsonWriterToString(jw =>
->>>>>>> 04059d16
             {
                 using (var writer = new JsonDomFhirWriter(jw))
                 {
@@ -199,13 +128,8 @@
         public byte[] SerializeToBytes(Base instance, SummaryType summary = SummaryType.False)
         {
             // [WMR 20160421] Explicit disposal
-<<<<<<< HEAD
             // return jsonWriterToBytes(jw => Serialize(instance, new JsonDomFhirWriter(jw), summary, root));
             return SerializationUtil.WriteJsonToBytes(jw =>
-=======
-            // return jsonWriterToBytes(jw => Serialize(instance, new JsonDomFhirWriter(jw), summary));
-            return jsonWriterToBytes(jw =>
->>>>>>> 04059d16
             {
                 using (var writer = new JsonDomFhirWriter(jw))
                 {
@@ -231,81 +155,6 @@
 
         // [WMR 20160421] Caller is responsible for disposing writer
         public void Serialize(Base instance, JsonWriter writer, SummaryType summary = SummaryType.False) => Serialize(instance, new JsonDomFhirWriter(writer), summary);
-<<<<<<< HEAD
-=======
-
-        private static byte[] jsonWriterToBytes(Action<JsonWriter> serializer)
-        {
-            // [WMR 20160421] Explicit disposal
-
-            //MemoryStream stream = new MemoryStream();
-            //var sw = new StreamWriter(stream, new UTF8Encoding(false));
-            //JsonWriter jw = new BetterDecimalJsonTextWriter(sw);
-            //serializer(jw);
-            //jw.Flush();
-            //return stream.ToArray();
-
-            using (MemoryStream stream = new MemoryStream())
-            {
-                using (var sw = new StreamWriter(stream, new UTF8Encoding(false)))
-                using (JsonWriter jw = SerializationUtil.CreateJsonTextWriter(sw))
-                {
-                    // [WMR 20160421] serializer action now calls Flush before disposing
-                    serializer(jw);
-                    // jw.Flush();
-                    return stream.ToArray();
-                }
-            }
-        }
-
-        private static string jsonWriterToString(Action<JsonWriter> serializer)
-        {
-            StringBuilder resultBuilder = new StringBuilder();
-
-            // [WMR 20160421] Explicit disposal
-
-            //StringWriter sw = new StringWriter(resultBuilder);
-            //JsonWriter jw = new BetterDecimalJsonTextWriter(sw);
-            //serializer(jw);
-            //jw.Flush();
-            //jw.Close();
-            //return resultBuilder.ToString();
-
-            using (StringWriter sw = new StringWriter(resultBuilder))
-            using (JsonWriter jw = SerializationUtil.CreateJsonTextWriter(sw))
-            {
-                // [WMR 20160421] serializer action now calls Flush before disposing
-                serializer(jw);
-                // jw.Flush();
-                // jw.Close();
-                return resultBuilder.ToString();
-            }
-        }
-
-        // [WMR 20180409] NEW
-        // cf. FhirXmlSerializer.xmlWriterToDocument()
-        private static JObject jsonWriterToDocument(Action<JsonWriter> serializer)
-        {
-            // [WMR 20180409] Triggers runtime exception "Can not add Newtonsoft.Json.Linq.JObject to Newtonsoft.Json.Linq.JObject."
-            // JsonDomFhirWriter.WriteEndProperty() => _root.WriteTo(jw) => jw.WriteStartObject() => exception...
-            //var doc = new JObject();
-
-            // JConstructor / JArray works, extract and return first child node
-            var doc = new JArray();
-
-            using (JsonWriter jw = doc.CreateWriter())
-            {
-                // [WMR 20160421] serializer action now calls Flush before disposing
-                serializer(jw);
-                // xw.Flush();
-            }
-
-            //return doc;
-            System.Diagnostics.Debug.Assert(doc.Count == 1);
-            return doc.First as JObject;
-        }
-
->>>>>>> 04059d16
     }
 
     [Obsolete("Obsolete. Instead, create a new FhirXmlSerializer or FhirJsonSerializer instance and call one of the serialization methods.")]
