/* 
 * Copyright (c) 2014, Firely (info@fire.ly) and contributors
 * See the file CONTRIBUTORS for details.
 * 
 * This file is licensed under the BSD 3-Clause license
 * available at https://raw.githubusercontent.com/ewoutkramer/fhir-net-api/master/LICENSE
 */

using Hl7.Fhir.ElementModel;
using Hl7.Fhir.Introspection;
using Hl7.Fhir.Model;
using Hl7.Fhir.Support;
using Hl7.Fhir.Utility;
using Newtonsoft.Json.Linq;
using System;
using System.Collections;
using System.Collections.Generic;
using System.Diagnostics;
using System.Linq;
using System.Text;

namespace Hl7.Fhir.Serialization
{
    internal class ResourceReader
    {
#pragma warning disable 612, 618
        private ITypedElement _reader;
        private ModelInspector _inspector;

        public ParserSettings Settings { get; private set; }

        internal ResourceReader(ITypedElement reader, ParserSettings settings)
        {
            _reader = reader;
            _inspector = BaseFhirParser.Inspector;
            Settings = settings;
        }
#pragma warning restore 612,618

        public Resource Deserialize(Resource existing=null)
        {
            if(_reader.InstanceType is null)
<<<<<<< HEAD
                throw Error.Format("Underlying data source was not able to provide the actual instance type of the resource.");
=======
                ComplexTypeReader.RaiseFormatError(
                    "Underlying data source was not able to provide the actual instance type of the resource.", _reader.Location);
>>>>>>> e4d8c41c

            var mapping = _inspector.FindClassMappingForResource(_reader.InstanceType);

            if (mapping == null)
<<<<<<< HEAD
                throw Error.Format("Asked to deserialize unknown resource '" + _reader.InstanceType + "'", _reader.Location);
=======
                ComplexTypeReader.RaiseFormatError($"Asked to deserialize unknown resource '{_reader.InstanceType}'", _reader.Location);
>>>>>>> e4d8c41c
             
            // Delegate the actual work to the ComplexTypeReader, since
            // the serialization of Resources and ComplexTypes are virtually the same
            var cplxReader = new ComplexTypeReader(_reader, Settings);
            return (Resource)cplxReader.Deserialize(mapping, existing);
        }
    }
}<|MERGE_RESOLUTION|>--- conflicted
+++ resolved
@@ -40,21 +40,13 @@
         public Resource Deserialize(Resource existing=null)
         {
             if(_reader.InstanceType is null)
-<<<<<<< HEAD
-                throw Error.Format("Underlying data source was not able to provide the actual instance type of the resource.");
-=======
                 ComplexTypeReader.RaiseFormatError(
                     "Underlying data source was not able to provide the actual instance type of the resource.", _reader.Location);
->>>>>>> e4d8c41c
 
             var mapping = _inspector.FindClassMappingForResource(_reader.InstanceType);
 
             if (mapping == null)
-<<<<<<< HEAD
-                throw Error.Format("Asked to deserialize unknown resource '" + _reader.InstanceType + "'", _reader.Location);
-=======
                 ComplexTypeReader.RaiseFormatError($"Asked to deserialize unknown resource '{_reader.InstanceType}'", _reader.Location);
->>>>>>> e4d8c41c
              
             // Delegate the actual work to the ComplexTypeReader, since
             // the serialization of Resources and ComplexTypes are virtually the same
