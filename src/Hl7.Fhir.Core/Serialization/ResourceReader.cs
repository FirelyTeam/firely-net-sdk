/* 
 * Copyright (c) 2014, Firely (info@fire.ly) and contributors
 * See the file CONTRIBUTORS for details.
 * 
 * This file is licensed under the BSD 3-Clause license
 * available at https://raw.githubusercontent.com/FirelyTeam/fhir-net-api/master/LICENSE
 */

using Hl7.Fhir.ElementModel;
using Hl7.Fhir.Introspection;
using Hl7.Fhir.Model;
using Hl7.Fhir.Support;
using Hl7.Fhir.Utility;
using Newtonsoft.Json.Linq;
using System;
using System.Collections;
using System.Collections.Generic;
using System.Diagnostics;
using System.Linq;
using System.Text;

namespace Hl7.Fhir.Serialization
{
    internal class ResourceReader
    {
#pragma warning disable 612, 618
        private ITypedElement _reader;
        private ModelInspector _inspector;

        public ParserSettings Settings { get; private set; }

        internal ResourceReader(ITypedElement reader, ParserSettings settings)
        {
            _reader = reader;
            _inspector = BaseFhirParser.Inspector;
            Settings = settings;
        }
#pragma warning restore 612,618

        public Resource Deserialize(Resource existing=null)
        {
<<<<<<< HEAD
            // If there's no a priori knowledge of the type of Resource we will encounter,
            // we'll have to determine from the data itself. 
            var resourceTypeName = _reader.GetResourceTypeName();
            var mapping = _inspector.FindClassMappingForResource(Settings.Version, resourceTypeName);
=======
            if(_reader.InstanceType is null)
                ComplexTypeReader.RaiseFormatError(
                    "Underlying data source was not able to provide the actual instance type of the resource.", _reader.Location);

            var mapping = _inspector.FindClassMappingForResource(_reader.InstanceType);
>>>>>>> 9b4f60c5

            if (mapping == null)
                ComplexTypeReader.RaiseFormatError($"Asked to deserialize unknown resource '{_reader.InstanceType}'", _reader.Location);
             
            // Delegate the actual work to the ComplexTypeReader, since
            // the serialization of Resources and ComplexTypes are virtually the same
            var cplxReader = new ComplexTypeReader(_reader, Settings);
            return (Resource)cplxReader.Deserialize(mapping, existing);
        }
    }
}<|MERGE_RESOLUTION|>--- conflicted
+++ resolved
@@ -39,18 +39,11 @@
 
         public Resource Deserialize(Resource existing=null)
         {
-<<<<<<< HEAD
-            // If there's no a priori knowledge of the type of Resource we will encounter,
-            // we'll have to determine from the data itself. 
-            var resourceTypeName = _reader.GetResourceTypeName();
-            var mapping = _inspector.FindClassMappingForResource(Settings.Version, resourceTypeName);
-=======
             if(_reader.InstanceType is null)
                 ComplexTypeReader.RaiseFormatError(
                     "Underlying data source was not able to provide the actual instance type of the resource.", _reader.Location);
 
-            var mapping = _inspector.FindClassMappingForResource(_reader.InstanceType);
->>>>>>> 9b4f60c5
+            var mapping = _inspector.FindClassMappingForResource(Settings.Version, _reader.InstanceType);
 
             if (mapping == null)
                 ComplexTypeReader.RaiseFormatError($"Asked to deserialize unknown resource '{_reader.InstanceType}'", _reader.Location);
