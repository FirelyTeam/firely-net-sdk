﻿/*
  Copyright (c) 2011-2012, HL7, Inc
  All rights reserved.
  
  Redistribution and use in source and binary forms, with or without modification, 
  are permitted provided that the following conditions are met:
  
   * Redistributions of source code must retain the above copyright notice, this 
     list of conditions and the following disclaimer.
   * Redistributions in binary form must reproduce the above copyright notice, 
     this list of conditions and the following disclaimer in the documentation 
     and/or other materials provided with the distribution.
   * Neither the name of HL7 nor the names of its contributors may be used to 
     endorse or promote products derived from this software without specific 
     prior written permission.
  
  THIS SOFTWARE IS PROVIDED BY THE COPYRIGHT HOLDERS AND CONTRIBUTORS "AS IS" AND 
  ANY EXPRESS OR IMPLIED WARRANTIES, INCLUDING, BUT NOT LIMITED TO, THE IMPLIED 
  WARRANTIES OF MERCHANTABILITY AND FITNESS FOR A PARTICULAR PURPOSE ARE DISCLAIMED. 
  IN NO EVENT SHALL THE COPYRIGHT HOLDER OR CONTRIBUTORS BE LIABLE FOR ANY DIRECT, 
  INDIRECT, INCIDENTAL, SPECIAL, EXEMPLARY, OR CONSEQUENTIAL DAMAGES (INCLUDING, BUT 
  NOT LIMITED TO, PROCUREMENT OF SUBSTITUTE GOODS OR SERVICES; LOSS OF USE, DATA, OR 
  PROFITS; OR BUSINESS INTERRUPTION) HOWEVER CAUSED AND ON ANY THEORY OF LIABILITY, 
  WHETHER IN CONTRACT, STRICT LIABILITY, OR TORT (INCLUDING NEGLIGENCE OR OTHERWISE) 
  ARISING IN ANY WAY OUT OF THE USE OF THIS SOFTWARE, EVEN IF ADVISED OF THE 
  POSSIBILITY OF SUCH DAMAGE.
  

*/


using System;
using System.Text.RegularExpressions;

using Hl7.Fhir.Introspection;
using System.Runtime.Serialization;
using Hl7.Fhir.Utility;
using Hl7.Fhir.Serialization;
using Hl7.Fhir.Specification;

namespace Hl7.Fhir.Model
{
#if !NETSTANDARD1_1
    [Serializable]
#endif
    [System.Diagnostics.DebuggerDisplay(@"\{{Value}}")] // http://blogs.msdn.com/b/jaredpar/archive/2011/03/18/debuggerdisplay-attribute-best-practices.aspx
    public partial class Code : IStringValue
    {
        public static bool IsValidValue(string value)
        {
            return Regex.IsMatch(value, "^" + Code.PATTERN + "$", RegexOptions.Singleline);
        }
    }

    /// <summary>
    /// Provides a way to access the system and code from a Code&lt;T&gt; derived class, without having to mess
    /// about with the generic types/additional nasty reflection
    /// </summary>
    public interface ISystemAndCode
    {
        string System { get; }
        string Code { get; }
    }

#if !NETSTANDARD1_1
    [Serializable]
#endif
    [FhirType(Version.All, "codeOfT")]
    [DataContract]
    [System.Diagnostics.DebuggerDisplay(@"\{{Value}}")] // http://blogs.msdn.com/b/jaredpar/archive/2011/03/18/debuggerdisplay-attribute-best-practices.aspx
    public class Code<T> : Primitive<T>, INullableValue<T>, ISystemAndCode where T : struct
    {
        static Code()
        {
            if (!typeof(T).IsEnum())
                throw new ArgumentException("T must be an enumerated type");
        }


        // Primitive value of element
<<<<<<< HEAD
        [FhirElement("value", IsPrimitiveValue = true, XmlSerialization = XmlSerializationHint.Attribute, InSummary = new[] { Version.All }, Order = 30)]
        [CLSCompliant(false)]
=======
        [FhirElement("value", IsPrimitiveValue = true, XmlSerialization = XmlRepresentation.XmlAttr, InSummary = true, Order = 30)]
>>>>>>> 9b4f60c5
        [DataMember]
        public T? Value
        {
            get
            {
                if (ObjectValue != null)
                    return EnumUtility.ParseLiteral<T>((string)ObjectValue);
                else
                    return null;
            }

            set
            {
                if (value != null)
                    ObjectValue = ((Enum)(object)value).GetLiteral();
                else
                    ObjectValue = null;
            }
        }

        public Code() : this(null) {}

        public Code(T? value)
        {
            Value = value;
        }

        [NotMapped]
        public override string TypeName
        {
            get { return "code"; }
        }

        string ISystemAndCode.System => ((Enum)(object)Value).GetSystem();

        string ISystemAndCode.Code => ObjectValue as string; // this is the literal

        //public override IDeepCopyable CopyTo(IDeepCopyable other)
        //{
        //    var dest = other as Code<T>;

        //    if (dest != null)
        //    {
        //        base.CopyTo(dest);
        //        if (RawValue != null) dest.RawValue = RawValue;
        //        return dest;
        //    }
        //    else
        //        throw new ArgumentException("Can only copy to an object of the same type", "other");
        //}

        //public override IDeepCopyable DeepCopy()
        //{
        //    return CopyTo(new Code<T>());
        //}


        //public override bool Matches(IDeepComparable other)
        //{
        //    throw new NotImplementedException();
        //}

        //public override bool IsExactly(IDeepComparable other)
        //{
        //    throw new NotImplementedException();
        //}
    }
}<|MERGE_RESOLUTION|>--- conflicted
+++ resolved
@@ -78,12 +78,8 @@
 
 
         // Primitive value of element
-<<<<<<< HEAD
-        [FhirElement("value", IsPrimitiveValue = true, XmlSerialization = XmlSerializationHint.Attribute, InSummary = new[] { Version.All }, Order = 30)]
+        [FhirElement("value", IsPrimitiveValue = true, XmlSerialization = XmlRepresentation.XmlAttr, InSummary = new[] { Version.All }, Order = 30)]
         [CLSCompliant(false)]
-=======
-        [FhirElement("value", IsPrimitiveValue = true, XmlSerialization = XmlRepresentation.XmlAttr, InSummary = true, Order = 30)]
->>>>>>> 9b4f60c5
         [DataMember]
         public T? Value
         {
