--- conflicted
+++ resolved
@@ -10,18 +10,14 @@
 using Hl7.Fhir.Introspection;
 using System;
 using System.Diagnostics;
+using System.Runtime.Serialization;
 using System.Text;
 
 namespace Hl7.Fhir.Model
 {
-<<<<<<< HEAD
-    [System.Diagnostics.DebuggerDisplay(@"\{Path= {Path} ElementId={ElementId} ContentRef={ContentReference}}")] // http://blogs.msdn.com/b/jaredpar/archive/2011/03/18/debuggerdisplay-attribute-best-practices.aspx
-    public partial class ElementDefinition 
-=======
     // http://blogs.msdn.com/b/jaredpar/archive/2011/03/18/debuggerdisplay-attribute-best-practices.aspx
     [DebuggerDisplay(@"\{{DebuggerDisplay,nq}}")]
     public partial class ElementDefinition
->>>>>>> 5e77f440
     {
         public ElementDefinition()
         {
@@ -40,8 +36,20 @@
             get {
                 StringBuilder sb = new StringBuilder(128);
                 sb.AppendFormat("Path='{0}'", Path);
-                if (Name != null) { sb.AppendFormat(" Name='{0}'", Name); }
+                if (SliceName != null) { sb.AppendFormat(" SliceName='{0}'", SliceName); }
                 return sb.ToString();
+            }
+        }
+
+        [NotMapped]
+        [IgnoreDataMemberAttribute]
+        [Obsolete("Property was renamed to SliceName", true)]
+        public string Name
+        {
+            get { return SliceName; }
+            set
+            {
+                SliceName = value;
             }
         }
     }
