﻿using System;
using System.Collections.Generic;
using Hl7.Fhir.Introspection;
using Hl7.Fhir.Validation;
using System.Linq;
using System.Runtime.Serialization;
using Hl7.Fhir.Utility;

/*
  Copyright (c) 2011+, HL7, Inc.
  All rights reserved.
  
  Redistribution and use in source and binary forms, with or without modification, 
  are permitted provided that the following conditions are met:
  
   * Redistributions of source code must retain the above copyright notice, this 
     list of conditions and the following disclaimer.
   * Redistributions in binary form must reproduce the above copyright notice, 
     this list of conditions and the following disclaimer in the documentation 
     and/or other materials provided with the distribution.
   * Neither the name of HL7 nor the names of its contributors may be used to 
     endorse or promote products derived from this software without specific 
     prior written permission.
  
  THIS SOFTWARE IS PROVIDED BY THE COPYRIGHT HOLDERS AND CONTRIBUTORS "AS IS" AND 
  ANY EXPRESS OR IMPLIED WARRANTIES, INCLUDING, BUT NOT LIMITED TO, THE IMPLIED 
  WARRANTIES OF MERCHANTABILITY AND FITNESS FOR A PARTICULAR PURPOSE ARE DISCLAIMED. 
  IN NO EVENT SHALL THE COPYRIGHT HOLDER OR CONTRIBUTORS BE LIABLE FOR ANY DIRECT, 
  INDIRECT, INCIDENTAL, SPECIAL, EXEMPLARY, OR CONSEQUENTIAL DAMAGES (INCLUDING, BUT 
  NOT LIMITED TO, PROCUREMENT OF SUBSTITUTE GOODS OR SERVICES; LOSS OF USE, DATA, OR 
  PROFITS; OR BUSINESS INTERRUPTION) HOWEVER CAUSED AND ON ANY THEORY OF LIABILITY, 
  WHETHER IN CONTRACT, STRICT LIABILITY, OR TORT (INCLUDING NEGLIGENCE OR OTHERWISE) 
  ARISING IN ANY WAY OUT OF THE USE OF THIS SOFTWARE, EVEN IF ADVISED OF THE 
  POSSIBILITY OF SUCH DAMAGE.
  

*/

#pragma warning disable 1591 // suppress XML summary warnings 

//
// Generated for FHIR v3.0.1
//
namespace Hl7.Fhir.Model
{
    /// <summary>
    /// PaymentReconciliation resource
    /// </summary>
    [FhirType("PaymentReconciliation", IsResource=true)]
    [DataContract]
    public partial class PaymentReconciliation : Hl7.Fhir.Model.DomainResource, System.ComponentModel.INotifyPropertyChanged
    {
        [NotMapped]
        public override ResourceType ResourceType { get { return ResourceType.PaymentReconciliation; } }
        [NotMapped]
        public override string TypeName { get { return "PaymentReconciliation"; } }
        
        [FhirType("DetailsComponent")]
        [DataContract]
        public partial class DetailsComponent : Hl7.Fhir.Model.BackboneElement, System.ComponentModel.INotifyPropertyChanged, IBackboneElement
        {
            [NotMapped]
            public override string TypeName { get { return "DetailsComponent"; } }
            
            /// <summary>
            /// Type code
            /// </summary>
            [FhirElement("type", Order=40)]
            [Cardinality(Min=1,Max=1)]
            [DataMember]
            public Hl7.Fhir.Model.CodeableConcept Type
            {
                get { return _Type; }
                set { _Type = value; OnPropertyChanged("Type"); }
            }
            
            private Hl7.Fhir.Model.CodeableConcept _Type;
            
            /// <summary>
            /// Claim
            /// </summary>
            [FhirElement("request", Order=50)]
            [CLSCompliant(false)]
			[References()]
            [DataMember]
            public Hl7.Fhir.Model.ResourceReference Request
            {
                get { return _Request; }
                set { _Request = value; OnPropertyChanged("Request"); }
            }
            
            private Hl7.Fhir.Model.ResourceReference _Request;
            
            /// <summary>
            /// Claim Response
            /// </summary>
            [FhirElement("response", Order=60)]
            [CLSCompliant(false)]
			[References()]
            [DataMember]
            public Hl7.Fhir.Model.ResourceReference Response
            {
                get { return _Response; }
                set { _Response = value; OnPropertyChanged("Response"); }
            }
            
            private Hl7.Fhir.Model.ResourceReference _Response;
            
            /// <summary>
            /// Organization which submitted the claim
            /// </summary>
            [FhirElement("submitter", Order=70)]
            [CLSCompliant(false)]
			[References("Organization")]
            [DataMember]
            public Hl7.Fhir.Model.ResourceReference Submitter
            {
                get { return _Submitter; }
                set { _Submitter = value; OnPropertyChanged("Submitter"); }
            }
            
            private Hl7.Fhir.Model.ResourceReference _Submitter;
            
            /// <summary>
            /// Organization which is receiving the payment
            /// </summary>
            [FhirElement("payee", Order=80)]
            [CLSCompliant(false)]
			[References("Organization")]
            [DataMember]
            public Hl7.Fhir.Model.ResourceReference Payee
            {
                get { return _Payee; }
                set { _Payee = value; OnPropertyChanged("Payee"); }
            }
            
            private Hl7.Fhir.Model.ResourceReference _Payee;
            
            /// <summary>
            /// Invoice date
            /// </summary>
            [FhirElement("date", Order=90)]
            [DataMember]
            public Hl7.Fhir.Model.Date DateElement
            {
                get { return _DateElement; }
                set { _DateElement = value; OnPropertyChanged("DateElement"); }
            }
            
            private Hl7.Fhir.Model.Date _DateElement;
            
            /// <summary>
            /// Invoice date
            /// </summary>
            /// <remarks>This uses the native .NET datatype, rather than the FHIR equivalent</remarks>
            [NotMapped]
            [IgnoreDataMemberAttribute]
            public string Date
            {
                get { return DateElement != null ? DateElement.Value : null; }
                set
                {
                    if (value == null)
                        DateElement = null; 
                    else
                        DateElement = new Hl7.Fhir.Model.Date(value);
                    OnPropertyChanged("Date");
                }
            }
            
            /// <summary>
            /// Amount being paid
            /// </summary>
            [FhirElement("amount", Order=100)]
            [DataMember]
            public Money Amount
            {
                get { return _Amount; }
                set { _Amount = value; OnPropertyChanged("Amount"); }
            }
            
            private Money _Amount;
            
            public override IDeepCopyable CopyTo(IDeepCopyable other)
            {
                var dest = other as DetailsComponent;
                
                if (dest != null)
                {
                    base.CopyTo(dest);
                    if(Type != null) dest.Type = (Hl7.Fhir.Model.CodeableConcept)Type.DeepCopy();
                    if(Request != null) dest.Request = (Hl7.Fhir.Model.ResourceReference)Request.DeepCopy();
                    if(Response != null) dest.Response = (Hl7.Fhir.Model.ResourceReference)Response.DeepCopy();
                    if(Submitter != null) dest.Submitter = (Hl7.Fhir.Model.ResourceReference)Submitter.DeepCopy();
                    if(Payee != null) dest.Payee = (Hl7.Fhir.Model.ResourceReference)Payee.DeepCopy();
                    if(DateElement != null) dest.DateElement = (Hl7.Fhir.Model.Date)DateElement.DeepCopy();
                    if(Amount != null) dest.Amount = (Money)Amount.DeepCopy();
                    return dest;
                }
                else
                	throw new ArgumentException("Can only copy to an object of the same type", "other");
            }
            
            public override IDeepCopyable DeepCopy()
            {
                return CopyTo(new DetailsComponent());
            }
            
            public override bool Matches(IDeepComparable other)
            {
                var otherT = other as DetailsComponent;
                if(otherT == null) return false;
                
                if(!base.Matches(otherT)) return false;
                if( !DeepComparable.Matches(Type, otherT.Type)) return false;
                if( !DeepComparable.Matches(Request, otherT.Request)) return false;
                if( !DeepComparable.Matches(Response, otherT.Response)) return false;
                if( !DeepComparable.Matches(Submitter, otherT.Submitter)) return false;
                if( !DeepComparable.Matches(Payee, otherT.Payee)) return false;
                if( !DeepComparable.Matches(DateElement, otherT.DateElement)) return false;
                if( !DeepComparable.Matches(Amount, otherT.Amount)) return false;
                
                return true;
            }
            
            public override bool IsExactly(IDeepComparable other)
            {
                var otherT = other as DetailsComponent;
                if(otherT == null) return false;
                
                if(!base.IsExactly(otherT)) return false;
                if( !DeepComparable.IsExactly(Type, otherT.Type)) return false;
                if( !DeepComparable.IsExactly(Request, otherT.Request)) return false;
                if( !DeepComparable.IsExactly(Response, otherT.Response)) return false;
                if( !DeepComparable.IsExactly(Submitter, otherT.Submitter)) return false;
                if( !DeepComparable.IsExactly(Payee, otherT.Payee)) return false;
                if( !DeepComparable.IsExactly(DateElement, otherT.DateElement)) return false;
                if( !DeepComparable.IsExactly(Amount, otherT.Amount)) return false;
                
                return true;
            }


            [NotMapped]
            public override IEnumerable<Base> Children
            {
                get
                {
                    foreach (var item in base.Children) yield return item;
                    if (Type != null) yield return Type;
                    if (Request != null) yield return Request;
                    if (Response != null) yield return Response;
                    if (Submitter != null) yield return Submitter;
                    if (Payee != null) yield return Payee;
                    if (DateElement != null) yield return DateElement;
                    if (Amount != null) yield return Amount;
                }
            }

            [NotMapped]
            internal override IEnumerable<ElementValue> NamedChildren
            {
                get
                {
                    foreach (var item in base.NamedChildren) yield return item;
<<<<<<< HEAD
                    if (Type != null) yield return new ElementValue("type", Type);
                    if (Request != null) yield return new ElementValue("request", Request);
                    if (Responce != null) yield return new ElementValue("responce", Responce);
                    if (Submitter != null) yield return new ElementValue("submitter", Submitter);
                    if (Payee != null) yield return new ElementValue("payee", Payee);
                    if (DateElement != null) yield return new ElementValue("date", DateElement);
                    if (Amount != null) yield return new ElementValue("amount", Amount);
=======
                    if (Type != null) yield return new ElementValue("type", false, Type);
                    if (Request != null) yield return new ElementValue("request", false, Request);
                    if (Response != null) yield return new ElementValue("response", false, Response);
                    if (Submitter != null) yield return new ElementValue("submitter", false, Submitter);
                    if (Payee != null) yield return new ElementValue("payee", false, Payee);
                    if (DateElement != null) yield return new ElementValue("date", false, DateElement);
                    if (Amount != null) yield return new ElementValue("amount", false, Amount);
>>>>>>> a220f7af
                }
            }

            
        }
        
        
        [FhirType("NotesComponent")]
        [DataContract]
        public partial class NotesComponent : Hl7.Fhir.Model.BackboneElement, System.ComponentModel.INotifyPropertyChanged, IBackboneElement
        {
            [NotMapped]
            public override string TypeName { get { return "NotesComponent"; } }
            
            /// <summary>
            /// display | print | printoper
            /// </summary>
            [FhirElement("type", Order=40)]
            [DataMember]
            public Hl7.Fhir.Model.CodeableConcept Type
            {
                get { return _Type; }
                set { _Type = value; OnPropertyChanged("Type"); }
            }
            
            private Hl7.Fhir.Model.CodeableConcept _Type;
            
            /// <summary>
            /// Comment on the processing
            /// </summary>
            [FhirElement("text", Order=50)]
            [DataMember]
            public Hl7.Fhir.Model.FhirString TextElement
            {
                get { return _TextElement; }
                set { _TextElement = value; OnPropertyChanged("TextElement"); }
            }
            
            private Hl7.Fhir.Model.FhirString _TextElement;
            
            /// <summary>
            /// Comment on the processing
            /// </summary>
            /// <remarks>This uses the native .NET datatype, rather than the FHIR equivalent</remarks>
            [NotMapped]
            [IgnoreDataMemberAttribute]
            public string Text
            {
                get { return TextElement != null ? TextElement.Value : null; }
                set
                {
                    if (value == null)
                        TextElement = null; 
                    else
                        TextElement = new Hl7.Fhir.Model.FhirString(value);
                    OnPropertyChanged("Text");
                }
            }
            
            public override IDeepCopyable CopyTo(IDeepCopyable other)
            {
                var dest = other as NotesComponent;
                
                if (dest != null)
                {
                    base.CopyTo(dest);
                    if(Type != null) dest.Type = (Hl7.Fhir.Model.CodeableConcept)Type.DeepCopy();
                    if(TextElement != null) dest.TextElement = (Hl7.Fhir.Model.FhirString)TextElement.DeepCopy();
                    return dest;
                }
                else
                	throw new ArgumentException("Can only copy to an object of the same type", "other");
            }
            
            public override IDeepCopyable DeepCopy()
            {
                return CopyTo(new NotesComponent());
            }
            
            public override bool Matches(IDeepComparable other)
            {
                var otherT = other as NotesComponent;
                if(otherT == null) return false;
                
                if(!base.Matches(otherT)) return false;
                if( !DeepComparable.Matches(Type, otherT.Type)) return false;
                if( !DeepComparable.Matches(TextElement, otherT.TextElement)) return false;
                
                return true;
            }
            
            public override bool IsExactly(IDeepComparable other)
            {
                var otherT = other as NotesComponent;
                if(otherT == null) return false;
                
                if(!base.IsExactly(otherT)) return false;
                if( !DeepComparable.IsExactly(Type, otherT.Type)) return false;
                if( !DeepComparable.IsExactly(TextElement, otherT.TextElement)) return false;
                
                return true;
            }


            [NotMapped]
            public override IEnumerable<Base> Children
            {
                get
                {
                    foreach (var item in base.Children) yield return item;
                    if (Type != null) yield return Type;
                    if (TextElement != null) yield return TextElement;
                }
            }

            [NotMapped]
            internal override IEnumerable<ElementValue> NamedChildren
            {
                get
                {
                    foreach (var item in base.NamedChildren) yield return item;
                    if (Type != null) yield return new ElementValue("type", Type);
                    if (TextElement != null) yield return new ElementValue("text", TextElement);
                }
            }

            
        }
        
        
        /// <summary>
        /// Business Identifier
        /// </summary>
        [FhirElement("identifier", Order=90)]
        [Cardinality(Min=0,Max=-1)]
        [DataMember]
        public List<Hl7.Fhir.Model.Identifier> Identifier
        {
            get { if(_Identifier==null) _Identifier = new List<Hl7.Fhir.Model.Identifier>(); return _Identifier; }
            set { _Identifier = value; OnPropertyChanged("Identifier"); }
        }
        
        private List<Hl7.Fhir.Model.Identifier> _Identifier;
        
        /// <summary>
        /// active | cancelled | draft | entered-in-error
        /// </summary>
        [FhirElement("status", InSummary=true, Order=100)]
        [DataMember]
        public Code<Hl7.Fhir.Model.FinancialResourceStatusCodes> StatusElement
        {
            get { return _StatusElement; }
            set { _StatusElement = value; OnPropertyChanged("StatusElement"); }
        }
        
        private Code<Hl7.Fhir.Model.FinancialResourceStatusCodes> _StatusElement;
        
        /// <summary>
        /// active | cancelled | draft | entered-in-error
        /// </summary>
        /// <remarks>This uses the native .NET datatype, rather than the FHIR equivalent</remarks>
        [NotMapped]
        [IgnoreDataMemberAttribute]
        public Hl7.Fhir.Model.FinancialResourceStatusCodes? Status
        {
            get { return StatusElement != null ? StatusElement.Value : null; }
            set
            {
                if (!value.HasValue)
                  StatusElement = null; 
                else
                  StatusElement = new Code<Hl7.Fhir.Model.FinancialResourceStatusCodes>(value);
                OnPropertyChanged("Status");
            }
        }
        
        /// <summary>
        /// Period covered
        /// </summary>
        [FhirElement("period", Order=110)]
        [DataMember]
        public Hl7.Fhir.Model.Period Period
        {
            get { return _Period; }
            set { _Period = value; OnPropertyChanged("Period"); }
        }
        
        private Hl7.Fhir.Model.Period _Period;
        
        /// <summary>
        /// Creation date
        /// </summary>
        [FhirElement("created", Order=120)]
        [DataMember]
        public Hl7.Fhir.Model.FhirDateTime CreatedElement
        {
            get { return _CreatedElement; }
            set { _CreatedElement = value; OnPropertyChanged("CreatedElement"); }
        }
        
        private Hl7.Fhir.Model.FhirDateTime _CreatedElement;
        
        /// <summary>
        /// Creation date
        /// </summary>
        /// <remarks>This uses the native .NET datatype, rather than the FHIR equivalent</remarks>
        [NotMapped]
        [IgnoreDataMemberAttribute]
        public string Created
        {
            get { return CreatedElement != null ? CreatedElement.Value : null; }
            set
            {
                if (value == null)
                  CreatedElement = null; 
                else
                  CreatedElement = new Hl7.Fhir.Model.FhirDateTime(value);
                OnPropertyChanged("Created");
            }
        }
        
        /// <summary>
        /// Insurer
        /// </summary>
        [FhirElement("organization", Order=130)]
        [CLSCompliant(false)]
		[References("Organization")]
        [DataMember]
        public Hl7.Fhir.Model.ResourceReference Organization
        {
            get { return _Organization; }
            set { _Organization = value; OnPropertyChanged("Organization"); }
        }
        
        private Hl7.Fhir.Model.ResourceReference _Organization;
        
        /// <summary>
        /// Claim reference
        /// </summary>
        [FhirElement("request", Order=140)]
        [CLSCompliant(false)]
		[References("ProcessRequest")]
        [DataMember]
        public Hl7.Fhir.Model.ResourceReference Request
        {
            get { return _Request; }
            set { _Request = value; OnPropertyChanged("Request"); }
        }
        
        private Hl7.Fhir.Model.ResourceReference _Request;
        
        /// <summary>
        /// complete | error | partial
        /// </summary>
        [FhirElement("outcome", Order=150)]
        [DataMember]
        public Hl7.Fhir.Model.CodeableConcept Outcome
        {
            get { return _Outcome; }
            set { _Outcome = value; OnPropertyChanged("Outcome"); }
        }
        
        private Hl7.Fhir.Model.CodeableConcept _Outcome;
        
        /// <summary>
        /// Disposition Message
        /// </summary>
        [FhirElement("disposition", Order=160)]
        [DataMember]
        public Hl7.Fhir.Model.FhirString DispositionElement
        {
            get { return _DispositionElement; }
            set { _DispositionElement = value; OnPropertyChanged("DispositionElement"); }
        }
        
        private Hl7.Fhir.Model.FhirString _DispositionElement;
        
        /// <summary>
        /// Disposition Message
        /// </summary>
        /// <remarks>This uses the native .NET datatype, rather than the FHIR equivalent</remarks>
        [NotMapped]
        [IgnoreDataMemberAttribute]
        public string Disposition
        {
            get { return DispositionElement != null ? DispositionElement.Value : null; }
            set
            {
                if (value == null)
                  DispositionElement = null; 
                else
                  DispositionElement = new Hl7.Fhir.Model.FhirString(value);
                OnPropertyChanged("Disposition");
            }
        }
        
        /// <summary>
        /// Responsible practitioner
        /// </summary>
        [FhirElement("requestProvider", Order=170)]
        [CLSCompliant(false)]
		[References("Practitioner")]
        [DataMember]
        public Hl7.Fhir.Model.ResourceReference RequestProvider
        {
            get { return _RequestProvider; }
            set { _RequestProvider = value; OnPropertyChanged("RequestProvider"); }
        }
        
        private Hl7.Fhir.Model.ResourceReference _RequestProvider;
        
        /// <summary>
        /// Responsible organization
        /// </summary>
        [FhirElement("requestOrganization", Order=180)]
        [CLSCompliant(false)]
		[References("Organization")]
        [DataMember]
        public Hl7.Fhir.Model.ResourceReference RequestOrganization
        {
            get { return _RequestOrganization; }
            set { _RequestOrganization = value; OnPropertyChanged("RequestOrganization"); }
        }
        
        private Hl7.Fhir.Model.ResourceReference _RequestOrganization;
        
        /// <summary>
        /// List of settlements
        /// </summary>
        [FhirElement("detail", Order=190)]
        [Cardinality(Min=0,Max=-1)]
        [DataMember]
        public List<Hl7.Fhir.Model.PaymentReconciliation.DetailsComponent> Detail
        {
            get { if(_Detail==null) _Detail = new List<Hl7.Fhir.Model.PaymentReconciliation.DetailsComponent>(); return _Detail; }
            set { _Detail = value; OnPropertyChanged("Detail"); }
        }
        
        private List<Hl7.Fhir.Model.PaymentReconciliation.DetailsComponent> _Detail;
        
        /// <summary>
        /// Printed Form Identifier
        /// </summary>
        [FhirElement("form", Order=200)]
        [DataMember]
        public Hl7.Fhir.Model.CodeableConcept Form
        {
            get { return _Form; }
            set { _Form = value; OnPropertyChanged("Form"); }
        }
        
        private Hl7.Fhir.Model.CodeableConcept _Form;
        
        /// <summary>
        /// Total amount of Payment
        /// </summary>
        [FhirElement("total", Order=210)]
        [DataMember]
        public Money Total
        {
            get { return _Total; }
            set { _Total = value; OnPropertyChanged("Total"); }
        }
        
        private Money _Total;
        
        /// <summary>
        /// Processing comments
        /// </summary>
        [FhirElement("processNote", Order=220)]
        [Cardinality(Min=0,Max=-1)]
        [DataMember]
        public List<Hl7.Fhir.Model.PaymentReconciliation.NotesComponent> ProcessNote
        {
            get { if(_ProcessNote==null) _ProcessNote = new List<Hl7.Fhir.Model.PaymentReconciliation.NotesComponent>(); return _ProcessNote; }
            set { _ProcessNote = value; OnPropertyChanged("ProcessNote"); }
        }
        
        private List<Hl7.Fhir.Model.PaymentReconciliation.NotesComponent> _ProcessNote;
        

        public override void AddDefaultConstraints()
        {
            base.AddDefaultConstraints();

        }

        public override IDeepCopyable CopyTo(IDeepCopyable other)
        {
            var dest = other as PaymentReconciliation;
            
            if (dest != null)
            {
                base.CopyTo(dest);
                if(Identifier != null) dest.Identifier = new List<Hl7.Fhir.Model.Identifier>(Identifier.DeepCopy());
                if(StatusElement != null) dest.StatusElement = (Code<Hl7.Fhir.Model.FinancialResourceStatusCodes>)StatusElement.DeepCopy();
                if(Period != null) dest.Period = (Hl7.Fhir.Model.Period)Period.DeepCopy();
                if(CreatedElement != null) dest.CreatedElement = (Hl7.Fhir.Model.FhirDateTime)CreatedElement.DeepCopy();
                if(Organization != null) dest.Organization = (Hl7.Fhir.Model.ResourceReference)Organization.DeepCopy();
                if(Request != null) dest.Request = (Hl7.Fhir.Model.ResourceReference)Request.DeepCopy();
                if(Outcome != null) dest.Outcome = (Hl7.Fhir.Model.CodeableConcept)Outcome.DeepCopy();
                if(DispositionElement != null) dest.DispositionElement = (Hl7.Fhir.Model.FhirString)DispositionElement.DeepCopy();
                if(RequestProvider != null) dest.RequestProvider = (Hl7.Fhir.Model.ResourceReference)RequestProvider.DeepCopy();
                if(RequestOrganization != null) dest.RequestOrganization = (Hl7.Fhir.Model.ResourceReference)RequestOrganization.DeepCopy();
                if(Detail != null) dest.Detail = new List<Hl7.Fhir.Model.PaymentReconciliation.DetailsComponent>(Detail.DeepCopy());
                if(Form != null) dest.Form = (Hl7.Fhir.Model.CodeableConcept)Form.DeepCopy();
                if(Total != null) dest.Total = (Money)Total.DeepCopy();
                if(ProcessNote != null) dest.ProcessNote = new List<Hl7.Fhir.Model.PaymentReconciliation.NotesComponent>(ProcessNote.DeepCopy());
                return dest;
            }
            else
            	throw new ArgumentException("Can only copy to an object of the same type", "other");
        }
        
        public override IDeepCopyable DeepCopy()
        {
            return CopyTo(new PaymentReconciliation());
        }
        
        public override bool Matches(IDeepComparable other)
        {
            var otherT = other as PaymentReconciliation;
            if(otherT == null) return false;
            
            if(!base.Matches(otherT)) return false;
            if( !DeepComparable.Matches(Identifier, otherT.Identifier)) return false;
            if( !DeepComparable.Matches(StatusElement, otherT.StatusElement)) return false;
            if( !DeepComparable.Matches(Period, otherT.Period)) return false;
            if( !DeepComparable.Matches(CreatedElement, otherT.CreatedElement)) return false;
            if( !DeepComparable.Matches(Organization, otherT.Organization)) return false;
            if( !DeepComparable.Matches(Request, otherT.Request)) return false;
            if( !DeepComparable.Matches(Outcome, otherT.Outcome)) return false;
            if( !DeepComparable.Matches(DispositionElement, otherT.DispositionElement)) return false;
            if( !DeepComparable.Matches(RequestProvider, otherT.RequestProvider)) return false;
            if( !DeepComparable.Matches(RequestOrganization, otherT.RequestOrganization)) return false;
            if( !DeepComparable.Matches(Detail, otherT.Detail)) return false;
            if( !DeepComparable.Matches(Form, otherT.Form)) return false;
            if( !DeepComparable.Matches(Total, otherT.Total)) return false;
            if( !DeepComparable.Matches(ProcessNote, otherT.ProcessNote)) return false;
            
            return true;
        }
        
        public override bool IsExactly(IDeepComparable other)
        {
            var otherT = other as PaymentReconciliation;
            if(otherT == null) return false;
            
            if(!base.IsExactly(otherT)) return false;
            if( !DeepComparable.IsExactly(Identifier, otherT.Identifier)) return false;
            if( !DeepComparable.IsExactly(StatusElement, otherT.StatusElement)) return false;
            if( !DeepComparable.IsExactly(Period, otherT.Period)) return false;
            if( !DeepComparable.IsExactly(CreatedElement, otherT.CreatedElement)) return false;
            if( !DeepComparable.IsExactly(Organization, otherT.Organization)) return false;
            if( !DeepComparable.IsExactly(Request, otherT.Request)) return false;
            if( !DeepComparable.IsExactly(Outcome, otherT.Outcome)) return false;
            if( !DeepComparable.IsExactly(DispositionElement, otherT.DispositionElement)) return false;
            if( !DeepComparable.IsExactly(RequestProvider, otherT.RequestProvider)) return false;
            if( !DeepComparable.IsExactly(RequestOrganization, otherT.RequestOrganization)) return false;
            if( !DeepComparable.IsExactly(Detail, otherT.Detail)) return false;
            if( !DeepComparable.IsExactly(Form, otherT.Form)) return false;
            if( !DeepComparable.IsExactly(Total, otherT.Total)) return false;
            if( !DeepComparable.IsExactly(ProcessNote, otherT.ProcessNote)) return false;
            
            return true;
        }

        [NotMapped]
        public override IEnumerable<Base> Children
        {
            get
            {
                foreach (var item in base.Children) yield return item;
				foreach (var elem in Identifier) { if (elem != null) yield return elem; }
				if (StatusElement != null) yield return StatusElement;
				if (Period != null) yield return Period;
				if (CreatedElement != null) yield return CreatedElement;
				if (Organization != null) yield return Organization;
				if (Request != null) yield return Request;
				if (Outcome != null) yield return Outcome;
				if (DispositionElement != null) yield return DispositionElement;
				if (RequestProvider != null) yield return RequestProvider;
				if (RequestOrganization != null) yield return RequestOrganization;
				foreach (var elem in Detail) { if (elem != null) yield return elem; }
				if (Form != null) yield return Form;
				if (Total != null) yield return Total;
				foreach (var elem in ProcessNote) { if (elem != null) yield return elem; }
            }
        }

        [NotMapped]
        internal override IEnumerable<ElementValue> NamedChildren
        {
            get
            {
                foreach (var item in base.NamedChildren) yield return item;
<<<<<<< HEAD
                foreach (var elem in Identifier) { if (elem != null) yield return new ElementValue("identifier", elem); }
                if (Request != null) yield return new ElementValue("request", Request);
                if (OutcomeElement != null) yield return new ElementValue("outcome", OutcomeElement);
                if (DispositionElement != null) yield return new ElementValue("disposition", DispositionElement);
                if (Ruleset != null) yield return new ElementValue("ruleset", Ruleset);
                if (OriginalRuleset != null) yield return new ElementValue("originalRuleset", OriginalRuleset);
                if (CreatedElement != null) yield return new ElementValue("created", CreatedElement);
                if (Period != null) yield return new ElementValue("period", Period);
                if (Organization != null) yield return new ElementValue("organization", Organization);
                if (RequestProvider != null) yield return new ElementValue("requestProvider", RequestProvider);
                if (RequestOrganization != null) yield return new ElementValue("requestOrganization", RequestOrganization);
                foreach (var elem in Detail) { if (elem != null) yield return new ElementValue("detail", elem); }
                if (Form != null) yield return new ElementValue("form", Form);
                if (Total != null) yield return new ElementValue("total", Total);
                foreach (var elem in Note) { if (elem != null) yield return new ElementValue("note", elem); }
=======
                foreach (var elem in Identifier) { if (elem != null) yield return new ElementValue("identifier", true, elem); }
                if (StatusElement != null) yield return new ElementValue("status", false, StatusElement);
                if (Period != null) yield return new ElementValue("period", false, Period);
                if (CreatedElement != null) yield return new ElementValue("created", false, CreatedElement);
                if (Organization != null) yield return new ElementValue("organization", false, Organization);
                if (Request != null) yield return new ElementValue("request", false, Request);
                if (Outcome != null) yield return new ElementValue("outcome", false, Outcome);
                if (DispositionElement != null) yield return new ElementValue("disposition", false, DispositionElement);
                if (RequestProvider != null) yield return new ElementValue("requestProvider", false, RequestProvider);
                if (RequestOrganization != null) yield return new ElementValue("requestOrganization", false, RequestOrganization);
                foreach (var elem in Detail) { if (elem != null) yield return new ElementValue("detail", true, elem); }
                if (Form != null) yield return new ElementValue("form", false, Form);
                if (Total != null) yield return new ElementValue("total", false, Total);
                foreach (var elem in ProcessNote) { if (elem != null) yield return new ElementValue("processNote", true, elem); }
>>>>>>> a220f7af
            }
        }

    }
    
}<|MERGE_RESOLUTION|>--- conflicted
+++ resolved
@@ -57,7 +57,7 @@
         
         [FhirType("DetailsComponent")]
         [DataContract]
-        public partial class DetailsComponent : Hl7.Fhir.Model.BackboneElement, System.ComponentModel.INotifyPropertyChanged, IBackboneElement
+        public partial class DetailsComponent : Hl7.Fhir.Model.BackboneElement, System.ComponentModel.INotifyPropertyChanged
         {
             [NotMapped]
             public override string TypeName { get { return "DetailsComponent"; } }
@@ -263,15 +263,6 @@
                 get
                 {
                     foreach (var item in base.NamedChildren) yield return item;
-<<<<<<< HEAD
-                    if (Type != null) yield return new ElementValue("type", Type);
-                    if (Request != null) yield return new ElementValue("request", Request);
-                    if (Responce != null) yield return new ElementValue("responce", Responce);
-                    if (Submitter != null) yield return new ElementValue("submitter", Submitter);
-                    if (Payee != null) yield return new ElementValue("payee", Payee);
-                    if (DateElement != null) yield return new ElementValue("date", DateElement);
-                    if (Amount != null) yield return new ElementValue("amount", Amount);
-=======
                     if (Type != null) yield return new ElementValue("type", false, Type);
                     if (Request != null) yield return new ElementValue("request", false, Request);
                     if (Response != null) yield return new ElementValue("response", false, Response);
@@ -279,7 +270,6 @@
                     if (Payee != null) yield return new ElementValue("payee", false, Payee);
                     if (DateElement != null) yield return new ElementValue("date", false, DateElement);
                     if (Amount != null) yield return new ElementValue("amount", false, Amount);
->>>>>>> a220f7af
                 }
             }
 
@@ -289,7 +279,7 @@
         
         [FhirType("NotesComponent")]
         [DataContract]
-        public partial class NotesComponent : Hl7.Fhir.Model.BackboneElement, System.ComponentModel.INotifyPropertyChanged, IBackboneElement
+        public partial class NotesComponent : Hl7.Fhir.Model.BackboneElement, System.ComponentModel.INotifyPropertyChanged
         {
             [NotMapped]
             public override string TypeName { get { return "NotesComponent"; } }
@@ -401,8 +391,8 @@
                 get
                 {
                     foreach (var item in base.NamedChildren) yield return item;
-                    if (Type != null) yield return new ElementValue("type", Type);
-                    if (TextElement != null) yield return new ElementValue("text", TextElement);
+                    if (Type != null) yield return new ElementValue("type", false, Type);
+                    if (TextElement != null) yield return new ElementValue("text", false, TextElement);
                 }
             }
 
@@ -776,23 +766,6 @@
             get
             {
                 foreach (var item in base.NamedChildren) yield return item;
-<<<<<<< HEAD
-                foreach (var elem in Identifier) { if (elem != null) yield return new ElementValue("identifier", elem); }
-                if (Request != null) yield return new ElementValue("request", Request);
-                if (OutcomeElement != null) yield return new ElementValue("outcome", OutcomeElement);
-                if (DispositionElement != null) yield return new ElementValue("disposition", DispositionElement);
-                if (Ruleset != null) yield return new ElementValue("ruleset", Ruleset);
-                if (OriginalRuleset != null) yield return new ElementValue("originalRuleset", OriginalRuleset);
-                if (CreatedElement != null) yield return new ElementValue("created", CreatedElement);
-                if (Period != null) yield return new ElementValue("period", Period);
-                if (Organization != null) yield return new ElementValue("organization", Organization);
-                if (RequestProvider != null) yield return new ElementValue("requestProvider", RequestProvider);
-                if (RequestOrganization != null) yield return new ElementValue("requestOrganization", RequestOrganization);
-                foreach (var elem in Detail) { if (elem != null) yield return new ElementValue("detail", elem); }
-                if (Form != null) yield return new ElementValue("form", Form);
-                if (Total != null) yield return new ElementValue("total", Total);
-                foreach (var elem in Note) { if (elem != null) yield return new ElementValue("note", elem); }
-=======
                 foreach (var elem in Identifier) { if (elem != null) yield return new ElementValue("identifier", true, elem); }
                 if (StatusElement != null) yield return new ElementValue("status", false, StatusElement);
                 if (Period != null) yield return new ElementValue("period", false, Period);
@@ -807,7 +780,6 @@
                 if (Form != null) yield return new ElementValue("form", false, Form);
                 if (Total != null) yield return new ElementValue("total", false, Total);
                 foreach (var elem in ProcessNote) { if (elem != null) yield return new ElementValue("processNote", true, elem); }
->>>>>>> a220f7af
             }
         }
 
