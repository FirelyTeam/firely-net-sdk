--- conflicted
+++ resolved
@@ -210,7 +210,7 @@
 
         [FhirType("ActivityComponent")]
         [DataContract]
-        public partial class ActivityComponent : Hl7.Fhir.Model.BackboneElement, System.ComponentModel.INotifyPropertyChanged, IBackboneElement
+        public partial class ActivityComponent : Hl7.Fhir.Model.BackboneElement, System.ComponentModel.INotifyPropertyChanged
         {
             [NotMapped]
             public override string TypeName { get { return "ActivityComponent"; } }
@@ -375,7 +375,7 @@
         
         [FhirType("DetailComponent")]
         [DataContract]
-        public partial class DetailComponent : Hl7.Fhir.Model.BackboneElement, System.ComponentModel.INotifyPropertyChanged, IBackboneElement
+        public partial class DetailComponent : Hl7.Fhir.Model.BackboneElement, System.ComponentModel.INotifyPropertyChanged
         {
             [NotMapped]
             public override string TypeName { get { return "DetailComponent"; } }
@@ -1513,31 +1513,6 @@
             get
             {
                 foreach (var item in base.NamedChildren) yield return item;
-<<<<<<< HEAD
-                foreach (var elem in Identifier) { if (elem != null) yield return new ElementValue("identifier", true, elem); }
-                foreach (var elem in InstantiatesCanonicalElement) { if (elem != null) yield return new ElementValue("instantiatesCanonical", true, elem); }
-                foreach (var elem in InstantiatesUriElement) { if (elem != null) yield return new ElementValue("instantiatesUri", true, elem); }
-                foreach (var elem in BasedOn) { if (elem != null) yield return new ElementValue("basedOn", true, elem); }
-                foreach (var elem in Replaces) { if (elem != null) yield return new ElementValue("replaces", true, elem); }
-                foreach (var elem in PartOf) { if (elem != null) yield return new ElementValue("partOf", true, elem); }
-                if (StatusElement != null) yield return new ElementValue("status", false, StatusElement);
-                if (IntentElement != null) yield return new ElementValue("intent", false, IntentElement);
-                foreach (var elem in Category) { if (elem != null) yield return new ElementValue("category", true, elem); }
-                if (TitleElement != null) yield return new ElementValue("title", false, TitleElement);
-                if (DescriptionElement != null) yield return new ElementValue("description", false, DescriptionElement);
-                if (Subject != null) yield return new ElementValue("subject", false, Subject);
-                if (Encounter != null) yield return new ElementValue("encounter", false, Encounter);
-                if (Period != null) yield return new ElementValue("period", false, Period);
-                if (CreatedElement != null) yield return new ElementValue("created", false, CreatedElement);
-                if (Author != null) yield return new ElementValue("author", false, Author);
-                foreach (var elem in Contributor) { if (elem != null) yield return new ElementValue("contributor", true, elem); }
-                foreach (var elem in CareTeam) { if (elem != null) yield return new ElementValue("careTeam", true, elem); }
-                foreach (var elem in Addresses) { if (elem != null) yield return new ElementValue("addresses", true, elem); }
-                foreach (var elem in SupportingInfo) { if (elem != null) yield return new ElementValue("supportingInfo", true, elem); }
-                foreach (var elem in Goal) { if (elem != null) yield return new ElementValue("goal", true, elem); }
-                foreach (var elem in Activity) { if (elem != null) yield return new ElementValue("activity", true, elem); }
-                foreach (var elem in Note) { if (elem != null) yield return new ElementValue("note", true, elem); }
-=======
                 foreach (var elem in Identifier) { if (elem != null) yield return new ElementValue("identifier", elem); }
                 foreach (var elem in InstantiatesCanonicalElement) { if (elem != null) yield return new ElementValue("instantiatesCanonical", elem); }
                 foreach (var elem in InstantiatesUriElement) { if (elem != null) yield return new ElementValue("instantiatesUri", elem); }
@@ -1550,7 +1525,7 @@
                 if (TitleElement != null) yield return new ElementValue("title", TitleElement);
                 if (DescriptionElement != null) yield return new ElementValue("description", DescriptionElement);
                 if (Subject != null) yield return new ElementValue("subject", Subject);
-                if (Context != null) yield return new ElementValue("context", Context);
+                if (Encounter != null) yield return new ElementValue("encounter", Encounter);
                 if (Period != null) yield return new ElementValue("period", Period);
                 if (CreatedElement != null) yield return new ElementValue("created", CreatedElement);
                 if (Author != null) yield return new ElementValue("author", Author);
@@ -1561,7 +1536,6 @@
                 foreach (var elem in Goal) { if (elem != null) yield return new ElementValue("goal", elem); }
                 foreach (var elem in Activity) { if (elem != null) yield return new ElementValue("activity", elem); }
                 foreach (var elem in Note) { if (elem != null) yield return new ElementValue("note", elem); }
->>>>>>> 824431c8
             }
         }
 
