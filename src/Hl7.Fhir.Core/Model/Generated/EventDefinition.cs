﻿using System;
using System.Collections.Generic;
using Hl7.Fhir.Introspection;
using Hl7.Fhir.Validation;
using System.Linq;
using System.Runtime.Serialization;
using Hl7.Fhir.Utility;

/*
  Copyright (c) 2011+, HL7, Inc.
  All rights reserved.
  
  Redistribution and use in source and binary forms, with or without modification, 
  are permitted provided that the following conditions are met:
  
   * Redistributions of source code must retain the above copyright notice, this 
     list of conditions and the following disclaimer.
   * Redistributions in binary form must reproduce the above copyright notice, 
     this list of conditions and the following disclaimer in the documentation 
     and/or other materials provided with the distribution.
   * Neither the name of HL7 nor the names of its contributors may be used to 
     endorse or promote products derived from this software without specific 
     prior written permission.
  
  THIS SOFTWARE IS PROVIDED BY THE COPYRIGHT HOLDERS AND CONTRIBUTORS "AS IS" AND 
  ANY EXPRESS OR IMPLIED WARRANTIES, INCLUDING, BUT NOT LIMITED TO, THE IMPLIED 
  WARRANTIES OF MERCHANTABILITY AND FITNESS FOR A PARTICULAR PURPOSE ARE DISCLAIMED. 
  IN NO EVENT SHALL THE COPYRIGHT HOLDER OR CONTRIBUTORS BE LIABLE FOR ANY DIRECT, 
  INDIRECT, INCIDENTAL, SPECIAL, EXEMPLARY, OR CONSEQUENTIAL DAMAGES (INCLUDING, BUT 
  NOT LIMITED TO, PROCUREMENT OF SUBSTITUTE GOODS OR SERVICES; LOSS OF USE, DATA, OR 
  PROFITS; OR BUSINESS INTERRUPTION) HOWEVER CAUSED AND ON ANY THEORY OF LIABILITY, 
  WHETHER IN CONTRACT, STRICT LIABILITY, OR TORT (INCLUDING NEGLIGENCE OR OTHERWISE) 
  ARISING IN ANY WAY OUT OF THE USE OF THIS SOFTWARE, EVEN IF ADVISED OF THE 
  POSSIBILITY OF SUCH DAMAGE.
  

*/

#pragma warning disable 1591 // suppress XML summary warnings 

//
// Generated for FHIR v3.6.0
//
namespace Hl7.Fhir.Model
{
    /// <summary>
    /// A description of when an event can occur
    /// </summary>
    [FhirType("EventDefinition", IsResource=true)]
    [DataContract]
    public partial class EventDefinition : Hl7.Fhir.Model.DomainResource, System.ComponentModel.INotifyPropertyChanged
    {
        [NotMapped]
        public override ResourceType ResourceType { get { return ResourceType.EventDefinition; } }
        [NotMapped]
        public override string TypeName { get { return "EventDefinition"; } }
        
        /// <summary>
        /// Canonical identifier for this event definition, represented as a URI (globally unique)
        /// </summary>
        [FhirElement("url", InSummary=true, Order=90)]
        [DataMember]
        public Hl7.Fhir.Model.FhirUri UrlElement
        {
            get { return _UrlElement; }
            set { _UrlElement = value; OnPropertyChanged("UrlElement"); }
        }
        
        private Hl7.Fhir.Model.FhirUri _UrlElement;
        
        /// <summary>
        /// Canonical identifier for this event definition, represented as a URI (globally unique)
        /// </summary>
        /// <remarks>This uses the native .NET datatype, rather than the FHIR equivalent</remarks>
        [NotMapped]
        [IgnoreDataMemberAttribute]
        public string Url
        {
            get { return UrlElement != null ? UrlElement.Value : null; }
            set
            {
                if (value == null)
                  UrlElement = null; 
                else
                  UrlElement = new Hl7.Fhir.Model.FhirUri(value);
                OnPropertyChanged("Url");
            }
        }
        
        /// <summary>
        /// Additional identifier for the event definition
        /// </summary>
        [FhirElement("identifier", InSummary=true, Order=100)]
        [Cardinality(Min=0,Max=-1)]
        [DataMember]
        public List<Hl7.Fhir.Model.Identifier> Identifier
        {
            get { if(_Identifier==null) _Identifier = new List<Hl7.Fhir.Model.Identifier>(); return _Identifier; }
            set { _Identifier = value; OnPropertyChanged("Identifier"); }
        }
        
        private List<Hl7.Fhir.Model.Identifier> _Identifier;
        
        /// <summary>
        /// Business version of the event definition
        /// </summary>
        [FhirElement("version", InSummary=true, Order=110)]
        [DataMember]
        public Hl7.Fhir.Model.FhirString VersionElement
        {
            get { return _VersionElement; }
            set { _VersionElement = value; OnPropertyChanged("VersionElement"); }
        }
        
        private Hl7.Fhir.Model.FhirString _VersionElement;
        
        /// <summary>
        /// Business version of the event definition
        /// </summary>
        /// <remarks>This uses the native .NET datatype, rather than the FHIR equivalent</remarks>
        [NotMapped]
        [IgnoreDataMemberAttribute]
        public string Version
        {
            get { return VersionElement != null ? VersionElement.Value : null; }
            set
            {
                if (value == null)
                  VersionElement = null; 
                else
                  VersionElement = new Hl7.Fhir.Model.FhirString(value);
                OnPropertyChanged("Version");
            }
        }
        
        /// <summary>
        /// Name for this event definition (computer friendly)
        /// </summary>
        [FhirElement("name", InSummary=true, Order=120)]
        [DataMember]
        public Hl7.Fhir.Model.FhirString NameElement
        {
            get { return _NameElement; }
            set { _NameElement = value; OnPropertyChanged("NameElement"); }
        }
        
        private Hl7.Fhir.Model.FhirString _NameElement;
        
        /// <summary>
        /// Name for this event definition (computer friendly)
        /// </summary>
        /// <remarks>This uses the native .NET datatype, rather than the FHIR equivalent</remarks>
        [NotMapped]
        [IgnoreDataMemberAttribute]
        public string Name
        {
            get { return NameElement != null ? NameElement.Value : null; }
            set
            {
                if (value == null)
                  NameElement = null; 
                else
                  NameElement = new Hl7.Fhir.Model.FhirString(value);
                OnPropertyChanged("Name");
            }
        }
        
        /// <summary>
        /// Name for this event definition (human friendly)
        /// </summary>
        [FhirElement("title", InSummary=true, Order=130)]
        [DataMember]
        public Hl7.Fhir.Model.FhirString TitleElement
        {
            get { return _TitleElement; }
            set { _TitleElement = value; OnPropertyChanged("TitleElement"); }
        }
        
        private Hl7.Fhir.Model.FhirString _TitleElement;
        
        /// <summary>
        /// Name for this event definition (human friendly)
        /// </summary>
        /// <remarks>This uses the native .NET datatype, rather than the FHIR equivalent</remarks>
        [NotMapped]
        [IgnoreDataMemberAttribute]
        public string Title
        {
            get { return TitleElement != null ? TitleElement.Value : null; }
            set
            {
                if (value == null)
                  TitleElement = null; 
                else
                  TitleElement = new Hl7.Fhir.Model.FhirString(value);
                OnPropertyChanged("Title");
            }
        }
        
        /// <summary>
        /// Subordinate title of the event definition
        /// </summary>
        [FhirElement("subtitle", Order=140)]
        [DataMember]
        public Hl7.Fhir.Model.FhirString SubtitleElement
        {
            get { return _SubtitleElement; }
            set { _SubtitleElement = value; OnPropertyChanged("SubtitleElement"); }
        }
        
        private Hl7.Fhir.Model.FhirString _SubtitleElement;
        
        /// <summary>
        /// Subordinate title of the event definition
        /// </summary>
        /// <remarks>This uses the native .NET datatype, rather than the FHIR equivalent</remarks>
        [NotMapped]
        [IgnoreDataMemberAttribute]
        public string Subtitle
        {
            get { return SubtitleElement != null ? SubtitleElement.Value : null; }
            set
            {
                if (value == null)
                  SubtitleElement = null; 
                else
                  SubtitleElement = new Hl7.Fhir.Model.FhirString(value);
                OnPropertyChanged("Subtitle");
            }
        }
        
        /// <summary>
        /// draft | active | retired | unknown
        /// </summary>
        [FhirElement("status", InSummary=true, Order=150)]
        [Cardinality(Min=1,Max=1)]
        [DataMember]
        public Code<Hl7.Fhir.Model.PublicationStatus> StatusElement
        {
            get { return _StatusElement; }
            set { _StatusElement = value; OnPropertyChanged("StatusElement"); }
        }
        
        private Code<Hl7.Fhir.Model.PublicationStatus> _StatusElement;
        
        /// <summary>
        /// draft | active | retired | unknown
        /// </summary>
        /// <remarks>This uses the native .NET datatype, rather than the FHIR equivalent</remarks>
        [NotMapped]
        [IgnoreDataMemberAttribute]
        public Hl7.Fhir.Model.PublicationStatus? Status
        {
            get { return StatusElement != null ? StatusElement.Value : null; }
            set
            {
                if (!value.HasValue)
                  StatusElement = null; 
                else
                  StatusElement = new Code<Hl7.Fhir.Model.PublicationStatus>(value);
                OnPropertyChanged("Status");
            }
        }
        
        /// <summary>
        /// For testing purposes, not real usage
        /// </summary>
        [FhirElement("experimental", InSummary=true, Order=160)]
        [DataMember]
        public Hl7.Fhir.Model.FhirBoolean ExperimentalElement
        {
            get { return _ExperimentalElement; }
            set { _ExperimentalElement = value; OnPropertyChanged("ExperimentalElement"); }
        }
        
        private Hl7.Fhir.Model.FhirBoolean _ExperimentalElement;
        
        /// <summary>
        /// For testing purposes, not real usage
        /// </summary>
        /// <remarks>This uses the native .NET datatype, rather than the FHIR equivalent</remarks>
        [NotMapped]
        [IgnoreDataMemberAttribute]
        public bool? Experimental
        {
            get { return ExperimentalElement != null ? ExperimentalElement.Value : null; }
            set
            {
                if (!value.HasValue)
                  ExperimentalElement = null; 
                else
                  ExperimentalElement = new Hl7.Fhir.Model.FhirBoolean(value);
                OnPropertyChanged("Experimental");
            }
        }
        
        /// <summary>
        /// Type of individual the event definition is focused on
        /// </summary>
        [FhirElement("subject", Order=170, Choice=ChoiceType.DatatypeChoice)]
        [CLSCompliant(false)]
		[AllowedTypes(typeof(Hl7.Fhir.Model.CodeableConcept),typeof(Hl7.Fhir.Model.ResourceReference))]
        [DataMember]
        public Hl7.Fhir.Model.Element Subject
        {
            get { return _Subject; }
            set { _Subject = value; OnPropertyChanged("Subject"); }
        }
        
        private Hl7.Fhir.Model.Element _Subject;
        
        /// <summary>
        /// Date last changed
        /// </summary>
        [FhirElement("date", InSummary=true, Order=180)]
        [DataMember]
        public Hl7.Fhir.Model.FhirDateTime DateElement
        {
            get { return _DateElement; }
            set { _DateElement = value; OnPropertyChanged("DateElement"); }
        }
        
        private Hl7.Fhir.Model.FhirDateTime _DateElement;
        
        /// <summary>
        /// Date last changed
        /// </summary>
        /// <remarks>This uses the native .NET datatype, rather than the FHIR equivalent</remarks>
        [NotMapped]
        [IgnoreDataMemberAttribute]
        public string Date
        {
            get { return DateElement != null ? DateElement.Value : null; }
            set
            {
                if (value == null)
                  DateElement = null; 
                else
                  DateElement = new Hl7.Fhir.Model.FhirDateTime(value);
                OnPropertyChanged("Date");
            }
        }
        
        /// <summary>
        /// Name of the publisher (organization or individual)
        /// </summary>
        [FhirElement("publisher", InSummary=true, Order=190)]
        [DataMember]
        public Hl7.Fhir.Model.FhirString PublisherElement
        {
            get { return _PublisherElement; }
            set { _PublisherElement = value; OnPropertyChanged("PublisherElement"); }
        }
        
        private Hl7.Fhir.Model.FhirString _PublisherElement;
        
        /// <summary>
        /// Name of the publisher (organization or individual)
        /// </summary>
        /// <remarks>This uses the native .NET datatype, rather than the FHIR equivalent</remarks>
        [NotMapped]
        [IgnoreDataMemberAttribute]
        public string Publisher
        {
            get { return PublisherElement != null ? PublisherElement.Value : null; }
            set
            {
                if (value == null)
                  PublisherElement = null; 
                else
                  PublisherElement = new Hl7.Fhir.Model.FhirString(value);
                OnPropertyChanged("Publisher");
            }
        }
        
        /// <summary>
        /// Contact details for the publisher
        /// </summary>
        [FhirElement("contact", InSummary=true, Order=200)]
        [Cardinality(Min=0,Max=-1)]
        [DataMember]
        public List<ContactDetail> Contact
        {
            get { if(_Contact==null) _Contact = new List<ContactDetail>(); return _Contact; }
            set { _Contact = value; OnPropertyChanged("Contact"); }
        }
        
        private List<ContactDetail> _Contact;
        
        /// <summary>
        /// Natural language description of the event definition
        /// </summary>
        [FhirElement("description", Order=210)]
        [DataMember]
        public Hl7.Fhir.Model.Markdown DescriptionElement
        {
            get { return _DescriptionElement; }
            set { _DescriptionElement = value; OnPropertyChanged("DescriptionElement"); }
        }
        
        private Hl7.Fhir.Model.Markdown _DescriptionElement;
        
        /// <summary>
        /// Natural language description of the event definition
        /// </summary>
        /// <remarks>This uses the native .NET datatype, rather than the FHIR equivalent</remarks>
        [NotMapped]
        [IgnoreDataMemberAttribute]
        public string Description
        {
            get { return DescriptionElement != null ? DescriptionElement.Value : null; }
            set
            {
                if (value == null)
                  DescriptionElement = null; 
                else
                  DescriptionElement = new Hl7.Fhir.Model.Markdown(value);
                OnPropertyChanged("Description");
            }
        }
        
        /// <summary>
        /// The context that the content is intended to support
        /// </summary>
        [FhirElement("useContext", InSummary=true, Order=220)]
        [Cardinality(Min=0,Max=-1)]
        [DataMember]
        public List<UsageContext> UseContext
        {
            get { if(_UseContext==null) _UseContext = new List<UsageContext>(); return _UseContext; }
            set { _UseContext = value; OnPropertyChanged("UseContext"); }
        }
        
        private List<UsageContext> _UseContext;
        
        /// <summary>
        /// Intended jurisdiction for event definition (if applicable)
        /// </summary>
        [FhirElement("jurisdiction", InSummary=true, Order=230)]
        [Cardinality(Min=0,Max=-1)]
        [DataMember]
        public List<Hl7.Fhir.Model.CodeableConcept> Jurisdiction
        {
            get { if(_Jurisdiction==null) _Jurisdiction = new List<Hl7.Fhir.Model.CodeableConcept>(); return _Jurisdiction; }
            set { _Jurisdiction = value; OnPropertyChanged("Jurisdiction"); }
        }
        
        private List<Hl7.Fhir.Model.CodeableConcept> _Jurisdiction;
        
        /// <summary>
        /// Why this event definition is defined
        /// </summary>
        [FhirElement("purpose", Order=240)]
        [DataMember]
        public Hl7.Fhir.Model.Markdown PurposeElement
        {
            get { return _PurposeElement; }
            set { _PurposeElement = value; OnPropertyChanged("PurposeElement"); }
        }
        
        private Hl7.Fhir.Model.Markdown _PurposeElement;
        
        /// <summary>
        /// Why this event definition is defined
        /// </summary>
        /// <remarks>This uses the native .NET datatype, rather than the FHIR equivalent</remarks>
        [NotMapped]
        [IgnoreDataMemberAttribute]
        public string Purpose
        {
            get { return PurposeElement != null ? PurposeElement.Value : null; }
            set
            {
                if (value == null)
                  PurposeElement = null; 
                else
                  PurposeElement = new Hl7.Fhir.Model.Markdown(value);
                OnPropertyChanged("Purpose");
            }
        }
        
        /// <summary>
        /// Describes the clinical usage of the event definition
        /// </summary>
        [FhirElement("usage", Order=250)]
        [DataMember]
        public Hl7.Fhir.Model.FhirString UsageElement
        {
            get { return _UsageElement; }
            set { _UsageElement = value; OnPropertyChanged("UsageElement"); }
        }
        
        private Hl7.Fhir.Model.FhirString _UsageElement;
        
        /// <summary>
        /// Describes the clinical usage of the event definition
        /// </summary>
        /// <remarks>This uses the native .NET datatype, rather than the FHIR equivalent</remarks>
        [NotMapped]
        [IgnoreDataMemberAttribute]
        public string Usage
        {
            get { return UsageElement != null ? UsageElement.Value : null; }
            set
            {
                if (value == null)
                  UsageElement = null; 
                else
                  UsageElement = new Hl7.Fhir.Model.FhirString(value);
                OnPropertyChanged("Usage");
            }
        }
        
        /// <summary>
        /// Use and/or publishing restrictions
        /// </summary>
        [FhirElement("copyright", Order=260)]
        [DataMember]
        public Hl7.Fhir.Model.Markdown CopyrightElement
        {
            get { return _CopyrightElement; }
            set { _CopyrightElement = value; OnPropertyChanged("CopyrightElement"); }
        }
        
        private Hl7.Fhir.Model.Markdown _CopyrightElement;
        
        /// <summary>
        /// Use and/or publishing restrictions
        /// </summary>
        /// <remarks>This uses the native .NET datatype, rather than the FHIR equivalent</remarks>
        [NotMapped]
        [IgnoreDataMemberAttribute]
        public string Copyright
        {
            get { return CopyrightElement != null ? CopyrightElement.Value : null; }
            set
            {
                if (value == null)
                  CopyrightElement = null; 
                else
                  CopyrightElement = new Hl7.Fhir.Model.Markdown(value);
                OnPropertyChanged("Copyright");
            }
        }
        
        /// <summary>
        /// When the event definition was approved by publisher
        /// </summary>
        [FhirElement("approvalDate", InSummary=true, Order=270)]
        [DataMember]
        public Hl7.Fhir.Model.Date ApprovalDateElement
        {
            get { return _ApprovalDateElement; }
            set { _ApprovalDateElement = value; OnPropertyChanged("ApprovalDateElement"); }
        }
        
        private Hl7.Fhir.Model.Date _ApprovalDateElement;
        
        /// <summary>
        /// When the event definition was approved by publisher
        /// </summary>
        /// <remarks>This uses the native .NET datatype, rather than the FHIR equivalent</remarks>
        [NotMapped]
        [IgnoreDataMemberAttribute]
        public string ApprovalDate
        {
            get { return ApprovalDateElement != null ? ApprovalDateElement.Value : null; }
            set
            {
                if (value == null)
                  ApprovalDateElement = null; 
                else
                  ApprovalDateElement = new Hl7.Fhir.Model.Date(value);
                OnPropertyChanged("ApprovalDate");
            }
        }
        
        /// <summary>
        /// When the event definition was last reviewed
        /// </summary>
        [FhirElement("lastReviewDate", InSummary=true, Order=280)]
        [DataMember]
        public Hl7.Fhir.Model.Date LastReviewDateElement
        {
            get { return _LastReviewDateElement; }
            set { _LastReviewDateElement = value; OnPropertyChanged("LastReviewDateElement"); }
        }
        
        private Hl7.Fhir.Model.Date _LastReviewDateElement;
        
        /// <summary>
        /// When the event definition was last reviewed
        /// </summary>
        /// <remarks>This uses the native .NET datatype, rather than the FHIR equivalent</remarks>
        [NotMapped]
        [IgnoreDataMemberAttribute]
        public string LastReviewDate
        {
            get { return LastReviewDateElement != null ? LastReviewDateElement.Value : null; }
            set
            {
                if (value == null)
                  LastReviewDateElement = null; 
                else
                  LastReviewDateElement = new Hl7.Fhir.Model.Date(value);
                OnPropertyChanged("LastReviewDate");
            }
        }
        
        /// <summary>
        /// When the event definition is expected to be used
        /// </summary>
        [FhirElement("effectivePeriod", InSummary=true, Order=290)]
        [DataMember]
        public Hl7.Fhir.Model.Period EffectivePeriod
        {
            get { return _EffectivePeriod; }
            set { _EffectivePeriod = value; OnPropertyChanged("EffectivePeriod"); }
        }
        
        private Hl7.Fhir.Model.Period _EffectivePeriod;
        
        /// <summary>
        /// E.g. Education, Treatment, Assessment, etc.
        /// </summary>
        [FhirElement("topic", Order=300)]
        [Cardinality(Min=0,Max=-1)]
        [DataMember]
        public List<Hl7.Fhir.Model.CodeableConcept> Topic
        {
            get { if(_Topic==null) _Topic = new List<Hl7.Fhir.Model.CodeableConcept>(); return _Topic; }
            set { _Topic = value; OnPropertyChanged("Topic"); }
        }
        
        private List<Hl7.Fhir.Model.CodeableConcept> _Topic;
        
        /// <summary>
        /// Who authored the content
        /// </summary>
        [FhirElement("author", Order=310)]
        [Cardinality(Min=0,Max=-1)]
        [DataMember]
        public List<ContactDetail> Author
        {
            get { if(_Author==null) _Author = new List<ContactDetail>(); return _Author; }
            set { _Author = value; OnPropertyChanged("Author"); }
        }
        
        private List<ContactDetail> _Author;
        
        /// <summary>
        /// Who edited the content
        /// </summary>
        [FhirElement("editor", Order=320)]
        [Cardinality(Min=0,Max=-1)]
        [DataMember]
        public List<ContactDetail> Editor
        {
            get { if(_Editor==null) _Editor = new List<ContactDetail>(); return _Editor; }
            set { _Editor = value; OnPropertyChanged("Editor"); }
        }
        
        private List<ContactDetail> _Editor;
        
        /// <summary>
        /// Who reviewed the content
        /// </summary>
        [FhirElement("reviewer", Order=330)]
        [Cardinality(Min=0,Max=-1)]
        [DataMember]
        public List<ContactDetail> Reviewer
        {
            get { if(_Reviewer==null) _Reviewer = new List<ContactDetail>(); return _Reviewer; }
            set { _Reviewer = value; OnPropertyChanged("Reviewer"); }
        }
        
        private List<ContactDetail> _Reviewer;
        
        /// <summary>
        /// Who endorsed the content
        /// </summary>
        [FhirElement("endorser", Order=340)]
        [Cardinality(Min=0,Max=-1)]
        [DataMember]
        public List<ContactDetail> Endorser
        {
            get { if(_Endorser==null) _Endorser = new List<ContactDetail>(); return _Endorser; }
            set { _Endorser = value; OnPropertyChanged("Endorser"); }
        }
        
        private List<ContactDetail> _Endorser;
        
        /// <summary>
        /// Additional documentation, citations, etc.
        /// </summary>
        [FhirElement("relatedArtifact", Order=350)]
        [Cardinality(Min=0,Max=-1)]
        [DataMember]
        public List<RelatedArtifact> RelatedArtifact
        {
            get { if(_RelatedArtifact==null) _RelatedArtifact = new List<RelatedArtifact>(); return _RelatedArtifact; }
            set { _RelatedArtifact = value; OnPropertyChanged("RelatedArtifact"); }
        }
        
        private List<RelatedArtifact> _RelatedArtifact;
        
        /// <summary>
        /// "when" the event occurs (multiple = 'or')
        /// </summary>
        [FhirElement("trigger", InSummary=true, Order=360)]
        [Cardinality(Min=1,Max=-1)]
        [DataMember]
        public List<TriggerDefinition> Trigger
        {
            get { if(_Trigger==null) _Trigger = new List<TriggerDefinition>(); return _Trigger; }
            set { _Trigger = value; OnPropertyChanged("Trigger"); }
        }
        
        private List<TriggerDefinition> _Trigger;
        

        public static ElementDefinition.ConstraintComponent EventDefinition_EVD_0 = new ElementDefinition.ConstraintComponent()
        {
            Expression = "name.matches('[A-Z]([A-Za-z0-9_]){0,254}')",
            Key = "evd-0",
            Severity = ElementDefinition.ConstraintSeverity.Warning,
            Human = "Name should be usable as an identifier for the module by machine processing applications such as code generation",
            Xpath = "not(exists(f:name/@value)) or matches(f:name/@value, '[A-Z]([A-Za-z0-9_]){0,254}')"
        };

        public override void AddDefaultConstraints()
        {
            base.AddDefaultConstraints();

            InvariantConstraints.Add(EventDefinition_EVD_0);
        }

        public override IDeepCopyable CopyTo(IDeepCopyable other)
        {
            var dest = other as EventDefinition;
            
            if (dest != null)
            {
                base.CopyTo(dest);
                if(UrlElement != null) dest.UrlElement = (Hl7.Fhir.Model.FhirUri)UrlElement.DeepCopy();
                if(Identifier != null) dest.Identifier = new List<Hl7.Fhir.Model.Identifier>(Identifier.DeepCopy());
                if(VersionElement != null) dest.VersionElement = (Hl7.Fhir.Model.FhirString)VersionElement.DeepCopy();
                if(NameElement != null) dest.NameElement = (Hl7.Fhir.Model.FhirString)NameElement.DeepCopy();
                if(TitleElement != null) dest.TitleElement = (Hl7.Fhir.Model.FhirString)TitleElement.DeepCopy();
                if(SubtitleElement != null) dest.SubtitleElement = (Hl7.Fhir.Model.FhirString)SubtitleElement.DeepCopy();
                if(StatusElement != null) dest.StatusElement = (Code<Hl7.Fhir.Model.PublicationStatus>)StatusElement.DeepCopy();
                if(ExperimentalElement != null) dest.ExperimentalElement = (Hl7.Fhir.Model.FhirBoolean)ExperimentalElement.DeepCopy();
                if(Subject != null) dest.Subject = (Hl7.Fhir.Model.Element)Subject.DeepCopy();
                if(DateElement != null) dest.DateElement = (Hl7.Fhir.Model.FhirDateTime)DateElement.DeepCopy();
                if(PublisherElement != null) dest.PublisherElement = (Hl7.Fhir.Model.FhirString)PublisherElement.DeepCopy();
                if(Contact != null) dest.Contact = new List<ContactDetail>(Contact.DeepCopy());
                if(DescriptionElement != null) dest.DescriptionElement = (Hl7.Fhir.Model.Markdown)DescriptionElement.DeepCopy();
                if(UseContext != null) dest.UseContext = new List<UsageContext>(UseContext.DeepCopy());
                if(Jurisdiction != null) dest.Jurisdiction = new List<Hl7.Fhir.Model.CodeableConcept>(Jurisdiction.DeepCopy());
                if(PurposeElement != null) dest.PurposeElement = (Hl7.Fhir.Model.Markdown)PurposeElement.DeepCopy();
                if(UsageElement != null) dest.UsageElement = (Hl7.Fhir.Model.FhirString)UsageElement.DeepCopy();
                if(CopyrightElement != null) dest.CopyrightElement = (Hl7.Fhir.Model.Markdown)CopyrightElement.DeepCopy();
                if(ApprovalDateElement != null) dest.ApprovalDateElement = (Hl7.Fhir.Model.Date)ApprovalDateElement.DeepCopy();
                if(LastReviewDateElement != null) dest.LastReviewDateElement = (Hl7.Fhir.Model.Date)LastReviewDateElement.DeepCopy();
                if(EffectivePeriod != null) dest.EffectivePeriod = (Hl7.Fhir.Model.Period)EffectivePeriod.DeepCopy();
                if(Topic != null) dest.Topic = new List<Hl7.Fhir.Model.CodeableConcept>(Topic.DeepCopy());
                if(Author != null) dest.Author = new List<ContactDetail>(Author.DeepCopy());
                if(Editor != null) dest.Editor = new List<ContactDetail>(Editor.DeepCopy());
                if(Reviewer != null) dest.Reviewer = new List<ContactDetail>(Reviewer.DeepCopy());
                if(Endorser != null) dest.Endorser = new List<ContactDetail>(Endorser.DeepCopy());
                if(RelatedArtifact != null) dest.RelatedArtifact = new List<RelatedArtifact>(RelatedArtifact.DeepCopy());
                if(Trigger != null) dest.Trigger = new List<TriggerDefinition>(Trigger.DeepCopy());
                return dest;
            }
            else
            	throw new ArgumentException("Can only copy to an object of the same type", "other");
        }
        
        public override IDeepCopyable DeepCopy()
        {
            return CopyTo(new EventDefinition());
        }
        
        public override bool Matches(IDeepComparable other)
        {
            var otherT = other as EventDefinition;
            if(otherT == null) return false;
            
            if(!base.Matches(otherT)) return false;
            if( !DeepComparable.Matches(UrlElement, otherT.UrlElement)) return false;
            if( !DeepComparable.Matches(Identifier, otherT.Identifier)) return false;
            if( !DeepComparable.Matches(VersionElement, otherT.VersionElement)) return false;
            if( !DeepComparable.Matches(NameElement, otherT.NameElement)) return false;
            if( !DeepComparable.Matches(TitleElement, otherT.TitleElement)) return false;
            if( !DeepComparable.Matches(SubtitleElement, otherT.SubtitleElement)) return false;
            if( !DeepComparable.Matches(StatusElement, otherT.StatusElement)) return false;
            if( !DeepComparable.Matches(ExperimentalElement, otherT.ExperimentalElement)) return false;
            if( !DeepComparable.Matches(Subject, otherT.Subject)) return false;
            if( !DeepComparable.Matches(DateElement, otherT.DateElement)) return false;
            if( !DeepComparable.Matches(PublisherElement, otherT.PublisherElement)) return false;
            if( !DeepComparable.Matches(Contact, otherT.Contact)) return false;
            if( !DeepComparable.Matches(DescriptionElement, otherT.DescriptionElement)) return false;
            if( !DeepComparable.Matches(UseContext, otherT.UseContext)) return false;
            if( !DeepComparable.Matches(Jurisdiction, otherT.Jurisdiction)) return false;
            if( !DeepComparable.Matches(PurposeElement, otherT.PurposeElement)) return false;
            if( !DeepComparable.Matches(UsageElement, otherT.UsageElement)) return false;
            if( !DeepComparable.Matches(CopyrightElement, otherT.CopyrightElement)) return false;
            if( !DeepComparable.Matches(ApprovalDateElement, otherT.ApprovalDateElement)) return false;
            if( !DeepComparable.Matches(LastReviewDateElement, otherT.LastReviewDateElement)) return false;
            if( !DeepComparable.Matches(EffectivePeriod, otherT.EffectivePeriod)) return false;
            if( !DeepComparable.Matches(Topic, otherT.Topic)) return false;
            if( !DeepComparable.Matches(Author, otherT.Author)) return false;
            if( !DeepComparable.Matches(Editor, otherT.Editor)) return false;
            if( !DeepComparable.Matches(Reviewer, otherT.Reviewer)) return false;
            if( !DeepComparable.Matches(Endorser, otherT.Endorser)) return false;
            if( !DeepComparable.Matches(RelatedArtifact, otherT.RelatedArtifact)) return false;
            if( !DeepComparable.Matches(Trigger, otherT.Trigger)) return false;
            
            return true;
        }
        
        public override bool IsExactly(IDeepComparable other)
        {
            var otherT = other as EventDefinition;
            if(otherT == null) return false;
            
            if(!base.IsExactly(otherT)) return false;
            if( !DeepComparable.IsExactly(UrlElement, otherT.UrlElement)) return false;
            if( !DeepComparable.IsExactly(Identifier, otherT.Identifier)) return false;
            if( !DeepComparable.IsExactly(VersionElement, otherT.VersionElement)) return false;
            if( !DeepComparable.IsExactly(NameElement, otherT.NameElement)) return false;
            if( !DeepComparable.IsExactly(TitleElement, otherT.TitleElement)) return false;
            if( !DeepComparable.IsExactly(SubtitleElement, otherT.SubtitleElement)) return false;
            if( !DeepComparable.IsExactly(StatusElement, otherT.StatusElement)) return false;
            if( !DeepComparable.IsExactly(ExperimentalElement, otherT.ExperimentalElement)) return false;
            if( !DeepComparable.IsExactly(Subject, otherT.Subject)) return false;
            if( !DeepComparable.IsExactly(DateElement, otherT.DateElement)) return false;
            if( !DeepComparable.IsExactly(PublisherElement, otherT.PublisherElement)) return false;
            if( !DeepComparable.IsExactly(Contact, otherT.Contact)) return false;
            if( !DeepComparable.IsExactly(DescriptionElement, otherT.DescriptionElement)) return false;
            if( !DeepComparable.IsExactly(UseContext, otherT.UseContext)) return false;
            if( !DeepComparable.IsExactly(Jurisdiction, otherT.Jurisdiction)) return false;
            if( !DeepComparable.IsExactly(PurposeElement, otherT.PurposeElement)) return false;
            if( !DeepComparable.IsExactly(UsageElement, otherT.UsageElement)) return false;
            if( !DeepComparable.IsExactly(CopyrightElement, otherT.CopyrightElement)) return false;
            if( !DeepComparable.IsExactly(ApprovalDateElement, otherT.ApprovalDateElement)) return false;
            if( !DeepComparable.IsExactly(LastReviewDateElement, otherT.LastReviewDateElement)) return false;
            if( !DeepComparable.IsExactly(EffectivePeriod, otherT.EffectivePeriod)) return false;
            if( !DeepComparable.IsExactly(Topic, otherT.Topic)) return false;
            if( !DeepComparable.IsExactly(Author, otherT.Author)) return false;
            if( !DeepComparable.IsExactly(Editor, otherT.Editor)) return false;
            if( !DeepComparable.IsExactly(Reviewer, otherT.Reviewer)) return false;
            if( !DeepComparable.IsExactly(Endorser, otherT.Endorser)) return false;
            if( !DeepComparable.IsExactly(RelatedArtifact, otherT.RelatedArtifact)) return false;
            if( !DeepComparable.IsExactly(Trigger, otherT.Trigger)) return false;
            
            return true;
        }

        [NotMapped]
        public override IEnumerable<Base> Children
        {
            get
            {
                foreach (var item in base.Children) yield return item;
				if (UrlElement != null) yield return UrlElement;
				foreach (var elem in Identifier) { if (elem != null) yield return elem; }
				if (VersionElement != null) yield return VersionElement;
				if (NameElement != null) yield return NameElement;
				if (TitleElement != null) yield return TitleElement;
				if (SubtitleElement != null) yield return SubtitleElement;
				if (StatusElement != null) yield return StatusElement;
				if (ExperimentalElement != null) yield return ExperimentalElement;
				if (Subject != null) yield return Subject;
				if (DateElement != null) yield return DateElement;
				if (PublisherElement != null) yield return PublisherElement;
				foreach (var elem in Contact) { if (elem != null) yield return elem; }
				if (DescriptionElement != null) yield return DescriptionElement;
				foreach (var elem in UseContext) { if (elem != null) yield return elem; }
				foreach (var elem in Jurisdiction) { if (elem != null) yield return elem; }
				if (PurposeElement != null) yield return PurposeElement;
				if (UsageElement != null) yield return UsageElement;
				if (CopyrightElement != null) yield return CopyrightElement;
				if (ApprovalDateElement != null) yield return ApprovalDateElement;
				if (LastReviewDateElement != null) yield return LastReviewDateElement;
				if (EffectivePeriod != null) yield return EffectivePeriod;
				foreach (var elem in Topic) { if (elem != null) yield return elem; }
				foreach (var elem in Author) { if (elem != null) yield return elem; }
				foreach (var elem in Editor) { if (elem != null) yield return elem; }
				foreach (var elem in Reviewer) { if (elem != null) yield return elem; }
				foreach (var elem in Endorser) { if (elem != null) yield return elem; }
				foreach (var elem in RelatedArtifact) { if (elem != null) yield return elem; }
				foreach (var elem in Trigger) { if (elem != null) yield return elem; }
            }
        }

        [NotMapped]
        internal override IEnumerable<ElementValue> NamedChildren
        {
            get
            {
                foreach (var item in base.NamedChildren) yield return item;
<<<<<<< HEAD
                if (UrlElement != null) yield return new ElementValue("url", false, UrlElement);
                foreach (var elem in Identifier) { if (elem != null) yield return new ElementValue("identifier", true, elem); }
                if (VersionElement != null) yield return new ElementValue("version", false, VersionElement);
                if (NameElement != null) yield return new ElementValue("name", false, NameElement);
                if (TitleElement != null) yield return new ElementValue("title", false, TitleElement);
                if (SubtitleElement != null) yield return new ElementValue("subtitle", false, SubtitleElement);
                if (StatusElement != null) yield return new ElementValue("status", false, StatusElement);
                if (ExperimentalElement != null) yield return new ElementValue("experimental", false, ExperimentalElement);
                if (Subject != null) yield return new ElementValue("subject", false, Subject);
                if (DateElement != null) yield return new ElementValue("date", false, DateElement);
                if (PublisherElement != null) yield return new ElementValue("publisher", false, PublisherElement);
                foreach (var elem in Contact) { if (elem != null) yield return new ElementValue("contact", true, elem); }
                if (DescriptionElement != null) yield return new ElementValue("description", false, DescriptionElement);
                foreach (var elem in UseContext) { if (elem != null) yield return new ElementValue("useContext", true, elem); }
                foreach (var elem in Jurisdiction) { if (elem != null) yield return new ElementValue("jurisdiction", true, elem); }
                if (PurposeElement != null) yield return new ElementValue("purpose", false, PurposeElement);
                if (UsageElement != null) yield return new ElementValue("usage", false, UsageElement);
                if (CopyrightElement != null) yield return new ElementValue("copyright", false, CopyrightElement);
                if (ApprovalDateElement != null) yield return new ElementValue("approvalDate", false, ApprovalDateElement);
                if (LastReviewDateElement != null) yield return new ElementValue("lastReviewDate", false, LastReviewDateElement);
                if (EffectivePeriod != null) yield return new ElementValue("effectivePeriod", false, EffectivePeriod);
                foreach (var elem in Topic) { if (elem != null) yield return new ElementValue("topic", true, elem); }
                foreach (var elem in Author) { if (elem != null) yield return new ElementValue("author", true, elem); }
                foreach (var elem in Editor) { if (elem != null) yield return new ElementValue("editor", true, elem); }
                foreach (var elem in Reviewer) { if (elem != null) yield return new ElementValue("reviewer", true, elem); }
                foreach (var elem in Endorser) { if (elem != null) yield return new ElementValue("endorser", true, elem); }
                foreach (var elem in RelatedArtifact) { if (elem != null) yield return new ElementValue("relatedArtifact", true, elem); }
                foreach (var elem in Trigger) { if (elem != null) yield return new ElementValue("trigger", true, elem); }
=======
                if (UrlElement != null) yield return new ElementValue("url", UrlElement);
                foreach (var elem in Identifier) { if (elem != null) yield return new ElementValue("identifier", elem); }
                if (VersionElement != null) yield return new ElementValue("version", VersionElement);
                if (NameElement != null) yield return new ElementValue("name", NameElement);
                if (TitleElement != null) yield return new ElementValue("title", TitleElement);
                if (SubtitleElement != null) yield return new ElementValue("subtitle", SubtitleElement);
                if (StatusElement != null) yield return new ElementValue("status", StatusElement);
                if (ExperimentalElement != null) yield return new ElementValue("experimental", ExperimentalElement);
                if (Subject != null) yield return new ElementValue("subject", Subject);
                if (DateElement != null) yield return new ElementValue("date", DateElement);
                if (PublisherElement != null) yield return new ElementValue("publisher", PublisherElement);
                foreach (var elem in Contact) { if (elem != null) yield return new ElementValue("contact", elem); }
                if (Description != null) yield return new ElementValue("description", Description);
                foreach (var elem in UseContext) { if (elem != null) yield return new ElementValue("useContext", elem); }
                foreach (var elem in Jurisdiction) { if (elem != null) yield return new ElementValue("jurisdiction", elem); }
                if (Purpose != null) yield return new ElementValue("purpose", Purpose);
                if (UsageElement != null) yield return new ElementValue("usage", UsageElement);
                if (Copyright != null) yield return new ElementValue("copyright", Copyright);
                if (ApprovalDateElement != null) yield return new ElementValue("approvalDate", ApprovalDateElement);
                if (LastReviewDateElement != null) yield return new ElementValue("lastReviewDate", LastReviewDateElement);
                if (EffectivePeriod != null) yield return new ElementValue("effectivePeriod", EffectivePeriod);
                foreach (var elem in Topic) { if (elem != null) yield return new ElementValue("topic", elem); }
                foreach (var elem in Author) { if (elem != null) yield return new ElementValue("author", elem); }
                foreach (var elem in Editor) { if (elem != null) yield return new ElementValue("editor", elem); }
                foreach (var elem in Reviewer) { if (elem != null) yield return new ElementValue("reviewer", elem); }
                foreach (var elem in Endorser) { if (elem != null) yield return new ElementValue("endorser", elem); }
                foreach (var elem in RelatedArtifact) { if (elem != null) yield return new ElementValue("relatedArtifact", elem); }
                if (Trigger != null) yield return new ElementValue("trigger", Trigger);
>>>>>>> 824431c8
            }
        }

    }
    
}<|MERGE_RESOLUTION|>--- conflicted
+++ resolved
@@ -900,36 +900,6 @@
             get
             {
                 foreach (var item in base.NamedChildren) yield return item;
-<<<<<<< HEAD
-                if (UrlElement != null) yield return new ElementValue("url", false, UrlElement);
-                foreach (var elem in Identifier) { if (elem != null) yield return new ElementValue("identifier", true, elem); }
-                if (VersionElement != null) yield return new ElementValue("version", false, VersionElement);
-                if (NameElement != null) yield return new ElementValue("name", false, NameElement);
-                if (TitleElement != null) yield return new ElementValue("title", false, TitleElement);
-                if (SubtitleElement != null) yield return new ElementValue("subtitle", false, SubtitleElement);
-                if (StatusElement != null) yield return new ElementValue("status", false, StatusElement);
-                if (ExperimentalElement != null) yield return new ElementValue("experimental", false, ExperimentalElement);
-                if (Subject != null) yield return new ElementValue("subject", false, Subject);
-                if (DateElement != null) yield return new ElementValue("date", false, DateElement);
-                if (PublisherElement != null) yield return new ElementValue("publisher", false, PublisherElement);
-                foreach (var elem in Contact) { if (elem != null) yield return new ElementValue("contact", true, elem); }
-                if (DescriptionElement != null) yield return new ElementValue("description", false, DescriptionElement);
-                foreach (var elem in UseContext) { if (elem != null) yield return new ElementValue("useContext", true, elem); }
-                foreach (var elem in Jurisdiction) { if (elem != null) yield return new ElementValue("jurisdiction", true, elem); }
-                if (PurposeElement != null) yield return new ElementValue("purpose", false, PurposeElement);
-                if (UsageElement != null) yield return new ElementValue("usage", false, UsageElement);
-                if (CopyrightElement != null) yield return new ElementValue("copyright", false, CopyrightElement);
-                if (ApprovalDateElement != null) yield return new ElementValue("approvalDate", false, ApprovalDateElement);
-                if (LastReviewDateElement != null) yield return new ElementValue("lastReviewDate", false, LastReviewDateElement);
-                if (EffectivePeriod != null) yield return new ElementValue("effectivePeriod", false, EffectivePeriod);
-                foreach (var elem in Topic) { if (elem != null) yield return new ElementValue("topic", true, elem); }
-                foreach (var elem in Author) { if (elem != null) yield return new ElementValue("author", true, elem); }
-                foreach (var elem in Editor) { if (elem != null) yield return new ElementValue("editor", true, elem); }
-                foreach (var elem in Reviewer) { if (elem != null) yield return new ElementValue("reviewer", true, elem); }
-                foreach (var elem in Endorser) { if (elem != null) yield return new ElementValue("endorser", true, elem); }
-                foreach (var elem in RelatedArtifact) { if (elem != null) yield return new ElementValue("relatedArtifact", true, elem); }
-                foreach (var elem in Trigger) { if (elem != null) yield return new ElementValue("trigger", true, elem); }
-=======
                 if (UrlElement != null) yield return new ElementValue("url", UrlElement);
                 foreach (var elem in Identifier) { if (elem != null) yield return new ElementValue("identifier", elem); }
                 if (VersionElement != null) yield return new ElementValue("version", VersionElement);
@@ -942,12 +912,12 @@
                 if (DateElement != null) yield return new ElementValue("date", DateElement);
                 if (PublisherElement != null) yield return new ElementValue("publisher", PublisherElement);
                 foreach (var elem in Contact) { if (elem != null) yield return new ElementValue("contact", elem); }
-                if (Description != null) yield return new ElementValue("description", Description);
+                if (DescriptionElement != null) yield return new ElementValue("description", DescriptionElement);
                 foreach (var elem in UseContext) { if (elem != null) yield return new ElementValue("useContext", elem); }
                 foreach (var elem in Jurisdiction) { if (elem != null) yield return new ElementValue("jurisdiction", elem); }
-                if (Purpose != null) yield return new ElementValue("purpose", Purpose);
+                if (PurposeElement != null) yield return new ElementValue("purpose", PurposeElement);
                 if (UsageElement != null) yield return new ElementValue("usage", UsageElement);
-                if (Copyright != null) yield return new ElementValue("copyright", Copyright);
+                if (CopyrightElement != null) yield return new ElementValue("copyright", CopyrightElement);
                 if (ApprovalDateElement != null) yield return new ElementValue("approvalDate", ApprovalDateElement);
                 if (LastReviewDateElement != null) yield return new ElementValue("lastReviewDate", LastReviewDateElement);
                 if (EffectivePeriod != null) yield return new ElementValue("effectivePeriod", EffectivePeriod);
@@ -957,8 +927,7 @@
                 foreach (var elem in Reviewer) { if (elem != null) yield return new ElementValue("reviewer", elem); }
                 foreach (var elem in Endorser) { if (elem != null) yield return new ElementValue("endorser", elem); }
                 foreach (var elem in RelatedArtifact) { if (elem != null) yield return new ElementValue("relatedArtifact", elem); }
-                if (Trigger != null) yield return new ElementValue("trigger", Trigger);
->>>>>>> 824431c8
+                foreach (var elem in Trigger) { if (elem != null) yield return new ElementValue("trigger", elem); }
             }
         }
 
