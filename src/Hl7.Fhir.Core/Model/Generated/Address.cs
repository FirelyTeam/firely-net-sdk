﻿using System;
using System.Collections.Generic;
using Hl7.Fhir.Introspection;
using Hl7.Fhir.Validation;
using System.Linq;
using System.Runtime.Serialization;
using Hl7.Fhir.Serialization;
using Hl7.Fhir.Utility;
using Hl7.Fhir.Specification;

/*
    Copyright (c) 2011+, HL7, Inc.
    All rights reserved.

    Redistribution and use in source and binary forms, with or without modification, 
    are permitted provided that the following conditions are met:

    * Redistributions of source code must retain the above copyright notice, this 
        list of conditions and the following disclaimer.
    * Redistributions in binary form must reproduce the above copyright notice, 
        this list of conditions and the following disclaimer in the documentation 
        and/or other materials provided with the distribution.
    * Neither the name of HL7 nor the names of its contributors may be used to 
        endorse or promote products derived from this software without specific 
        prior written permission.

    THIS SOFTWARE IS PROVIDED BY THE COPYRIGHT HOLDERS AND CONTRIBUTORS "AS IS" AND 
    ANY EXPRESS OR IMPLIED WARRANTIES, INCLUDING, BUT NOT LIMITED TO, THE IMPLIED 
    WARRANTIES OF MERCHANTABILITY AND FITNESS FOR A PARTICULAR PURPOSE ARE DISCLAIMED. 
    IN NO EVENT SHALL THE COPYRIGHT HOLDER OR CONTRIBUTORS BE LIABLE FOR ANY DIRECT, 
    INDIRECT, INCIDENTAL, SPECIAL, EXEMPLARY, OR CONSEQUENTIAL DAMAGES (INCLUDING, BUT 
    NOT LIMITED TO, PROCUREMENT OF SUBSTITUTE GOODS OR SERVICES; LOSS OF USE, DATA, OR 
    PROFITS; OR BUSINESS INTERRUPTION) HOWEVER CAUSED AND ON ANY THEORY OF LIABILITY, 
    WHETHER IN CONTRACT, STRICT LIABILITY, OR TORT (INCLUDING NEGLIGENCE OR OTHERWISE) 
    ARISING IN ANY WAY OUT OF THE USE OF THIS SOFTWARE, EVEN IF ADVISED OF THE 
    POSSIBILITY OF SUCH DAMAGE.


*/
#pragma warning disable 1591 // suppress XML summary warnings

//
// Generated for FHIR v1.0.2, v3.0.1
//
namespace Hl7.Fhir.Model
{
    /// <summary>
    /// A postal address
    /// </summary>
    [FhirType(Hl7.Fhir.Model.Version.All, "Address")]
    [DataContract]
    public partial class Address : Hl7.Fhir.Model.Element, System.ComponentModel.INotifyPropertyChanged
    {
        [NotMapped]
        public override string TypeName { get { return "Address"; } }
    
        
        /// <summary>
        /// home | work | temp | old - purpose of this address
        /// </summary>
        [FhirElement("use", InSummary=new[]{Hl7.Fhir.Model.Version.All}, Order=30)]
        [CLSCompliant(false)]
        [DataMember]
        public Code<Hl7.Fhir.Model.AddressUse> UseElement
        {
            get { return _UseElement; }
            set { _UseElement = value; OnPropertyChanged("UseElement"); }
        }
        
        private Code<Hl7.Fhir.Model.AddressUse> _UseElement;
        
        /// <summary>
        /// home | work | temp | old - purpose of this address
        /// </summary>
        /// <remarks>This uses the native .NET datatype, rather than the FHIR equivalent</remarks>
        [NotMapped]
        [IgnoreDataMemberAttribute]
        public Hl7.Fhir.Model.AddressUse? Use
        {
            get { return UseElement != null ? UseElement.Value : null; }
            set
            {
                if (value == null)
                    UseElement = null;
                else
                    UseElement = new Code<Hl7.Fhir.Model.AddressUse>(value);
                OnPropertyChanged("Use");
            }
        }
        
        /// <summary>
        /// postal | physical | both
        /// </summary>
        [FhirElement("type", InSummary=new[]{Hl7.Fhir.Model.Version.All}, Order=40)]
        [CLSCompliant(false)]
        [DataMember]
        public Code<Hl7.Fhir.Model.AddressType> TypeElement
        {
            get { return _TypeElement; }
            set { _TypeElement = value; OnPropertyChanged("TypeElement"); }
        }
        
        private Code<Hl7.Fhir.Model.AddressType> _TypeElement;
        
        /// <summary>
        /// postal | physical | both
        /// </summary>
        /// <remarks>This uses the native .NET datatype, rather than the FHIR equivalent</remarks>
        [NotMapped]
        [IgnoreDataMemberAttribute]
        public Hl7.Fhir.Model.AddressType? Type
        {
            get { return TypeElement != null ? TypeElement.Value : null; }
            set
            {
                if (value == null)
                    TypeElement = null;
                else
                    TypeElement = new Code<Hl7.Fhir.Model.AddressType>(value);
                OnPropertyChanged("Type");
            }
        }
        
        /// <summary>
        /// Text representation of the address
        /// </summary>
        [FhirElement("text", InSummary=new[]{Hl7.Fhir.Model.Version.All}, Order=50)]
        [CLSCompliant(false)]
        [DataMember]
        public Hl7.Fhir.Model.FhirString TextElement
        {
            get { return _TextElement; }
            set { _TextElement = value; OnPropertyChanged("TextElement"); }
        }
        
        private Hl7.Fhir.Model.FhirString _TextElement;
        
        /// <summary>
        /// Text representation of the address
        /// </summary>
        /// <remarks>This uses the native .NET datatype, rather than the FHIR equivalent</remarks>
        [NotMapped]
        [IgnoreDataMemberAttribute]
        public string Text
        {
            get { return TextElement != null ? TextElement.Value : null; }
            set
            {
                if (value == null)
                    TextElement = null;
                else
                    TextElement = new Hl7.Fhir.Model.FhirString(value);
                OnPropertyChanged("Text");
            }
        }
        
        /// <summary>
        /// Street name, number, direction &amp; P.O. Box etc.
        /// </summary>
        [FhirElement("line", InSummary=new[]{Hl7.Fhir.Model.Version.All}, Order=60)]
        [CLSCompliant(false)]
        [Cardinality(Min=0,Max=-1)]
        [DataMember]
        public List<Hl7.Fhir.Model.FhirString> LineElement
        {
            get { if(_LineElement==null) _LineElement = new List<Hl7.Fhir.Model.FhirString>(); return _LineElement; }
            set { _LineElement = value; OnPropertyChanged("LineElement"); }
        }
        
        private List<Hl7.Fhir.Model.FhirString> _LineElement;
        
        /// <summary>
        /// Street name, number, direction &amp; P.O. Box etc.
        /// </summary>
        /// <remarks>This uses the native .NET datatype, rather than the FHIR equivalent</remarks>
        [NotMapped]
        [IgnoreDataMemberAttribute]
        public IEnumerable<string> Line
        {
            get { return LineElement != null ? LineElement.Select(elem => elem.Value) : null; }
            set
            {
                if (value == null)
                    LineElement = null;
                else
                    LineElement = new List<Hl7.Fhir.Model.FhirString>(value.Select(elem=>new Hl7.Fhir.Model.FhirString(elem)));
                OnPropertyChanged("Line");
            }
        }
        
        /// <summary>
        /// Name of city, town etc.
        /// </summary>
        [FhirElement("city", InSummary=new[]{Hl7.Fhir.Model.Version.All}, Order=70)]
        [CLSCompliant(false)]
        [DataMember]
        public Hl7.Fhir.Model.FhirString CityElement
        {
            get { return _CityElement; }
            set { _CityElement = value; OnPropertyChanged("CityElement"); }
        }
        
        private Hl7.Fhir.Model.FhirString _CityElement;
        
        /// <summary>
        /// Name of city, town etc.
        /// </summary>
        /// <remarks>This uses the native .NET datatype, rather than the FHIR equivalent</remarks>
        [NotMapped]
        [IgnoreDataMemberAttribute]
        public string City
        {
            get { return CityElement != null ? CityElement.Value : null; }
            set
            {
                if (value == null)
                    CityElement = null;
                else
                    CityElement = new Hl7.Fhir.Model.FhirString(value);
                OnPropertyChanged("City");
            }
        }
        
        /// <summary>
        /// District name (aka county)
        /// </summary>
        [FhirElement("district", InSummary=new[]{Hl7.Fhir.Model.Version.All}, Order=80)]
        [CLSCompliant(false)]
        [DataMember]
        public Hl7.Fhir.Model.FhirString DistrictElement
        {
            get { return _DistrictElement; }
            set { _DistrictElement = value; OnPropertyChanged("DistrictElement"); }
        }
        
        private Hl7.Fhir.Model.FhirString _DistrictElement;
        
        /// <summary>
        /// District name (aka county)
        /// </summary>
        /// <remarks>This uses the native .NET datatype, rather than the FHIR equivalent</remarks>
        [NotMapped]
        [IgnoreDataMemberAttribute]
        public string District
        {
            get { return DistrictElement != null ? DistrictElement.Value : null; }
            set
            {
                if (value == null)
                    DistrictElement = null;
                else
                    DistrictElement = new Hl7.Fhir.Model.FhirString(value);
                OnPropertyChanged("District");
            }
        }
        
        /// <summary>
        /// Sub-unit of country (abbreviations ok)
        /// </summary>
        [FhirElement("state", InSummary=new[]{Hl7.Fhir.Model.Version.All}, Order=90)]
        [CLSCompliant(false)]
        [DataMember]
        public Hl7.Fhir.Model.FhirString StateElement
        {
            get { return _StateElement; }
            set { _StateElement = value; OnPropertyChanged("StateElement"); }
        }
        
        private Hl7.Fhir.Model.FhirString _StateElement;
        
        /// <summary>
        /// Sub-unit of country (abbreviations ok)
        /// </summary>
        /// <remarks>This uses the native .NET datatype, rather than the FHIR equivalent</remarks>
        [NotMapped]
        [IgnoreDataMemberAttribute]
        public string State
        {
            get { return StateElement != null ? StateElement.Value : null; }
            set
            {
                if (value == null)
                    StateElement = null;
                else
                    StateElement = new Hl7.Fhir.Model.FhirString(value);
                OnPropertyChanged("State");
            }
        }
        
        /// <summary>
        /// Postal code for area
        /// </summary>
        [FhirElement("postalCode", InSummary=new[]{Hl7.Fhir.Model.Version.All}, Order=100)]
        [CLSCompliant(false)]
        [DataMember]
        public Hl7.Fhir.Model.FhirString PostalCodeElement
        {
            get { return _PostalCodeElement; }
            set { _PostalCodeElement = value; OnPropertyChanged("PostalCodeElement"); }
        }
        
        private Hl7.Fhir.Model.FhirString _PostalCodeElement;
        
        /// <summary>
        /// Postal code for area
        /// </summary>
        /// <remarks>This uses the native .NET datatype, rather than the FHIR equivalent</remarks>
        [NotMapped]
        [IgnoreDataMemberAttribute]
        public string PostalCode
        {
            get { return PostalCodeElement != null ? PostalCodeElement.Value : null; }
            set
            {
                if (value == null)
                    PostalCodeElement = null;
                else
                    PostalCodeElement = new Hl7.Fhir.Model.FhirString(value);
                OnPropertyChanged("PostalCode");
            }
        }
        
        /// <summary>
        /// Country (can be ISO 3166 3 letter code)
        /// </summary>
        [FhirElement("country", InSummary=new[]{Hl7.Fhir.Model.Version.All}, Order=110)]
        [CLSCompliant(false)]
        [DataMember]
        public Hl7.Fhir.Model.FhirString CountryElement
        {
            get { return _CountryElement; }
            set { _CountryElement = value; OnPropertyChanged("CountryElement"); }
        }
        
        private Hl7.Fhir.Model.FhirString _CountryElement;
        
        /// <summary>
        /// Country (can be ISO 3166 3 letter code)
        /// </summary>
        /// <remarks>This uses the native .NET datatype, rather than the FHIR equivalent</remarks>
        [NotMapped]
        [IgnoreDataMemberAttribute]
        public string Country
        {
            get { return CountryElement != null ? CountryElement.Value : null; }
            set
            {
                if (value == null)
                    CountryElement = null;
                else
                    CountryElement = new Hl7.Fhir.Model.FhirString(value);
                OnPropertyChanged("Country");
            }
        }
        
        /// <summary>
        /// Time period when address was/is in use
        /// </summary>
        [FhirElement("period", InSummary=new[]{Hl7.Fhir.Model.Version.All}, Order=120)]
        [CLSCompliant(false)]
        [DataMember]
        public Hl7.Fhir.Model.Period Period
        {
            get { return _Period; }
            set { _Period = value; OnPropertyChanged("Period"); }
        }
        
        private Hl7.Fhir.Model.Period _Period;
    
    
        public override IDeepCopyable CopyTo(IDeepCopyable other)
        {
            var dest = other as Address;
        
            if (dest != null)
            {
                base.CopyTo(dest);
                if(UseElement != null) dest.UseElement = (Code<Hl7.Fhir.Model.AddressUse>)UseElement.DeepCopy();
                if(TypeElement != null) dest.TypeElement = (Code<Hl7.Fhir.Model.AddressType>)TypeElement.DeepCopy();
                if(TextElement != null) dest.TextElement = (Hl7.Fhir.Model.FhirString)TextElement.DeepCopy();
                if(LineElement != null) dest.LineElement = new List<Hl7.Fhir.Model.FhirString>(LineElement.DeepCopy());
                if(CityElement != null) dest.CityElement = (Hl7.Fhir.Model.FhirString)CityElement.DeepCopy();
                if(DistrictElement != null) dest.DistrictElement = (Hl7.Fhir.Model.FhirString)DistrictElement.DeepCopy();
                if(StateElement != null) dest.StateElement = (Hl7.Fhir.Model.FhirString)StateElement.DeepCopy();
                if(PostalCodeElement != null) dest.PostalCodeElement = (Hl7.Fhir.Model.FhirString)PostalCodeElement.DeepCopy();
                if(CountryElement != null) dest.CountryElement = (Hl7.Fhir.Model.FhirString)CountryElement.DeepCopy();
                if(Period != null) dest.Period = (Hl7.Fhir.Model.Period)Period.DeepCopy();
                return dest;
            }
            else
                throw new ArgumentException("Can only copy to an object of the same type", "other");
        }
        
        public override IDeepCopyable DeepCopy()
        {
             return CopyTo(new Address());
        }
        
        public override bool Matches(IDeepComparable other)
        {
            var otherT = other as Address;
            if(otherT == null) return false;
        
            if(!base.Matches(otherT)) return false;
            if( !DeepComparable.Matches(UseElement, otherT.UseElement)) return false;
            if( !DeepComparable.Matches(TypeElement, otherT.TypeElement)) return false;
            if( !DeepComparable.Matches(TextElement, otherT.TextElement)) return false;
            if( !DeepComparable.Matches(LineElement, otherT.LineElement)) return false;
            if( !DeepComparable.Matches(CityElement, otherT.CityElement)) return false;
            if( !DeepComparable.Matches(DistrictElement, otherT.DistrictElement)) return false;
            if( !DeepComparable.Matches(StateElement, otherT.StateElement)) return false;
            if( !DeepComparable.Matches(PostalCodeElement, otherT.PostalCodeElement)) return false;
            if( !DeepComparable.Matches(CountryElement, otherT.CountryElement)) return false;
            if( !DeepComparable.Matches(Period, otherT.Period)) return false;
        
            return true;
        }
        
        public override bool IsExactly(IDeepComparable other)
        {
            var otherT = other as Address;
            if(otherT == null) return false;
        
            if(!base.IsExactly(otherT)) return false;
            if( !DeepComparable.IsExactly(UseElement, otherT.UseElement)) return false;
            if( !DeepComparable.IsExactly(TypeElement, otherT.TypeElement)) return false;
            if( !DeepComparable.IsExactly(TextElement, otherT.TextElement)) return false;
            if( !DeepComparable.IsExactly(LineElement, otherT.LineElement)) return false;
            if( !DeepComparable.IsExactly(CityElement, otherT.CityElement)) return false;
            if( !DeepComparable.IsExactly(DistrictElement, otherT.DistrictElement)) return false;
            if( !DeepComparable.IsExactly(StateElement, otherT.StateElement)) return false;
            if( !DeepComparable.IsExactly(PostalCodeElement, otherT.PostalCodeElement)) return false;
            if( !DeepComparable.IsExactly(CountryElement, otherT.CountryElement)) return false;
            if( !DeepComparable.IsExactly(Period, otherT.Period)) return false;
        
            return true;
        }
    
        [NotMapped]
        public override IEnumerable<Base> Children
        {
            get
            {
                foreach (var item in base.Children) yield return item;
                if (UseElement != null) yield return UseElement;
                if (TypeElement != null) yield return TypeElement;
                if (TextElement != null) yield return TextElement;
                foreach (var elem in LineElement) { if (elem != null) yield return elem; }
                if (CityElement != null) yield return CityElement;
                if (DistrictElement != null) yield return DistrictElement;
                if (StateElement != null) yield return StateElement;
                if (PostalCodeElement != null) yield return PostalCodeElement;
                if (CountryElement != null) yield return CountryElement;
                if (Period != null) yield return Period;
            }
        }
        
        [NotMapped]
<<<<<<< HEAD
        internal override IEnumerable<ElementValue> NamedChildren
        {
            get
            {
                foreach (var item in base.NamedChildren) yield return item;
                if (UseElement != null) yield return new ElementValue("use", false, UseElement);
                if (TypeElement != null) yield return new ElementValue("type", false, TypeElement);
                if (TextElement != null) yield return new ElementValue("text", false, TextElement);
                foreach (var elem in LineElement) { if (elem != null) yield return new ElementValue("line", true, elem); }
                if (CityElement != null) yield return new ElementValue("city", false, CityElement);
                if (DistrictElement != null) yield return new ElementValue("district", false, DistrictElement);
                if (StateElement != null) yield return new ElementValue("state", false, StateElement);
                if (PostalCodeElement != null) yield return new ElementValue("postalCode", false, PostalCodeElement);
                if (CountryElement != null) yield return new ElementValue("country", false, CountryElement);
                if (Period != null) yield return new ElementValue("period", false, Period);
            }
        }
=======
        internal override IEnumerable<ElementValue> NamedChildren 
        { 
            get 
            { 
                foreach (var item in base.NamedChildren) yield return item; 
                if (UseElement != null) yield return new ElementValue("use", UseElement);
                if (TypeElement != null) yield return new ElementValue("type", TypeElement);
                if (TextElement != null) yield return new ElementValue("text", TextElement);
                foreach (var elem in LineElement) { if (elem != null) yield return new ElementValue("line", elem); }
                if (CityElement != null) yield return new ElementValue("city", CityElement);
                if (DistrictElement != null) yield return new ElementValue("district", DistrictElement);
                if (StateElement != null) yield return new ElementValue("state", StateElement);
                if (PostalCodeElement != null) yield return new ElementValue("postalCode", PostalCodeElement);
                if (CountryElement != null) yield return new ElementValue("country", CountryElement);
                if (Period != null) yield return new ElementValue("period", Period);
 
            } 
        } 
    
>>>>>>> 9b4f60c5
    
    }

}<|MERGE_RESOLUTION|>--- conflicted
+++ resolved
@@ -4,9 +4,7 @@
 using Hl7.Fhir.Validation;
 using System.Linq;
 using System.Runtime.Serialization;
-using Hl7.Fhir.Serialization;
 using Hl7.Fhir.Utility;
-using Hl7.Fhir.Specification;
 
 /*
     Copyright (c) 2011+, HL7, Inc.
@@ -456,30 +454,11 @@
         }
         
         [NotMapped]
-<<<<<<< HEAD
         internal override IEnumerable<ElementValue> NamedChildren
         {
             get
             {
                 foreach (var item in base.NamedChildren) yield return item;
-                if (UseElement != null) yield return new ElementValue("use", false, UseElement);
-                if (TypeElement != null) yield return new ElementValue("type", false, TypeElement);
-                if (TextElement != null) yield return new ElementValue("text", false, TextElement);
-                foreach (var elem in LineElement) { if (elem != null) yield return new ElementValue("line", true, elem); }
-                if (CityElement != null) yield return new ElementValue("city", false, CityElement);
-                if (DistrictElement != null) yield return new ElementValue("district", false, DistrictElement);
-                if (StateElement != null) yield return new ElementValue("state", false, StateElement);
-                if (PostalCodeElement != null) yield return new ElementValue("postalCode", false, PostalCodeElement);
-                if (CountryElement != null) yield return new ElementValue("country", false, CountryElement);
-                if (Period != null) yield return new ElementValue("period", false, Period);
-            }
-        }
-=======
-        internal override IEnumerable<ElementValue> NamedChildren 
-        { 
-            get 
-            { 
-                foreach (var item in base.NamedChildren) yield return item; 
                 if (UseElement != null) yield return new ElementValue("use", UseElement);
                 if (TypeElement != null) yield return new ElementValue("type", TypeElement);
                 if (TextElement != null) yield return new ElementValue("text", TextElement);
@@ -490,11 +469,8 @@
                 if (PostalCodeElement != null) yield return new ElementValue("postalCode", PostalCodeElement);
                 if (CountryElement != null) yield return new ElementValue("country", CountryElement);
                 if (Period != null) yield return new ElementValue("period", Period);
- 
-            } 
-        } 
-    
->>>>>>> 9b4f60c5
+            }
+        }
     
     }
 
