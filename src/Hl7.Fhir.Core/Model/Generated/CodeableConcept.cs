﻿using System;
using System.Collections.Generic;
using Hl7.Fhir.Introspection;
using Hl7.Fhir.Validation;
using System.Linq;
using System.Runtime.Serialization;
using Hl7.Fhir.Serialization;
using Hl7.Fhir.Utility;
using Hl7.Fhir.Specification;

/*
    Copyright (c) 2011+, HL7, Inc.
    All rights reserved.

    Redistribution and use in source and binary forms, with or without modification, 
    are permitted provided that the following conditions are met:

    * Redistributions of source code must retain the above copyright notice, this 
        list of conditions and the following disclaimer.
    * Redistributions in binary form must reproduce the above copyright notice, 
        this list of conditions and the following disclaimer in the documentation 
        and/or other materials provided with the distribution.
    * Neither the name of HL7 nor the names of its contributors may be used to 
        endorse or promote products derived from this software without specific 
        prior written permission.

    THIS SOFTWARE IS PROVIDED BY THE COPYRIGHT HOLDERS AND CONTRIBUTORS "AS IS" AND 
    ANY EXPRESS OR IMPLIED WARRANTIES, INCLUDING, BUT NOT LIMITED TO, THE IMPLIED 
    WARRANTIES OF MERCHANTABILITY AND FITNESS FOR A PARTICULAR PURPOSE ARE DISCLAIMED. 
    IN NO EVENT SHALL THE COPYRIGHT HOLDER OR CONTRIBUTORS BE LIABLE FOR ANY DIRECT, 
    INDIRECT, INCIDENTAL, SPECIAL, EXEMPLARY, OR CONSEQUENTIAL DAMAGES (INCLUDING, BUT 
    NOT LIMITED TO, PROCUREMENT OF SUBSTITUTE GOODS OR SERVICES; LOSS OF USE, DATA, OR 
    PROFITS; OR BUSINESS INTERRUPTION) HOWEVER CAUSED AND ON ANY THEORY OF LIABILITY, 
    WHETHER IN CONTRACT, STRICT LIABILITY, OR TORT (INCLUDING NEGLIGENCE OR OTHERWISE) 
    ARISING IN ANY WAY OUT OF THE USE OF THIS SOFTWARE, EVEN IF ADVISED OF THE 
    POSSIBILITY OF SUCH DAMAGE.


*/
#pragma warning disable 1591 // suppress XML summary warnings

//
// Generated for FHIR v1.0.2, v3.0.1
//
namespace Hl7.Fhir.Model
{
    /// <summary>
    /// Concept - reference to a terminology or just  text
    /// </summary>
    [FhirType(Hl7.Fhir.Model.Version.All, "CodeableConcept")]
    [DataContract]
    public partial class CodeableConcept : Hl7.Fhir.Model.Element, System.ComponentModel.INotifyPropertyChanged
    {
        [NotMapped]
        public override string TypeName { get { return "CodeableConcept"; } }
    
        
        /// <summary>
        /// Code defined by a terminology system
        /// </summary>
        [FhirElement("coding", InSummary=new[]{Hl7.Fhir.Model.Version.All}, Order=30)]
        [CLSCompliant(false)]
        [Cardinality(Min=0,Max=-1)]
        [DataMember]
        public List<Hl7.Fhir.Model.Coding> Coding
        {
            get { if(_Coding==null) _Coding = new List<Hl7.Fhir.Model.Coding>(); return _Coding; }
            set { _Coding = value; OnPropertyChanged("Coding"); }
        }
        
        private List<Hl7.Fhir.Model.Coding> _Coding;
        
        /// <summary>
        /// Plain text representation of the concept
        /// </summary>
        [FhirElement("text", InSummary=new[]{Hl7.Fhir.Model.Version.All}, Order=40)]
        [CLSCompliant(false)]
        [DataMember]
        public Hl7.Fhir.Model.FhirString TextElement
        {
            get { return _TextElement; }
            set { _TextElement = value; OnPropertyChanged("TextElement"); }
        }
        
        private Hl7.Fhir.Model.FhirString _TextElement;
        
        /// <summary>
        /// Plain text representation of the concept
        /// </summary>
        /// <remarks>This uses the native .NET datatype, rather than the FHIR equivalent</remarks>
        [NotMapped]
        [IgnoreDataMemberAttribute]
        public string Text
        {
            get { return TextElement != null ? TextElement.Value : null; }
            set
            {
                if (value == null)
                    TextElement = null;
                else
                    TextElement = new Hl7.Fhir.Model.FhirString(value);
                OnPropertyChanged("Text");
            }
        }
    
    
        public override IDeepCopyable CopyTo(IDeepCopyable other)
        {
            var dest = other as CodeableConcept;
        
            if (dest != null)
            {
                base.CopyTo(dest);
                if(Coding != null) dest.Coding = new List<Hl7.Fhir.Model.Coding>(Coding.DeepCopy());
                if(TextElement != null) dest.TextElement = (Hl7.Fhir.Model.FhirString)TextElement.DeepCopy();
                return dest;
            }
            else
                throw new ArgumentException("Can only copy to an object of the same type", "other");
        }
        
        public override IDeepCopyable DeepCopy()
        {
             return CopyTo(new CodeableConcept());
        }
        
        public override bool Matches(IDeepComparable other)
        {
            var otherT = other as CodeableConcept;
            if(otherT == null) return false;
        
            if(!base.Matches(otherT)) return false;
            if( !DeepComparable.Matches(Coding, otherT.Coding)) return false;
            if( !DeepComparable.Matches(TextElement, otherT.TextElement)) return false;
        
            return true;
        }
        
        public override bool IsExactly(IDeepComparable other)
        {
            var otherT = other as CodeableConcept;
            if(otherT == null) return false;
        
            if(!base.IsExactly(otherT)) return false;
            if( !DeepComparable.IsExactly(Coding, otherT.Coding)) return false;
            if( !DeepComparable.IsExactly(TextElement, otherT.TextElement)) return false;
        
            return true;
        }
    
        [NotMapped]
        public override IEnumerable<Base> Children
        {
            get
            {
                foreach (var item in base.Children) yield return item;
                foreach (var elem in Coding) { if (elem != null) yield return elem; }
                if (TextElement != null) yield return TextElement;
            }
        }
        
        [NotMapped]
<<<<<<< HEAD
        internal override IEnumerable<ElementValue> NamedChildren
        {
            get
            {
                foreach (var item in base.NamedChildren) yield return item;
                foreach (var elem in Coding) { if (elem != null) yield return new ElementValue("coding", true, elem); }
                if (TextElement != null) yield return new ElementValue("text", false, TextElement);
            }
        }
=======
        internal override IEnumerable<ElementValue> NamedChildren 
        { 
            get 
            { 
                foreach (var item in base.NamedChildren) yield return item; 
                foreach (var elem in Coding) { if (elem != null) yield return new ElementValue("coding", elem); }
                if (TextElement != null) yield return new ElementValue("text", TextElement);
 
            } 
        } 
    
>>>>>>> 9b4f60c5
    
    }

}<|MERGE_RESOLUTION|>--- conflicted
+++ resolved
@@ -4,9 +4,7 @@
 using Hl7.Fhir.Validation;
 using System.Linq;
 using System.Runtime.Serialization;
-using Hl7.Fhir.Serialization;
 using Hl7.Fhir.Utility;
-using Hl7.Fhir.Specification;
 
 /*
     Copyright (c) 2011+, HL7, Inc.
@@ -160,29 +158,15 @@
         }
         
         [NotMapped]
-<<<<<<< HEAD
         internal override IEnumerable<ElementValue> NamedChildren
         {
             get
             {
                 foreach (var item in base.NamedChildren) yield return item;
-                foreach (var elem in Coding) { if (elem != null) yield return new ElementValue("coding", true, elem); }
-                if (TextElement != null) yield return new ElementValue("text", false, TextElement);
+                foreach (var elem in Coding) { if (elem != null) yield return new ElementValue("coding", elem); }
+                if (TextElement != null) yield return new ElementValue("text", TextElement);
             }
         }
-=======
-        internal override IEnumerable<ElementValue> NamedChildren 
-        { 
-            get 
-            { 
-                foreach (var item in base.NamedChildren) yield return item; 
-                foreach (var elem in Coding) { if (elem != null) yield return new ElementValue("coding", elem); }
-                if (TextElement != null) yield return new ElementValue("text", TextElement);
- 
-            } 
-        } 
-    
->>>>>>> 9b4f60c5
     
     }
 
