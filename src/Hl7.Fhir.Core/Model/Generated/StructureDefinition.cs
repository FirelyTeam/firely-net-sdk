﻿using System;
using System.Collections.Generic;
using Hl7.Fhir.Introspection;
using Hl7.Fhir.Validation;
using System.Linq;
using System.Runtime.Serialization;
using Hl7.Fhir.Utility;

/*
  Copyright (c) 2011+, HL7, Inc.
  All rights reserved.
  
  Redistribution and use in source and binary forms, with or without modification, 
  are permitted provided that the following conditions are met:
  
   * Redistributions of source code must retain the above copyright notice, this 
     list of conditions and the following disclaimer.
   * Redistributions in binary form must reproduce the above copyright notice, 
     this list of conditions and the following disclaimer in the documentation 
     and/or other materials provided with the distribution.
   * Neither the name of HL7 nor the names of its contributors may be used to 
     endorse or promote products derived from this software without specific 
     prior written permission.
  
  THIS SOFTWARE IS PROVIDED BY THE COPYRIGHT HOLDERS AND CONTRIBUTORS "AS IS" AND 
  ANY EXPRESS OR IMPLIED WARRANTIES, INCLUDING, BUT NOT LIMITED TO, THE IMPLIED 
  WARRANTIES OF MERCHANTABILITY AND FITNESS FOR A PARTICULAR PURPOSE ARE DISCLAIMED. 
  IN NO EVENT SHALL THE COPYRIGHT HOLDER OR CONTRIBUTORS BE LIABLE FOR ANY DIRECT, 
  INDIRECT, INCIDENTAL, SPECIAL, EXEMPLARY, OR CONSEQUENTIAL DAMAGES (INCLUDING, BUT 
  NOT LIMITED TO, PROCUREMENT OF SUBSTITUTE GOODS OR SERVICES; LOSS OF USE, DATA, OR 
  PROFITS; OR BUSINESS INTERRUPTION) HOWEVER CAUSED AND ON ANY THEORY OF LIABILITY, 
  WHETHER IN CONTRACT, STRICT LIABILITY, OR TORT (INCLUDING NEGLIGENCE OR OTHERWISE) 
  ARISING IN ANY WAY OUT OF THE USE OF THIS SOFTWARE, EVEN IF ADVISED OF THE 
  POSSIBILITY OF SUCH DAMAGE.
  

*/

#pragma warning disable 1591 // suppress XML summary warnings 

//
// Generated for FHIR v3.0.1
//
namespace Hl7.Fhir.Model
{
    /// <summary>
    /// Structural Definition
    /// </summary>
    [FhirType("StructureDefinition", IsResource=true)]
    [DataContract]
    public partial class StructureDefinition : Hl7.Fhir.Model.DomainResource, System.ComponentModel.INotifyPropertyChanged
    {
        [NotMapped]
        public override ResourceType ResourceType { get { return ResourceType.StructureDefinition; } }
        [NotMapped]
        public override string TypeName { get { return "StructureDefinition"; } }
        
        /// <summary>
        /// Defines the type of structure that a definition is describing.
        /// (url: http://hl7.org/fhir/ValueSet/structure-definition-kind)
        /// </summary>
        [FhirEnumeration("StructureDefinitionKind")]
        public enum StructureDefinitionKind
        {
            /// <summary>
            /// MISSING DESCRIPTION
            /// (system: http://hl7.org/fhir/structure-definition-kind)
            /// </summary>
            [EnumLiteral("primitive-type", "http://hl7.org/fhir/structure-definition-kind"), Description("Primitive Data Type")]
            PrimitiveType,
            /// <summary>
            /// MISSING DESCRIPTION
            /// (system: http://hl7.org/fhir/structure-definition-kind)
            /// </summary>
            [EnumLiteral("complex-type", "http://hl7.org/fhir/structure-definition-kind"), Description("Complex Data Type")]
            ComplexType,
            /// <summary>
            /// MISSING DESCRIPTION
            /// (system: http://hl7.org/fhir/structure-definition-kind)
            /// </summary>
            [EnumLiteral("resource", "http://hl7.org/fhir/structure-definition-kind"), Description("Resource")]
            Resource,
            /// <summary>
            /// MISSING DESCRIPTION
            /// (system: http://hl7.org/fhir/structure-definition-kind)
            /// </summary>
            [EnumLiteral("logical", "http://hl7.org/fhir/structure-definition-kind"), Description("Logical Model")]
            Logical,
        }

        /// <summary>
        /// How an extension context is interpreted.
        /// (url: http://hl7.org/fhir/ValueSet/extension-context)
        /// </summary>
        [FhirEnumeration("ExtensionContext")]
        public enum ExtensionContext
        {
            /// <summary>
            /// MISSING DESCRIPTION
            /// (system: http://hl7.org/fhir/extension-context)
            /// </summary>
            [EnumLiteral("resource", "http://hl7.org/fhir/extension-context"), Description("Resource")]
            Resource,
            /// <summary>
            /// MISSING DESCRIPTION
            /// (system: http://hl7.org/fhir/extension-context)
            /// </summary>
            [EnumLiteral("datatype", "http://hl7.org/fhir/extension-context"), Description("Datatype")]
            Datatype,
            /// <summary>
            /// MISSING DESCRIPTION
            /// (system: http://hl7.org/fhir/extension-context)
            /// </summary>
            [EnumLiteral("extension", "http://hl7.org/fhir/extension-context"), Description("Extension")]
            Extension,
        }

<<<<<<< HEAD
        [FhirType("ContactComponent")]
        [DataContract]
        public partial class ContactComponent : Hl7.Fhir.Model.BackboneElement, System.ComponentModel.INotifyPropertyChanged, IBackboneElement
=======
        /// <summary>
        /// How a type relates to its baseDefinition.
        /// (url: http://hl7.org/fhir/ValueSet/type-derivation-rule)
        /// </summary>
        [FhirEnumeration("TypeDerivationRule")]
        public enum TypeDerivationRule
>>>>>>> a220f7af
        {
            /// <summary>
            /// MISSING DESCRIPTION
            /// (system: http://hl7.org/fhir/type-derivation-rule)
            /// </summary>
            [EnumLiteral("specialization", "http://hl7.org/fhir/type-derivation-rule"), Description("Specialization")]
            Specialization,
            /// <summary>
            /// MISSING DESCRIPTION
            /// (system: http://hl7.org/fhir/type-derivation-rule)
            /// </summary>
<<<<<<< HEAD
            [FhirElement("telecom", InSummary=true, Order=50)]
            [Cardinality(Min=0,Max=-1)]
            [DataMember]
            public List<Hl7.Fhir.Model.ContactPoint> Telecom
            {
                get { if(_Telecom==null) _Telecom = new List<Hl7.Fhir.Model.ContactPoint>(); return _Telecom; }
                set { _Telecom = value; OnPropertyChanged("Telecom"); }
            }
            
            private List<Hl7.Fhir.Model.ContactPoint> _Telecom;
            
            public override IDeepCopyable CopyTo(IDeepCopyable other)
            {
                var dest = other as ContactComponent;
                
                if (dest != null)
                {
                    base.CopyTo(dest);
                    if(NameElement != null) dest.NameElement = (Hl7.Fhir.Model.FhirString)NameElement.DeepCopy();
                    if(Telecom != null) dest.Telecom = new List<Hl7.Fhir.Model.ContactPoint>(Telecom.DeepCopy());
                    return dest;
                }
                else
                	throw new ArgumentException("Can only copy to an object of the same type", "other");
            }
            
            public override IDeepCopyable DeepCopy()
            {
                return CopyTo(new ContactComponent());
            }
            
            public override bool Matches(IDeepComparable other)
            {
                var otherT = other as ContactComponent;
                if(otherT == null) return false;
                
                if(!base.Matches(otherT)) return false;
                if( !DeepComparable.Matches(NameElement, otherT.NameElement)) return false;
                if( !DeepComparable.Matches(Telecom, otherT.Telecom)) return false;
                
                return true;
            }
            
            public override bool IsExactly(IDeepComparable other)
            {
                var otherT = other as ContactComponent;
                if(otherT == null) return false;
                
                if(!base.IsExactly(otherT)) return false;
                if( !DeepComparable.IsExactly(NameElement, otherT.NameElement)) return false;
                if( !DeepComparable.IsExactly(Telecom, otherT.Telecom)) return false;
                
                return true;
            }


            [NotMapped]
            public override IEnumerable<Base> Children
            {
                get
                {
                    foreach (var item in base.Children) yield return item;
                    if (NameElement != null) yield return NameElement;
                    foreach (var elem in Telecom) { if (elem != null) yield return elem; }
                }
            }

            [NotMapped]
            internal override IEnumerable<ElementValue> NamedChildren
            {
                get
                {
                    foreach (var item in base.NamedChildren) yield return item;
                    if (NameElement != null) yield return new ElementValue("name", NameElement);
                    foreach (var elem in Telecom) { if (elem != null) yield return new ElementValue("telecom", elem); }
                }
            }

            
=======
            [EnumLiteral("constraint", "http://hl7.org/fhir/type-derivation-rule"), Description("Constraint")]
            Constraint,
>>>>>>> a220f7af
        }

        [FhirType("MappingComponent")]
        [DataContract]
        public partial class MappingComponent : Hl7.Fhir.Model.BackboneElement, System.ComponentModel.INotifyPropertyChanged, IBackboneElement
        {
            [NotMapped]
            public override string TypeName { get { return "MappingComponent"; } }
            
            /// <summary>
            /// Internal id when this mapping is used
            /// </summary>
            [FhirElement("identity", Order=40)]
            [Cardinality(Min=1,Max=1)]
            [DataMember]
            public Hl7.Fhir.Model.Id IdentityElement
            {
                get { return _IdentityElement; }
                set { _IdentityElement = value; OnPropertyChanged("IdentityElement"); }
            }
            
            private Hl7.Fhir.Model.Id _IdentityElement;
            
            /// <summary>
            /// Internal id when this mapping is used
            /// </summary>
            /// <remarks>This uses the native .NET datatype, rather than the FHIR equivalent</remarks>
            [NotMapped]
            [IgnoreDataMemberAttribute]
            public string Identity
            {
                get { return IdentityElement != null ? IdentityElement.Value : null; }
                set
                {
                    if (value == null)
                        IdentityElement = null; 
                    else
                        IdentityElement = new Hl7.Fhir.Model.Id(value);
                    OnPropertyChanged("Identity");
                }
            }
            
            /// <summary>
            /// Identifies what this mapping refers to
            /// </summary>
            [FhirElement("uri", Order=50)]
            [DataMember]
            public Hl7.Fhir.Model.FhirUri UriElement
            {
                get { return _UriElement; }
                set { _UriElement = value; OnPropertyChanged("UriElement"); }
            }
            
            private Hl7.Fhir.Model.FhirUri _UriElement;
            
            /// <summary>
            /// Identifies what this mapping refers to
            /// </summary>
            /// <remarks>This uses the native .NET datatype, rather than the FHIR equivalent</remarks>
            [NotMapped]
            [IgnoreDataMemberAttribute]
            public string Uri
            {
                get { return UriElement != null ? UriElement.Value : null; }
                set
                {
                    if (value == null)
                        UriElement = null; 
                    else
                        UriElement = new Hl7.Fhir.Model.FhirUri(value);
                    OnPropertyChanged("Uri");
                }
            }
            
            /// <summary>
            /// Names what this mapping refers to
            /// </summary>
            [FhirElement("name", Order=60)]
            [DataMember]
            public Hl7.Fhir.Model.FhirString NameElement
            {
                get { return _NameElement; }
                set { _NameElement = value; OnPropertyChanged("NameElement"); }
            }
            
            private Hl7.Fhir.Model.FhirString _NameElement;
            
            /// <summary>
            /// Names what this mapping refers to
            /// </summary>
            /// <remarks>This uses the native .NET datatype, rather than the FHIR equivalent</remarks>
            [NotMapped]
            [IgnoreDataMemberAttribute]
            public string Name
            {
                get { return NameElement != null ? NameElement.Value : null; }
                set
                {
                    if (value == null)
                        NameElement = null; 
                    else
                        NameElement = new Hl7.Fhir.Model.FhirString(value);
                    OnPropertyChanged("Name");
                }
            }
            
            /// <summary>
            /// Versions, Issues, Scope limitations etc.
            /// </summary>
            [FhirElement("comment", Order=70)]
            [DataMember]
            public Hl7.Fhir.Model.FhirString CommentElement
            {
                get { return _CommentElement; }
                set { _CommentElement = value; OnPropertyChanged("CommentElement"); }
            }
            
            private Hl7.Fhir.Model.FhirString _CommentElement;
            
            /// <summary>
            /// Versions, Issues, Scope limitations etc.
            /// </summary>
            /// <remarks>This uses the native .NET datatype, rather than the FHIR equivalent</remarks>
            [NotMapped]
            [IgnoreDataMemberAttribute]
            public string Comment
            {
                get { return CommentElement != null ? CommentElement.Value : null; }
                set
                {
                    if (value == null)
                        CommentElement = null; 
                    else
                        CommentElement = new Hl7.Fhir.Model.FhirString(value);
                    OnPropertyChanged("Comment");
                }
            }
            
            public override IDeepCopyable CopyTo(IDeepCopyable other)
            {
                var dest = other as MappingComponent;
                
                if (dest != null)
                {
                    base.CopyTo(dest);
                    if(IdentityElement != null) dest.IdentityElement = (Hl7.Fhir.Model.Id)IdentityElement.DeepCopy();
                    if(UriElement != null) dest.UriElement = (Hl7.Fhir.Model.FhirUri)UriElement.DeepCopy();
                    if(NameElement != null) dest.NameElement = (Hl7.Fhir.Model.FhirString)NameElement.DeepCopy();
                    if(CommentElement != null) dest.CommentElement = (Hl7.Fhir.Model.FhirString)CommentElement.DeepCopy();
                    return dest;
                }
                else
                	throw new ArgumentException("Can only copy to an object of the same type", "other");
            }
            
            public override IDeepCopyable DeepCopy()
            {
                return CopyTo(new MappingComponent());
            }
            
            public override bool Matches(IDeepComparable other)
            {
                var otherT = other as MappingComponent;
                if(otherT == null) return false;
                
                if(!base.Matches(otherT)) return false;
                if( !DeepComparable.Matches(IdentityElement, otherT.IdentityElement)) return false;
                if( !DeepComparable.Matches(UriElement, otherT.UriElement)) return false;
                if( !DeepComparable.Matches(NameElement, otherT.NameElement)) return false;
                if( !DeepComparable.Matches(CommentElement, otherT.CommentElement)) return false;
                
                return true;
            }
            
            public override bool IsExactly(IDeepComparable other)
            {
                var otherT = other as MappingComponent;
                if(otherT == null) return false;
                
                if(!base.IsExactly(otherT)) return false;
                if( !DeepComparable.IsExactly(IdentityElement, otherT.IdentityElement)) return false;
                if( !DeepComparable.IsExactly(UriElement, otherT.UriElement)) return false;
                if( !DeepComparable.IsExactly(NameElement, otherT.NameElement)) return false;
                if( !DeepComparable.IsExactly(CommentElement, otherT.CommentElement)) return false;
                
                return true;
            }


            [NotMapped]
            public override IEnumerable<Base> Children
            {
                get
                {
                    foreach (var item in base.Children) yield return item;
                    if (IdentityElement != null) yield return IdentityElement;
                    if (UriElement != null) yield return UriElement;
                    if (NameElement != null) yield return NameElement;
                    if (CommentElement != null) yield return CommentElement;
                }
            }

            [NotMapped]
            internal override IEnumerable<ElementValue> NamedChildren
            {
                get
                {
                    foreach (var item in base.NamedChildren) yield return item;
<<<<<<< HEAD
                    if (IdentityElement != null) yield return new ElementValue("identity", IdentityElement);
                    if (UriElement != null) yield return new ElementValue("uri", UriElement);
                    if (NameElement != null) yield return new ElementValue("name", NameElement);
                    if (CommentsElement != null) yield return new ElementValue("comments", CommentsElement);
=======
                    if (IdentityElement != null) yield return new ElementValue("identity", false, IdentityElement);
                    if (UriElement != null) yield return new ElementValue("uri", false, UriElement);
                    if (NameElement != null) yield return new ElementValue("name", false, NameElement);
                    if (CommentElement != null) yield return new ElementValue("comment", false, CommentElement);
>>>>>>> a220f7af
                }
            }

            
        }
        
        
        [FhirType("SnapshotComponent")]
        [DataContract]
        public partial class SnapshotComponent : Hl7.Fhir.Model.BackboneElement, System.ComponentModel.INotifyPropertyChanged, IBackboneElement
        {
            [NotMapped]
            public override string TypeName { get { return "SnapshotComponent"; } }
            
            /// <summary>
            /// Definition of elements in the resource (if no StructureDefinition)
            /// </summary>
            [FhirElement("element", Order=40)]
            [Cardinality(Min=1,Max=-1)]
            [DataMember]
            public List<Hl7.Fhir.Model.ElementDefinition> Element
            {
                get { if(_Element==null) _Element = new List<Hl7.Fhir.Model.ElementDefinition>(); return _Element; }
                set { _Element = value; OnPropertyChanged("Element"); }
            }
            
            private List<Hl7.Fhir.Model.ElementDefinition> _Element;
            
            public override IDeepCopyable CopyTo(IDeepCopyable other)
            {
                var dest = other as SnapshotComponent;
                
                if (dest != null)
                {
                    base.CopyTo(dest);
                    if(Element != null) dest.Element = new List<Hl7.Fhir.Model.ElementDefinition>(Element.DeepCopy());
                    return dest;
                }
                else
                	throw new ArgumentException("Can only copy to an object of the same type", "other");
            }
            
            public override IDeepCopyable DeepCopy()
            {
                return CopyTo(new SnapshotComponent());
            }
            
            public override bool Matches(IDeepComparable other)
            {
                var otherT = other as SnapshotComponent;
                if(otherT == null) return false;
                
                if(!base.Matches(otherT)) return false;
                if( !DeepComparable.Matches(Element, otherT.Element)) return false;
                
                return true;
            }
            
            public override bool IsExactly(IDeepComparable other)
            {
                var otherT = other as SnapshotComponent;
                if(otherT == null) return false;
                
                if(!base.IsExactly(otherT)) return false;
                if( !DeepComparable.IsExactly(Element, otherT.Element)) return false;
                
                return true;
            }


            [NotMapped]
            public override IEnumerable<Base> Children
            {
                get
                {
                    foreach (var item in base.Children) yield return item;
                    foreach (var elem in Element) { if (elem != null) yield return elem; }
                }
            }

            [NotMapped]
            internal override IEnumerable<ElementValue> NamedChildren
            {
                get
                {
                    foreach (var item in base.NamedChildren) yield return item;
                    foreach (var elem in Element) { if (elem != null) yield return new ElementValue("element", elem); }
                }
            }

            
        }
        
        
        [FhirType("DifferentialComponent")]
        [DataContract]
        public partial class DifferentialComponent : Hl7.Fhir.Model.BackboneElement, System.ComponentModel.INotifyPropertyChanged, IBackboneElement
        {
            [NotMapped]
            public override string TypeName { get { return "DifferentialComponent"; } }
            
            /// <summary>
            /// Definition of elements in the resource (if no StructureDefinition)
            /// </summary>
            [FhirElement("element", Order=40)]
            [Cardinality(Min=1,Max=-1)]
            [DataMember]
            public List<Hl7.Fhir.Model.ElementDefinition> Element
            {
                get { if(_Element==null) _Element = new List<Hl7.Fhir.Model.ElementDefinition>(); return _Element; }
                set { _Element = value; OnPropertyChanged("Element"); }
            }
            
            private List<Hl7.Fhir.Model.ElementDefinition> _Element;
            
            public override IDeepCopyable CopyTo(IDeepCopyable other)
            {
                var dest = other as DifferentialComponent;
                
                if (dest != null)
                {
                    base.CopyTo(dest);
                    if(Element != null) dest.Element = new List<Hl7.Fhir.Model.ElementDefinition>(Element.DeepCopy());
                    return dest;
                }
                else
                	throw new ArgumentException("Can only copy to an object of the same type", "other");
            }
            
            public override IDeepCopyable DeepCopy()
            {
                return CopyTo(new DifferentialComponent());
            }
            
            public override bool Matches(IDeepComparable other)
            {
                var otherT = other as DifferentialComponent;
                if(otherT == null) return false;
                
                if(!base.Matches(otherT)) return false;
                if( !DeepComparable.Matches(Element, otherT.Element)) return false;
                
                return true;
            }
            
            public override bool IsExactly(IDeepComparable other)
            {
                var otherT = other as DifferentialComponent;
                if(otherT == null) return false;
                
                if(!base.IsExactly(otherT)) return false;
                if( !DeepComparable.IsExactly(Element, otherT.Element)) return false;
                
                return true;
            }


            [NotMapped]
            public override IEnumerable<Base> Children
            {
                get
                {
                    foreach (var item in base.Children) yield return item;
                    foreach (var elem in Element) { if (elem != null) yield return elem; }
                }
            }

            [NotMapped]
            internal override IEnumerable<ElementValue> NamedChildren
            {
                get
                {
                    foreach (var item in base.NamedChildren) yield return item;
                    foreach (var elem in Element) { if (elem != null) yield return new ElementValue("element", elem); }
                }
            }

            
        }
        
        
        /// <summary>
        /// Logical URI to reference this structure definition (globally unique)
        /// </summary>
        [FhirElement("url", InSummary=true, Order=90)]
        [Cardinality(Min=1,Max=1)]
        [DataMember]
        public Hl7.Fhir.Model.FhirUri UrlElement
        {
            get { return _UrlElement; }
            set { _UrlElement = value; OnPropertyChanged("UrlElement"); }
        }
        
        private Hl7.Fhir.Model.FhirUri _UrlElement;
        
        /// <summary>
        /// Logical URI to reference this structure definition (globally unique)
        /// </summary>
        /// <remarks>This uses the native .NET datatype, rather than the FHIR equivalent</remarks>
        [NotMapped]
        [IgnoreDataMemberAttribute]
        public string Url
        {
            get { return UrlElement != null ? UrlElement.Value : null; }
            set
            {
                if (value == null)
                  UrlElement = null; 
                else
                  UrlElement = new Hl7.Fhir.Model.FhirUri(value);
                OnPropertyChanged("Url");
            }
        }
        
        /// <summary>
        /// Additional identifier for the structure definition
        /// </summary>
        [FhirElement("identifier", InSummary=true, Order=100)]
        [Cardinality(Min=0,Max=-1)]
        [DataMember]
        public List<Hl7.Fhir.Model.Identifier> Identifier
        {
            get { if(_Identifier==null) _Identifier = new List<Hl7.Fhir.Model.Identifier>(); return _Identifier; }
            set { _Identifier = value; OnPropertyChanged("Identifier"); }
        }
        
        private List<Hl7.Fhir.Model.Identifier> _Identifier;
        
        /// <summary>
        /// Business version of the structure definition
        /// </summary>
        [FhirElement("version", InSummary=true, Order=110)]
        [DataMember]
        public Hl7.Fhir.Model.FhirString VersionElement
        {
            get { return _VersionElement; }
            set { _VersionElement = value; OnPropertyChanged("VersionElement"); }
        }
        
        private Hl7.Fhir.Model.FhirString _VersionElement;
        
        /// <summary>
        /// Business version of the structure definition
        /// </summary>
        /// <remarks>This uses the native .NET datatype, rather than the FHIR equivalent</remarks>
        [NotMapped]
        [IgnoreDataMemberAttribute]
        public string Version
        {
            get { return VersionElement != null ? VersionElement.Value : null; }
            set
            {
                if (value == null)
                  VersionElement = null; 
                else
                  VersionElement = new Hl7.Fhir.Model.FhirString(value);
                OnPropertyChanged("Version");
            }
        }
        
        /// <summary>
        /// Name for this structure definition (computer friendly)
        /// </summary>
        [FhirElement("name", InSummary=true, Order=120)]
        [Cardinality(Min=1,Max=1)]
        [DataMember]
        public Hl7.Fhir.Model.FhirString NameElement
        {
            get { return _NameElement; }
            set { _NameElement = value; OnPropertyChanged("NameElement"); }
        }
        
        private Hl7.Fhir.Model.FhirString _NameElement;
        
        /// <summary>
        /// Name for this structure definition (computer friendly)
        /// </summary>
        /// <remarks>This uses the native .NET datatype, rather than the FHIR equivalent</remarks>
        [NotMapped]
        [IgnoreDataMemberAttribute]
        public string Name
        {
            get { return NameElement != null ? NameElement.Value : null; }
            set
            {
                if (value == null)
                  NameElement = null; 
                else
                  NameElement = new Hl7.Fhir.Model.FhirString(value);
                OnPropertyChanged("Name");
            }
        }
        
        /// <summary>
        /// Name for this structure definition (human friendly)
        /// </summary>
        [FhirElement("title", InSummary=true, Order=130)]
        [DataMember]
        public Hl7.Fhir.Model.FhirString TitleElement
        {
            get { return _TitleElement; }
            set { _TitleElement = value; OnPropertyChanged("TitleElement"); }
        }
        
        private Hl7.Fhir.Model.FhirString _TitleElement;
        
        /// <summary>
        /// Name for this structure definition (human friendly)
        /// </summary>
        /// <remarks>This uses the native .NET datatype, rather than the FHIR equivalent</remarks>
        [NotMapped]
        [IgnoreDataMemberAttribute]
        public string Title
        {
            get { return TitleElement != null ? TitleElement.Value : null; }
            set
            {
                if (value == null)
                  TitleElement = null; 
                else
                  TitleElement = new Hl7.Fhir.Model.FhirString(value);
                OnPropertyChanged("Title");
            }
        }
        
        /// <summary>
        /// draft | active | retired | unknown
        /// </summary>
        [FhirElement("status", InSummary=true, Order=140)]
        [Cardinality(Min=1,Max=1)]
        [DataMember]
        public Code<Hl7.Fhir.Model.PublicationStatus> StatusElement
        {
            get { return _StatusElement; }
            set { _StatusElement = value; OnPropertyChanged("StatusElement"); }
        }
        
        private Code<Hl7.Fhir.Model.PublicationStatus> _StatusElement;
        
        /// <summary>
        /// draft | active | retired | unknown
        /// </summary>
        /// <remarks>This uses the native .NET datatype, rather than the FHIR equivalent</remarks>
        [NotMapped]
        [IgnoreDataMemberAttribute]
        public Hl7.Fhir.Model.PublicationStatus? Status
        {
            get { return StatusElement != null ? StatusElement.Value : null; }
            set
            {
                if (!value.HasValue)
                  StatusElement = null; 
                else
                  StatusElement = new Code<Hl7.Fhir.Model.PublicationStatus>(value);
                OnPropertyChanged("Status");
            }
        }
        
        /// <summary>
        /// For testing purposes, not real usage
        /// </summary>
        [FhirElement("experimental", InSummary=true, Order=150)]
        [DataMember]
        public Hl7.Fhir.Model.FhirBoolean ExperimentalElement
        {
            get { return _ExperimentalElement; }
            set { _ExperimentalElement = value; OnPropertyChanged("ExperimentalElement"); }
        }
        
        private Hl7.Fhir.Model.FhirBoolean _ExperimentalElement;
        
        /// <summary>
        /// For testing purposes, not real usage
        /// </summary>
        /// <remarks>This uses the native .NET datatype, rather than the FHIR equivalent</remarks>
        [NotMapped]
        [IgnoreDataMemberAttribute]
        public bool? Experimental
        {
            get { return ExperimentalElement != null ? ExperimentalElement.Value : null; }
            set
            {
                if (!value.HasValue)
                  ExperimentalElement = null; 
                else
                  ExperimentalElement = new Hl7.Fhir.Model.FhirBoolean(value);
                OnPropertyChanged("Experimental");
            }
        }
        
        /// <summary>
        /// Date this was last changed
        /// </summary>
        [FhirElement("date", InSummary=true, Order=160)]
        [DataMember]
        public Hl7.Fhir.Model.FhirDateTime DateElement
        {
            get { return _DateElement; }
            set { _DateElement = value; OnPropertyChanged("DateElement"); }
        }
        
        private Hl7.Fhir.Model.FhirDateTime _DateElement;
        
        /// <summary>
        /// Date this was last changed
        /// </summary>
        /// <remarks>This uses the native .NET datatype, rather than the FHIR equivalent</remarks>
        [NotMapped]
        [IgnoreDataMemberAttribute]
        public string Date
        {
            get { return DateElement != null ? DateElement.Value : null; }
            set
            {
                if (value == null)
                  DateElement = null; 
                else
                  DateElement = new Hl7.Fhir.Model.FhirDateTime(value);
                OnPropertyChanged("Date");
            }
        }
        
        /// <summary>
        /// Name of the publisher (organization or individual)
        /// </summary>
        [FhirElement("publisher", InSummary=true, Order=170)]
        [DataMember]
        public Hl7.Fhir.Model.FhirString PublisherElement
        {
            get { return _PublisherElement; }
            set { _PublisherElement = value; OnPropertyChanged("PublisherElement"); }
        }
        
        private Hl7.Fhir.Model.FhirString _PublisherElement;
        
        /// <summary>
        /// Name of the publisher (organization or individual)
        /// </summary>
        /// <remarks>This uses the native .NET datatype, rather than the FHIR equivalent</remarks>
        [NotMapped]
        [IgnoreDataMemberAttribute]
        public string Publisher
        {
            get { return PublisherElement != null ? PublisherElement.Value : null; }
            set
            {
                if (value == null)
                  PublisherElement = null; 
                else
                  PublisherElement = new Hl7.Fhir.Model.FhirString(value);
                OnPropertyChanged("Publisher");
            }
        }
        
        /// <summary>
        /// Contact details for the publisher
        /// </summary>
        [FhirElement("contact", InSummary=true, Order=180)]
        [Cardinality(Min=0,Max=-1)]
        [DataMember]
        public List<ContactDetail> Contact
        {
            get { if(_Contact==null) _Contact = new List<ContactDetail>(); return _Contact; }
            set { _Contact = value; OnPropertyChanged("Contact"); }
        }
        
        private List<ContactDetail> _Contact;
        
        /// <summary>
        /// Natural language description of the structure definition
        /// </summary>
        [FhirElement("description", Order=190)]
        [DataMember]
        public Hl7.Fhir.Model.Markdown Description
        {
            get { return _Description; }
            set { _Description = value; OnPropertyChanged("Description"); }
        }
        
        private Hl7.Fhir.Model.Markdown _Description;
        
        /// <summary>
        /// Context the content is intended to support
        /// </summary>
        [FhirElement("useContext", InSummary=true, Order=200)]
        [Cardinality(Min=0,Max=-1)]
        [DataMember]
        public List<UsageContext> UseContext
        {
            get { if(_UseContext==null) _UseContext = new List<UsageContext>(); return _UseContext; }
            set { _UseContext = value; OnPropertyChanged("UseContext"); }
        }
        
        private List<UsageContext> _UseContext;
        
        /// <summary>
        /// Intended jurisdiction for structure definition (if applicable)
        /// </summary>
        [FhirElement("jurisdiction", InSummary=true, Order=210)]
        [Cardinality(Min=0,Max=-1)]
        [DataMember]
        public List<Hl7.Fhir.Model.CodeableConcept> Jurisdiction
        {
            get { if(_Jurisdiction==null) _Jurisdiction = new List<Hl7.Fhir.Model.CodeableConcept>(); return _Jurisdiction; }
            set { _Jurisdiction = value; OnPropertyChanged("Jurisdiction"); }
        }
        
        private List<Hl7.Fhir.Model.CodeableConcept> _Jurisdiction;
        
        /// <summary>
        /// Why this structure definition is defined
        /// </summary>
        [FhirElement("purpose", Order=220)]
        [DataMember]
        public Hl7.Fhir.Model.Markdown Purpose
        {
            get { return _Purpose; }
            set { _Purpose = value; OnPropertyChanged("Purpose"); }
        }
        
        private Hl7.Fhir.Model.Markdown _Purpose;
        
        /// <summary>
        /// Use and/or publishing restrictions
        /// </summary>
        [FhirElement("copyright", Order=230)]
        [DataMember]
        public Hl7.Fhir.Model.Markdown Copyright
        {
            get { return _Copyright; }
            set { _Copyright = value; OnPropertyChanged("Copyright"); }
        }
        
        private Hl7.Fhir.Model.Markdown _Copyright;
        
        /// <summary>
        /// Assist with indexing and finding
        /// </summary>
        [FhirElement("keyword", InSummary=true, Order=240)]
        [Cardinality(Min=0,Max=-1)]
        [DataMember]
        public List<Hl7.Fhir.Model.Coding> Keyword
        {
            get { if(_Keyword==null) _Keyword = new List<Hl7.Fhir.Model.Coding>(); return _Keyword; }
            set { _Keyword = value; OnPropertyChanged("Keyword"); }
        }
        
        private List<Hl7.Fhir.Model.Coding> _Keyword;
        
        /// <summary>
        /// FHIR Version this StructureDefinition targets
        /// </summary>
        [FhirElement("fhirVersion", InSummary=true, Order=250)]
        [DataMember]
        public Hl7.Fhir.Model.Id FhirVersionElement
        {
            get { return _FhirVersionElement; }
            set { _FhirVersionElement = value; OnPropertyChanged("FhirVersionElement"); }
        }
        
        private Hl7.Fhir.Model.Id _FhirVersionElement;
        
        /// <summary>
        /// FHIR Version this StructureDefinition targets
        /// </summary>
        /// <remarks>This uses the native .NET datatype, rather than the FHIR equivalent</remarks>
        [NotMapped]
        [IgnoreDataMemberAttribute]
        public string FhirVersion
        {
            get { return FhirVersionElement != null ? FhirVersionElement.Value : null; }
            set
            {
                if (value == null)
                  FhirVersionElement = null; 
                else
                  FhirVersionElement = new Hl7.Fhir.Model.Id(value);
                OnPropertyChanged("FhirVersion");
            }
        }
        
        /// <summary>
        /// External specification that the content is mapped to
        /// </summary>
        [FhirElement("mapping", Order=260)]
        [Cardinality(Min=0,Max=-1)]
        [DataMember]
        public List<Hl7.Fhir.Model.StructureDefinition.MappingComponent> Mapping
        {
            get { if(_Mapping==null) _Mapping = new List<Hl7.Fhir.Model.StructureDefinition.MappingComponent>(); return _Mapping; }
            set { _Mapping = value; OnPropertyChanged("Mapping"); }
        }
        
        private List<Hl7.Fhir.Model.StructureDefinition.MappingComponent> _Mapping;
        
        /// <summary>
        /// primitive-type | complex-type | resource | logical
        /// </summary>
        [FhirElement("kind", InSummary=true, Order=270)]
        [Cardinality(Min=1,Max=1)]
        [DataMember]
        public Code<Hl7.Fhir.Model.StructureDefinition.StructureDefinitionKind> KindElement
        {
            get { return _KindElement; }
            set { _KindElement = value; OnPropertyChanged("KindElement"); }
        }
        
        private Code<Hl7.Fhir.Model.StructureDefinition.StructureDefinitionKind> _KindElement;
        
        /// <summary>
        /// primitive-type | complex-type | resource | logical
        /// </summary>
        /// <remarks>This uses the native .NET datatype, rather than the FHIR equivalent</remarks>
        [NotMapped]
        [IgnoreDataMemberAttribute]
        public Hl7.Fhir.Model.StructureDefinition.StructureDefinitionKind? Kind
        {
            get { return KindElement != null ? KindElement.Value : null; }
            set
            {
                if (!value.HasValue)
                  KindElement = null; 
                else
                  KindElement = new Code<Hl7.Fhir.Model.StructureDefinition.StructureDefinitionKind>(value);
                OnPropertyChanged("Kind");
            }
        }
        
        /// <summary>
        /// Whether the structure is abstract
        /// </summary>
        [FhirElement("abstract", InSummary=true, Order=280)]
        [Cardinality(Min=1,Max=1)]
        [DataMember]
        public Hl7.Fhir.Model.FhirBoolean AbstractElement
        {
            get { return _AbstractElement; }
            set { _AbstractElement = value; OnPropertyChanged("AbstractElement"); }
        }
        
        private Hl7.Fhir.Model.FhirBoolean _AbstractElement;
        
        /// <summary>
        /// Whether the structure is abstract
        /// </summary>
        /// <remarks>This uses the native .NET datatype, rather than the FHIR equivalent</remarks>
        [NotMapped]
        [IgnoreDataMemberAttribute]
        public bool? Abstract
        {
            get { return AbstractElement != null ? AbstractElement.Value : null; }
            set
            {
                if (!value.HasValue)
                  AbstractElement = null; 
                else
                  AbstractElement = new Hl7.Fhir.Model.FhirBoolean(value);
                OnPropertyChanged("Abstract");
            }
        }
        
        /// <summary>
        /// resource | datatype | extension
        /// </summary>
        [FhirElement("contextType", InSummary=true, Order=290)]
        [DataMember]
        public Code<Hl7.Fhir.Model.StructureDefinition.ExtensionContext> ContextTypeElement
        {
            get { return _ContextTypeElement; }
            set { _ContextTypeElement = value; OnPropertyChanged("ContextTypeElement"); }
        }
        
        private Code<Hl7.Fhir.Model.StructureDefinition.ExtensionContext> _ContextTypeElement;
        
        /// <summary>
        /// resource | datatype | extension
        /// </summary>
        /// <remarks>This uses the native .NET datatype, rather than the FHIR equivalent</remarks>
        [NotMapped]
        [IgnoreDataMemberAttribute]
        public Hl7.Fhir.Model.StructureDefinition.ExtensionContext? ContextType
        {
            get { return ContextTypeElement != null ? ContextTypeElement.Value : null; }
            set
            {
                if (!value.HasValue)
                  ContextTypeElement = null; 
                else
                  ContextTypeElement = new Code<Hl7.Fhir.Model.StructureDefinition.ExtensionContext>(value);
                OnPropertyChanged("ContextType");
            }
        }
        
        /// <summary>
        /// Where the extension can be used in instances
        /// </summary>
        [FhirElement("context", InSummary=true, Order=300)]
        [Cardinality(Min=0,Max=-1)]
        [DataMember]
        public List<Hl7.Fhir.Model.FhirString> ContextElement
        {
            get { if(_ContextElement==null) _ContextElement = new List<Hl7.Fhir.Model.FhirString>(); return _ContextElement; }
            set { _ContextElement = value; OnPropertyChanged("ContextElement"); }
        }
        
        private List<Hl7.Fhir.Model.FhirString> _ContextElement;
        
        /// <summary>
        /// Where the extension can be used in instances
        /// </summary>
        /// <remarks>This uses the native .NET datatype, rather than the FHIR equivalent</remarks>
        [NotMapped]
        [IgnoreDataMemberAttribute]
        public IEnumerable<string> Context
        {
            get { return ContextElement != null ? ContextElement.Select(elem => elem.Value) : null; }
            set
            {
                if (value == null)
                  ContextElement = null; 
                else
                  ContextElement = new List<Hl7.Fhir.Model.FhirString>(value.Select(elem=>new Hl7.Fhir.Model.FhirString(elem)));
                OnPropertyChanged("Context");
            }
        }
        
        /// <summary>
        /// FHIRPath invariants - when the extension can be used
        /// </summary>
        [FhirElement("contextInvariant", InSummary=true, Order=310)]
        [Cardinality(Min=0,Max=-1)]
        [DataMember]
        public List<Hl7.Fhir.Model.FhirString> ContextInvariantElement
        {
            get { if(_ContextInvariantElement==null) _ContextInvariantElement = new List<Hl7.Fhir.Model.FhirString>(); return _ContextInvariantElement; }
            set { _ContextInvariantElement = value; OnPropertyChanged("ContextInvariantElement"); }
        }
        
        private List<Hl7.Fhir.Model.FhirString> _ContextInvariantElement;
        
        /// <summary>
        /// FHIRPath invariants - when the extension can be used
        /// </summary>
        /// <remarks>This uses the native .NET datatype, rather than the FHIR equivalent</remarks>
        [NotMapped]
        [IgnoreDataMemberAttribute]
        public IEnumerable<string> ContextInvariant
        {
            get { return ContextInvariantElement != null ? ContextInvariantElement.Select(elem => elem.Value) : null; }
            set
            {
                if (value == null)
                  ContextInvariantElement = null; 
                else
                  ContextInvariantElement = new List<Hl7.Fhir.Model.FhirString>(value.Select(elem=>new Hl7.Fhir.Model.FhirString(elem)));
                OnPropertyChanged("ContextInvariant");
            }
        }
        
        /// <summary>
        /// Type defined or constrained by this structure
        /// </summary>
        [FhirElement("type", InSummary=true, Order=320)]
        [Cardinality(Min=1,Max=1)]
        [DataMember]
        public Hl7.Fhir.Model.Code TypeElement
        {
            get { return _TypeElement; }
            set { _TypeElement = value; OnPropertyChanged("TypeElement"); }
        }
        
        private Hl7.Fhir.Model.Code _TypeElement;
        
        /// <summary>
        /// Type defined or constrained by this structure
        /// </summary>
        /// <remarks>This uses the native .NET datatype, rather than the FHIR equivalent</remarks>
        [NotMapped]
        [IgnoreDataMemberAttribute]
        public string Type
        {
            get { return TypeElement != null ? TypeElement.Value : null; }
            set
            {
                if (value == null)
                  TypeElement = null; 
                else
                  TypeElement = new Hl7.Fhir.Model.Code(value);
                OnPropertyChanged("Type");
            }
        }
        
        /// <summary>
        /// Definition that this type is constrained/specialized from
        /// </summary>
        [FhirElement("baseDefinition", InSummary=true, Order=330)]
        [DataMember]
        public Hl7.Fhir.Model.FhirUri BaseDefinitionElement
        {
            get { return _BaseDefinitionElement; }
            set { _BaseDefinitionElement = value; OnPropertyChanged("BaseDefinitionElement"); }
        }
        
        private Hl7.Fhir.Model.FhirUri _BaseDefinitionElement;
        
        /// <summary>
        /// Definition that this type is constrained/specialized from
        /// </summary>
        /// <remarks>This uses the native .NET datatype, rather than the FHIR equivalent</remarks>
        [NotMapped]
        [IgnoreDataMemberAttribute]
        public string BaseDefinition
        {
            get { return BaseDefinitionElement != null ? BaseDefinitionElement.Value : null; }
            set
            {
                if (value == null)
                  BaseDefinitionElement = null; 
                else
                  BaseDefinitionElement = new Hl7.Fhir.Model.FhirUri(value);
                OnPropertyChanged("BaseDefinition");
            }
        }
        
        /// <summary>
        /// specialization | constraint - How relates to base definition
        /// </summary>
        [FhirElement("derivation", InSummary=true, Order=340)]
        [DataMember]
        public Code<Hl7.Fhir.Model.StructureDefinition.TypeDerivationRule> DerivationElement
        {
            get { return _DerivationElement; }
            set { _DerivationElement = value; OnPropertyChanged("DerivationElement"); }
        }
        
        private Code<Hl7.Fhir.Model.StructureDefinition.TypeDerivationRule> _DerivationElement;
        
        /// <summary>
        /// specialization | constraint - How relates to base definition
        /// </summary>
        /// <remarks>This uses the native .NET datatype, rather than the FHIR equivalent</remarks>
        [NotMapped]
        [IgnoreDataMemberAttribute]
        public Hl7.Fhir.Model.StructureDefinition.TypeDerivationRule? Derivation
        {
            get { return DerivationElement != null ? DerivationElement.Value : null; }
            set
            {
                if (!value.HasValue)
                  DerivationElement = null; 
                else
                  DerivationElement = new Code<Hl7.Fhir.Model.StructureDefinition.TypeDerivationRule>(value);
                OnPropertyChanged("Derivation");
            }
        }
        
        /// <summary>
        /// Snapshot view of the structure
        /// </summary>
        [FhirElement("snapshot", Order=350)]
        [DataMember]
        public Hl7.Fhir.Model.StructureDefinition.SnapshotComponent Snapshot
        {
            get { return _Snapshot; }
            set { _Snapshot = value; OnPropertyChanged("Snapshot"); }
        }
        
        private Hl7.Fhir.Model.StructureDefinition.SnapshotComponent _Snapshot;
        
        /// <summary>
        /// Differential view of the structure
        /// </summary>
        [FhirElement("differential", Order=360)]
        [DataMember]
        public Hl7.Fhir.Model.StructureDefinition.DifferentialComponent Differential
        {
            get { return _Differential; }
            set { _Differential = value; OnPropertyChanged("Differential"); }
        }
        
        private Hl7.Fhir.Model.StructureDefinition.DifferentialComponent _Differential;
        

        public static ElementDefinition.ConstraintComponent StructureDefinition_SDF_9 = new ElementDefinition.ConstraintComponent()
        {
            Expression = "children().element.first().label.empty() and children().element.first().code.empty() and children().element.first().requirements.empty()",
            Key = "sdf-9",
            Severity = ElementDefinition.ConstraintSeverity.Warning,
            Human = "In any snapshot or differential, no label, code or requirements on the an element without a \".\" in the path (e.g. the first element)",
            Xpath = "not(exists(f:snapshot/f:element[not(contains(f:path/@value, '.')) and (f:label or f:code or f:requirements)])) and not(exists(f:differential/f:element[not(contains(f:path/@value, '.')) and (f:label or f:code or f:requirements)]))"
        };

        public static ElementDefinition.ConstraintComponent StructureDefinition_SDF_19 = new ElementDefinition.ConstraintComponent()
        {
            Expression = "kind = 'logical' or (differential.element.type.code.all(hasValue() implies matches('^[a-zA-Z0-9]+$')) and snapshot.element.type.code.all(hasValue() implies matches('^[a-zA-Z0-9]+$')))",
            Key = "sdf-19",
            Severity = ElementDefinition.ConstraintSeverity.Warning,
            Human = "Custom types can only be used in logical models",
            Xpath = "f:kind/@value = 'logical' or count(f:differential/f:element/f:type/f:code[@value and not(matches(string(@value), '^[a-zA-Z0-9]+$'))]|f:snapshot/f:element/f:type/f:code[@value and not(matches(string(@value), '^[a-zA-Z0-9]+$'))]) =0"
        };

        public static ElementDefinition.ConstraintComponent StructureDefinition_SDF_16 = new ElementDefinition.ConstraintComponent()
        {
            Expression = "snapshot.element.id.trace('ids').isDistinct()",
            Key = "sdf-16",
            Severity = ElementDefinition.ConstraintSeverity.Warning,
            Human = "All element definitions must have unique ids (snapshot)",
            Xpath = "count(*/f:element)=count(*/f:element/@id)"
        };

        public static ElementDefinition.ConstraintComponent StructureDefinition_SDF_18 = new ElementDefinition.ConstraintComponent()
        {
            Expression = "contextInvariant.exists() implies type = 'Extension'",
            Key = "sdf-18",
            Severity = ElementDefinition.ConstraintSeverity.Warning,
            Human = "Context Invariants can only be used for extensions",
            Xpath = "not(exists(f:contextInvariant)) or (f:type/@value = 'Extension')"
        };

        public static ElementDefinition.ConstraintComponent StructureDefinition_SDF_17 = new ElementDefinition.ConstraintComponent()
        {
            Expression = "differential.element.id.trace('ids').isDistinct()",
            Key = "sdf-17",
            Severity = ElementDefinition.ConstraintSeverity.Warning,
            Human = "All element definitions must have unique ids (diff)",
            Xpath = "count(*/f:element)=count(*/f:element/@id)"
        };

        public static ElementDefinition.ConstraintComponent StructureDefinition_SDF_12 = new ElementDefinition.ConstraintComponent()
        {
            Expression = "snapshot.exists() implies (snapshot.element.base.exists() = baseDefinition.exists())",
            Key = "sdf-12",
            Severity = ElementDefinition.ConstraintSeverity.Warning,
            Human = "element.base cannot appear if there is no base on the structure definition",
            Xpath = "f:baseDefinition or not(exists(f:snapshot/f:element/f:base) or exists(f:differential/f:element/f:base))"
        };

        public static ElementDefinition.ConstraintComponent StructureDefinition_SDF_11 = new ElementDefinition.ConstraintComponent()
        {
            Expression = "snapshot.empty() or snapshot.element.first().path = type",
            Key = "sdf-11",
            Severity = ElementDefinition.ConstraintSeverity.Warning,
            Human = "If there's a type, its content must match the path name in the first element of a snapshot",
            Xpath = "not(exists(f:snapshot)) or (f:type/@value = f:snapshot/f:element[1]/f:path/@value)"
        };

        public static ElementDefinition.ConstraintComponent StructureDefinition_SDF_14 = new ElementDefinition.ConstraintComponent()
        {
            Expression = "snapshot.element.all(id.exists()) and differential.element.all(id.exists())",
            Key = "sdf-14",
            Severity = ElementDefinition.ConstraintSeverity.Warning,
            Human = "All element definitions must have an id",
            Xpath = "count(*/f:element)=count(*/f:element/@id)"
        };

        public static ElementDefinition.ConstraintComponent StructureDefinition_SDF_1 = new ElementDefinition.ConstraintComponent()
        {
            Expression = "derivation = 'constraint' or snapshot.element.select(path).isDistinct()",
            Key = "sdf-1",
            Severity = ElementDefinition.ConstraintSeverity.Warning,
            Human = "Element paths must be unique unless the structure is a constraint",
            Xpath = "(f:derivation/@value = 'constraint') or (count(f:snapshot/f:element) = count(distinct-values(f:snapshot/f:element/f:path/@value)))"
        };

        public static ElementDefinition.ConstraintComponent StructureDefinition_SDF_7 = new ElementDefinition.ConstraintComponent()
        {
            Expression = "(derivation = 'constraint') or (kind = 'logical') or (url = 'http://hl7.org/fhir/StructureDefinition/'+id)",
            Key = "sdf-7",
            Severity = ElementDefinition.ConstraintSeverity.Warning,
            Human = "If the structure describes a base Resource or Type, the URL has to start with \"http://hl7.org/fhir/StructureDefinition/\" and the tail must match the id",
            Xpath = "(f:derivation/@value = 'constraint') or (f:kind/@value = 'logical') or (f:url/@value=concat('http://hl7.org/fhir/StructureDefinition/', f:id/@value))"
        };

        public static ElementDefinition.ConstraintComponent StructureDefinition_SDF_6 = new ElementDefinition.ConstraintComponent()
        {
            Expression = "snapshot.exists() or differential.exists()",
            Key = "sdf-6",
            Severity = ElementDefinition.ConstraintSeverity.Warning,
            Human = "A structure must have either a differential, or a snapshot (or both)",
            Xpath = "exists(f:snapshot) or exists(f:differential)"
        };

        public static ElementDefinition.ConstraintComponent StructureDefinition_SDF_5 = new ElementDefinition.ConstraintComponent()
        {
            Expression = "type != 'Extension' or derivation = 'specialization' or (context.exists() and contextType.exists())",
            Key = "sdf-5",
            Severity = ElementDefinition.ConstraintSeverity.Warning,
            Human = "If the structure defines an extension then the structure must have context information",
            Xpath = "not(f:type/@value = 'extension') or (f:derivation/@value = 'specialization') or (exists(f:context) and exists(f:contextType))"
        };

        public static ElementDefinition.ConstraintComponent StructureDefinition_SDF_4 = new ElementDefinition.ConstraintComponent()
        {
            Expression = "abstract = true or baseDefinition.exists()",
            Key = "sdf-4",
            Severity = ElementDefinition.ConstraintSeverity.Warning,
            Human = "If the structure is not abstract, then there SHALL be a baseDefinition",
            Xpath = "(f:abstract/@value=true()) or exists(f:baseDefinition)"
        };

        public static ElementDefinition.ConstraintComponent StructureDefinition_SDF_2 = new ElementDefinition.ConstraintComponent()
        {
            Expression = "mapping.all(name.exists() or uri.exists())",
            Key = "sdf-2",
            Severity = ElementDefinition.ConstraintSeverity.Warning,
            Human = "Must have at least a name or a uri (or both)",
            Xpath = "exists(f:uri) or exists(f:name)"
        };

        public static ElementDefinition.ConstraintComponent StructureDefinition_SDF_15 = new ElementDefinition.ConstraintComponent()
        {
            Expression = "snapshot.all(element.first().type.empty())",
            Key = "sdf-15",
            Severity = ElementDefinition.ConstraintSeverity.Warning,
            Human = "The first element in a snapshot has no type",
            Xpath = "not(f:element[1]/f:type)"
        };

        public static ElementDefinition.ConstraintComponent StructureDefinition_SDF_8 = new ElementDefinition.ConstraintComponent()
        {
            Expression = "snapshot.all(element.first().path = %resource.type and element.tail().all(path.startsWith(%resource.type&'.')))",
            Key = "sdf-8",
            Severity = ElementDefinition.ConstraintSeverity.Warning,
            Human = "In any snapshot, all the elements must be in the specified type",
            Xpath = "f:element[1]/f:path/@value=parent::f:StructureDefinition/f:type/@value and count(f:element[position()!=1])=count(f:element[position()!=1][starts-with(f:path/@value, concat(ancestor::f:StructureDefinition/f:type/@value, '.'))])"
        };

        public static ElementDefinition.ConstraintComponent StructureDefinition_SDF_3 = new ElementDefinition.ConstraintComponent()
        {
            Expression = "snapshot.all(element.all(definition and min and max))",
            Key = "sdf-3",
            Severity = ElementDefinition.ConstraintSeverity.Warning,
            Human = "Each element definition in a snapshot must have a formal definition and cardinalities",
            Xpath = "count(f:element) = count(f:element[exists(f:definition) and exists(f:min) and exists(f:max)])"
        };

        public static ElementDefinition.ConstraintComponent StructureDefinition_SDF_15A = new ElementDefinition.ConstraintComponent()
        {
            Expression = "differential.all(element.first().path.contains('.').not() implies element.first().type.empty())",
            Key = "sdf-15a",
            Severity = ElementDefinition.ConstraintSeverity.Warning,
            Human = "If the first element in a differential has no \".\" in the path, it has no type",
            Xpath = "not(f:element[1][not(contains(f:path/@value, '.'))]/f:type)"
        };

        public static ElementDefinition.ConstraintComponent StructureDefinition_SDF_20 = new ElementDefinition.ConstraintComponent()
        {
            Expression = "differential.all(element.first().slicing.empty())",
            Key = "sdf-20",
            Severity = ElementDefinition.ConstraintSeverity.Warning,
            Human = "No slicing on the root element",
            Xpath = "not(f:element[1]/f:slicing)"
        };

        public static ElementDefinition.ConstraintComponent StructureDefinition_SDF_8A = new ElementDefinition.ConstraintComponent()
        {
            Expression = "differential.all(element.first().path.startsWith(%resource.type) and element.tail().all(path.startsWith(%resource.type&'.')))",
            Key = "sdf-8a",
            Severity = ElementDefinition.ConstraintSeverity.Warning,
            Human = "In any differential, all the elements must be in the specified type",
            Xpath = "count(f:element)=count(f:element[f:path/@value=ancestor::f:StructureDefinition/f:type/@value or starts-with(f:path/@value, concat(ancestor::f:StructureDefinition/f:type/@value, '.'))])"
        };

        public override void AddDefaultConstraints()
        {
            base.AddDefaultConstraints();

            InvariantConstraints.Add(StructureDefinition_SDF_9);
            InvariantConstraints.Add(StructureDefinition_SDF_19);
            InvariantConstraints.Add(StructureDefinition_SDF_16);
            InvariantConstraints.Add(StructureDefinition_SDF_18);
            InvariantConstraints.Add(StructureDefinition_SDF_17);
            InvariantConstraints.Add(StructureDefinition_SDF_12);
            InvariantConstraints.Add(StructureDefinition_SDF_11);
            InvariantConstraints.Add(StructureDefinition_SDF_14);
            InvariantConstraints.Add(StructureDefinition_SDF_1);
            InvariantConstraints.Add(StructureDefinition_SDF_7);
            InvariantConstraints.Add(StructureDefinition_SDF_6);
            InvariantConstraints.Add(StructureDefinition_SDF_5);
            InvariantConstraints.Add(StructureDefinition_SDF_4);
            InvariantConstraints.Add(StructureDefinition_SDF_2);
            InvariantConstraints.Add(StructureDefinition_SDF_15);
            InvariantConstraints.Add(StructureDefinition_SDF_8);
            InvariantConstraints.Add(StructureDefinition_SDF_3);
            InvariantConstraints.Add(StructureDefinition_SDF_15A);
            InvariantConstraints.Add(StructureDefinition_SDF_20);
            InvariantConstraints.Add(StructureDefinition_SDF_8A);
        }

        public override IDeepCopyable CopyTo(IDeepCopyable other)
        {
            var dest = other as StructureDefinition;
            
            if (dest != null)
            {
                base.CopyTo(dest);
                if(UrlElement != null) dest.UrlElement = (Hl7.Fhir.Model.FhirUri)UrlElement.DeepCopy();
                if(Identifier != null) dest.Identifier = new List<Hl7.Fhir.Model.Identifier>(Identifier.DeepCopy());
                if(VersionElement != null) dest.VersionElement = (Hl7.Fhir.Model.FhirString)VersionElement.DeepCopy();
                if(NameElement != null) dest.NameElement = (Hl7.Fhir.Model.FhirString)NameElement.DeepCopy();
                if(TitleElement != null) dest.TitleElement = (Hl7.Fhir.Model.FhirString)TitleElement.DeepCopy();
                if(StatusElement != null) dest.StatusElement = (Code<Hl7.Fhir.Model.PublicationStatus>)StatusElement.DeepCopy();
                if(ExperimentalElement != null) dest.ExperimentalElement = (Hl7.Fhir.Model.FhirBoolean)ExperimentalElement.DeepCopy();
                if(DateElement != null) dest.DateElement = (Hl7.Fhir.Model.FhirDateTime)DateElement.DeepCopy();
                if(PublisherElement != null) dest.PublisherElement = (Hl7.Fhir.Model.FhirString)PublisherElement.DeepCopy();
                if(Contact != null) dest.Contact = new List<ContactDetail>(Contact.DeepCopy());
                if(Description != null) dest.Description = (Hl7.Fhir.Model.Markdown)Description.DeepCopy();
                if(UseContext != null) dest.UseContext = new List<UsageContext>(UseContext.DeepCopy());
                if(Jurisdiction != null) dest.Jurisdiction = new List<Hl7.Fhir.Model.CodeableConcept>(Jurisdiction.DeepCopy());
                if(Purpose != null) dest.Purpose = (Hl7.Fhir.Model.Markdown)Purpose.DeepCopy();
                if(Copyright != null) dest.Copyright = (Hl7.Fhir.Model.Markdown)Copyright.DeepCopy();
                if(Keyword != null) dest.Keyword = new List<Hl7.Fhir.Model.Coding>(Keyword.DeepCopy());
                if(FhirVersionElement != null) dest.FhirVersionElement = (Hl7.Fhir.Model.Id)FhirVersionElement.DeepCopy();
                if(Mapping != null) dest.Mapping = new List<Hl7.Fhir.Model.StructureDefinition.MappingComponent>(Mapping.DeepCopy());
                if(KindElement != null) dest.KindElement = (Code<Hl7.Fhir.Model.StructureDefinition.StructureDefinitionKind>)KindElement.DeepCopy();
                if(AbstractElement != null) dest.AbstractElement = (Hl7.Fhir.Model.FhirBoolean)AbstractElement.DeepCopy();
                if(ContextTypeElement != null) dest.ContextTypeElement = (Code<Hl7.Fhir.Model.StructureDefinition.ExtensionContext>)ContextTypeElement.DeepCopy();
                if(ContextElement != null) dest.ContextElement = new List<Hl7.Fhir.Model.FhirString>(ContextElement.DeepCopy());
                if(ContextInvariantElement != null) dest.ContextInvariantElement = new List<Hl7.Fhir.Model.FhirString>(ContextInvariantElement.DeepCopy());
                if(TypeElement != null) dest.TypeElement = (Hl7.Fhir.Model.Code)TypeElement.DeepCopy();
                if(BaseDefinitionElement != null) dest.BaseDefinitionElement = (Hl7.Fhir.Model.FhirUri)BaseDefinitionElement.DeepCopy();
                if(DerivationElement != null) dest.DerivationElement = (Code<Hl7.Fhir.Model.StructureDefinition.TypeDerivationRule>)DerivationElement.DeepCopy();
                if(Snapshot != null) dest.Snapshot = (Hl7.Fhir.Model.StructureDefinition.SnapshotComponent)Snapshot.DeepCopy();
                if(Differential != null) dest.Differential = (Hl7.Fhir.Model.StructureDefinition.DifferentialComponent)Differential.DeepCopy();
                return dest;
            }
            else
            	throw new ArgumentException("Can only copy to an object of the same type", "other");
        }
        
        public override IDeepCopyable DeepCopy()
        {
            return CopyTo(new StructureDefinition());
        }
        
        public override bool Matches(IDeepComparable other)
        {
            var otherT = other as StructureDefinition;
            if(otherT == null) return false;
            
            if(!base.Matches(otherT)) return false;
            if( !DeepComparable.Matches(UrlElement, otherT.UrlElement)) return false;
            if( !DeepComparable.Matches(Identifier, otherT.Identifier)) return false;
            if( !DeepComparable.Matches(VersionElement, otherT.VersionElement)) return false;
            if( !DeepComparable.Matches(NameElement, otherT.NameElement)) return false;
            if( !DeepComparable.Matches(TitleElement, otherT.TitleElement)) return false;
            if( !DeepComparable.Matches(StatusElement, otherT.StatusElement)) return false;
            if( !DeepComparable.Matches(ExperimentalElement, otherT.ExperimentalElement)) return false;
            if( !DeepComparable.Matches(DateElement, otherT.DateElement)) return false;
            if( !DeepComparable.Matches(PublisherElement, otherT.PublisherElement)) return false;
            if( !DeepComparable.Matches(Contact, otherT.Contact)) return false;
            if( !DeepComparable.Matches(Description, otherT.Description)) return false;
            if( !DeepComparable.Matches(UseContext, otherT.UseContext)) return false;
            if( !DeepComparable.Matches(Jurisdiction, otherT.Jurisdiction)) return false;
            if( !DeepComparable.Matches(Purpose, otherT.Purpose)) return false;
            if( !DeepComparable.Matches(Copyright, otherT.Copyright)) return false;
            if( !DeepComparable.Matches(Keyword, otherT.Keyword)) return false;
            if( !DeepComparable.Matches(FhirVersionElement, otherT.FhirVersionElement)) return false;
            if( !DeepComparable.Matches(Mapping, otherT.Mapping)) return false;
            if( !DeepComparable.Matches(KindElement, otherT.KindElement)) return false;
            if( !DeepComparable.Matches(AbstractElement, otherT.AbstractElement)) return false;
            if( !DeepComparable.Matches(ContextTypeElement, otherT.ContextTypeElement)) return false;
            if( !DeepComparable.Matches(ContextElement, otherT.ContextElement)) return false;
            if( !DeepComparable.Matches(ContextInvariantElement, otherT.ContextInvariantElement)) return false;
            if( !DeepComparable.Matches(TypeElement, otherT.TypeElement)) return false;
            if( !DeepComparable.Matches(BaseDefinitionElement, otherT.BaseDefinitionElement)) return false;
            if( !DeepComparable.Matches(DerivationElement, otherT.DerivationElement)) return false;
            if( !DeepComparable.Matches(Snapshot, otherT.Snapshot)) return false;
            if( !DeepComparable.Matches(Differential, otherT.Differential)) return false;
            
            return true;
        }
        
        public override bool IsExactly(IDeepComparable other)
        {
            var otherT = other as StructureDefinition;
            if(otherT == null) return false;
            
            if(!base.IsExactly(otherT)) return false;
            if( !DeepComparable.IsExactly(UrlElement, otherT.UrlElement)) return false;
            if( !DeepComparable.IsExactly(Identifier, otherT.Identifier)) return false;
            if( !DeepComparable.IsExactly(VersionElement, otherT.VersionElement)) return false;
            if( !DeepComparable.IsExactly(NameElement, otherT.NameElement)) return false;
            if( !DeepComparable.IsExactly(TitleElement, otherT.TitleElement)) return false;
            if( !DeepComparable.IsExactly(StatusElement, otherT.StatusElement)) return false;
            if( !DeepComparable.IsExactly(ExperimentalElement, otherT.ExperimentalElement)) return false;
            if( !DeepComparable.IsExactly(DateElement, otherT.DateElement)) return false;
            if( !DeepComparable.IsExactly(PublisherElement, otherT.PublisherElement)) return false;
            if( !DeepComparable.IsExactly(Contact, otherT.Contact)) return false;
            if( !DeepComparable.IsExactly(Description, otherT.Description)) return false;
            if( !DeepComparable.IsExactly(UseContext, otherT.UseContext)) return false;
            if( !DeepComparable.IsExactly(Jurisdiction, otherT.Jurisdiction)) return false;
            if( !DeepComparable.IsExactly(Purpose, otherT.Purpose)) return false;
            if( !DeepComparable.IsExactly(Copyright, otherT.Copyright)) return false;
            if( !DeepComparable.IsExactly(Keyword, otherT.Keyword)) return false;
            if( !DeepComparable.IsExactly(FhirVersionElement, otherT.FhirVersionElement)) return false;
            if( !DeepComparable.IsExactly(Mapping, otherT.Mapping)) return false;
            if( !DeepComparable.IsExactly(KindElement, otherT.KindElement)) return false;
            if( !DeepComparable.IsExactly(AbstractElement, otherT.AbstractElement)) return false;
            if( !DeepComparable.IsExactly(ContextTypeElement, otherT.ContextTypeElement)) return false;
            if( !DeepComparable.IsExactly(ContextElement, otherT.ContextElement)) return false;
            if( !DeepComparable.IsExactly(ContextInvariantElement, otherT.ContextInvariantElement)) return false;
            if( !DeepComparable.IsExactly(TypeElement, otherT.TypeElement)) return false;
            if( !DeepComparable.IsExactly(BaseDefinitionElement, otherT.BaseDefinitionElement)) return false;
            if( !DeepComparable.IsExactly(DerivationElement, otherT.DerivationElement)) return false;
            if( !DeepComparable.IsExactly(Snapshot, otherT.Snapshot)) return false;
            if( !DeepComparable.IsExactly(Differential, otherT.Differential)) return false;
            
            return true;
        }

        [NotMapped]
        public override IEnumerable<Base> Children
        {
            get
            {
                foreach (var item in base.Children) yield return item;
				if (UrlElement != null) yield return UrlElement;
				foreach (var elem in Identifier) { if (elem != null) yield return elem; }
				if (VersionElement != null) yield return VersionElement;
				if (NameElement != null) yield return NameElement;
				if (TitleElement != null) yield return TitleElement;
				if (StatusElement != null) yield return StatusElement;
				if (ExperimentalElement != null) yield return ExperimentalElement;
				if (DateElement != null) yield return DateElement;
				if (PublisherElement != null) yield return PublisherElement;
				foreach (var elem in Contact) { if (elem != null) yield return elem; }
				if (Description != null) yield return Description;
				foreach (var elem in UseContext) { if (elem != null) yield return elem; }
				foreach (var elem in Jurisdiction) { if (elem != null) yield return elem; }
				if (Purpose != null) yield return Purpose;
				if (Copyright != null) yield return Copyright;
				foreach (var elem in Keyword) { if (elem != null) yield return elem; }
				if (FhirVersionElement != null) yield return FhirVersionElement;
				foreach (var elem in Mapping) { if (elem != null) yield return elem; }
				if (KindElement != null) yield return KindElement;
				if (AbstractElement != null) yield return AbstractElement;
				if (ContextTypeElement != null) yield return ContextTypeElement;
				foreach (var elem in ContextElement) { if (elem != null) yield return elem; }
				foreach (var elem in ContextInvariantElement) { if (elem != null) yield return elem; }
				if (TypeElement != null) yield return TypeElement;
				if (BaseDefinitionElement != null) yield return BaseDefinitionElement;
				if (DerivationElement != null) yield return DerivationElement;
				if (Snapshot != null) yield return Snapshot;
				if (Differential != null) yield return Differential;
            }
        }

        [NotMapped]
        internal override IEnumerable<ElementValue> NamedChildren
        {
            get
            {
                foreach (var item in base.NamedChildren) yield return item;
<<<<<<< HEAD
                if (UrlElement != null) yield return new ElementValue("url", UrlElement);
                foreach (var elem in Identifier) { if (elem != null) yield return new ElementValue("identifier", elem); }
                if (VersionElement != null) yield return new ElementValue("version", VersionElement);
                if (NameElement != null) yield return new ElementValue("name", NameElement);
                if (DisplayElement != null) yield return new ElementValue("display", DisplayElement);
                if (StatusElement != null) yield return new ElementValue("status", StatusElement);
                if (ExperimentalElement != null) yield return new ElementValue("experimental", ExperimentalElement);
                if (PublisherElement != null) yield return new ElementValue("publisher", PublisherElement);
                foreach (var elem in Contact) { if (elem != null) yield return new ElementValue("contact", elem); }
                if (DateElement != null) yield return new ElementValue("date", DateElement);
                if (DescriptionElement != null) yield return new ElementValue("description", DescriptionElement);
                foreach (var elem in UseContext) { if (elem != null) yield return new ElementValue("useContext", elem); }
                if (RequirementsElement != null) yield return new ElementValue("requirements", RequirementsElement);
                if (CopyrightElement != null) yield return new ElementValue("copyright", CopyrightElement);
                foreach (var elem in Code) { if (elem != null) yield return new ElementValue("code", elem); }
                if (FhirVersionElement != null) yield return new ElementValue("fhirVersion", FhirVersionElement);
                foreach (var elem in Mapping) { if (elem != null) yield return new ElementValue("mapping", elem); }
                if (KindElement != null) yield return new ElementValue("kind", KindElement);
                if (ConstrainedTypeElement != null) yield return new ElementValue("constrainedType", ConstrainedTypeElement);
                if (AbstractElement != null) yield return new ElementValue("abstract", AbstractElement);
                if (ContextTypeElement != null) yield return new ElementValue("contextType", ContextTypeElement);
                foreach (var elem in ContextElement) { if (elem != null) yield return new ElementValue("context", elem); }
                if (BaseElement != null) yield return new ElementValue("base", BaseElement);
                if (Snapshot != null) yield return new ElementValue("snapshot", Snapshot);
                if (Differential != null) yield return new ElementValue("differential", Differential);
=======
                if (UrlElement != null) yield return new ElementValue("url", false, UrlElement);
                foreach (var elem in Identifier) { if (elem != null) yield return new ElementValue("identifier", true, elem); }
                if (VersionElement != null) yield return new ElementValue("version", false, VersionElement);
                if (NameElement != null) yield return new ElementValue("name", false, NameElement);
                if (TitleElement != null) yield return new ElementValue("title", false, TitleElement);
                if (StatusElement != null) yield return new ElementValue("status", false, StatusElement);
                if (ExperimentalElement != null) yield return new ElementValue("experimental", false, ExperimentalElement);
                if (DateElement != null) yield return new ElementValue("date", false, DateElement);
                if (PublisherElement != null) yield return new ElementValue("publisher", false, PublisherElement);
                foreach (var elem in Contact) { if (elem != null) yield return new ElementValue("contact", true, elem); }
                if (Description != null) yield return new ElementValue("description", false, Description);
                foreach (var elem in UseContext) { if (elem != null) yield return new ElementValue("useContext", true, elem); }
                foreach (var elem in Jurisdiction) { if (elem != null) yield return new ElementValue("jurisdiction", true, elem); }
                if (Purpose != null) yield return new ElementValue("purpose", false, Purpose);
                if (Copyright != null) yield return new ElementValue("copyright", false, Copyright);
                foreach (var elem in Keyword) { if (elem != null) yield return new ElementValue("keyword", true, elem); }
                if (FhirVersionElement != null) yield return new ElementValue("fhirVersion", false, FhirVersionElement);
                foreach (var elem in Mapping) { if (elem != null) yield return new ElementValue("mapping", true, elem); }
                if (KindElement != null) yield return new ElementValue("kind", false, KindElement);
                if (AbstractElement != null) yield return new ElementValue("abstract", false, AbstractElement);
                if (ContextTypeElement != null) yield return new ElementValue("contextType", false, ContextTypeElement);
                foreach (var elem in ContextElement) { if (elem != null) yield return new ElementValue("context", true, elem); }
                foreach (var elem in ContextInvariantElement) { if (elem != null) yield return new ElementValue("contextInvariant", true, elem); }
                if (TypeElement != null) yield return new ElementValue("type", false, TypeElement);
                if (BaseDefinitionElement != null) yield return new ElementValue("baseDefinition", false, BaseDefinitionElement);
                if (DerivationElement != null) yield return new ElementValue("derivation", false, DerivationElement);
                if (Snapshot != null) yield return new ElementValue("snapshot", false, Snapshot);
                if (Differential != null) yield return new ElementValue("differential", false, Differential);
>>>>>>> a220f7af
            }
        }

    }
    
}<|MERGE_RESOLUTION|>--- conflicted
+++ resolved
@@ -115,18 +115,12 @@
             Extension,
         }
 
-<<<<<<< HEAD
-        [FhirType("ContactComponent")]
-        [DataContract]
-        public partial class ContactComponent : Hl7.Fhir.Model.BackboneElement, System.ComponentModel.INotifyPropertyChanged, IBackboneElement
-=======
         /// <summary>
         /// How a type relates to its baseDefinition.
         /// (url: http://hl7.org/fhir/ValueSet/type-derivation-rule)
         /// </summary>
         [FhirEnumeration("TypeDerivationRule")]
         public enum TypeDerivationRule
->>>>>>> a220f7af
         {
             /// <summary>
             /// MISSING DESCRIPTION
@@ -138,95 +132,13 @@
             /// MISSING DESCRIPTION
             /// (system: http://hl7.org/fhir/type-derivation-rule)
             /// </summary>
-<<<<<<< HEAD
-            [FhirElement("telecom", InSummary=true, Order=50)]
-            [Cardinality(Min=0,Max=-1)]
-            [DataMember]
-            public List<Hl7.Fhir.Model.ContactPoint> Telecom
-            {
-                get { if(_Telecom==null) _Telecom = new List<Hl7.Fhir.Model.ContactPoint>(); return _Telecom; }
-                set { _Telecom = value; OnPropertyChanged("Telecom"); }
-            }
-            
-            private List<Hl7.Fhir.Model.ContactPoint> _Telecom;
-            
-            public override IDeepCopyable CopyTo(IDeepCopyable other)
-            {
-                var dest = other as ContactComponent;
-                
-                if (dest != null)
-                {
-                    base.CopyTo(dest);
-                    if(NameElement != null) dest.NameElement = (Hl7.Fhir.Model.FhirString)NameElement.DeepCopy();
-                    if(Telecom != null) dest.Telecom = new List<Hl7.Fhir.Model.ContactPoint>(Telecom.DeepCopy());
-                    return dest;
-                }
-                else
-                	throw new ArgumentException("Can only copy to an object of the same type", "other");
-            }
-            
-            public override IDeepCopyable DeepCopy()
-            {
-                return CopyTo(new ContactComponent());
-            }
-            
-            public override bool Matches(IDeepComparable other)
-            {
-                var otherT = other as ContactComponent;
-                if(otherT == null) return false;
-                
-                if(!base.Matches(otherT)) return false;
-                if( !DeepComparable.Matches(NameElement, otherT.NameElement)) return false;
-                if( !DeepComparable.Matches(Telecom, otherT.Telecom)) return false;
-                
-                return true;
-            }
-            
-            public override bool IsExactly(IDeepComparable other)
-            {
-                var otherT = other as ContactComponent;
-                if(otherT == null) return false;
-                
-                if(!base.IsExactly(otherT)) return false;
-                if( !DeepComparable.IsExactly(NameElement, otherT.NameElement)) return false;
-                if( !DeepComparable.IsExactly(Telecom, otherT.Telecom)) return false;
-                
-                return true;
-            }
-
-
-            [NotMapped]
-            public override IEnumerable<Base> Children
-            {
-                get
-                {
-                    foreach (var item in base.Children) yield return item;
-                    if (NameElement != null) yield return NameElement;
-                    foreach (var elem in Telecom) { if (elem != null) yield return elem; }
-                }
-            }
-
-            [NotMapped]
-            internal override IEnumerable<ElementValue> NamedChildren
-            {
-                get
-                {
-                    foreach (var item in base.NamedChildren) yield return item;
-                    if (NameElement != null) yield return new ElementValue("name", NameElement);
-                    foreach (var elem in Telecom) { if (elem != null) yield return new ElementValue("telecom", elem); }
-                }
-            }
-
-            
-=======
             [EnumLiteral("constraint", "http://hl7.org/fhir/type-derivation-rule"), Description("Constraint")]
             Constraint,
->>>>>>> a220f7af
         }
 
         [FhirType("MappingComponent")]
         [DataContract]
-        public partial class MappingComponent : Hl7.Fhir.Model.BackboneElement, System.ComponentModel.INotifyPropertyChanged, IBackboneElement
+        public partial class MappingComponent : Hl7.Fhir.Model.BackboneElement, System.ComponentModel.INotifyPropertyChanged
         {
             [NotMapped]
             public override string TypeName { get { return "MappingComponent"; } }
@@ -430,17 +342,10 @@
                 get
                 {
                     foreach (var item in base.NamedChildren) yield return item;
-<<<<<<< HEAD
-                    if (IdentityElement != null) yield return new ElementValue("identity", IdentityElement);
-                    if (UriElement != null) yield return new ElementValue("uri", UriElement);
-                    if (NameElement != null) yield return new ElementValue("name", NameElement);
-                    if (CommentsElement != null) yield return new ElementValue("comments", CommentsElement);
-=======
                     if (IdentityElement != null) yield return new ElementValue("identity", false, IdentityElement);
                     if (UriElement != null) yield return new ElementValue("uri", false, UriElement);
                     if (NameElement != null) yield return new ElementValue("name", false, NameElement);
                     if (CommentElement != null) yield return new ElementValue("comment", false, CommentElement);
->>>>>>> a220f7af
                 }
             }
 
@@ -450,7 +355,7 @@
         
         [FhirType("SnapshotComponent")]
         [DataContract]
-        public partial class SnapshotComponent : Hl7.Fhir.Model.BackboneElement, System.ComponentModel.INotifyPropertyChanged, IBackboneElement
+        public partial class SnapshotComponent : Hl7.Fhir.Model.BackboneElement, System.ComponentModel.INotifyPropertyChanged
         {
             [NotMapped]
             public override string TypeName { get { return "SnapshotComponent"; } }
@@ -527,7 +432,7 @@
                 get
                 {
                     foreach (var item in base.NamedChildren) yield return item;
-                    foreach (var elem in Element) { if (elem != null) yield return new ElementValue("element", elem); }
+                    foreach (var elem in Element) { if (elem != null) yield return new ElementValue("element", true, elem); }
                 }
             }
 
@@ -537,7 +442,7 @@
         
         [FhirType("DifferentialComponent")]
         [DataContract]
-        public partial class DifferentialComponent : Hl7.Fhir.Model.BackboneElement, System.ComponentModel.INotifyPropertyChanged, IBackboneElement
+        public partial class DifferentialComponent : Hl7.Fhir.Model.BackboneElement, System.ComponentModel.INotifyPropertyChanged
         {
             [NotMapped]
             public override string TypeName { get { return "DifferentialComponent"; } }
@@ -614,7 +519,7 @@
                 get
                 {
                     foreach (var item in base.NamedChildren) yield return item;
-                    foreach (var elem in Element) { if (elem != null) yield return new ElementValue("element", elem); }
+                    foreach (var elem in Element) { if (elem != null) yield return new ElementValue("element", true, elem); }
                 }
             }
 
@@ -1695,33 +1600,6 @@
             get
             {
                 foreach (var item in base.NamedChildren) yield return item;
-<<<<<<< HEAD
-                if (UrlElement != null) yield return new ElementValue("url", UrlElement);
-                foreach (var elem in Identifier) { if (elem != null) yield return new ElementValue("identifier", elem); }
-                if (VersionElement != null) yield return new ElementValue("version", VersionElement);
-                if (NameElement != null) yield return new ElementValue("name", NameElement);
-                if (DisplayElement != null) yield return new ElementValue("display", DisplayElement);
-                if (StatusElement != null) yield return new ElementValue("status", StatusElement);
-                if (ExperimentalElement != null) yield return new ElementValue("experimental", ExperimentalElement);
-                if (PublisherElement != null) yield return new ElementValue("publisher", PublisherElement);
-                foreach (var elem in Contact) { if (elem != null) yield return new ElementValue("contact", elem); }
-                if (DateElement != null) yield return new ElementValue("date", DateElement);
-                if (DescriptionElement != null) yield return new ElementValue("description", DescriptionElement);
-                foreach (var elem in UseContext) { if (elem != null) yield return new ElementValue("useContext", elem); }
-                if (RequirementsElement != null) yield return new ElementValue("requirements", RequirementsElement);
-                if (CopyrightElement != null) yield return new ElementValue("copyright", CopyrightElement);
-                foreach (var elem in Code) { if (elem != null) yield return new ElementValue("code", elem); }
-                if (FhirVersionElement != null) yield return new ElementValue("fhirVersion", FhirVersionElement);
-                foreach (var elem in Mapping) { if (elem != null) yield return new ElementValue("mapping", elem); }
-                if (KindElement != null) yield return new ElementValue("kind", KindElement);
-                if (ConstrainedTypeElement != null) yield return new ElementValue("constrainedType", ConstrainedTypeElement);
-                if (AbstractElement != null) yield return new ElementValue("abstract", AbstractElement);
-                if (ContextTypeElement != null) yield return new ElementValue("contextType", ContextTypeElement);
-                foreach (var elem in ContextElement) { if (elem != null) yield return new ElementValue("context", elem); }
-                if (BaseElement != null) yield return new ElementValue("base", BaseElement);
-                if (Snapshot != null) yield return new ElementValue("snapshot", Snapshot);
-                if (Differential != null) yield return new ElementValue("differential", Differential);
-=======
                 if (UrlElement != null) yield return new ElementValue("url", false, UrlElement);
                 foreach (var elem in Identifier) { if (elem != null) yield return new ElementValue("identifier", true, elem); }
                 if (VersionElement != null) yield return new ElementValue("version", false, VersionElement);
@@ -1750,7 +1628,6 @@
                 if (DerivationElement != null) yield return new ElementValue("derivation", false, DerivationElement);
                 if (Snapshot != null) yield return new ElementValue("snapshot", false, Snapshot);
                 if (Differential != null) yield return new ElementValue("differential", false, Differential);
->>>>>>> a220f7af
             }
         }
 
