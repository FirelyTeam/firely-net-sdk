--- conflicted
+++ resolved
@@ -138,7 +138,7 @@
 
         [FhirType("MappingComponent")]
         [DataContract]
-        public partial class MappingComponent : Hl7.Fhir.Model.BackboneElement, System.ComponentModel.INotifyPropertyChanged, IBackboneElement
+        public partial class MappingComponent : Hl7.Fhir.Model.BackboneElement, System.ComponentModel.INotifyPropertyChanged
         {
             [NotMapped]
             public override string TypeName { get { return "MappingComponent"; } }
@@ -355,7 +355,7 @@
         
         [FhirType("ContextComponent")]
         [DataContract]
-        public partial class ContextComponent : Hl7.Fhir.Model.BackboneElement, System.ComponentModel.INotifyPropertyChanged, IBackboneElement
+        public partial class ContextComponent : Hl7.Fhir.Model.BackboneElement, System.ComponentModel.INotifyPropertyChanged
         {
             [NotMapped]
             public override string TypeName { get { return "ContextComponent"; } }
@@ -499,7 +499,7 @@
         
         [FhirType("SnapshotComponent")]
         [DataContract]
-        public partial class SnapshotComponent : Hl7.Fhir.Model.BackboneElement, System.ComponentModel.INotifyPropertyChanged, IBackboneElement
+        public partial class SnapshotComponent : Hl7.Fhir.Model.BackboneElement, System.ComponentModel.INotifyPropertyChanged
         {
             [NotMapped]
             public override string TypeName { get { return "SnapshotComponent"; } }
@@ -586,7 +586,7 @@
         
         [FhirType("DifferentialComponent")]
         [DataContract]
-        public partial class DifferentialComponent : Hl7.Fhir.Model.BackboneElement, System.ComponentModel.INotifyPropertyChanged, IBackboneElement
+        public partial class DifferentialComponent : Hl7.Fhir.Model.BackboneElement, System.ComponentModel.INotifyPropertyChanged
         {
             [NotMapped]
             public override string TypeName { get { return "DifferentialComponent"; } }
@@ -1786,35 +1786,6 @@
             get
             {
                 foreach (var item in base.NamedChildren) yield return item;
-<<<<<<< HEAD
-                if (UrlElement != null) yield return new ElementValue("url", false, UrlElement);
-                foreach (var elem in Identifier) { if (elem != null) yield return new ElementValue("identifier", true, elem); }
-                if (VersionElement != null) yield return new ElementValue("version", false, VersionElement);
-                if (NameElement != null) yield return new ElementValue("name", false, NameElement);
-                if (TitleElement != null) yield return new ElementValue("title", false, TitleElement);
-                if (StatusElement != null) yield return new ElementValue("status", false, StatusElement);
-                if (ExperimentalElement != null) yield return new ElementValue("experimental", false, ExperimentalElement);
-                if (DateElement != null) yield return new ElementValue("date", false, DateElement);
-                if (PublisherElement != null) yield return new ElementValue("publisher", false, PublisherElement);
-                foreach (var elem in Contact) { if (elem != null) yield return new ElementValue("contact", true, elem); }
-                if (DescriptionElement != null) yield return new ElementValue("description", false, DescriptionElement);
-                foreach (var elem in UseContext) { if (elem != null) yield return new ElementValue("useContext", true, elem); }
-                foreach (var elem in Jurisdiction) { if (elem != null) yield return new ElementValue("jurisdiction", true, elem); }
-                if (PurposeElement != null) yield return new ElementValue("purpose", false, PurposeElement);
-                if (CopyrightElement != null) yield return new ElementValue("copyright", false, CopyrightElement);
-                foreach (var elem in Keyword) { if (elem != null) yield return new ElementValue("keyword", true, elem); }
-                if (FhirVersionElement != null) yield return new ElementValue("fhirVersion", false, FhirVersionElement);
-                foreach (var elem in Mapping) { if (elem != null) yield return new ElementValue("mapping", true, elem); }
-                if (KindElement != null) yield return new ElementValue("kind", false, KindElement);
-                if (AbstractElement != null) yield return new ElementValue("abstract", false, AbstractElement);
-                foreach (var elem in Context) { if (elem != null) yield return new ElementValue("context", true, elem); }
-                foreach (var elem in ContextInvariantElement) { if (elem != null) yield return new ElementValue("contextInvariant", true, elem); }
-                if (TypeElement != null) yield return new ElementValue("type", false, TypeElement);
-                if (BaseDefinitionElement != null) yield return new ElementValue("baseDefinition", false, BaseDefinitionElement);
-                if (DerivationElement != null) yield return new ElementValue("derivation", false, DerivationElement);
-                if (Snapshot != null) yield return new ElementValue("snapshot", false, Snapshot);
-                if (Differential != null) yield return new ElementValue("differential", false, Differential);
-=======
                 if (UrlElement != null) yield return new ElementValue("url", UrlElement);
                 foreach (var elem in Identifier) { if (elem != null) yield return new ElementValue("identifier", elem); }
                 if (VersionElement != null) yield return new ElementValue("version", VersionElement);
@@ -1825,11 +1796,11 @@
                 if (DateElement != null) yield return new ElementValue("date", DateElement);
                 if (PublisherElement != null) yield return new ElementValue("publisher", PublisherElement);
                 foreach (var elem in Contact) { if (elem != null) yield return new ElementValue("contact", elem); }
-                if (Description != null) yield return new ElementValue("description", Description);
+                if (DescriptionElement != null) yield return new ElementValue("description", DescriptionElement);
                 foreach (var elem in UseContext) { if (elem != null) yield return new ElementValue("useContext", elem); }
                 foreach (var elem in Jurisdiction) { if (elem != null) yield return new ElementValue("jurisdiction", elem); }
-                if (Purpose != null) yield return new ElementValue("purpose", Purpose);
-                if (Copyright != null) yield return new ElementValue("copyright", Copyright);
+                if (PurposeElement != null) yield return new ElementValue("purpose", PurposeElement);
+                if (CopyrightElement != null) yield return new ElementValue("copyright", CopyrightElement);
                 foreach (var elem in Keyword) { if (elem != null) yield return new ElementValue("keyword", elem); }
                 if (FhirVersionElement != null) yield return new ElementValue("fhirVersion", FhirVersionElement);
                 foreach (var elem in Mapping) { if (elem != null) yield return new ElementValue("mapping", elem); }
@@ -1842,7 +1813,6 @@
                 if (DerivationElement != null) yield return new ElementValue("derivation", DerivationElement);
                 if (Snapshot != null) yield return new ElementValue("snapshot", Snapshot);
                 if (Differential != null) yield return new ElementValue("differential", Differential);
->>>>>>> 824431c8
             }
         }
 
