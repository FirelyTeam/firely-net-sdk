﻿using System;
using System.Collections.Generic;
using Hl7.Fhir.Introspection;
using Hl7.Fhir.Validation;
using System.Linq;
using System.Runtime.Serialization;
using Hl7.Fhir.Utility;

/*
  Copyright (c) 2011+, HL7, Inc.
  All rights reserved.
  
  Redistribution and use in source and binary forms, with or without modification, 
  are permitted provided that the following conditions are met:
  
   * Redistributions of source code must retain the above copyright notice, this 
     list of conditions and the following disclaimer.
   * Redistributions in binary form must reproduce the above copyright notice, 
     this list of conditions and the following disclaimer in the documentation 
     and/or other materials provided with the distribution.
   * Neither the name of HL7 nor the names of its contributors may be used to 
     endorse or promote products derived from this software without specific 
     prior written permission.
  
  THIS SOFTWARE IS PROVIDED BY THE COPYRIGHT HOLDERS AND CONTRIBUTORS "AS IS" AND 
  ANY EXPRESS OR IMPLIED WARRANTIES, INCLUDING, BUT NOT LIMITED TO, THE IMPLIED 
  WARRANTIES OF MERCHANTABILITY AND FITNESS FOR A PARTICULAR PURPOSE ARE DISCLAIMED. 
  IN NO EVENT SHALL THE COPYRIGHT HOLDER OR CONTRIBUTORS BE LIABLE FOR ANY DIRECT, 
  INDIRECT, INCIDENTAL, SPECIAL, EXEMPLARY, OR CONSEQUENTIAL DAMAGES (INCLUDING, BUT 
  NOT LIMITED TO, PROCUREMENT OF SUBSTITUTE GOODS OR SERVICES; LOSS OF USE, DATA, OR 
  PROFITS; OR BUSINESS INTERRUPTION) HOWEVER CAUSED AND ON ANY THEORY OF LIABILITY, 
  WHETHER IN CONTRACT, STRICT LIABILITY, OR TORT (INCLUDING NEGLIGENCE OR OTHERWISE) 
  ARISING IN ANY WAY OUT OF THE USE OF THIS SOFTWARE, EVEN IF ADVISED OF THE 
  POSSIBILITY OF SUCH DAMAGE.
  

*/

#pragma warning disable 1591 // suppress XML summary warnings 

//
// Generated for FHIR v4.0.1
//
namespace Hl7.Fhir.Model
{
    /// <summary>
    /// Explanation of Benefit resource
    /// </summary>
    [FhirType("ExplanationOfBenefit")]
    [DataContract]
    public partial class ExplanationOfBenefit : Hl7.Fhir.Model.DomainResource
    {
        public override string TypeName { get { return "ExplanationOfBenefit"; } }
        
        /// <summary>
        /// A code specifying the state of the resource instance.
        /// (url: http://hl7.org/fhir/ValueSet/explanationofbenefit-status)
        /// </summary>
        [FhirEnumeration("ExplanationOfBenefitStatus")]
        public enum ExplanationOfBenefitStatus
        {
            /// <summary>
            /// MISSING DESCRIPTION
            /// (system: http://hl7.org/fhir/explanationofbenefit-status)
            /// </summary>
            [EnumLiteral("active", "http://hl7.org/fhir/explanationofbenefit-status"), Description("Active")]
            Active,
            /// <summary>
            /// MISSING DESCRIPTION
            /// (system: http://hl7.org/fhir/explanationofbenefit-status)
            /// </summary>
            [EnumLiteral("cancelled", "http://hl7.org/fhir/explanationofbenefit-status"), Description("Cancelled")]
            Cancelled,
            /// <summary>
            /// MISSING DESCRIPTION
            /// (system: http://hl7.org/fhir/explanationofbenefit-status)
            /// </summary>
            [EnumLiteral("draft", "http://hl7.org/fhir/explanationofbenefit-status"), Description("Draft")]
            Draft,
            /// <summary>
            /// MISSING DESCRIPTION
            /// (system: http://hl7.org/fhir/explanationofbenefit-status)
            /// </summary>
            [EnumLiteral("entered-in-error", "http://hl7.org/fhir/explanationofbenefit-status"), Description("Entered In Error")]
            EnteredInError,
        }

        [FhirType("RelatedClaimComponent", NamedBackboneElement=true)]
        [DataContract]
        public partial class RelatedClaimComponent : Hl7.Fhir.Model.BackboneElement
        {
            public override string TypeName { get { return "RelatedClaimComponent"; } }
            
            /// <summary>
            /// Reference to the related claim
            /// </summary>
            [FhirElement("claim", Order=40)]
            [CLSCompliant(false)]
			[References("Claim")]
            [DataMember]
            public Hl7.Fhir.Model.ResourceReference Claim
            {
                get { return _Claim; }
                set { _Claim = value; OnPropertyChanged("Claim"); }
            }
            
            private Hl7.Fhir.Model.ResourceReference _Claim;
            
            /// <summary>
            /// How the reference claim is related
            /// </summary>
            [FhirElement("relationship", Order=50)]
            [DataMember]
            public Hl7.Fhir.Model.CodeableConcept Relationship
            {
                get { return _Relationship; }
                set { _Relationship = value; OnPropertyChanged("Relationship"); }
            }
            
            private Hl7.Fhir.Model.CodeableConcept _Relationship;
            
            /// <summary>
            /// File or case reference
            /// </summary>
            [FhirElement("reference", Order=60)]
            [DataMember]
            public Hl7.Fhir.Model.Identifier Reference
            {
                get { return _Reference; }
                set { _Reference = value; OnPropertyChanged("Reference"); }
            }
            
            private Hl7.Fhir.Model.Identifier _Reference;
            
            public override IDeepCopyable CopyTo(IDeepCopyable other)
            {
                var dest = other as RelatedClaimComponent;
                
                if (dest != null)
                {
                    base.CopyTo(dest);
                    if(Claim != null) dest.Claim = (Hl7.Fhir.Model.ResourceReference)Claim.DeepCopy();
                    if(Relationship != null) dest.Relationship = (Hl7.Fhir.Model.CodeableConcept)Relationship.DeepCopy();
                    if(Reference != null) dest.Reference = (Hl7.Fhir.Model.Identifier)Reference.DeepCopy();
                    return dest;
                }
                else
                	throw new ArgumentException("Can only copy to an object of the same type", "other");
            }
            
            public override IDeepCopyable DeepCopy()
            {
                return CopyTo(new RelatedClaimComponent());
            }
            
            public override bool Matches(IDeepComparable other)
            {
                var otherT = other as RelatedClaimComponent;
                if(otherT == null) return false;
                
                if(!base.Matches(otherT)) return false;
                if( !DeepComparable.Matches(Claim, otherT.Claim)) return false;
                if( !DeepComparable.Matches(Relationship, otherT.Relationship)) return false;
                if( !DeepComparable.Matches(Reference, otherT.Reference)) return false;
                
                return true;
            }
            
            public override bool IsExactly(IDeepComparable other)
            {
                var otherT = other as RelatedClaimComponent;
                if(otherT == null) return false;
                
                if(!base.IsExactly(otherT)) return false;
                if( !DeepComparable.IsExactly(Claim, otherT.Claim)) return false;
                if( !DeepComparable.IsExactly(Relationship, otherT.Relationship)) return false;
                if( !DeepComparable.IsExactly(Reference, otherT.Reference)) return false;
                
                return true;
            }


            public override IEnumerable<Base> Children
            {
                get
                {
                    foreach (var item in base.Children) yield return item;
                    if (Claim != null) yield return Claim;
                    if (Relationship != null) yield return Relationship;
                    if (Reference != null) yield return Reference;
                }
            }

            public override IEnumerable<ElementValue> NamedChildren
            {
                get
                {
                    foreach (var item in base.NamedChildren) yield return item;
                    if (Claim != null) yield return new ElementValue("claim", Claim);
                    if (Relationship != null) yield return new ElementValue("relationship", Relationship);
                    if (Reference != null) yield return new ElementValue("reference", Reference);
                }
            }

            
        }
        
        
        [FhirType("PayeeComponent", NamedBackboneElement=true)]
        [DataContract]
        public partial class PayeeComponent : Hl7.Fhir.Model.BackboneElement
        {
            public override string TypeName { get { return "PayeeComponent"; } }
            
            /// <summary>
            /// Category of recipient
            /// </summary>
            [FhirElement("type", Order=40)]
            [DataMember]
            public Hl7.Fhir.Model.CodeableConcept Type
            {
                get { return _Type; }
                set { _Type = value; OnPropertyChanged("Type"); }
            }
            
            private Hl7.Fhir.Model.CodeableConcept _Type;
            
            /// <summary>
            /// Recipient reference
            /// </summary>
            [FhirElement("party", Order=50)]
            [CLSCompliant(false)]
			[References("Practitioner","PractitionerRole","Organization","Patient","RelatedPerson")]
            [DataMember]
            public Hl7.Fhir.Model.ResourceReference Party
            {
                get { return _Party; }
                set { _Party = value; OnPropertyChanged("Party"); }
            }
            
            private Hl7.Fhir.Model.ResourceReference _Party;
            
            public override IDeepCopyable CopyTo(IDeepCopyable other)
            {
                var dest = other as PayeeComponent;
                
                if (dest != null)
                {
                    base.CopyTo(dest);
                    if(Type != null) dest.Type = (Hl7.Fhir.Model.CodeableConcept)Type.DeepCopy();
                    if(Party != null) dest.Party = (Hl7.Fhir.Model.ResourceReference)Party.DeepCopy();
                    return dest;
                }
                else
                	throw new ArgumentException("Can only copy to an object of the same type", "other");
            }
            
            public override IDeepCopyable DeepCopy()
            {
                return CopyTo(new PayeeComponent());
            }
            
            public override bool Matches(IDeepComparable other)
            {
                var otherT = other as PayeeComponent;
                if(otherT == null) return false;
                
                if(!base.Matches(otherT)) return false;
                if( !DeepComparable.Matches(Type, otherT.Type)) return false;
                if( !DeepComparable.Matches(Party, otherT.Party)) return false;
                
                return true;
            }
            
            public override bool IsExactly(IDeepComparable other)
            {
                var otherT = other as PayeeComponent;
                if(otherT == null) return false;
                
                if(!base.IsExactly(otherT)) return false;
                if( !DeepComparable.IsExactly(Type, otherT.Type)) return false;
                if( !DeepComparable.IsExactly(Party, otherT.Party)) return false;
                
                return true;
            }


            public override IEnumerable<Base> Children
            {
                get
                {
                    foreach (var item in base.Children) yield return item;
                    if (Type != null) yield return Type;
                    if (Party != null) yield return Party;
                }
            }

            public override IEnumerable<ElementValue> NamedChildren
            {
                get
                {
                    foreach (var item in base.NamedChildren) yield return item;
                    if (Type != null) yield return new ElementValue("type", Type);
                    if (Party != null) yield return new ElementValue("party", Party);
                }
            }

            
        }
        
        
        [FhirType("CareTeamComponent", NamedBackboneElement=true)]
        [DataContract]
        public partial class CareTeamComponent : Hl7.Fhir.Model.BackboneElement
        {
            public override string TypeName { get { return "CareTeamComponent"; } }
            
            /// <summary>
            /// Order of care team
            /// </summary>
            [FhirElement("sequence", Order=40)]
            [Cardinality(Min=1,Max=1)]
            [DataMember]
            public Hl7.Fhir.Model.PositiveInt SequenceElement
            {
                get { return _SequenceElement; }
                set { _SequenceElement = value; OnPropertyChanged("SequenceElement"); }
            }
            
            private Hl7.Fhir.Model.PositiveInt _SequenceElement;
            
            /// <summary>
            /// Order of care team
            /// </summary>
            /// <remarks>This uses the native .NET datatype, rather than the FHIR equivalent</remarks>
            [IgnoreDataMemberAttribute]
            public int? Sequence
            {
                get { return SequenceElement != null ? SequenceElement.Value : null; }
                set
                {
                    if (!value.HasValue)
                        SequenceElement = null; 
                    else
                        SequenceElement = new Hl7.Fhir.Model.PositiveInt(value);
                    OnPropertyChanged("Sequence");
                }
            }
            
            /// <summary>
            /// Practitioner or organization
            /// </summary>
            [FhirElement("provider", Order=50)]
            [CLSCompliant(false)]
			[References("Practitioner","PractitionerRole","Organization")]
            [Cardinality(Min=1,Max=1)]
            [DataMember]
            public Hl7.Fhir.Model.ResourceReference Provider
            {
                get { return _Provider; }
                set { _Provider = value; OnPropertyChanged("Provider"); }
            }
            
            private Hl7.Fhir.Model.ResourceReference _Provider;
            
            /// <summary>
            /// Indicator of the lead practitioner
            /// </summary>
            [FhirElement("responsible", Order=60)]
            [DataMember]
            public Hl7.Fhir.Model.FhirBoolean ResponsibleElement
            {
                get { return _ResponsibleElement; }
                set { _ResponsibleElement = value; OnPropertyChanged("ResponsibleElement"); }
            }
            
            private Hl7.Fhir.Model.FhirBoolean _ResponsibleElement;
            
            /// <summary>
            /// Indicator of the lead practitioner
            /// </summary>
            /// <remarks>This uses the native .NET datatype, rather than the FHIR equivalent</remarks>
            [IgnoreDataMemberAttribute]
            public bool? Responsible
            {
                get { return ResponsibleElement != null ? ResponsibleElement.Value : null; }
                set
                {
                    if (!value.HasValue)
                        ResponsibleElement = null; 
                    else
                        ResponsibleElement = new Hl7.Fhir.Model.FhirBoolean(value);
                    OnPropertyChanged("Responsible");
                }
            }
            
            /// <summary>
            /// Function within the team
            /// </summary>
<<<<<<< HEAD
            [FhirElement("role", Order=70)]
=======
            [FhirElement("value", Order=80, Choice=ChoiceType.DatatypeChoice)]
            [CLSCompliant(false)]
			[AllowedTypes(typeof(Hl7.Fhir.Model.FhirString),typeof(Hl7.Fhir.Model.Quantity),typeof(Hl7.Fhir.Model.Attachment),typeof(Hl7.Fhir.Model.ResourceReference))]
>>>>>>> 88ba2e81
            [DataMember]
            public Hl7.Fhir.Model.CodeableConcept Role
            {
                get { return _Role; }
                set { _Role = value; OnPropertyChanged("Role"); }
            }
            
            private Hl7.Fhir.Model.CodeableConcept _Role;
            
            /// <summary>
            /// Practitioner credential or specialization
            /// </summary>
            [FhirElement("qualification", Order=80)]
            [DataMember]
            public Hl7.Fhir.Model.CodeableConcept Qualification
            {
                get { return _Qualification; }
                set { _Qualification = value; OnPropertyChanged("Qualification"); }
            }
            
            private Hl7.Fhir.Model.CodeableConcept _Qualification;
            
            public override IDeepCopyable CopyTo(IDeepCopyable other)
            {
                var dest = other as CareTeamComponent;
                
                if (dest != null)
                {
                    base.CopyTo(dest);
                    if(SequenceElement != null) dest.SequenceElement = (Hl7.Fhir.Model.PositiveInt)SequenceElement.DeepCopy();
                    if(Provider != null) dest.Provider = (Hl7.Fhir.Model.ResourceReference)Provider.DeepCopy();
                    if(ResponsibleElement != null) dest.ResponsibleElement = (Hl7.Fhir.Model.FhirBoolean)ResponsibleElement.DeepCopy();
                    if(Role != null) dest.Role = (Hl7.Fhir.Model.CodeableConcept)Role.DeepCopy();
                    if(Qualification != null) dest.Qualification = (Hl7.Fhir.Model.CodeableConcept)Qualification.DeepCopy();
                    return dest;
                }
                else
                	throw new ArgumentException("Can only copy to an object of the same type", "other");
            }
            
            public override IDeepCopyable DeepCopy()
            {
                return CopyTo(new CareTeamComponent());
            }
            
            public override bool Matches(IDeepComparable other)
            {
                var otherT = other as CareTeamComponent;
                if(otherT == null) return false;
                
                if(!base.Matches(otherT)) return false;
                if( !DeepComparable.Matches(SequenceElement, otherT.SequenceElement)) return false;
                if( !DeepComparable.Matches(Provider, otherT.Provider)) return false;
                if( !DeepComparable.Matches(ResponsibleElement, otherT.ResponsibleElement)) return false;
                if( !DeepComparable.Matches(Role, otherT.Role)) return false;
                if( !DeepComparable.Matches(Qualification, otherT.Qualification)) return false;
                
                return true;
            }
            
            public override bool IsExactly(IDeepComparable other)
            {
                var otherT = other as CareTeamComponent;
                if(otherT == null) return false;
                
                if(!base.IsExactly(otherT)) return false;
                if( !DeepComparable.IsExactly(SequenceElement, otherT.SequenceElement)) return false;
                if( !DeepComparable.IsExactly(Provider, otherT.Provider)) return false;
                if( !DeepComparable.IsExactly(ResponsibleElement, otherT.ResponsibleElement)) return false;
                if( !DeepComparable.IsExactly(Role, otherT.Role)) return false;
                if( !DeepComparable.IsExactly(Qualification, otherT.Qualification)) return false;
                
                return true;
            }


            public override IEnumerable<Base> Children
            {
                get
                {
                    foreach (var item in base.Children) yield return item;
                    if (SequenceElement != null) yield return SequenceElement;
                    if (Provider != null) yield return Provider;
                    if (ResponsibleElement != null) yield return ResponsibleElement;
                    if (Role != null) yield return Role;
                    if (Qualification != null) yield return Qualification;
                }
            }

            public override IEnumerable<ElementValue> NamedChildren
            {
                get
                {
                    foreach (var item in base.NamedChildren) yield return item;
                    if (SequenceElement != null) yield return new ElementValue("sequence", SequenceElement);
                    if (Provider != null) yield return new ElementValue("provider", Provider);
                    if (ResponsibleElement != null) yield return new ElementValue("responsible", ResponsibleElement);
                    if (Role != null) yield return new ElementValue("role", Role);
                    if (Qualification != null) yield return new ElementValue("qualification", Qualification);
                }
            }

            
        }
        
        
        [FhirType("SupportingInformationComponent", NamedBackboneElement=true)]
        [DataContract]
        public partial class SupportingInformationComponent : Hl7.Fhir.Model.BackboneElement
        {
            public override string TypeName { get { return "SupportingInformationComponent"; } }
            
            /// <summary>
            /// Information instance identifier
            /// </summary>
            [FhirElement("sequence", Order=40)]
            [Cardinality(Min=1,Max=1)]
            [DataMember]
            public Hl7.Fhir.Model.PositiveInt SequenceElement
            {
                get { return _SequenceElement; }
                set { _SequenceElement = value; OnPropertyChanged("SequenceElement"); }
            }
            
            private Hl7.Fhir.Model.PositiveInt _SequenceElement;
            
            /// <summary>
            /// Information instance identifier
            /// </summary>
            /// <remarks>This uses the native .NET datatype, rather than the FHIR equivalent</remarks>
            [IgnoreDataMemberAttribute]
            public int? Sequence
            {
                get { return SequenceElement != null ? SequenceElement.Value : null; }
                set
                {
                    if (!value.HasValue)
                        SequenceElement = null; 
                    else
                        SequenceElement = new Hl7.Fhir.Model.PositiveInt(value);
                    OnPropertyChanged("Sequence");
                }
            }
            
            /// <summary>
            /// Classification of the supplied information
            /// </summary>
            [FhirElement("category", Order=50)]
            [Cardinality(Min=1,Max=1)]
            [DataMember]
            public Hl7.Fhir.Model.CodeableConcept Category
            {
                get { return _Category; }
                set { _Category = value; OnPropertyChanged("Category"); }
            }
            
            private Hl7.Fhir.Model.CodeableConcept _Category;
            
            /// <summary>
            /// Type of information
            /// </summary>
            [FhirElement("code", Order=60)]
            [DataMember]
            public Hl7.Fhir.Model.CodeableConcept Code
            {
                get { return _Code; }
                set { _Code = value; OnPropertyChanged("Code"); }
            }
            
            private Hl7.Fhir.Model.CodeableConcept _Code;
            
            /// <summary>
            /// When it occurred
            /// </summary>
            [FhirElement("timing", Order=70, Choice=ChoiceType.DatatypeChoice)]
            [CLSCompliant(false)]
			[AllowedTypes(typeof(Hl7.Fhir.Model.Date),typeof(Hl7.Fhir.Model.Period))]
            [DataMember]
            public Hl7.Fhir.Model.Element Timing
            {
                get { return _Timing; }
                set { _Timing = value; OnPropertyChanged("Timing"); }
            }
            
            private Hl7.Fhir.Model.Element _Timing;
            
            /// <summary>
            /// Data to be provided
            /// </summary>
            [FhirElement("value", Order=80, Choice=ChoiceType.DatatypeChoice)]
            [CLSCompliant(false)]
			[AllowedTypes(typeof(Hl7.Fhir.Model.FhirBoolean),typeof(Hl7.Fhir.Model.FhirString),typeof(Quantity),typeof(Hl7.Fhir.Model.Attachment),typeof(Hl7.Fhir.Model.ResourceReference))]
            [DataMember]
            public Hl7.Fhir.Model.Element Value
            {
                get { return _Value; }
                set { _Value = value; OnPropertyChanged("Value"); }
            }
            
            private Hl7.Fhir.Model.Element _Value;
            
            /// <summary>
            /// Explanation for the information
            /// </summary>
            [FhirElement("reason", Order=90)]
            [DataMember]
            public Hl7.Fhir.Model.Coding Reason
            {
                get { return _Reason; }
                set { _Reason = value; OnPropertyChanged("Reason"); }
            }
            
            private Hl7.Fhir.Model.Coding _Reason;
            
            public override IDeepCopyable CopyTo(IDeepCopyable other)
            {
                var dest = other as SupportingInformationComponent;
                
                if (dest != null)
                {
                    base.CopyTo(dest);
                    if(SequenceElement != null) dest.SequenceElement = (Hl7.Fhir.Model.PositiveInt)SequenceElement.DeepCopy();
                    if(Category != null) dest.Category = (Hl7.Fhir.Model.CodeableConcept)Category.DeepCopy();
                    if(Code != null) dest.Code = (Hl7.Fhir.Model.CodeableConcept)Code.DeepCopy();
                    if(Timing != null) dest.Timing = (Hl7.Fhir.Model.Element)Timing.DeepCopy();
                    if(Value != null) dest.Value = (Hl7.Fhir.Model.Element)Value.DeepCopy();
                    if(Reason != null) dest.Reason = (Hl7.Fhir.Model.Coding)Reason.DeepCopy();
                    return dest;
                }
                else
                	throw new ArgumentException("Can only copy to an object of the same type", "other");
            }
            
            public override IDeepCopyable DeepCopy()
            {
                return CopyTo(new SupportingInformationComponent());
            }
            
            public override bool Matches(IDeepComparable other)
            {
                var otherT = other as SupportingInformationComponent;
                if(otherT == null) return false;
                
                if(!base.Matches(otherT)) return false;
                if( !DeepComparable.Matches(SequenceElement, otherT.SequenceElement)) return false;
                if( !DeepComparable.Matches(Category, otherT.Category)) return false;
                if( !DeepComparable.Matches(Code, otherT.Code)) return false;
                if( !DeepComparable.Matches(Timing, otherT.Timing)) return false;
                if( !DeepComparable.Matches(Value, otherT.Value)) return false;
                if( !DeepComparable.Matches(Reason, otherT.Reason)) return false;
                
                return true;
            }
            
            public override bool IsExactly(IDeepComparable other)
            {
                var otherT = other as SupportingInformationComponent;
                if(otherT == null) return false;
                
                if(!base.IsExactly(otherT)) return false;
                if( !DeepComparable.IsExactly(SequenceElement, otherT.SequenceElement)) return false;
                if( !DeepComparable.IsExactly(Category, otherT.Category)) return false;
                if( !DeepComparable.IsExactly(Code, otherT.Code)) return false;
                if( !DeepComparable.IsExactly(Timing, otherT.Timing)) return false;
                if( !DeepComparable.IsExactly(Value, otherT.Value)) return false;
                if( !DeepComparable.IsExactly(Reason, otherT.Reason)) return false;
                
                return true;
            }


            public override IEnumerable<Base> Children
            {
                get
                {
                    foreach (var item in base.Children) yield return item;
                    if (SequenceElement != null) yield return SequenceElement;
                    if (Category != null) yield return Category;
                    if (Code != null) yield return Code;
                    if (Timing != null) yield return Timing;
                    if (Value != null) yield return Value;
                    if (Reason != null) yield return Reason;
                }
            }

            public override IEnumerable<ElementValue> NamedChildren
            {
                get
                {
                    foreach (var item in base.NamedChildren) yield return item;
                    if (SequenceElement != null) yield return new ElementValue("sequence", SequenceElement);
                    if (Category != null) yield return new ElementValue("category", Category);
                    if (Code != null) yield return new ElementValue("code", Code);
                    if (Timing != null) yield return new ElementValue("timing", Timing);
                    if (Value != null) yield return new ElementValue("value", Value);
                    if (Reason != null) yield return new ElementValue("reason", Reason);
                }
            }

            
        }
        
        
        [FhirType("DiagnosisComponent", NamedBackboneElement=true)]
        [DataContract]
        public partial class DiagnosisComponent : Hl7.Fhir.Model.BackboneElement
        {
            public override string TypeName { get { return "DiagnosisComponent"; } }
            
            /// <summary>
            /// Diagnosis instance identifier
            /// </summary>
            [FhirElement("sequence", Order=40)]
            [Cardinality(Min=1,Max=1)]
            [DataMember]
            public Hl7.Fhir.Model.PositiveInt SequenceElement
            {
                get { return _SequenceElement; }
                set { _SequenceElement = value; OnPropertyChanged("SequenceElement"); }
            }
            
            private Hl7.Fhir.Model.PositiveInt _SequenceElement;
            
            /// <summary>
            /// Diagnosis instance identifier
            /// </summary>
            /// <remarks>This uses the native .NET datatype, rather than the FHIR equivalent</remarks>
            [IgnoreDataMemberAttribute]
            public int? Sequence
            {
                get { return SequenceElement != null ? SequenceElement.Value : null; }
                set
                {
                    if (!value.HasValue)
                        SequenceElement = null; 
                    else
                        SequenceElement = new Hl7.Fhir.Model.PositiveInt(value);
                    OnPropertyChanged("Sequence");
                }
            }
            
            /// <summary>
            /// Nature of illness or problem
            /// </summary>
            [FhirElement("diagnosis", Order=50, Choice=ChoiceType.DatatypeChoice)]
            [CLSCompliant(false)]
			[AllowedTypes(typeof(Hl7.Fhir.Model.CodeableConcept),typeof(Hl7.Fhir.Model.ResourceReference))]
            [Cardinality(Min=1,Max=1)]
            [DataMember]
            public Hl7.Fhir.Model.Element Diagnosis
            {
                get { return _Diagnosis; }
                set { _Diagnosis = value; OnPropertyChanged("Diagnosis"); }
            }
            
            private Hl7.Fhir.Model.Element _Diagnosis;
            
            /// <summary>
            /// Timing or nature of the diagnosis
            /// </summary>
            [FhirElement("type", Order=60)]
            [Cardinality(Min=0,Max=-1)]
            [DataMember]
            public List<Hl7.Fhir.Model.CodeableConcept> Type
            {
                get { if(_Type==null) _Type = new List<Hl7.Fhir.Model.CodeableConcept>(); return _Type; }
                set { _Type = value; OnPropertyChanged("Type"); }
            }
            
            private List<Hl7.Fhir.Model.CodeableConcept> _Type;
            
            /// <summary>
            /// Present on admission
            /// </summary>
            [FhirElement("onAdmission", Order=70)]
            [DataMember]
            public Hl7.Fhir.Model.CodeableConcept OnAdmission
            {
                get { return _OnAdmission; }
                set { _OnAdmission = value; OnPropertyChanged("OnAdmission"); }
            }
            
            private Hl7.Fhir.Model.CodeableConcept _OnAdmission;
            
            /// <summary>
            /// Package billing code
            /// </summary>
            [FhirElement("packageCode", Order=80)]
            [DataMember]
            public Hl7.Fhir.Model.CodeableConcept PackageCode
            {
                get { return _PackageCode; }
                set { _PackageCode = value; OnPropertyChanged("PackageCode"); }
            }
            
            private Hl7.Fhir.Model.CodeableConcept _PackageCode;
            
            public override IDeepCopyable CopyTo(IDeepCopyable other)
            {
                var dest = other as DiagnosisComponent;
                
                if (dest != null)
                {
                    base.CopyTo(dest);
                    if(SequenceElement != null) dest.SequenceElement = (Hl7.Fhir.Model.PositiveInt)SequenceElement.DeepCopy();
                    if(Diagnosis != null) dest.Diagnosis = (Hl7.Fhir.Model.Element)Diagnosis.DeepCopy();
                    if(Type != null) dest.Type = new List<Hl7.Fhir.Model.CodeableConcept>(Type.DeepCopy());
                    if(OnAdmission != null) dest.OnAdmission = (Hl7.Fhir.Model.CodeableConcept)OnAdmission.DeepCopy();
                    if(PackageCode != null) dest.PackageCode = (Hl7.Fhir.Model.CodeableConcept)PackageCode.DeepCopy();
                    return dest;
                }
                else
                	throw new ArgumentException("Can only copy to an object of the same type", "other");
            }
            
            public override IDeepCopyable DeepCopy()
            {
                return CopyTo(new DiagnosisComponent());
            }
            
            public override bool Matches(IDeepComparable other)
            {
                var otherT = other as DiagnosisComponent;
                if(otherT == null) return false;
                
                if(!base.Matches(otherT)) return false;
                if( !DeepComparable.Matches(SequenceElement, otherT.SequenceElement)) return false;
                if( !DeepComparable.Matches(Diagnosis, otherT.Diagnosis)) return false;
                if( !DeepComparable.Matches(Type, otherT.Type)) return false;
                if( !DeepComparable.Matches(OnAdmission, otherT.OnAdmission)) return false;
                if( !DeepComparable.Matches(PackageCode, otherT.PackageCode)) return false;
                
                return true;
            }
            
            public override bool IsExactly(IDeepComparable other)
            {
                var otherT = other as DiagnosisComponent;
                if(otherT == null) return false;
                
                if(!base.IsExactly(otherT)) return false;
                if( !DeepComparable.IsExactly(SequenceElement, otherT.SequenceElement)) return false;
                if( !DeepComparable.IsExactly(Diagnosis, otherT.Diagnosis)) return false;
                if( !DeepComparable.IsExactly(Type, otherT.Type)) return false;
                if( !DeepComparable.IsExactly(OnAdmission, otherT.OnAdmission)) return false;
                if( !DeepComparable.IsExactly(PackageCode, otherT.PackageCode)) return false;
                
                return true;
            }


            public override IEnumerable<Base> Children
            {
                get
                {
                    foreach (var item in base.Children) yield return item;
                    if (SequenceElement != null) yield return SequenceElement;
                    if (Diagnosis != null) yield return Diagnosis;
                    foreach (var elem in Type) { if (elem != null) yield return elem; }
                    if (OnAdmission != null) yield return OnAdmission;
                    if (PackageCode != null) yield return PackageCode;
                }
            }

            public override IEnumerable<ElementValue> NamedChildren
            {
                get
                {
                    foreach (var item in base.NamedChildren) yield return item;
                    if (SequenceElement != null) yield return new ElementValue("sequence", SequenceElement);
                    if (Diagnosis != null) yield return new ElementValue("diagnosis", Diagnosis);
                    foreach (var elem in Type) { if (elem != null) yield return new ElementValue("type", elem); }
                    if (OnAdmission != null) yield return new ElementValue("onAdmission", OnAdmission);
                    if (PackageCode != null) yield return new ElementValue("packageCode", PackageCode);
                }
            }

            
        }
        
        
        [FhirType("ProcedureComponent", NamedBackboneElement=true)]
        [DataContract]
        public partial class ProcedureComponent : Hl7.Fhir.Model.BackboneElement
        {
            public override string TypeName { get { return "ProcedureComponent"; } }
            
            /// <summary>
            /// Procedure instance identifier
            /// </summary>
            [FhirElement("sequence", Order=40)]
            [Cardinality(Min=1,Max=1)]
            [DataMember]
            public Hl7.Fhir.Model.PositiveInt SequenceElement
            {
                get { return _SequenceElement; }
                set { _SequenceElement = value; OnPropertyChanged("SequenceElement"); }
            }
            
            private Hl7.Fhir.Model.PositiveInt _SequenceElement;
            
            /// <summary>
            /// Procedure instance identifier
            /// </summary>
            /// <remarks>This uses the native .NET datatype, rather than the FHIR equivalent</remarks>
            [IgnoreDataMemberAttribute]
            public int? Sequence
            {
                get { return SequenceElement != null ? SequenceElement.Value : null; }
                set
                {
                    if (!value.HasValue)
                        SequenceElement = null; 
                    else
                        SequenceElement = new Hl7.Fhir.Model.PositiveInt(value);
                    OnPropertyChanged("Sequence");
                }
            }
            
            /// <summary>
            /// Category of Procedure
            /// </summary>
            [FhirElement("type", Order=50)]
            [Cardinality(Min=0,Max=-1)]
            [DataMember]
            public List<Hl7.Fhir.Model.CodeableConcept> Type
            {
                get { if(_Type==null) _Type = new List<Hl7.Fhir.Model.CodeableConcept>(); return _Type; }
                set { _Type = value; OnPropertyChanged("Type"); }
            }
            
            private List<Hl7.Fhir.Model.CodeableConcept> _Type;
            
            /// <summary>
            /// When the procedure was performed
            /// </summary>
            [FhirElement("date", Order=60)]
            [DataMember]
            public Hl7.Fhir.Model.FhirDateTime DateElement
            {
                get { return _DateElement; }
                set { _DateElement = value; OnPropertyChanged("DateElement"); }
            }
            
            private Hl7.Fhir.Model.FhirDateTime _DateElement;
            
            /// <summary>
            /// When the procedure was performed
            /// </summary>
            /// <remarks>This uses the native .NET datatype, rather than the FHIR equivalent</remarks>
            [IgnoreDataMemberAttribute]
            public string Date
            {
                get { return DateElement != null ? DateElement.Value : null; }
                set
                {
                    if (value == null)
                        DateElement = null; 
                    else
                        DateElement = new Hl7.Fhir.Model.FhirDateTime(value);
                    OnPropertyChanged("Date");
                }
            }
            
            /// <summary>
            /// Specific clinical procedure
            /// </summary>
            [FhirElement("procedure", Order=70, Choice=ChoiceType.DatatypeChoice)]
            [CLSCompliant(false)]
			[AllowedTypes(typeof(Hl7.Fhir.Model.CodeableConcept),typeof(Hl7.Fhir.Model.ResourceReference))]
            [Cardinality(Min=1,Max=1)]
            [DataMember]
            public Hl7.Fhir.Model.Element Procedure
            {
                get { return _Procedure; }
                set { _Procedure = value; OnPropertyChanged("Procedure"); }
            }
            
            private Hl7.Fhir.Model.Element _Procedure;
            
            /// <summary>
            /// Unique device identifier
            /// </summary>
            [FhirElement("udi", Order=80)]
            [CLSCompliant(false)]
			[References("Device")]
            [Cardinality(Min=0,Max=-1)]
            [DataMember]
            public List<Hl7.Fhir.Model.ResourceReference> Udi
            {
                get { if(_Udi==null) _Udi = new List<Hl7.Fhir.Model.ResourceReference>(); return _Udi; }
                set { _Udi = value; OnPropertyChanged("Udi"); }
            }
            
            private List<Hl7.Fhir.Model.ResourceReference> _Udi;
            
            public override IDeepCopyable CopyTo(IDeepCopyable other)
            {
                var dest = other as ProcedureComponent;
                
                if (dest != null)
                {
                    base.CopyTo(dest);
                    if(SequenceElement != null) dest.SequenceElement = (Hl7.Fhir.Model.PositiveInt)SequenceElement.DeepCopy();
                    if(Type != null) dest.Type = new List<Hl7.Fhir.Model.CodeableConcept>(Type.DeepCopy());
                    if(DateElement != null) dest.DateElement = (Hl7.Fhir.Model.FhirDateTime)DateElement.DeepCopy();
                    if(Procedure != null) dest.Procedure = (Hl7.Fhir.Model.Element)Procedure.DeepCopy();
                    if(Udi != null) dest.Udi = new List<Hl7.Fhir.Model.ResourceReference>(Udi.DeepCopy());
                    return dest;
                }
                else
                	throw new ArgumentException("Can only copy to an object of the same type", "other");
            }
            
            public override IDeepCopyable DeepCopy()
            {
                return CopyTo(new ProcedureComponent());
            }
            
            public override bool Matches(IDeepComparable other)
            {
                var otherT = other as ProcedureComponent;
                if(otherT == null) return false;
                
                if(!base.Matches(otherT)) return false;
                if( !DeepComparable.Matches(SequenceElement, otherT.SequenceElement)) return false;
                if( !DeepComparable.Matches(Type, otherT.Type)) return false;
                if( !DeepComparable.Matches(DateElement, otherT.DateElement)) return false;
                if( !DeepComparable.Matches(Procedure, otherT.Procedure)) return false;
                if( !DeepComparable.Matches(Udi, otherT.Udi)) return false;
                
                return true;
            }
            
            public override bool IsExactly(IDeepComparable other)
            {
                var otherT = other as ProcedureComponent;
                if(otherT == null) return false;
                
                if(!base.IsExactly(otherT)) return false;
                if( !DeepComparable.IsExactly(SequenceElement, otherT.SequenceElement)) return false;
                if( !DeepComparable.IsExactly(Type, otherT.Type)) return false;
                if( !DeepComparable.IsExactly(DateElement, otherT.DateElement)) return false;
                if( !DeepComparable.IsExactly(Procedure, otherT.Procedure)) return false;
                if( !DeepComparable.IsExactly(Udi, otherT.Udi)) return false;
                
                return true;
            }


            public override IEnumerable<Base> Children
            {
                get
                {
                    foreach (var item in base.Children) yield return item;
                    if (SequenceElement != null) yield return SequenceElement;
                    foreach (var elem in Type) { if (elem != null) yield return elem; }
                    if (DateElement != null) yield return DateElement;
                    if (Procedure != null) yield return Procedure;
                    foreach (var elem in Udi) { if (elem != null) yield return elem; }
                }
            }

            public override IEnumerable<ElementValue> NamedChildren
            {
                get
                {
                    foreach (var item in base.NamedChildren) yield return item;
                    if (SequenceElement != null) yield return new ElementValue("sequence", SequenceElement);
                    foreach (var elem in Type) { if (elem != null) yield return new ElementValue("type", elem); }
                    if (DateElement != null) yield return new ElementValue("date", DateElement);
                    if (Procedure != null) yield return new ElementValue("procedure", Procedure);
                    foreach (var elem in Udi) { if (elem != null) yield return new ElementValue("udi", elem); }
                }
            }

            
        }
        
        
        [FhirType("InsuranceComponent", NamedBackboneElement=true)]
        [DataContract]
        public partial class InsuranceComponent : Hl7.Fhir.Model.BackboneElement
        {
            public override string TypeName { get { return "InsuranceComponent"; } }
            
            /// <summary>
            /// Coverage to be used for adjudication
            /// </summary>
            [FhirElement("focal", InSummary=true, Order=40)]
            [Cardinality(Min=1,Max=1)]
            [DataMember]
            public Hl7.Fhir.Model.FhirBoolean FocalElement
            {
                get { return _FocalElement; }
                set { _FocalElement = value; OnPropertyChanged("FocalElement"); }
            }
            
            private Hl7.Fhir.Model.FhirBoolean _FocalElement;
            
            /// <summary>
            /// Coverage to be used for adjudication
            /// </summary>
            /// <remarks>This uses the native .NET datatype, rather than the FHIR equivalent</remarks>
            [IgnoreDataMemberAttribute]
            public bool? Focal
            {
                get { return FocalElement != null ? FocalElement.Value : null; }
                set
                {
                    if (!value.HasValue)
                        FocalElement = null; 
                    else
                        FocalElement = new Hl7.Fhir.Model.FhirBoolean(value);
                    OnPropertyChanged("Focal");
                }
            }
            
            /// <summary>
            /// Insurance information
            /// </summary>
            [FhirElement("coverage", InSummary=true, Order=50)]
            [CLSCompliant(false)]
			[References("Coverage")]
            [Cardinality(Min=1,Max=1)]
            [DataMember]
            public Hl7.Fhir.Model.ResourceReference Coverage
            {
                get { return _Coverage; }
                set { _Coverage = value; OnPropertyChanged("Coverage"); }
            }
            
            private Hl7.Fhir.Model.ResourceReference _Coverage;
            
            /// <summary>
            /// Prior authorization reference number
            /// </summary>
            [FhirElement("preAuthRef", Order=60)]
            [Cardinality(Min=0,Max=-1)]
            [DataMember]
            public List<Hl7.Fhir.Model.FhirString> PreAuthRefElement
            {
                get { if(_PreAuthRefElement==null) _PreAuthRefElement = new List<Hl7.Fhir.Model.FhirString>(); return _PreAuthRefElement; }
                set { _PreAuthRefElement = value; OnPropertyChanged("PreAuthRefElement"); }
            }
            
            private List<Hl7.Fhir.Model.FhirString> _PreAuthRefElement;
            
            /// <summary>
            /// Prior authorization reference number
            /// </summary>
            /// <remarks>This uses the native .NET datatype, rather than the FHIR equivalent</remarks>
            [IgnoreDataMemberAttribute]
            public IEnumerable<string> PreAuthRef
            {
                get { return PreAuthRefElement != null ? PreAuthRefElement.Select(elem => elem.Value) : null; }
                set
                {
                    if (value == null)
                        PreAuthRefElement = null; 
                    else
                        PreAuthRefElement = new List<Hl7.Fhir.Model.FhirString>(value.Select(elem=>new Hl7.Fhir.Model.FhirString(elem)));
                    OnPropertyChanged("PreAuthRef");
                }
            }
            
            public override IDeepCopyable CopyTo(IDeepCopyable other)
            {
                var dest = other as InsuranceComponent;
                
                if (dest != null)
                {
                    base.CopyTo(dest);
                    if(FocalElement != null) dest.FocalElement = (Hl7.Fhir.Model.FhirBoolean)FocalElement.DeepCopy();
                    if(Coverage != null) dest.Coverage = (Hl7.Fhir.Model.ResourceReference)Coverage.DeepCopy();
                    if(PreAuthRefElement != null) dest.PreAuthRefElement = new List<Hl7.Fhir.Model.FhirString>(PreAuthRefElement.DeepCopy());
                    return dest;
                }
                else
                	throw new ArgumentException("Can only copy to an object of the same type", "other");
            }
            
            public override IDeepCopyable DeepCopy()
            {
                return CopyTo(new InsuranceComponent());
            }
            
            public override bool Matches(IDeepComparable other)
            {
                var otherT = other as InsuranceComponent;
                if(otherT == null) return false;
                
                if(!base.Matches(otherT)) return false;
                if( !DeepComparable.Matches(FocalElement, otherT.FocalElement)) return false;
                if( !DeepComparable.Matches(Coverage, otherT.Coverage)) return false;
                if( !DeepComparable.Matches(PreAuthRefElement, otherT.PreAuthRefElement)) return false;
                
                return true;
            }
            
            public override bool IsExactly(IDeepComparable other)
            {
                var otherT = other as InsuranceComponent;
                if(otherT == null) return false;
                
                if(!base.IsExactly(otherT)) return false;
                if( !DeepComparable.IsExactly(FocalElement, otherT.FocalElement)) return false;
                if( !DeepComparable.IsExactly(Coverage, otherT.Coverage)) return false;
                if( !DeepComparable.IsExactly(PreAuthRefElement, otherT.PreAuthRefElement)) return false;
                
                return true;
            }


            public override IEnumerable<Base> Children
            {
                get
                {
                    foreach (var item in base.Children) yield return item;
                    if (FocalElement != null) yield return FocalElement;
                    if (Coverage != null) yield return Coverage;
                    foreach (var elem in PreAuthRefElement) { if (elem != null) yield return elem; }
                }
            }

            public override IEnumerable<ElementValue> NamedChildren
            {
                get
                {
                    foreach (var item in base.NamedChildren) yield return item;
                    if (FocalElement != null) yield return new ElementValue("focal", FocalElement);
                    if (Coverage != null) yield return new ElementValue("coverage", Coverage);
                    foreach (var elem in PreAuthRefElement) { if (elem != null) yield return new ElementValue("preAuthRef", elem); }
                }
            }

            
        }
        
        
        [FhirType("AccidentComponent", NamedBackboneElement=true)]
        [DataContract]
        public partial class AccidentComponent : Hl7.Fhir.Model.BackboneElement
        {
            public override string TypeName { get { return "AccidentComponent"; } }
            
            /// <summary>
            /// When the incident occurred
            /// </summary>
            [FhirElement("date", Order=40)]
            [DataMember]
            public Hl7.Fhir.Model.Date DateElement
            {
                get { return _DateElement; }
                set { _DateElement = value; OnPropertyChanged("DateElement"); }
            }
            
            private Hl7.Fhir.Model.Date _DateElement;
            
            /// <summary>
            /// When the incident occurred
            /// </summary>
            /// <remarks>This uses the native .NET datatype, rather than the FHIR equivalent</remarks>
            [IgnoreDataMemberAttribute]
            public string Date
            {
                get { return DateElement != null ? DateElement.Value : null; }
                set
                {
                    if (value == null)
                        DateElement = null; 
                    else
                        DateElement = new Hl7.Fhir.Model.Date(value);
                    OnPropertyChanged("Date");
                }
            }
            
            /// <summary>
            /// The nature of the accident
            /// </summary>
            [FhirElement("type", Order=50)]
            [DataMember]
            public Hl7.Fhir.Model.CodeableConcept Type
            {
                get { return _Type; }
                set { _Type = value; OnPropertyChanged("Type"); }
            }
            
            private Hl7.Fhir.Model.CodeableConcept _Type;
            
            /// <summary>
            /// Where the event occurred
            /// </summary>
            [FhirElement("location", Order=60, Choice=ChoiceType.DatatypeChoice)]
            [CLSCompliant(false)]
			[AllowedTypes(typeof(Hl7.Fhir.Model.Address),typeof(Hl7.Fhir.Model.ResourceReference))]
            [DataMember]
            public Hl7.Fhir.Model.Element Location
            {
                get { return _Location; }
                set { _Location = value; OnPropertyChanged("Location"); }
            }
            
            private Hl7.Fhir.Model.Element _Location;
            
            public override IDeepCopyable CopyTo(IDeepCopyable other)
            {
                var dest = other as AccidentComponent;
                
                if (dest != null)
                {
                    base.CopyTo(dest);
                    if(DateElement != null) dest.DateElement = (Hl7.Fhir.Model.Date)DateElement.DeepCopy();
                    if(Type != null) dest.Type = (Hl7.Fhir.Model.CodeableConcept)Type.DeepCopy();
                    if(Location != null) dest.Location = (Hl7.Fhir.Model.Element)Location.DeepCopy();
                    return dest;
                }
                else
                	throw new ArgumentException("Can only copy to an object of the same type", "other");
            }
            
            public override IDeepCopyable DeepCopy()
            {
                return CopyTo(new AccidentComponent());
            }
            
            public override bool Matches(IDeepComparable other)
            {
                var otherT = other as AccidentComponent;
                if(otherT == null) return false;
                
                if(!base.Matches(otherT)) return false;
                if( !DeepComparable.Matches(DateElement, otherT.DateElement)) return false;
                if( !DeepComparable.Matches(Type, otherT.Type)) return false;
                if( !DeepComparable.Matches(Location, otherT.Location)) return false;
                
                return true;
            }
            
            public override bool IsExactly(IDeepComparable other)
            {
                var otherT = other as AccidentComponent;
                if(otherT == null) return false;
                
                if(!base.IsExactly(otherT)) return false;
                if( !DeepComparable.IsExactly(DateElement, otherT.DateElement)) return false;
                if( !DeepComparable.IsExactly(Type, otherT.Type)) return false;
                if( !DeepComparable.IsExactly(Location, otherT.Location)) return false;
                
                return true;
            }


            public override IEnumerable<Base> Children
            {
                get
                {
                    foreach (var item in base.Children) yield return item;
                    if (DateElement != null) yield return DateElement;
                    if (Type != null) yield return Type;
                    if (Location != null) yield return Location;
                }
            }

            public override IEnumerable<ElementValue> NamedChildren
            {
                get
                {
                    foreach (var item in base.NamedChildren) yield return item;
                    if (DateElement != null) yield return new ElementValue("date", DateElement);
                    if (Type != null) yield return new ElementValue("type", Type);
                    if (Location != null) yield return new ElementValue("location", Location);
                }
            }

            
        }
        
        
        [FhirType("ItemComponent", NamedBackboneElement=true)]
        [DataContract]
        public partial class ItemComponent : Hl7.Fhir.Model.BackboneElement
        {
            public override string TypeName { get { return "ItemComponent"; } }
            
            /// <summary>
            /// Item instance identifier
            /// </summary>
            [FhirElement("sequence", Order=40)]
            [Cardinality(Min=1,Max=1)]
            [DataMember]
            public Hl7.Fhir.Model.PositiveInt SequenceElement
            {
                get { return _SequenceElement; }
                set { _SequenceElement = value; OnPropertyChanged("SequenceElement"); }
            }
            
            private Hl7.Fhir.Model.PositiveInt _SequenceElement;
            
            /// <summary>
            /// Item instance identifier
            /// </summary>
            /// <remarks>This uses the native .NET datatype, rather than the FHIR equivalent</remarks>
            [IgnoreDataMemberAttribute]
            public int? Sequence
            {
                get { return SequenceElement != null ? SequenceElement.Value : null; }
                set
                {
                    if (!value.HasValue)
                        SequenceElement = null; 
                    else
                        SequenceElement = new Hl7.Fhir.Model.PositiveInt(value);
                    OnPropertyChanged("Sequence");
                }
            }
            
            /// <summary>
            /// Applicable care team members
            /// </summary>
            [FhirElement("careTeamSequence", Order=50)]
            [Cardinality(Min=0,Max=-1)]
            [DataMember]
            public List<Hl7.Fhir.Model.PositiveInt> CareTeamSequenceElement
            {
                get { if(_CareTeamSequenceElement==null) _CareTeamSequenceElement = new List<Hl7.Fhir.Model.PositiveInt>(); return _CareTeamSequenceElement; }
                set { _CareTeamSequenceElement = value; OnPropertyChanged("CareTeamSequenceElement"); }
            }
            
            private List<Hl7.Fhir.Model.PositiveInt> _CareTeamSequenceElement;
            
            /// <summary>
            /// Applicable care team members
            /// </summary>
            /// <remarks>This uses the native .NET datatype, rather than the FHIR equivalent</remarks>
            [IgnoreDataMemberAttribute]
            public IEnumerable<int?> CareTeamSequence
            {
                get { return CareTeamSequenceElement != null ? CareTeamSequenceElement.Select(elem => elem.Value) : null; }
                set
                {
                    if (value == null)
                        CareTeamSequenceElement = null; 
                    else
                        CareTeamSequenceElement = new List<Hl7.Fhir.Model.PositiveInt>(value.Select(elem=>new Hl7.Fhir.Model.PositiveInt(elem)));
                    OnPropertyChanged("CareTeamSequence");
                }
            }
            
            /// <summary>
            /// Applicable diagnoses
            /// </summary>
            [FhirElement("diagnosisSequence", Order=60)]
            [Cardinality(Min=0,Max=-1)]
            [DataMember]
            public List<Hl7.Fhir.Model.PositiveInt> DiagnosisSequenceElement
            {
                get { if(_DiagnosisSequenceElement==null) _DiagnosisSequenceElement = new List<Hl7.Fhir.Model.PositiveInt>(); return _DiagnosisSequenceElement; }
                set { _DiagnosisSequenceElement = value; OnPropertyChanged("DiagnosisSequenceElement"); }
            }
            
            private List<Hl7.Fhir.Model.PositiveInt> _DiagnosisSequenceElement;
            
            /// <summary>
            /// Applicable diagnoses
            /// </summary>
            /// <remarks>This uses the native .NET datatype, rather than the FHIR equivalent</remarks>
            [IgnoreDataMemberAttribute]
            public IEnumerable<int?> DiagnosisSequence
            {
                get { return DiagnosisSequenceElement != null ? DiagnosisSequenceElement.Select(elem => elem.Value) : null; }
                set
                {
                    if (value == null)
                        DiagnosisSequenceElement = null; 
                    else
                        DiagnosisSequenceElement = new List<Hl7.Fhir.Model.PositiveInt>(value.Select(elem=>new Hl7.Fhir.Model.PositiveInt(elem)));
                    OnPropertyChanged("DiagnosisSequence");
                }
            }
            
            /// <summary>
            /// Applicable procedures
            /// </summary>
            [FhirElement("procedureSequence", Order=70)]
            [Cardinality(Min=0,Max=-1)]
            [DataMember]
            public List<Hl7.Fhir.Model.PositiveInt> ProcedureSequenceElement
            {
                get { if(_ProcedureSequenceElement==null) _ProcedureSequenceElement = new List<Hl7.Fhir.Model.PositiveInt>(); return _ProcedureSequenceElement; }
                set { _ProcedureSequenceElement = value; OnPropertyChanged("ProcedureSequenceElement"); }
            }
            
            private List<Hl7.Fhir.Model.PositiveInt> _ProcedureSequenceElement;
            
            /// <summary>
            /// Applicable procedures
            /// </summary>
            /// <remarks>This uses the native .NET datatype, rather than the FHIR equivalent</remarks>
            [IgnoreDataMemberAttribute]
            public IEnumerable<int?> ProcedureSequence
            {
                get { return ProcedureSequenceElement != null ? ProcedureSequenceElement.Select(elem => elem.Value) : null; }
                set
                {
                    if (value == null)
                        ProcedureSequenceElement = null; 
                    else
                        ProcedureSequenceElement = new List<Hl7.Fhir.Model.PositiveInt>(value.Select(elem=>new Hl7.Fhir.Model.PositiveInt(elem)));
                    OnPropertyChanged("ProcedureSequence");
                }
            }
            
            /// <summary>
            /// Applicable exception and supporting information
            /// </summary>
            [FhirElement("informationSequence", Order=80)]
            [Cardinality(Min=0,Max=-1)]
            [DataMember]
            public List<Hl7.Fhir.Model.PositiveInt> InformationSequenceElement
            {
                get { if(_InformationSequenceElement==null) _InformationSequenceElement = new List<Hl7.Fhir.Model.PositiveInt>(); return _InformationSequenceElement; }
                set { _InformationSequenceElement = value; OnPropertyChanged("InformationSequenceElement"); }
            }
            
            private List<Hl7.Fhir.Model.PositiveInt> _InformationSequenceElement;
            
            /// <summary>
            /// Applicable exception and supporting information
            /// </summary>
            /// <remarks>This uses the native .NET datatype, rather than the FHIR equivalent</remarks>
            [IgnoreDataMemberAttribute]
            public IEnumerable<int?> InformationSequence
            {
                get { return InformationSequenceElement != null ? InformationSequenceElement.Select(elem => elem.Value) : null; }
                set
                {
                    if (value == null)
                        InformationSequenceElement = null; 
                    else
                        InformationSequenceElement = new List<Hl7.Fhir.Model.PositiveInt>(value.Select(elem=>new Hl7.Fhir.Model.PositiveInt(elem)));
                    OnPropertyChanged("InformationSequence");
                }
            }
            
            /// <summary>
            /// Revenue or cost center code
            /// </summary>
            [FhirElement("revenue", Order=90)]
            [DataMember]
            public Hl7.Fhir.Model.CodeableConcept Revenue
            {
                get { return _Revenue; }
                set { _Revenue = value; OnPropertyChanged("Revenue"); }
            }
            
            private Hl7.Fhir.Model.CodeableConcept _Revenue;
            
            /// <summary>
            /// Benefit classification
            /// </summary>
            [FhirElement("category", Order=100)]
            [DataMember]
            public Hl7.Fhir.Model.CodeableConcept Category
            {
                get { return _Category; }
                set { _Category = value; OnPropertyChanged("Category"); }
            }
            
            private Hl7.Fhir.Model.CodeableConcept _Category;
            
            /// <summary>
            /// Billing, service, product, or drug code
            /// </summary>
            [FhirElement("productOrService", Order=110)]
            [Cardinality(Min=1,Max=1)]
            [DataMember]
            public Hl7.Fhir.Model.CodeableConcept ProductOrService
            {
                get { return _ProductOrService; }
                set { _ProductOrService = value; OnPropertyChanged("ProductOrService"); }
            }
            
            private Hl7.Fhir.Model.CodeableConcept _ProductOrService;
            
            /// <summary>
            /// Product or service billing modifiers
            /// </summary>
            [FhirElement("modifier", Order=120)]
            [Cardinality(Min=0,Max=-1)]
            [DataMember]
            public List<Hl7.Fhir.Model.CodeableConcept> Modifier
            {
                get { if(_Modifier==null) _Modifier = new List<Hl7.Fhir.Model.CodeableConcept>(); return _Modifier; }
                set { _Modifier = value; OnPropertyChanged("Modifier"); }
            }
            
            private List<Hl7.Fhir.Model.CodeableConcept> _Modifier;
            
            /// <summary>
            /// Program the product or service is provided under
            /// </summary>
            [FhirElement("programCode", Order=130)]
            [Cardinality(Min=0,Max=-1)]
            [DataMember]
            public List<Hl7.Fhir.Model.CodeableConcept> ProgramCode
            {
                get { if(_ProgramCode==null) _ProgramCode = new List<Hl7.Fhir.Model.CodeableConcept>(); return _ProgramCode; }
                set { _ProgramCode = value; OnPropertyChanged("ProgramCode"); }
            }
            
            private List<Hl7.Fhir.Model.CodeableConcept> _ProgramCode;
            
            /// <summary>
            /// Date or dates of service or product delivery
            /// </summary>
            [FhirElement("serviced", Order=140, Choice=ChoiceType.DatatypeChoice)]
            [CLSCompliant(false)]
			[AllowedTypes(typeof(Hl7.Fhir.Model.Date),typeof(Hl7.Fhir.Model.Period))]
            [DataMember]
            public Hl7.Fhir.Model.Element Serviced
            {
                get { return _Serviced; }
                set { _Serviced = value; OnPropertyChanged("Serviced"); }
            }
            
            private Hl7.Fhir.Model.Element _Serviced;
            
            /// <summary>
            /// Place of service or where product was supplied
            /// </summary>
            [FhirElement("location", Order=150, Choice=ChoiceType.DatatypeChoice)]
            [CLSCompliant(false)]
			[AllowedTypes(typeof(Hl7.Fhir.Model.CodeableConcept),typeof(Hl7.Fhir.Model.Address),typeof(Hl7.Fhir.Model.ResourceReference))]
            [DataMember]
            public Hl7.Fhir.Model.Element Location
            {
                get { return _Location; }
                set { _Location = value; OnPropertyChanged("Location"); }
            }
            
            private Hl7.Fhir.Model.Element _Location;
            
            /// <summary>
            /// Count of products or services
            /// </summary>
            [FhirElement("quantity", Order=160)]
            [DataMember]
            public Hl7.Fhir.Model.Quantity Quantity
            {
                get { return _Quantity; }
                set { _Quantity = value; OnPropertyChanged("Quantity"); }
            }
            
            private Hl7.Fhir.Model.Quantity _Quantity;
            
            /// <summary>
            /// Fee, charge or cost per item
            /// </summary>
            [FhirElement("unitPrice", Order=170)]
            [DataMember]
            public Money UnitPrice
            {
                get { return _UnitPrice; }
                set { _UnitPrice = value; OnPropertyChanged("UnitPrice"); }
            }
            
            private Money _UnitPrice;
            
            /// <summary>
            /// Price scaling factor
            /// </summary>
            [FhirElement("factor", Order=180)]
            [DataMember]
            public Hl7.Fhir.Model.FhirDecimal FactorElement
            {
                get { return _FactorElement; }
                set { _FactorElement = value; OnPropertyChanged("FactorElement"); }
            }
            
            private Hl7.Fhir.Model.FhirDecimal _FactorElement;
            
            /// <summary>
            /// Price scaling factor
            /// </summary>
            /// <remarks>This uses the native .NET datatype, rather than the FHIR equivalent</remarks>
            [IgnoreDataMemberAttribute]
            public decimal? Factor
            {
                get { return FactorElement != null ? FactorElement.Value : null; }
                set
                {
                    if (!value.HasValue)
                        FactorElement = null; 
                    else
                        FactorElement = new Hl7.Fhir.Model.FhirDecimal(value);
                    OnPropertyChanged("Factor");
                }
            }
            
            /// <summary>
            /// Total item cost
            /// </summary>
            [FhirElement("net", Order=190)]
            [DataMember]
            public Money Net
            {
                get { return _Net; }
                set { _Net = value; OnPropertyChanged("Net"); }
            }
            
            private Money _Net;
            
            /// <summary>
            /// Unique device identifier
            /// </summary>
            [FhirElement("udi", Order=200)]
            [CLSCompliant(false)]
			[References("Device")]
            [Cardinality(Min=0,Max=-1)]
            [DataMember]
            public List<Hl7.Fhir.Model.ResourceReference> Udi
            {
                get { if(_Udi==null) _Udi = new List<Hl7.Fhir.Model.ResourceReference>(); return _Udi; }
                set { _Udi = value; OnPropertyChanged("Udi"); }
            }
            
            private List<Hl7.Fhir.Model.ResourceReference> _Udi;
            
            /// <summary>
            /// Anatomical location
            /// </summary>
            [FhirElement("bodySite", Order=210)]
            [DataMember]
            public Hl7.Fhir.Model.CodeableConcept BodySite
            {
                get { return _BodySite; }
                set { _BodySite = value; OnPropertyChanged("BodySite"); }
            }
            
            private Hl7.Fhir.Model.CodeableConcept _BodySite;
            
            /// <summary>
            /// Anatomical sub-location
            /// </summary>
            [FhirElement("subSite", Order=220)]
            [Cardinality(Min=0,Max=-1)]
            [DataMember]
            public List<Hl7.Fhir.Model.CodeableConcept> SubSite
            {
                get { if(_SubSite==null) _SubSite = new List<Hl7.Fhir.Model.CodeableConcept>(); return _SubSite; }
                set { _SubSite = value; OnPropertyChanged("SubSite"); }
            }
            
            private List<Hl7.Fhir.Model.CodeableConcept> _SubSite;
            
            /// <summary>
            /// Encounters related to this billed item
            /// </summary>
            [FhirElement("encounter", Order=230)]
            [CLSCompliant(false)]
			[References("Encounter")]
            [Cardinality(Min=0,Max=-1)]
            [DataMember]
            public List<Hl7.Fhir.Model.ResourceReference> Encounter
            {
                get { if(_Encounter==null) _Encounter = new List<Hl7.Fhir.Model.ResourceReference>(); return _Encounter; }
                set { _Encounter = value; OnPropertyChanged("Encounter"); }
            }
            
            private List<Hl7.Fhir.Model.ResourceReference> _Encounter;
            
            /// <summary>
            /// Applicable note numbers
            /// </summary>
            [FhirElement("noteNumber", Order=240)]
            [Cardinality(Min=0,Max=-1)]
            [DataMember]
            public List<Hl7.Fhir.Model.PositiveInt> NoteNumberElement
            {
                get { if(_NoteNumberElement==null) _NoteNumberElement = new List<Hl7.Fhir.Model.PositiveInt>(); return _NoteNumberElement; }
                set { _NoteNumberElement = value; OnPropertyChanged("NoteNumberElement"); }
            }
            
            private List<Hl7.Fhir.Model.PositiveInt> _NoteNumberElement;
            
            /// <summary>
            /// Applicable note numbers
            /// </summary>
            /// <remarks>This uses the native .NET datatype, rather than the FHIR equivalent</remarks>
            [IgnoreDataMemberAttribute]
            public IEnumerable<int?> NoteNumber
            {
                get { return NoteNumberElement != null ? NoteNumberElement.Select(elem => elem.Value) : null; }
                set
                {
                    if (value == null)
                        NoteNumberElement = null; 
                    else
                        NoteNumberElement = new List<Hl7.Fhir.Model.PositiveInt>(value.Select(elem=>new Hl7.Fhir.Model.PositiveInt(elem)));
                    OnPropertyChanged("NoteNumber");
                }
            }
            
            /// <summary>
            /// Adjudication details
            /// </summary>
            [FhirElement("adjudication", Order=250)]
            [Cardinality(Min=0,Max=-1)]
            [DataMember]
            public List<Hl7.Fhir.Model.ExplanationOfBenefit.AdjudicationComponent> Adjudication
            {
                get { if(_Adjudication==null) _Adjudication = new List<Hl7.Fhir.Model.ExplanationOfBenefit.AdjudicationComponent>(); return _Adjudication; }
                set { _Adjudication = value; OnPropertyChanged("Adjudication"); }
            }
            
            private List<Hl7.Fhir.Model.ExplanationOfBenefit.AdjudicationComponent> _Adjudication;
            
            /// <summary>
            /// Additional items
            /// </summary>
            [FhirElement("detail", Order=260)]
            [Cardinality(Min=0,Max=-1)]
            [DataMember]
            public List<Hl7.Fhir.Model.ExplanationOfBenefit.DetailComponent> Detail
            {
                get { if(_Detail==null) _Detail = new List<Hl7.Fhir.Model.ExplanationOfBenefit.DetailComponent>(); return _Detail; }
                set { _Detail = value; OnPropertyChanged("Detail"); }
            }
            
            private List<Hl7.Fhir.Model.ExplanationOfBenefit.DetailComponent> _Detail;
            
            public override IDeepCopyable CopyTo(IDeepCopyable other)
            {
                var dest = other as ItemComponent;
                
                if (dest != null)
                {
                    base.CopyTo(dest);
                    if(SequenceElement != null) dest.SequenceElement = (Hl7.Fhir.Model.PositiveInt)SequenceElement.DeepCopy();
                    if(CareTeamSequenceElement != null) dest.CareTeamSequenceElement = new List<Hl7.Fhir.Model.PositiveInt>(CareTeamSequenceElement.DeepCopy());
                    if(DiagnosisSequenceElement != null) dest.DiagnosisSequenceElement = new List<Hl7.Fhir.Model.PositiveInt>(DiagnosisSequenceElement.DeepCopy());
                    if(ProcedureSequenceElement != null) dest.ProcedureSequenceElement = new List<Hl7.Fhir.Model.PositiveInt>(ProcedureSequenceElement.DeepCopy());
                    if(InformationSequenceElement != null) dest.InformationSequenceElement = new List<Hl7.Fhir.Model.PositiveInt>(InformationSequenceElement.DeepCopy());
                    if(Revenue != null) dest.Revenue = (Hl7.Fhir.Model.CodeableConcept)Revenue.DeepCopy();
                    if(Category != null) dest.Category = (Hl7.Fhir.Model.CodeableConcept)Category.DeepCopy();
                    if(ProductOrService != null) dest.ProductOrService = (Hl7.Fhir.Model.CodeableConcept)ProductOrService.DeepCopy();
                    if(Modifier != null) dest.Modifier = new List<Hl7.Fhir.Model.CodeableConcept>(Modifier.DeepCopy());
                    if(ProgramCode != null) dest.ProgramCode = new List<Hl7.Fhir.Model.CodeableConcept>(ProgramCode.DeepCopy());
                    if(Serviced != null) dest.Serviced = (Hl7.Fhir.Model.Element)Serviced.DeepCopy();
                    if(Location != null) dest.Location = (Hl7.Fhir.Model.Element)Location.DeepCopy();
                    if(Quantity != null) dest.Quantity = (Hl7.Fhir.Model.Quantity)Quantity.DeepCopy();
                    if(UnitPrice != null) dest.UnitPrice = (Money)UnitPrice.DeepCopy();
                    if(FactorElement != null) dest.FactorElement = (Hl7.Fhir.Model.FhirDecimal)FactorElement.DeepCopy();
                    if(Net != null) dest.Net = (Money)Net.DeepCopy();
                    if(Udi != null) dest.Udi = new List<Hl7.Fhir.Model.ResourceReference>(Udi.DeepCopy());
                    if(BodySite != null) dest.BodySite = (Hl7.Fhir.Model.CodeableConcept)BodySite.DeepCopy();
                    if(SubSite != null) dest.SubSite = new List<Hl7.Fhir.Model.CodeableConcept>(SubSite.DeepCopy());
                    if(Encounter != null) dest.Encounter = new List<Hl7.Fhir.Model.ResourceReference>(Encounter.DeepCopy());
                    if(NoteNumberElement != null) dest.NoteNumberElement = new List<Hl7.Fhir.Model.PositiveInt>(NoteNumberElement.DeepCopy());
                    if(Adjudication != null) dest.Adjudication = new List<Hl7.Fhir.Model.ExplanationOfBenefit.AdjudicationComponent>(Adjudication.DeepCopy());
                    if(Detail != null) dest.Detail = new List<Hl7.Fhir.Model.ExplanationOfBenefit.DetailComponent>(Detail.DeepCopy());
                    return dest;
                }
                else
                	throw new ArgumentException("Can only copy to an object of the same type", "other");
            }
            
            public override IDeepCopyable DeepCopy()
            {
                return CopyTo(new ItemComponent());
            }
            
            public override bool Matches(IDeepComparable other)
            {
                var otherT = other as ItemComponent;
                if(otherT == null) return false;
                
                if(!base.Matches(otherT)) return false;
                if( !DeepComparable.Matches(SequenceElement, otherT.SequenceElement)) return false;
                if( !DeepComparable.Matches(CareTeamSequenceElement, otherT.CareTeamSequenceElement)) return false;
                if( !DeepComparable.Matches(DiagnosisSequenceElement, otherT.DiagnosisSequenceElement)) return false;
                if( !DeepComparable.Matches(ProcedureSequenceElement, otherT.ProcedureSequenceElement)) return false;
                if( !DeepComparable.Matches(InformationSequenceElement, otherT.InformationSequenceElement)) return false;
                if( !DeepComparable.Matches(Revenue, otherT.Revenue)) return false;
                if( !DeepComparable.Matches(Category, otherT.Category)) return false;
                if( !DeepComparable.Matches(ProductOrService, otherT.ProductOrService)) return false;
                if( !DeepComparable.Matches(Modifier, otherT.Modifier)) return false;
                if( !DeepComparable.Matches(ProgramCode, otherT.ProgramCode)) return false;
                if( !DeepComparable.Matches(Serviced, otherT.Serviced)) return false;
                if( !DeepComparable.Matches(Location, otherT.Location)) return false;
                if( !DeepComparable.Matches(Quantity, otherT.Quantity)) return false;
                if( !DeepComparable.Matches(UnitPrice, otherT.UnitPrice)) return false;
                if( !DeepComparable.Matches(FactorElement, otherT.FactorElement)) return false;
                if( !DeepComparable.Matches(Net, otherT.Net)) return false;
                if( !DeepComparable.Matches(Udi, otherT.Udi)) return false;
                if( !DeepComparable.Matches(BodySite, otherT.BodySite)) return false;
                if( !DeepComparable.Matches(SubSite, otherT.SubSite)) return false;
                if( !DeepComparable.Matches(Encounter, otherT.Encounter)) return false;
                if( !DeepComparable.Matches(NoteNumberElement, otherT.NoteNumberElement)) return false;
                if( !DeepComparable.Matches(Adjudication, otherT.Adjudication)) return false;
                if( !DeepComparable.Matches(Detail, otherT.Detail)) return false;
                
                return true;
            }
            
            public override bool IsExactly(IDeepComparable other)
            {
                var otherT = other as ItemComponent;
                if(otherT == null) return false;
                
                if(!base.IsExactly(otherT)) return false;
                if( !DeepComparable.IsExactly(SequenceElement, otherT.SequenceElement)) return false;
                if( !DeepComparable.IsExactly(CareTeamSequenceElement, otherT.CareTeamSequenceElement)) return false;
                if( !DeepComparable.IsExactly(DiagnosisSequenceElement, otherT.DiagnosisSequenceElement)) return false;
                if( !DeepComparable.IsExactly(ProcedureSequenceElement, otherT.ProcedureSequenceElement)) return false;
                if( !DeepComparable.IsExactly(InformationSequenceElement, otherT.InformationSequenceElement)) return false;
                if( !DeepComparable.IsExactly(Revenue, otherT.Revenue)) return false;
                if( !DeepComparable.IsExactly(Category, otherT.Category)) return false;
                if( !DeepComparable.IsExactly(ProductOrService, otherT.ProductOrService)) return false;
                if( !DeepComparable.IsExactly(Modifier, otherT.Modifier)) return false;
                if( !DeepComparable.IsExactly(ProgramCode, otherT.ProgramCode)) return false;
                if( !DeepComparable.IsExactly(Serviced, otherT.Serviced)) return false;
                if( !DeepComparable.IsExactly(Location, otherT.Location)) return false;
                if( !DeepComparable.IsExactly(Quantity, otherT.Quantity)) return false;
                if( !DeepComparable.IsExactly(UnitPrice, otherT.UnitPrice)) return false;
                if( !DeepComparable.IsExactly(FactorElement, otherT.FactorElement)) return false;
                if( !DeepComparable.IsExactly(Net, otherT.Net)) return false;
                if( !DeepComparable.IsExactly(Udi, otherT.Udi)) return false;
                if( !DeepComparable.IsExactly(BodySite, otherT.BodySite)) return false;
                if( !DeepComparable.IsExactly(SubSite, otherT.SubSite)) return false;
                if( !DeepComparable.IsExactly(Encounter, otherT.Encounter)) return false;
                if( !DeepComparable.IsExactly(NoteNumberElement, otherT.NoteNumberElement)) return false;
                if( !DeepComparable.IsExactly(Adjudication, otherT.Adjudication)) return false;
                if( !DeepComparable.IsExactly(Detail, otherT.Detail)) return false;
                
                return true;
            }


            public override IEnumerable<Base> Children
            {
                get
                {
                    foreach (var item in base.Children) yield return item;
                    if (SequenceElement != null) yield return SequenceElement;
                    foreach (var elem in CareTeamSequenceElement) { if (elem != null) yield return elem; }
                    foreach (var elem in DiagnosisSequenceElement) { if (elem != null) yield return elem; }
                    foreach (var elem in ProcedureSequenceElement) { if (elem != null) yield return elem; }
                    foreach (var elem in InformationSequenceElement) { if (elem != null) yield return elem; }
                    if (Revenue != null) yield return Revenue;
                    if (Category != null) yield return Category;
                    if (ProductOrService != null) yield return ProductOrService;
                    foreach (var elem in Modifier) { if (elem != null) yield return elem; }
                    foreach (var elem in ProgramCode) { if (elem != null) yield return elem; }
                    if (Serviced != null) yield return Serviced;
                    if (Location != null) yield return Location;
                    if (Quantity != null) yield return Quantity;
                    if (UnitPrice != null) yield return UnitPrice;
                    if (FactorElement != null) yield return FactorElement;
                    if (Net != null) yield return Net;
                    foreach (var elem in Udi) { if (elem != null) yield return elem; }
                    if (BodySite != null) yield return BodySite;
                    foreach (var elem in SubSite) { if (elem != null) yield return elem; }
                    foreach (var elem in Encounter) { if (elem != null) yield return elem; }
                    foreach (var elem in NoteNumberElement) { if (elem != null) yield return elem; }
                    foreach (var elem in Adjudication) { if (elem != null) yield return elem; }
                    foreach (var elem in Detail) { if (elem != null) yield return elem; }
                }
            }

            public override IEnumerable<ElementValue> NamedChildren
            {
                get
                {
                    foreach (var item in base.NamedChildren) yield return item;
                    if (SequenceElement != null) yield return new ElementValue("sequence", SequenceElement);
                    foreach (var elem in CareTeamSequenceElement) { if (elem != null) yield return new ElementValue("careTeamSequence", elem); }
                    foreach (var elem in DiagnosisSequenceElement) { if (elem != null) yield return new ElementValue("diagnosisSequence", elem); }
                    foreach (var elem in ProcedureSequenceElement) { if (elem != null) yield return new ElementValue("procedureSequence", elem); }
                    foreach (var elem in InformationSequenceElement) { if (elem != null) yield return new ElementValue("informationSequence", elem); }
                    if (Revenue != null) yield return new ElementValue("revenue", Revenue);
                    if (Category != null) yield return new ElementValue("category", Category);
                    if (ProductOrService != null) yield return new ElementValue("productOrService", ProductOrService);
                    foreach (var elem in Modifier) { if (elem != null) yield return new ElementValue("modifier", elem); }
                    foreach (var elem in ProgramCode) { if (elem != null) yield return new ElementValue("programCode", elem); }
                    if (Serviced != null) yield return new ElementValue("serviced", Serviced);
                    if (Location != null) yield return new ElementValue("location", Location);
                    if (Quantity != null) yield return new ElementValue("quantity", Quantity);
                    if (UnitPrice != null) yield return new ElementValue("unitPrice", UnitPrice);
                    if (FactorElement != null) yield return new ElementValue("factor", FactorElement);
                    if (Net != null) yield return new ElementValue("net", Net);
                    foreach (var elem in Udi) { if (elem != null) yield return new ElementValue("udi", elem); }
                    if (BodySite != null) yield return new ElementValue("bodySite", BodySite);
                    foreach (var elem in SubSite) { if (elem != null) yield return new ElementValue("subSite", elem); }
                    foreach (var elem in Encounter) { if (elem != null) yield return new ElementValue("encounter", elem); }
                    foreach (var elem in NoteNumberElement) { if (elem != null) yield return new ElementValue("noteNumber", elem); }
                    foreach (var elem in Adjudication) { if (elem != null) yield return new ElementValue("adjudication", elem); }
                    foreach (var elem in Detail) { if (elem != null) yield return new ElementValue("detail", elem); }
                }
            }

            
        }
        
        
        [FhirType("AdjudicationComponent", NamedBackboneElement=true)]
        [DataContract]
        public partial class AdjudicationComponent : Hl7.Fhir.Model.BackboneElement
        {
            public override string TypeName { get { return "AdjudicationComponent"; } }
            
            /// <summary>
            /// Type of adjudication information
            /// </summary>
            [FhirElement("category", Order=40)]
            [Cardinality(Min=1,Max=1)]
            [DataMember]
            public Hl7.Fhir.Model.CodeableConcept Category
            {
                get { return _Category; }
                set { _Category = value; OnPropertyChanged("Category"); }
            }
            
            private Hl7.Fhir.Model.CodeableConcept _Category;
            
            /// <summary>
            /// Explanation of adjudication outcome
            /// </summary>
            [FhirElement("reason", Order=50)]
            [DataMember]
            public Hl7.Fhir.Model.CodeableConcept Reason
            {
                get { return _Reason; }
                set { _Reason = value; OnPropertyChanged("Reason"); }
            }
            
            private Hl7.Fhir.Model.CodeableConcept _Reason;
            
            /// <summary>
            /// Monetary amount
            /// </summary>
            [FhirElement("amount", Order=60)]
            [DataMember]
            public Money Amount
            {
                get { return _Amount; }
                set { _Amount = value; OnPropertyChanged("Amount"); }
            }
            
            private Money _Amount;
            
            /// <summary>
            /// Non-monitary value
            /// </summary>
            [FhirElement("value", Order=70)]
            [DataMember]
            public Hl7.Fhir.Model.FhirDecimal ValueElement
            {
                get { return _ValueElement; }
                set { _ValueElement = value; OnPropertyChanged("ValueElement"); }
            }
            
            private Hl7.Fhir.Model.FhirDecimal _ValueElement;
            
            /// <summary>
            /// Non-monitary value
            /// </summary>
            /// <remarks>This uses the native .NET datatype, rather than the FHIR equivalent</remarks>
            [IgnoreDataMemberAttribute]
            public decimal? Value
            {
                get { return ValueElement != null ? ValueElement.Value : null; }
                set
                {
                    if (!value.HasValue)
                        ValueElement = null; 
                    else
                        ValueElement = new Hl7.Fhir.Model.FhirDecimal(value);
                    OnPropertyChanged("Value");
                }
            }
            
            public override IDeepCopyable CopyTo(IDeepCopyable other)
            {
                var dest = other as AdjudicationComponent;
                
                if (dest != null)
                {
                    base.CopyTo(dest);
                    if(Category != null) dest.Category = (Hl7.Fhir.Model.CodeableConcept)Category.DeepCopy();
                    if(Reason != null) dest.Reason = (Hl7.Fhir.Model.CodeableConcept)Reason.DeepCopy();
                    if(Amount != null) dest.Amount = (Money)Amount.DeepCopy();
                    if(ValueElement != null) dest.ValueElement = (Hl7.Fhir.Model.FhirDecimal)ValueElement.DeepCopy();
                    return dest;
                }
                else
                	throw new ArgumentException("Can only copy to an object of the same type", "other");
            }
            
            public override IDeepCopyable DeepCopy()
            {
                return CopyTo(new AdjudicationComponent());
            }
            
            public override bool Matches(IDeepComparable other)
            {
                var otherT = other as AdjudicationComponent;
                if(otherT == null) return false;
                
                if(!base.Matches(otherT)) return false;
                if( !DeepComparable.Matches(Category, otherT.Category)) return false;
                if( !DeepComparable.Matches(Reason, otherT.Reason)) return false;
                if( !DeepComparable.Matches(Amount, otherT.Amount)) return false;
                if( !DeepComparable.Matches(ValueElement, otherT.ValueElement)) return false;
                
                return true;
            }
            
            public override bool IsExactly(IDeepComparable other)
            {
                var otherT = other as AdjudicationComponent;
                if(otherT == null) return false;
                
                if(!base.IsExactly(otherT)) return false;
                if( !DeepComparable.IsExactly(Category, otherT.Category)) return false;
                if( !DeepComparable.IsExactly(Reason, otherT.Reason)) return false;
                if( !DeepComparable.IsExactly(Amount, otherT.Amount)) return false;
                if( !DeepComparable.IsExactly(ValueElement, otherT.ValueElement)) return false;
                
                return true;
            }


            public override IEnumerable<Base> Children
            {
                get
                {
                    foreach (var item in base.Children) yield return item;
                    if (Category != null) yield return Category;
                    if (Reason != null) yield return Reason;
                    if (Amount != null) yield return Amount;
                    if (ValueElement != null) yield return ValueElement;
                }
            }

            public override IEnumerable<ElementValue> NamedChildren
            {
                get
                {
                    foreach (var item in base.NamedChildren) yield return item;
                    if (Category != null) yield return new ElementValue("category", Category);
                    if (Reason != null) yield return new ElementValue("reason", Reason);
                    if (Amount != null) yield return new ElementValue("amount", Amount);
                    if (ValueElement != null) yield return new ElementValue("value", ValueElement);
                }
            }

            
        }
        
        
        [FhirType("DetailComponent", NamedBackboneElement=true)]
        [DataContract]
        public partial class DetailComponent : Hl7.Fhir.Model.BackboneElement
        {
            public override string TypeName { get { return "DetailComponent"; } }
            
            /// <summary>
            /// Product or service provided
            /// </summary>
            [FhirElement("sequence", Order=40)]
            [Cardinality(Min=1,Max=1)]
            [DataMember]
            public Hl7.Fhir.Model.PositiveInt SequenceElement
            {
                get { return _SequenceElement; }
                set { _SequenceElement = value; OnPropertyChanged("SequenceElement"); }
            }
            
            private Hl7.Fhir.Model.PositiveInt _SequenceElement;
            
            /// <summary>
            /// Product or service provided
            /// </summary>
            /// <remarks>This uses the native .NET datatype, rather than the FHIR equivalent</remarks>
            [IgnoreDataMemberAttribute]
            public int? Sequence
            {
                get { return SequenceElement != null ? SequenceElement.Value : null; }
                set
                {
                    if (!value.HasValue)
                        SequenceElement = null; 
                    else
                        SequenceElement = new Hl7.Fhir.Model.PositiveInt(value);
                    OnPropertyChanged("Sequence");
                }
            }
            
            /// <summary>
            /// Revenue or cost center code
            /// </summary>
            [FhirElement("revenue", Order=50)]
            [DataMember]
            public Hl7.Fhir.Model.CodeableConcept Revenue
            {
                get { return _Revenue; }
                set { _Revenue = value; OnPropertyChanged("Revenue"); }
            }
            
            private Hl7.Fhir.Model.CodeableConcept _Revenue;
            
            /// <summary>
            /// Benefit classification
            /// </summary>
            [FhirElement("category", Order=60)]
            [DataMember]
            public Hl7.Fhir.Model.CodeableConcept Category
            {
                get { return _Category; }
                set { _Category = value; OnPropertyChanged("Category"); }
            }
            
            private Hl7.Fhir.Model.CodeableConcept _Category;
            
            /// <summary>
            /// Billing, service, product, or drug code
            /// </summary>
            [FhirElement("productOrService", Order=70)]
            [Cardinality(Min=1,Max=1)]
            [DataMember]
            public Hl7.Fhir.Model.CodeableConcept ProductOrService
            {
                get { return _ProductOrService; }
                set { _ProductOrService = value; OnPropertyChanged("ProductOrService"); }
            }
            
            private Hl7.Fhir.Model.CodeableConcept _ProductOrService;
            
            /// <summary>
            /// Service/Product billing modifiers
            /// </summary>
            [FhirElement("modifier", Order=80)]
            [Cardinality(Min=0,Max=-1)]
            [DataMember]
            public List<Hl7.Fhir.Model.CodeableConcept> Modifier
            {
                get { if(_Modifier==null) _Modifier = new List<Hl7.Fhir.Model.CodeableConcept>(); return _Modifier; }
                set { _Modifier = value; OnPropertyChanged("Modifier"); }
            }
            
            private List<Hl7.Fhir.Model.CodeableConcept> _Modifier;
            
            /// <summary>
            /// Program the product or service is provided under
            /// </summary>
            [FhirElement("programCode", Order=90)]
            [Cardinality(Min=0,Max=-1)]
            [DataMember]
            public List<Hl7.Fhir.Model.CodeableConcept> ProgramCode
            {
                get { if(_ProgramCode==null) _ProgramCode = new List<Hl7.Fhir.Model.CodeableConcept>(); return _ProgramCode; }
                set { _ProgramCode = value; OnPropertyChanged("ProgramCode"); }
            }
            
            private List<Hl7.Fhir.Model.CodeableConcept> _ProgramCode;
            
            /// <summary>
            /// Count of products or services
            /// </summary>
            [FhirElement("quantity", Order=100)]
            [DataMember]
            public Hl7.Fhir.Model.Quantity Quantity
            {
                get { return _Quantity; }
                set { _Quantity = value; OnPropertyChanged("Quantity"); }
            }
            
            private Hl7.Fhir.Model.Quantity _Quantity;
            
            /// <summary>
            /// Fee, charge or cost per item
            /// </summary>
            [FhirElement("unitPrice", Order=110)]
            [DataMember]
            public Money UnitPrice
            {
                get { return _UnitPrice; }
                set { _UnitPrice = value; OnPropertyChanged("UnitPrice"); }
            }
            
            private Money _UnitPrice;
            
            /// <summary>
            /// Price scaling factor
            /// </summary>
            [FhirElement("factor", Order=120)]
            [DataMember]
            public Hl7.Fhir.Model.FhirDecimal FactorElement
            {
                get { return _FactorElement; }
                set { _FactorElement = value; OnPropertyChanged("FactorElement"); }
            }
            
            private Hl7.Fhir.Model.FhirDecimal _FactorElement;
            
            /// <summary>
            /// Price scaling factor
            /// </summary>
            /// <remarks>This uses the native .NET datatype, rather than the FHIR equivalent</remarks>
            [IgnoreDataMemberAttribute]
            public decimal? Factor
            {
                get { return FactorElement != null ? FactorElement.Value : null; }
                set
                {
                    if (!value.HasValue)
                        FactorElement = null; 
                    else
                        FactorElement = new Hl7.Fhir.Model.FhirDecimal(value);
                    OnPropertyChanged("Factor");
                }
            }
            
            /// <summary>
            /// Total item cost
            /// </summary>
            [FhirElement("net", Order=130)]
            [DataMember]
            public Money Net
            {
                get { return _Net; }
                set { _Net = value; OnPropertyChanged("Net"); }
            }
            
            private Money _Net;
            
            /// <summary>
            /// Unique device identifier
            /// </summary>
            [FhirElement("udi", Order=140)]
            [CLSCompliant(false)]
			[References("Device")]
            [Cardinality(Min=0,Max=-1)]
            [DataMember]
            public List<Hl7.Fhir.Model.ResourceReference> Udi
            {
                get { if(_Udi==null) _Udi = new List<Hl7.Fhir.Model.ResourceReference>(); return _Udi; }
                set { _Udi = value; OnPropertyChanged("Udi"); }
            }
            
            private List<Hl7.Fhir.Model.ResourceReference> _Udi;
            
            /// <summary>
            /// Applicable note numbers
            /// </summary>
            [FhirElement("noteNumber", Order=150)]
            [Cardinality(Min=0,Max=-1)]
            [DataMember]
            public List<Hl7.Fhir.Model.PositiveInt> NoteNumberElement
            {
                get { if(_NoteNumberElement==null) _NoteNumberElement = new List<Hl7.Fhir.Model.PositiveInt>(); return _NoteNumberElement; }
                set { _NoteNumberElement = value; OnPropertyChanged("NoteNumberElement"); }
            }
            
            private List<Hl7.Fhir.Model.PositiveInt> _NoteNumberElement;
            
            /// <summary>
            /// Applicable note numbers
            /// </summary>
            /// <remarks>This uses the native .NET datatype, rather than the FHIR equivalent</remarks>
            [IgnoreDataMemberAttribute]
            public IEnumerable<int?> NoteNumber
            {
                get { return NoteNumberElement != null ? NoteNumberElement.Select(elem => elem.Value) : null; }
                set
                {
                    if (value == null)
                        NoteNumberElement = null; 
                    else
                        NoteNumberElement = new List<Hl7.Fhir.Model.PositiveInt>(value.Select(elem=>new Hl7.Fhir.Model.PositiveInt(elem)));
                    OnPropertyChanged("NoteNumber");
                }
            }
            
            /// <summary>
            /// Detail level adjudication details
            /// </summary>
            [FhirElement("adjudication", Order=160)]
            [Cardinality(Min=0,Max=-1)]
            [DataMember]
            public List<Hl7.Fhir.Model.ExplanationOfBenefit.AdjudicationComponent> Adjudication
            {
                get { if(_Adjudication==null) _Adjudication = new List<Hl7.Fhir.Model.ExplanationOfBenefit.AdjudicationComponent>(); return _Adjudication; }
                set { _Adjudication = value; OnPropertyChanged("Adjudication"); }
            }
            
            private List<Hl7.Fhir.Model.ExplanationOfBenefit.AdjudicationComponent> _Adjudication;
            
            /// <summary>
            /// Additional items
            /// </summary>
            [FhirElement("subDetail", Order=170)]
            [Cardinality(Min=0,Max=-1)]
            [DataMember]
            public List<Hl7.Fhir.Model.ExplanationOfBenefit.SubDetailComponent> SubDetail
            {
                get { if(_SubDetail==null) _SubDetail = new List<Hl7.Fhir.Model.ExplanationOfBenefit.SubDetailComponent>(); return _SubDetail; }
                set { _SubDetail = value; OnPropertyChanged("SubDetail"); }
            }
            
            private List<Hl7.Fhir.Model.ExplanationOfBenefit.SubDetailComponent> _SubDetail;
            
            public override IDeepCopyable CopyTo(IDeepCopyable other)
            {
                var dest = other as DetailComponent;
                
                if (dest != null)
                {
                    base.CopyTo(dest);
                    if(SequenceElement != null) dest.SequenceElement = (Hl7.Fhir.Model.PositiveInt)SequenceElement.DeepCopy();
                    if(Revenue != null) dest.Revenue = (Hl7.Fhir.Model.CodeableConcept)Revenue.DeepCopy();
                    if(Category != null) dest.Category = (Hl7.Fhir.Model.CodeableConcept)Category.DeepCopy();
                    if(ProductOrService != null) dest.ProductOrService = (Hl7.Fhir.Model.CodeableConcept)ProductOrService.DeepCopy();
                    if(Modifier != null) dest.Modifier = new List<Hl7.Fhir.Model.CodeableConcept>(Modifier.DeepCopy());
                    if(ProgramCode != null) dest.ProgramCode = new List<Hl7.Fhir.Model.CodeableConcept>(ProgramCode.DeepCopy());
                    if(Quantity != null) dest.Quantity = (Hl7.Fhir.Model.Quantity)Quantity.DeepCopy();
                    if(UnitPrice != null) dest.UnitPrice = (Money)UnitPrice.DeepCopy();
                    if(FactorElement != null) dest.FactorElement = (Hl7.Fhir.Model.FhirDecimal)FactorElement.DeepCopy();
                    if(Net != null) dest.Net = (Money)Net.DeepCopy();
                    if(Udi != null) dest.Udi = new List<Hl7.Fhir.Model.ResourceReference>(Udi.DeepCopy());
                    if(NoteNumberElement != null) dest.NoteNumberElement = new List<Hl7.Fhir.Model.PositiveInt>(NoteNumberElement.DeepCopy());
                    if(Adjudication != null) dest.Adjudication = new List<Hl7.Fhir.Model.ExplanationOfBenefit.AdjudicationComponent>(Adjudication.DeepCopy());
                    if(SubDetail != null) dest.SubDetail = new List<Hl7.Fhir.Model.ExplanationOfBenefit.SubDetailComponent>(SubDetail.DeepCopy());
                    return dest;
                }
                else
                	throw new ArgumentException("Can only copy to an object of the same type", "other");
            }
            
            public override IDeepCopyable DeepCopy()
            {
                return CopyTo(new DetailComponent());
            }
            
            public override bool Matches(IDeepComparable other)
            {
                var otherT = other as DetailComponent;
                if(otherT == null) return false;
                
                if(!base.Matches(otherT)) return false;
                if( !DeepComparable.Matches(SequenceElement, otherT.SequenceElement)) return false;
                if( !DeepComparable.Matches(Revenue, otherT.Revenue)) return false;
                if( !DeepComparable.Matches(Category, otherT.Category)) return false;
                if( !DeepComparable.Matches(ProductOrService, otherT.ProductOrService)) return false;
                if( !DeepComparable.Matches(Modifier, otherT.Modifier)) return false;
                if( !DeepComparable.Matches(ProgramCode, otherT.ProgramCode)) return false;
                if( !DeepComparable.Matches(Quantity, otherT.Quantity)) return false;
                if( !DeepComparable.Matches(UnitPrice, otherT.UnitPrice)) return false;
                if( !DeepComparable.Matches(FactorElement, otherT.FactorElement)) return false;
                if( !DeepComparable.Matches(Net, otherT.Net)) return false;
                if( !DeepComparable.Matches(Udi, otherT.Udi)) return false;
                if( !DeepComparable.Matches(NoteNumberElement, otherT.NoteNumberElement)) return false;
                if( !DeepComparable.Matches(Adjudication, otherT.Adjudication)) return false;
                if( !DeepComparable.Matches(SubDetail, otherT.SubDetail)) return false;
                
                return true;
            }
            
            public override bool IsExactly(IDeepComparable other)
            {
                var otherT = other as DetailComponent;
                if(otherT == null) return false;
                
                if(!base.IsExactly(otherT)) return false;
                if( !DeepComparable.IsExactly(SequenceElement, otherT.SequenceElement)) return false;
                if( !DeepComparable.IsExactly(Revenue, otherT.Revenue)) return false;
                if( !DeepComparable.IsExactly(Category, otherT.Category)) return false;
                if( !DeepComparable.IsExactly(ProductOrService, otherT.ProductOrService)) return false;
                if( !DeepComparable.IsExactly(Modifier, otherT.Modifier)) return false;
                if( !DeepComparable.IsExactly(ProgramCode, otherT.ProgramCode)) return false;
                if( !DeepComparable.IsExactly(Quantity, otherT.Quantity)) return false;
                if( !DeepComparable.IsExactly(UnitPrice, otherT.UnitPrice)) return false;
                if( !DeepComparable.IsExactly(FactorElement, otherT.FactorElement)) return false;
                if( !DeepComparable.IsExactly(Net, otherT.Net)) return false;
                if( !DeepComparable.IsExactly(Udi, otherT.Udi)) return false;
                if( !DeepComparable.IsExactly(NoteNumberElement, otherT.NoteNumberElement)) return false;
                if( !DeepComparable.IsExactly(Adjudication, otherT.Adjudication)) return false;
                if( !DeepComparable.IsExactly(SubDetail, otherT.SubDetail)) return false;
                
                return true;
            }


            public override IEnumerable<Base> Children
            {
                get
                {
                    foreach (var item in base.Children) yield return item;
                    if (SequenceElement != null) yield return SequenceElement;
                    if (Revenue != null) yield return Revenue;
                    if (Category != null) yield return Category;
                    if (ProductOrService != null) yield return ProductOrService;
                    foreach (var elem in Modifier) { if (elem != null) yield return elem; }
                    foreach (var elem in ProgramCode) { if (elem != null) yield return elem; }
                    if (Quantity != null) yield return Quantity;
                    if (UnitPrice != null) yield return UnitPrice;
                    if (FactorElement != null) yield return FactorElement;
                    if (Net != null) yield return Net;
                    foreach (var elem in Udi) { if (elem != null) yield return elem; }
                    foreach (var elem in NoteNumberElement) { if (elem != null) yield return elem; }
                    foreach (var elem in Adjudication) { if (elem != null) yield return elem; }
                    foreach (var elem in SubDetail) { if (elem != null) yield return elem; }
                }
            }

            public override IEnumerable<ElementValue> NamedChildren
            {
                get
                {
                    foreach (var item in base.NamedChildren) yield return item;
                    if (SequenceElement != null) yield return new ElementValue("sequence", SequenceElement);
                    if (Revenue != null) yield return new ElementValue("revenue", Revenue);
                    if (Category != null) yield return new ElementValue("category", Category);
                    if (ProductOrService != null) yield return new ElementValue("productOrService", ProductOrService);
                    foreach (var elem in Modifier) { if (elem != null) yield return new ElementValue("modifier", elem); }
                    foreach (var elem in ProgramCode) { if (elem != null) yield return new ElementValue("programCode", elem); }
                    if (Quantity != null) yield return new ElementValue("quantity", Quantity);
                    if (UnitPrice != null) yield return new ElementValue("unitPrice", UnitPrice);
                    if (FactorElement != null) yield return new ElementValue("factor", FactorElement);
                    if (Net != null) yield return new ElementValue("net", Net);
                    foreach (var elem in Udi) { if (elem != null) yield return new ElementValue("udi", elem); }
                    foreach (var elem in NoteNumberElement) { if (elem != null) yield return new ElementValue("noteNumber", elem); }
                    foreach (var elem in Adjudication) { if (elem != null) yield return new ElementValue("adjudication", elem); }
                    foreach (var elem in SubDetail) { if (elem != null) yield return new ElementValue("subDetail", elem); }
                }
            }

            
        }
        
        
        [FhirType("SubDetailComponent", NamedBackboneElement=true)]
        [DataContract]
        public partial class SubDetailComponent : Hl7.Fhir.Model.BackboneElement
        {
            public override string TypeName { get { return "SubDetailComponent"; } }
            
            /// <summary>
            /// Product or service provided
            /// </summary>
            [FhirElement("sequence", Order=40)]
            [Cardinality(Min=1,Max=1)]
            [DataMember]
            public Hl7.Fhir.Model.PositiveInt SequenceElement
            {
                get { return _SequenceElement; }
                set { _SequenceElement = value; OnPropertyChanged("SequenceElement"); }
            }
            
            private Hl7.Fhir.Model.PositiveInt _SequenceElement;
            
            /// <summary>
            /// Product or service provided
            /// </summary>
            /// <remarks>This uses the native .NET datatype, rather than the FHIR equivalent</remarks>
            [IgnoreDataMemberAttribute]
            public int? Sequence
            {
                get { return SequenceElement != null ? SequenceElement.Value : null; }
                set
                {
                    if (!value.HasValue)
                        SequenceElement = null; 
                    else
                        SequenceElement = new Hl7.Fhir.Model.PositiveInt(value);
                    OnPropertyChanged("Sequence");
                }
            }
            
            /// <summary>
            /// Revenue or cost center code
            /// </summary>
            [FhirElement("revenue", Order=50)]
            [DataMember]
            public Hl7.Fhir.Model.CodeableConcept Revenue
            {
                get { return _Revenue; }
                set { _Revenue = value; OnPropertyChanged("Revenue"); }
            }
            
            private Hl7.Fhir.Model.CodeableConcept _Revenue;
            
            /// <summary>
            /// Benefit classification
            /// </summary>
            [FhirElement("category", Order=60)]
            [DataMember]
            public Hl7.Fhir.Model.CodeableConcept Category
            {
                get { return _Category; }
                set { _Category = value; OnPropertyChanged("Category"); }
            }
            
            private Hl7.Fhir.Model.CodeableConcept _Category;
            
            /// <summary>
            /// Billing, service, product, or drug code
            /// </summary>
            [FhirElement("productOrService", Order=70)]
            [Cardinality(Min=1,Max=1)]
            [DataMember]
            public Hl7.Fhir.Model.CodeableConcept ProductOrService
            {
                get { return _ProductOrService; }
                set { _ProductOrService = value; OnPropertyChanged("ProductOrService"); }
            }
            
            private Hl7.Fhir.Model.CodeableConcept _ProductOrService;
            
            /// <summary>
            /// Service/Product billing modifiers
            /// </summary>
            [FhirElement("modifier", Order=80)]
            [Cardinality(Min=0,Max=-1)]
            [DataMember]
            public List<Hl7.Fhir.Model.CodeableConcept> Modifier
            {
                get { if(_Modifier==null) _Modifier = new List<Hl7.Fhir.Model.CodeableConcept>(); return _Modifier; }
                set { _Modifier = value; OnPropertyChanged("Modifier"); }
            }
            
            private List<Hl7.Fhir.Model.CodeableConcept> _Modifier;
            
            /// <summary>
            /// Program the product or service is provided under
            /// </summary>
            [FhirElement("programCode", Order=90)]
            [Cardinality(Min=0,Max=-1)]
            [DataMember]
            public List<Hl7.Fhir.Model.CodeableConcept> ProgramCode
            {
                get { if(_ProgramCode==null) _ProgramCode = new List<Hl7.Fhir.Model.CodeableConcept>(); return _ProgramCode; }
                set { _ProgramCode = value; OnPropertyChanged("ProgramCode"); }
            }
            
            private List<Hl7.Fhir.Model.CodeableConcept> _ProgramCode;
            
            /// <summary>
            /// Count of products or services
            /// </summary>
            [FhirElement("quantity", Order=100)]
            [DataMember]
            public Hl7.Fhir.Model.Quantity Quantity
            {
                get { return _Quantity; }
                set { _Quantity = value; OnPropertyChanged("Quantity"); }
            }
            
            private Hl7.Fhir.Model.Quantity _Quantity;
            
            /// <summary>
            /// Fee, charge or cost per item
            /// </summary>
            [FhirElement("unitPrice", Order=110)]
            [DataMember]
            public Money UnitPrice
            {
                get { return _UnitPrice; }
                set { _UnitPrice = value; OnPropertyChanged("UnitPrice"); }
            }
            
            private Money _UnitPrice;
            
            /// <summary>
            /// Price scaling factor
            /// </summary>
            [FhirElement("factor", Order=120)]
            [DataMember]
            public Hl7.Fhir.Model.FhirDecimal FactorElement
            {
                get { return _FactorElement; }
                set { _FactorElement = value; OnPropertyChanged("FactorElement"); }
            }
            
            private Hl7.Fhir.Model.FhirDecimal _FactorElement;
            
            /// <summary>
            /// Price scaling factor
            /// </summary>
            /// <remarks>This uses the native .NET datatype, rather than the FHIR equivalent</remarks>
            [IgnoreDataMemberAttribute]
            public decimal? Factor
            {
                get { return FactorElement != null ? FactorElement.Value : null; }
                set
                {
                    if (!value.HasValue)
                        FactorElement = null; 
                    else
                        FactorElement = new Hl7.Fhir.Model.FhirDecimal(value);
                    OnPropertyChanged("Factor");
                }
            }
            
            /// <summary>
            /// Total item cost
            /// </summary>
            [FhirElement("net", Order=130)]
            [DataMember]
            public Money Net
            {
                get { return _Net; }
                set { _Net = value; OnPropertyChanged("Net"); }
            }
            
            private Money _Net;
            
            /// <summary>
            /// Unique device identifier
            /// </summary>
            [FhirElement("udi", Order=140)]
            [CLSCompliant(false)]
			[References("Device")]
            [Cardinality(Min=0,Max=-1)]
            [DataMember]
            public List<Hl7.Fhir.Model.ResourceReference> Udi
            {
                get { if(_Udi==null) _Udi = new List<Hl7.Fhir.Model.ResourceReference>(); return _Udi; }
                set { _Udi = value; OnPropertyChanged("Udi"); }
            }
            
            private List<Hl7.Fhir.Model.ResourceReference> _Udi;
            
            /// <summary>
            /// Applicable note numbers
            /// </summary>
            [FhirElement("noteNumber", Order=150)]
            [Cardinality(Min=0,Max=-1)]
            [DataMember]
            public List<Hl7.Fhir.Model.PositiveInt> NoteNumberElement
            {
                get { if(_NoteNumberElement==null) _NoteNumberElement = new List<Hl7.Fhir.Model.PositiveInt>(); return _NoteNumberElement; }
                set { _NoteNumberElement = value; OnPropertyChanged("NoteNumberElement"); }
            }
            
            private List<Hl7.Fhir.Model.PositiveInt> _NoteNumberElement;
            
            /// <summary>
            /// Applicable note numbers
            /// </summary>
            /// <remarks>This uses the native .NET datatype, rather than the FHIR equivalent</remarks>
            [IgnoreDataMemberAttribute]
            public IEnumerable<int?> NoteNumber
            {
                get { return NoteNumberElement != null ? NoteNumberElement.Select(elem => elem.Value) : null; }
                set
                {
                    if (value == null)
                        NoteNumberElement = null; 
                    else
                        NoteNumberElement = new List<Hl7.Fhir.Model.PositiveInt>(value.Select(elem=>new Hl7.Fhir.Model.PositiveInt(elem)));
                    OnPropertyChanged("NoteNumber");
                }
            }
            
            /// <summary>
            /// Subdetail level adjudication details
            /// </summary>
            [FhirElement("adjudication", Order=160)]
            [Cardinality(Min=0,Max=-1)]
            [DataMember]
            public List<Hl7.Fhir.Model.ExplanationOfBenefit.AdjudicationComponent> Adjudication
            {
                get { if(_Adjudication==null) _Adjudication = new List<Hl7.Fhir.Model.ExplanationOfBenefit.AdjudicationComponent>(); return _Adjudication; }
                set { _Adjudication = value; OnPropertyChanged("Adjudication"); }
            }
            
            private List<Hl7.Fhir.Model.ExplanationOfBenefit.AdjudicationComponent> _Adjudication;
            
            public override IDeepCopyable CopyTo(IDeepCopyable other)
            {
                var dest = other as SubDetailComponent;
                
                if (dest != null)
                {
                    base.CopyTo(dest);
                    if(SequenceElement != null) dest.SequenceElement = (Hl7.Fhir.Model.PositiveInt)SequenceElement.DeepCopy();
                    if(Revenue != null) dest.Revenue = (Hl7.Fhir.Model.CodeableConcept)Revenue.DeepCopy();
                    if(Category != null) dest.Category = (Hl7.Fhir.Model.CodeableConcept)Category.DeepCopy();
                    if(ProductOrService != null) dest.ProductOrService = (Hl7.Fhir.Model.CodeableConcept)ProductOrService.DeepCopy();
                    if(Modifier != null) dest.Modifier = new List<Hl7.Fhir.Model.CodeableConcept>(Modifier.DeepCopy());
                    if(ProgramCode != null) dest.ProgramCode = new List<Hl7.Fhir.Model.CodeableConcept>(ProgramCode.DeepCopy());
                    if(Quantity != null) dest.Quantity = (Hl7.Fhir.Model.Quantity)Quantity.DeepCopy();
                    if(UnitPrice != null) dest.UnitPrice = (Money)UnitPrice.DeepCopy();
                    if(FactorElement != null) dest.FactorElement = (Hl7.Fhir.Model.FhirDecimal)FactorElement.DeepCopy();
                    if(Net != null) dest.Net = (Money)Net.DeepCopy();
                    if(Udi != null) dest.Udi = new List<Hl7.Fhir.Model.ResourceReference>(Udi.DeepCopy());
                    if(NoteNumberElement != null) dest.NoteNumberElement = new List<Hl7.Fhir.Model.PositiveInt>(NoteNumberElement.DeepCopy());
                    if(Adjudication != null) dest.Adjudication = new List<Hl7.Fhir.Model.ExplanationOfBenefit.AdjudicationComponent>(Adjudication.DeepCopy());
                    return dest;
                }
                else
                	throw new ArgumentException("Can only copy to an object of the same type", "other");
            }
            
            public override IDeepCopyable DeepCopy()
            {
                return CopyTo(new SubDetailComponent());
            }
            
            public override bool Matches(IDeepComparable other)
            {
                var otherT = other as SubDetailComponent;
                if(otherT == null) return false;
                
                if(!base.Matches(otherT)) return false;
                if( !DeepComparable.Matches(SequenceElement, otherT.SequenceElement)) return false;
                if( !DeepComparable.Matches(Revenue, otherT.Revenue)) return false;
                if( !DeepComparable.Matches(Category, otherT.Category)) return false;
                if( !DeepComparable.Matches(ProductOrService, otherT.ProductOrService)) return false;
                if( !DeepComparable.Matches(Modifier, otherT.Modifier)) return false;
                if( !DeepComparable.Matches(ProgramCode, otherT.ProgramCode)) return false;
                if( !DeepComparable.Matches(Quantity, otherT.Quantity)) return false;
                if( !DeepComparable.Matches(UnitPrice, otherT.UnitPrice)) return false;
                if( !DeepComparable.Matches(FactorElement, otherT.FactorElement)) return false;
                if( !DeepComparable.Matches(Net, otherT.Net)) return false;
                if( !DeepComparable.Matches(Udi, otherT.Udi)) return false;
                if( !DeepComparable.Matches(NoteNumberElement, otherT.NoteNumberElement)) return false;
                if( !DeepComparable.Matches(Adjudication, otherT.Adjudication)) return false;
                
                return true;
            }
            
            public override bool IsExactly(IDeepComparable other)
            {
                var otherT = other as SubDetailComponent;
                if(otherT == null) return false;
                
                if(!base.IsExactly(otherT)) return false;
                if( !DeepComparable.IsExactly(SequenceElement, otherT.SequenceElement)) return false;
                if( !DeepComparable.IsExactly(Revenue, otherT.Revenue)) return false;
                if( !DeepComparable.IsExactly(Category, otherT.Category)) return false;
                if( !DeepComparable.IsExactly(ProductOrService, otherT.ProductOrService)) return false;
                if( !DeepComparable.IsExactly(Modifier, otherT.Modifier)) return false;
                if( !DeepComparable.IsExactly(ProgramCode, otherT.ProgramCode)) return false;
                if( !DeepComparable.IsExactly(Quantity, otherT.Quantity)) return false;
                if( !DeepComparable.IsExactly(UnitPrice, otherT.UnitPrice)) return false;
                if( !DeepComparable.IsExactly(FactorElement, otherT.FactorElement)) return false;
                if( !DeepComparable.IsExactly(Net, otherT.Net)) return false;
                if( !DeepComparable.IsExactly(Udi, otherT.Udi)) return false;
                if( !DeepComparable.IsExactly(NoteNumberElement, otherT.NoteNumberElement)) return false;
                if( !DeepComparable.IsExactly(Adjudication, otherT.Adjudication)) return false;
                
                return true;
            }


            public override IEnumerable<Base> Children
            {
                get
                {
                    foreach (var item in base.Children) yield return item;
                    if (SequenceElement != null) yield return SequenceElement;
                    if (Revenue != null) yield return Revenue;
                    if (Category != null) yield return Category;
                    if (ProductOrService != null) yield return ProductOrService;
                    foreach (var elem in Modifier) { if (elem != null) yield return elem; }
                    foreach (var elem in ProgramCode) { if (elem != null) yield return elem; }
                    if (Quantity != null) yield return Quantity;
                    if (UnitPrice != null) yield return UnitPrice;
                    if (FactorElement != null) yield return FactorElement;
                    if (Net != null) yield return Net;
                    foreach (var elem in Udi) { if (elem != null) yield return elem; }
                    foreach (var elem in NoteNumberElement) { if (elem != null) yield return elem; }
                    foreach (var elem in Adjudication) { if (elem != null) yield return elem; }
                }
            }

            public override IEnumerable<ElementValue> NamedChildren
            {
                get
                {
                    foreach (var item in base.NamedChildren) yield return item;
                    if (SequenceElement != null) yield return new ElementValue("sequence", SequenceElement);
                    if (Revenue != null) yield return new ElementValue("revenue", Revenue);
                    if (Category != null) yield return new ElementValue("category", Category);
                    if (ProductOrService != null) yield return new ElementValue("productOrService", ProductOrService);
                    foreach (var elem in Modifier) { if (elem != null) yield return new ElementValue("modifier", elem); }
                    foreach (var elem in ProgramCode) { if (elem != null) yield return new ElementValue("programCode", elem); }
                    if (Quantity != null) yield return new ElementValue("quantity", Quantity);
                    if (UnitPrice != null) yield return new ElementValue("unitPrice", UnitPrice);
                    if (FactorElement != null) yield return new ElementValue("factor", FactorElement);
                    if (Net != null) yield return new ElementValue("net", Net);
                    foreach (var elem in Udi) { if (elem != null) yield return new ElementValue("udi", elem); }
                    foreach (var elem in NoteNumberElement) { if (elem != null) yield return new ElementValue("noteNumber", elem); }
                    foreach (var elem in Adjudication) { if (elem != null) yield return new ElementValue("adjudication", elem); }
                }
            }

            
        }
        
        
        [FhirType("AddedItemComponent", NamedBackboneElement=true)]
        [DataContract]
        public partial class AddedItemComponent : Hl7.Fhir.Model.BackboneElement
        {
            public override string TypeName { get { return "AddedItemComponent"; } }
            
            /// <summary>
            /// Item sequence number
            /// </summary>
            [FhirElement("itemSequence", Order=40)]
            [Cardinality(Min=0,Max=-1)]
            [DataMember]
            public List<Hl7.Fhir.Model.PositiveInt> ItemSequenceElement
            {
                get { if(_ItemSequenceElement==null) _ItemSequenceElement = new List<Hl7.Fhir.Model.PositiveInt>(); return _ItemSequenceElement; }
                set { _ItemSequenceElement = value; OnPropertyChanged("ItemSequenceElement"); }
            }
            
            private List<Hl7.Fhir.Model.PositiveInt> _ItemSequenceElement;
            
            /// <summary>
            /// Item sequence number
            /// </summary>
            /// <remarks>This uses the native .NET datatype, rather than the FHIR equivalent</remarks>
            [IgnoreDataMemberAttribute]
            public IEnumerable<int?> ItemSequence
            {
                get { return ItemSequenceElement != null ? ItemSequenceElement.Select(elem => elem.Value) : null; }
                set
                {
                    if (value == null)
                        ItemSequenceElement = null; 
                    else
                        ItemSequenceElement = new List<Hl7.Fhir.Model.PositiveInt>(value.Select(elem=>new Hl7.Fhir.Model.PositiveInt(elem)));
                    OnPropertyChanged("ItemSequence");
                }
            }
            
            /// <summary>
            /// Detail sequence number
            /// </summary>
            [FhirElement("detailSequence", Order=50)]
            [Cardinality(Min=0,Max=-1)]
            [DataMember]
            public List<Hl7.Fhir.Model.PositiveInt> DetailSequenceElement
            {
                get { if(_DetailSequenceElement==null) _DetailSequenceElement = new List<Hl7.Fhir.Model.PositiveInt>(); return _DetailSequenceElement; }
                set { _DetailSequenceElement = value; OnPropertyChanged("DetailSequenceElement"); }
            }
            
            private List<Hl7.Fhir.Model.PositiveInt> _DetailSequenceElement;
            
            /// <summary>
            /// Detail sequence number
            /// </summary>
            /// <remarks>This uses the native .NET datatype, rather than the FHIR equivalent</remarks>
            [IgnoreDataMemberAttribute]
            public IEnumerable<int?> DetailSequence
            {
                get { return DetailSequenceElement != null ? DetailSequenceElement.Select(elem => elem.Value) : null; }
                set
                {
                    if (value == null)
                        DetailSequenceElement = null; 
                    else
                        DetailSequenceElement = new List<Hl7.Fhir.Model.PositiveInt>(value.Select(elem=>new Hl7.Fhir.Model.PositiveInt(elem)));
                    OnPropertyChanged("DetailSequence");
                }
            }
            
            /// <summary>
            /// Subdetail sequence number
            /// </summary>
            [FhirElement("subDetailSequence", Order=60)]
            [Cardinality(Min=0,Max=-1)]
            [DataMember]
            public List<Hl7.Fhir.Model.PositiveInt> SubDetailSequenceElement
            {
                get { if(_SubDetailSequenceElement==null) _SubDetailSequenceElement = new List<Hl7.Fhir.Model.PositiveInt>(); return _SubDetailSequenceElement; }
                set { _SubDetailSequenceElement = value; OnPropertyChanged("SubDetailSequenceElement"); }
            }
            
            private List<Hl7.Fhir.Model.PositiveInt> _SubDetailSequenceElement;
            
            /// <summary>
            /// Subdetail sequence number
            /// </summary>
            /// <remarks>This uses the native .NET datatype, rather than the FHIR equivalent</remarks>
            [IgnoreDataMemberAttribute]
            public IEnumerable<int?> SubDetailSequence
            {
                get { return SubDetailSequenceElement != null ? SubDetailSequenceElement.Select(elem => elem.Value) : null; }
                set
                {
                    if (value == null)
                        SubDetailSequenceElement = null; 
                    else
                        SubDetailSequenceElement = new List<Hl7.Fhir.Model.PositiveInt>(value.Select(elem=>new Hl7.Fhir.Model.PositiveInt(elem)));
                    OnPropertyChanged("SubDetailSequence");
                }
            }
            
            /// <summary>
            /// Authorized providers
            /// </summary>
            [FhirElement("provider", Order=70)]
            [CLSCompliant(false)]
			[References("Practitioner","PractitionerRole","Organization")]
            [Cardinality(Min=0,Max=-1)]
            [DataMember]
            public List<Hl7.Fhir.Model.ResourceReference> Provider
            {
                get { if(_Provider==null) _Provider = new List<Hl7.Fhir.Model.ResourceReference>(); return _Provider; }
                set { _Provider = value; OnPropertyChanged("Provider"); }
            }
            
            private List<Hl7.Fhir.Model.ResourceReference> _Provider;
            
            /// <summary>
            /// Billing, service, product, or drug code
            /// </summary>
            [FhirElement("productOrService", Order=80)]
            [Cardinality(Min=1,Max=1)]
            [DataMember]
            public Hl7.Fhir.Model.CodeableConcept ProductOrService
            {
                get { return _ProductOrService; }
                set { _ProductOrService = value; OnPropertyChanged("ProductOrService"); }
            }
            
            private Hl7.Fhir.Model.CodeableConcept _ProductOrService;
            
            /// <summary>
            /// Service/Product billing modifiers
            /// </summary>
            [FhirElement("modifier", Order=90)]
            [Cardinality(Min=0,Max=-1)]
            [DataMember]
            public List<Hl7.Fhir.Model.CodeableConcept> Modifier
            {
                get { if(_Modifier==null) _Modifier = new List<Hl7.Fhir.Model.CodeableConcept>(); return _Modifier; }
                set { _Modifier = value; OnPropertyChanged("Modifier"); }
            }
            
            private List<Hl7.Fhir.Model.CodeableConcept> _Modifier;
            
            /// <summary>
            /// Program the product or service is provided under
            /// </summary>
            [FhirElement("programCode", Order=100)]
            [Cardinality(Min=0,Max=-1)]
            [DataMember]
            public List<Hl7.Fhir.Model.CodeableConcept> ProgramCode
            {
                get { if(_ProgramCode==null) _ProgramCode = new List<Hl7.Fhir.Model.CodeableConcept>(); return _ProgramCode; }
                set { _ProgramCode = value; OnPropertyChanged("ProgramCode"); }
            }
            
            private List<Hl7.Fhir.Model.CodeableConcept> _ProgramCode;
            
            /// <summary>
            /// Date or dates of service or product delivery
            /// </summary>
            [FhirElement("serviced", Order=110, Choice=ChoiceType.DatatypeChoice)]
            [CLSCompliant(false)]
			[AllowedTypes(typeof(Hl7.Fhir.Model.Date),typeof(Hl7.Fhir.Model.Period))]
            [DataMember]
            public Hl7.Fhir.Model.Element Serviced
            {
                get { return _Serviced; }
                set { _Serviced = value; OnPropertyChanged("Serviced"); }
            }
            
            private Hl7.Fhir.Model.Element _Serviced;
            
            /// <summary>
            /// Place of service or where product was supplied
            /// </summary>
            [FhirElement("location", Order=120, Choice=ChoiceType.DatatypeChoice)]
            [CLSCompliant(false)]
			[AllowedTypes(typeof(Hl7.Fhir.Model.CodeableConcept),typeof(Hl7.Fhir.Model.Address),typeof(Hl7.Fhir.Model.ResourceReference))]
            [DataMember]
            public Hl7.Fhir.Model.Element Location
            {
                get { return _Location; }
                set { _Location = value; OnPropertyChanged("Location"); }
            }
            
            private Hl7.Fhir.Model.Element _Location;
            
            /// <summary>
            /// Count of products or services
            /// </summary>
            [FhirElement("quantity", Order=130)]
            [DataMember]
            public Hl7.Fhir.Model.SimpleQuantity Quantity
            {
                get { return _Quantity; }
                set { _Quantity = value; OnPropertyChanged("Quantity"); }
            }
            
            private Hl7.Fhir.Model.SimpleQuantity _Quantity;
            
            /// <summary>
            /// Fee, charge or cost per item
            /// </summary>
            [FhirElement("unitPrice", Order=140)]
            [DataMember]
            public Money UnitPrice
            {
                get { return _UnitPrice; }
                set { _UnitPrice = value; OnPropertyChanged("UnitPrice"); }
            }
            
            private Money _UnitPrice;
            
            /// <summary>
            /// Price scaling factor
            /// </summary>
            [FhirElement("factor", Order=150)]
            [DataMember]
            public Hl7.Fhir.Model.FhirDecimal FactorElement
            {
                get { return _FactorElement; }
                set { _FactorElement = value; OnPropertyChanged("FactorElement"); }
            }
            
            private Hl7.Fhir.Model.FhirDecimal _FactorElement;
            
            /// <summary>
            /// Price scaling factor
            /// </summary>
            /// <remarks>This uses the native .NET datatype, rather than the FHIR equivalent</remarks>
            [IgnoreDataMemberAttribute]
            public decimal? Factor
            {
                get { return FactorElement != null ? FactorElement.Value : null; }
                set
                {
                    if (!value.HasValue)
                        FactorElement = null; 
                    else
                        FactorElement = new Hl7.Fhir.Model.FhirDecimal(value);
                    OnPropertyChanged("Factor");
                }
            }
            
            /// <summary>
            /// Total item cost
            /// </summary>
            [FhirElement("net", Order=160)]
            [DataMember]
            public Money Net
            {
                get { return _Net; }
                set { _Net = value; OnPropertyChanged("Net"); }
            }
            
            private Money _Net;
            
            /// <summary>
            /// Anatomical location
            /// </summary>
            [FhirElement("bodySite", Order=170)]
            [DataMember]
            public Hl7.Fhir.Model.CodeableConcept BodySite
            {
                get { return _BodySite; }
                set { _BodySite = value; OnPropertyChanged("BodySite"); }
            }
            
            private Hl7.Fhir.Model.CodeableConcept _BodySite;
            
            /// <summary>
            /// Anatomical sub-location
            /// </summary>
            [FhirElement("subSite", Order=180)]
            [Cardinality(Min=0,Max=-1)]
            [DataMember]
            public List<Hl7.Fhir.Model.CodeableConcept> SubSite
            {
                get { if(_SubSite==null) _SubSite = new List<Hl7.Fhir.Model.CodeableConcept>(); return _SubSite; }
                set { _SubSite = value; OnPropertyChanged("SubSite"); }
            }
            
            private List<Hl7.Fhir.Model.CodeableConcept> _SubSite;
            
            /// <summary>
            /// Applicable note numbers
            /// </summary>
            [FhirElement("noteNumber", Order=190)]
            [Cardinality(Min=0,Max=-1)]
            [DataMember]
            public List<Hl7.Fhir.Model.PositiveInt> NoteNumberElement
            {
                get { if(_NoteNumberElement==null) _NoteNumberElement = new List<Hl7.Fhir.Model.PositiveInt>(); return _NoteNumberElement; }
                set { _NoteNumberElement = value; OnPropertyChanged("NoteNumberElement"); }
            }
            
            private List<Hl7.Fhir.Model.PositiveInt> _NoteNumberElement;
            
            /// <summary>
            /// Applicable note numbers
            /// </summary>
            /// <remarks>This uses the native .NET datatype, rather than the FHIR equivalent</remarks>
            [IgnoreDataMemberAttribute]
            public IEnumerable<int?> NoteNumber
            {
                get { return NoteNumberElement != null ? NoteNumberElement.Select(elem => elem.Value) : null; }
                set
                {
                    if (value == null)
                        NoteNumberElement = null; 
                    else
                        NoteNumberElement = new List<Hl7.Fhir.Model.PositiveInt>(value.Select(elem=>new Hl7.Fhir.Model.PositiveInt(elem)));
                    OnPropertyChanged("NoteNumber");
                }
            }
            
            /// <summary>
            /// Added items adjudication
            /// </summary>
            [FhirElement("adjudication", Order=200)]
            [Cardinality(Min=0,Max=-1)]
            [DataMember]
            public List<Hl7.Fhir.Model.ExplanationOfBenefit.AdjudicationComponent> Adjudication
            {
                get { if(_Adjudication==null) _Adjudication = new List<Hl7.Fhir.Model.ExplanationOfBenefit.AdjudicationComponent>(); return _Adjudication; }
                set { _Adjudication = value; OnPropertyChanged("Adjudication"); }
            }
            
            private List<Hl7.Fhir.Model.ExplanationOfBenefit.AdjudicationComponent> _Adjudication;
            
            /// <summary>
            /// Insurer added line items
            /// </summary>
            [FhirElement("detail", Order=210)]
            [Cardinality(Min=0,Max=-1)]
            [DataMember]
            public List<Hl7.Fhir.Model.ExplanationOfBenefit.AddedItemDetailComponent> Detail
            {
                get { if(_Detail==null) _Detail = new List<Hl7.Fhir.Model.ExplanationOfBenefit.AddedItemDetailComponent>(); return _Detail; }
                set { _Detail = value; OnPropertyChanged("Detail"); }
            }
            
            private List<Hl7.Fhir.Model.ExplanationOfBenefit.AddedItemDetailComponent> _Detail;
            
            public override IDeepCopyable CopyTo(IDeepCopyable other)
            {
                var dest = other as AddedItemComponent;
                
                if (dest != null)
                {
                    base.CopyTo(dest);
                    if(ItemSequenceElement != null) dest.ItemSequenceElement = new List<Hl7.Fhir.Model.PositiveInt>(ItemSequenceElement.DeepCopy());
                    if(DetailSequenceElement != null) dest.DetailSequenceElement = new List<Hl7.Fhir.Model.PositiveInt>(DetailSequenceElement.DeepCopy());
                    if(SubDetailSequenceElement != null) dest.SubDetailSequenceElement = new List<Hl7.Fhir.Model.PositiveInt>(SubDetailSequenceElement.DeepCopy());
                    if(Provider != null) dest.Provider = new List<Hl7.Fhir.Model.ResourceReference>(Provider.DeepCopy());
                    if(ProductOrService != null) dest.ProductOrService = (Hl7.Fhir.Model.CodeableConcept)ProductOrService.DeepCopy();
                    if(Modifier != null) dest.Modifier = new List<Hl7.Fhir.Model.CodeableConcept>(Modifier.DeepCopy());
                    if(ProgramCode != null) dest.ProgramCode = new List<Hl7.Fhir.Model.CodeableConcept>(ProgramCode.DeepCopy());
                    if(Serviced != null) dest.Serviced = (Hl7.Fhir.Model.Element)Serviced.DeepCopy();
                    if(Location != null) dest.Location = (Hl7.Fhir.Model.Element)Location.DeepCopy();
                    if(Quantity != null) dest.Quantity = (Hl7.Fhir.Model.SimpleQuantity)Quantity.DeepCopy();
                    if(UnitPrice != null) dest.UnitPrice = (Money)UnitPrice.DeepCopy();
                    if(FactorElement != null) dest.FactorElement = (Hl7.Fhir.Model.FhirDecimal)FactorElement.DeepCopy();
                    if(Net != null) dest.Net = (Money)Net.DeepCopy();
                    if(BodySite != null) dest.BodySite = (Hl7.Fhir.Model.CodeableConcept)BodySite.DeepCopy();
                    if(SubSite != null) dest.SubSite = new List<Hl7.Fhir.Model.CodeableConcept>(SubSite.DeepCopy());
                    if(NoteNumberElement != null) dest.NoteNumberElement = new List<Hl7.Fhir.Model.PositiveInt>(NoteNumberElement.DeepCopy());
                    if(Adjudication != null) dest.Adjudication = new List<Hl7.Fhir.Model.ExplanationOfBenefit.AdjudicationComponent>(Adjudication.DeepCopy());
                    if(Detail != null) dest.Detail = new List<Hl7.Fhir.Model.ExplanationOfBenefit.AddedItemDetailComponent>(Detail.DeepCopy());
                    return dest;
                }
                else
                	throw new ArgumentException("Can only copy to an object of the same type", "other");
            }
            
            public override IDeepCopyable DeepCopy()
            {
                return CopyTo(new AddedItemComponent());
            }
            
            public override bool Matches(IDeepComparable other)
            {
                var otherT = other as AddedItemComponent;
                if(otherT == null) return false;
                
                if(!base.Matches(otherT)) return false;
                if( !DeepComparable.Matches(ItemSequenceElement, otherT.ItemSequenceElement)) return false;
                if( !DeepComparable.Matches(DetailSequenceElement, otherT.DetailSequenceElement)) return false;
                if( !DeepComparable.Matches(SubDetailSequenceElement, otherT.SubDetailSequenceElement)) return false;
                if( !DeepComparable.Matches(Provider, otherT.Provider)) return false;
                if( !DeepComparable.Matches(ProductOrService, otherT.ProductOrService)) return false;
                if( !DeepComparable.Matches(Modifier, otherT.Modifier)) return false;
                if( !DeepComparable.Matches(ProgramCode, otherT.ProgramCode)) return false;
                if( !DeepComparable.Matches(Serviced, otherT.Serviced)) return false;
                if( !DeepComparable.Matches(Location, otherT.Location)) return false;
                if( !DeepComparable.Matches(Quantity, otherT.Quantity)) return false;
                if( !DeepComparable.Matches(UnitPrice, otherT.UnitPrice)) return false;
                if( !DeepComparable.Matches(FactorElement, otherT.FactorElement)) return false;
                if( !DeepComparable.Matches(Net, otherT.Net)) return false;
                if( !DeepComparable.Matches(BodySite, otherT.BodySite)) return false;
                if( !DeepComparable.Matches(SubSite, otherT.SubSite)) return false;
                if( !DeepComparable.Matches(NoteNumberElement, otherT.NoteNumberElement)) return false;
                if( !DeepComparable.Matches(Adjudication, otherT.Adjudication)) return false;
                if( !DeepComparable.Matches(Detail, otherT.Detail)) return false;
                
                return true;
            }
            
            public override bool IsExactly(IDeepComparable other)
            {
                var otherT = other as AddedItemComponent;
                if(otherT == null) return false;
                
                if(!base.IsExactly(otherT)) return false;
                if( !DeepComparable.IsExactly(ItemSequenceElement, otherT.ItemSequenceElement)) return false;
                if( !DeepComparable.IsExactly(DetailSequenceElement, otherT.DetailSequenceElement)) return false;
                if( !DeepComparable.IsExactly(SubDetailSequenceElement, otherT.SubDetailSequenceElement)) return false;
                if( !DeepComparable.IsExactly(Provider, otherT.Provider)) return false;
                if( !DeepComparable.IsExactly(ProductOrService, otherT.ProductOrService)) return false;
                if( !DeepComparable.IsExactly(Modifier, otherT.Modifier)) return false;
                if( !DeepComparable.IsExactly(ProgramCode, otherT.ProgramCode)) return false;
                if( !DeepComparable.IsExactly(Serviced, otherT.Serviced)) return false;
                if( !DeepComparable.IsExactly(Location, otherT.Location)) return false;
                if( !DeepComparable.IsExactly(Quantity, otherT.Quantity)) return false;
                if( !DeepComparable.IsExactly(UnitPrice, otherT.UnitPrice)) return false;
                if( !DeepComparable.IsExactly(FactorElement, otherT.FactorElement)) return false;
                if( !DeepComparable.IsExactly(Net, otherT.Net)) return false;
                if( !DeepComparable.IsExactly(BodySite, otherT.BodySite)) return false;
                if( !DeepComparable.IsExactly(SubSite, otherT.SubSite)) return false;
                if( !DeepComparable.IsExactly(NoteNumberElement, otherT.NoteNumberElement)) return false;
                if( !DeepComparable.IsExactly(Adjudication, otherT.Adjudication)) return false;
                if( !DeepComparable.IsExactly(Detail, otherT.Detail)) return false;
                
                return true;
            }


            public override IEnumerable<Base> Children
            {
                get
                {
                    foreach (var item in base.Children) yield return item;
                    foreach (var elem in ItemSequenceElement) { if (elem != null) yield return elem; }
                    foreach (var elem in DetailSequenceElement) { if (elem != null) yield return elem; }
                    foreach (var elem in SubDetailSequenceElement) { if (elem != null) yield return elem; }
                    foreach (var elem in Provider) { if (elem != null) yield return elem; }
                    if (ProductOrService != null) yield return ProductOrService;
                    foreach (var elem in Modifier) { if (elem != null) yield return elem; }
                    foreach (var elem in ProgramCode) { if (elem != null) yield return elem; }
                    if (Serviced != null) yield return Serviced;
                    if (Location != null) yield return Location;
                    if (Quantity != null) yield return Quantity;
                    if (UnitPrice != null) yield return UnitPrice;
                    if (FactorElement != null) yield return FactorElement;
                    if (Net != null) yield return Net;
                    if (BodySite != null) yield return BodySite;
                    foreach (var elem in SubSite) { if (elem != null) yield return elem; }
                    foreach (var elem in NoteNumberElement) { if (elem != null) yield return elem; }
                    foreach (var elem in Adjudication) { if (elem != null) yield return elem; }
                    foreach (var elem in Detail) { if (elem != null) yield return elem; }
                }
            }

            public override IEnumerable<ElementValue> NamedChildren
            {
                get
                {
                    foreach (var item in base.NamedChildren) yield return item;
                    foreach (var elem in ItemSequenceElement) { if (elem != null) yield return new ElementValue("itemSequence", elem); }
                    foreach (var elem in DetailSequenceElement) { if (elem != null) yield return new ElementValue("detailSequence", elem); }
                    foreach (var elem in SubDetailSequenceElement) { if (elem != null) yield return new ElementValue("subDetailSequence", elem); }
                    foreach (var elem in Provider) { if (elem != null) yield return new ElementValue("provider", elem); }
                    if (ProductOrService != null) yield return new ElementValue("productOrService", ProductOrService);
                    foreach (var elem in Modifier) { if (elem != null) yield return new ElementValue("modifier", elem); }
                    foreach (var elem in ProgramCode) { if (elem != null) yield return new ElementValue("programCode", elem); }
                    if (Serviced != null) yield return new ElementValue("serviced", Serviced);
                    if (Location != null) yield return new ElementValue("location", Location);
                    if (Quantity != null) yield return new ElementValue("quantity", Quantity);
                    if (UnitPrice != null) yield return new ElementValue("unitPrice", UnitPrice);
                    if (FactorElement != null) yield return new ElementValue("factor", FactorElement);
                    if (Net != null) yield return new ElementValue("net", Net);
                    if (BodySite != null) yield return new ElementValue("bodySite", BodySite);
                    foreach (var elem in SubSite) { if (elem != null) yield return new ElementValue("subSite", elem); }
                    foreach (var elem in NoteNumberElement) { if (elem != null) yield return new ElementValue("noteNumber", elem); }
                    foreach (var elem in Adjudication) { if (elem != null) yield return new ElementValue("adjudication", elem); }
                    foreach (var elem in Detail) { if (elem != null) yield return new ElementValue("detail", elem); }
                }
            }

            
        }
        
        
        [FhirType("AddedItemDetailComponent", NamedBackboneElement=true)]
        [DataContract]
        public partial class AddedItemDetailComponent : Hl7.Fhir.Model.BackboneElement
        {
            public override string TypeName { get { return "AddedItemDetailComponent"; } }
            
            /// <summary>
            /// Billing, service, product, or drug code
            /// </summary>
            [FhirElement("productOrService", Order=40)]
            [Cardinality(Min=1,Max=1)]
            [DataMember]
            public Hl7.Fhir.Model.CodeableConcept ProductOrService
            {
                get { return _ProductOrService; }
                set { _ProductOrService = value; OnPropertyChanged("ProductOrService"); }
            }
            
            private Hl7.Fhir.Model.CodeableConcept _ProductOrService;
            
            /// <summary>
            /// Service/Product billing modifiers
            /// </summary>
            [FhirElement("modifier", Order=50)]
            [Cardinality(Min=0,Max=-1)]
            [DataMember]
            public List<Hl7.Fhir.Model.CodeableConcept> Modifier
            {
                get { if(_Modifier==null) _Modifier = new List<Hl7.Fhir.Model.CodeableConcept>(); return _Modifier; }
                set { _Modifier = value; OnPropertyChanged("Modifier"); }
            }
            
            private List<Hl7.Fhir.Model.CodeableConcept> _Modifier;
            
            /// <summary>
            /// Count of products or services
            /// </summary>
            [FhirElement("quantity", Order=60)]
            [DataMember]
            public Hl7.Fhir.Model.SimpleQuantity Quantity
            {
                get { return _Quantity; }
                set { _Quantity = value; OnPropertyChanged("Quantity"); }
            }
            
            private Hl7.Fhir.Model.SimpleQuantity _Quantity;
            
            /// <summary>
            /// Fee, charge or cost per item
            /// </summary>
            [FhirElement("unitPrice", Order=70)]
            [DataMember]
            public Money UnitPrice
            {
                get { return _UnitPrice; }
                set { _UnitPrice = value; OnPropertyChanged("UnitPrice"); }
            }
            
            private Money _UnitPrice;
            
            /// <summary>
            /// Price scaling factor
            /// </summary>
            [FhirElement("factor", Order=80)]
            [DataMember]
            public Hl7.Fhir.Model.FhirDecimal FactorElement
            {
                get { return _FactorElement; }
                set { _FactorElement = value; OnPropertyChanged("FactorElement"); }
            }
            
            private Hl7.Fhir.Model.FhirDecimal _FactorElement;
            
            /// <summary>
            /// Price scaling factor
            /// </summary>
            /// <remarks>This uses the native .NET datatype, rather than the FHIR equivalent</remarks>
            [IgnoreDataMemberAttribute]
            public decimal? Factor
            {
                get { return FactorElement != null ? FactorElement.Value : null; }
                set
                {
                    if (!value.HasValue)
                        FactorElement = null; 
                    else
                        FactorElement = new Hl7.Fhir.Model.FhirDecimal(value);
                    OnPropertyChanged("Factor");
                }
            }
            
            /// <summary>
            /// Total item cost
            /// </summary>
            [FhirElement("net", Order=90)]
            [DataMember]
            public Money Net
            {
                get { return _Net; }
                set { _Net = value; OnPropertyChanged("Net"); }
            }
            
            private Money _Net;
            
            /// <summary>
            /// Applicable note numbers
            /// </summary>
            [FhirElement("noteNumber", Order=100)]
            [Cardinality(Min=0,Max=-1)]
            [DataMember]
            public List<Hl7.Fhir.Model.PositiveInt> NoteNumberElement
            {
                get { if(_NoteNumberElement==null) _NoteNumberElement = new List<Hl7.Fhir.Model.PositiveInt>(); return _NoteNumberElement; }
                set { _NoteNumberElement = value; OnPropertyChanged("NoteNumberElement"); }
            }
            
            private List<Hl7.Fhir.Model.PositiveInt> _NoteNumberElement;
            
            /// <summary>
            /// Applicable note numbers
            /// </summary>
            /// <remarks>This uses the native .NET datatype, rather than the FHIR equivalent</remarks>
            [IgnoreDataMemberAttribute]
            public IEnumerable<int?> NoteNumber
            {
                get { return NoteNumberElement != null ? NoteNumberElement.Select(elem => elem.Value) : null; }
                set
                {
                    if (value == null)
                        NoteNumberElement = null; 
                    else
                        NoteNumberElement = new List<Hl7.Fhir.Model.PositiveInt>(value.Select(elem=>new Hl7.Fhir.Model.PositiveInt(elem)));
                    OnPropertyChanged("NoteNumber");
                }
            }
            
            /// <summary>
            /// Added items adjudication
            /// </summary>
            [FhirElement("adjudication", Order=110)]
            [Cardinality(Min=0,Max=-1)]
            [DataMember]
            public List<Hl7.Fhir.Model.ExplanationOfBenefit.AdjudicationComponent> Adjudication
            {
                get { if(_Adjudication==null) _Adjudication = new List<Hl7.Fhir.Model.ExplanationOfBenefit.AdjudicationComponent>(); return _Adjudication; }
                set { _Adjudication = value; OnPropertyChanged("Adjudication"); }
            }
            
            private List<Hl7.Fhir.Model.ExplanationOfBenefit.AdjudicationComponent> _Adjudication;
            
            /// <summary>
            /// Insurer added line items
            /// </summary>
            [FhirElement("subDetail", Order=120)]
            [Cardinality(Min=0,Max=-1)]
            [DataMember]
            public List<Hl7.Fhir.Model.ExplanationOfBenefit.AddedItemDetailSubDetailComponent> SubDetail
            {
                get { if(_SubDetail==null) _SubDetail = new List<Hl7.Fhir.Model.ExplanationOfBenefit.AddedItemDetailSubDetailComponent>(); return _SubDetail; }
                set { _SubDetail = value; OnPropertyChanged("SubDetail"); }
            }
            
            private List<Hl7.Fhir.Model.ExplanationOfBenefit.AddedItemDetailSubDetailComponent> _SubDetail;
            
            public override IDeepCopyable CopyTo(IDeepCopyable other)
            {
                var dest = other as AddedItemDetailComponent;
                
                if (dest != null)
                {
                    base.CopyTo(dest);
                    if(ProductOrService != null) dest.ProductOrService = (Hl7.Fhir.Model.CodeableConcept)ProductOrService.DeepCopy();
                    if(Modifier != null) dest.Modifier = new List<Hl7.Fhir.Model.CodeableConcept>(Modifier.DeepCopy());
                    if(Quantity != null) dest.Quantity = (Hl7.Fhir.Model.SimpleQuantity)Quantity.DeepCopy();
                    if(UnitPrice != null) dest.UnitPrice = (Money)UnitPrice.DeepCopy();
                    if(FactorElement != null) dest.FactorElement = (Hl7.Fhir.Model.FhirDecimal)FactorElement.DeepCopy();
                    if(Net != null) dest.Net = (Money)Net.DeepCopy();
                    if(NoteNumberElement != null) dest.NoteNumberElement = new List<Hl7.Fhir.Model.PositiveInt>(NoteNumberElement.DeepCopy());
                    if(Adjudication != null) dest.Adjudication = new List<Hl7.Fhir.Model.ExplanationOfBenefit.AdjudicationComponent>(Adjudication.DeepCopy());
                    if(SubDetail != null) dest.SubDetail = new List<Hl7.Fhir.Model.ExplanationOfBenefit.AddedItemDetailSubDetailComponent>(SubDetail.DeepCopy());
                    return dest;
                }
                else
                	throw new ArgumentException("Can only copy to an object of the same type", "other");
            }
            
            public override IDeepCopyable DeepCopy()
            {
                return CopyTo(new AddedItemDetailComponent());
            }
            
            public override bool Matches(IDeepComparable other)
            {
                var otherT = other as AddedItemDetailComponent;
                if(otherT == null) return false;
                
                if(!base.Matches(otherT)) return false;
                if( !DeepComparable.Matches(ProductOrService, otherT.ProductOrService)) return false;
                if( !DeepComparable.Matches(Modifier, otherT.Modifier)) return false;
                if( !DeepComparable.Matches(Quantity, otherT.Quantity)) return false;
                if( !DeepComparable.Matches(UnitPrice, otherT.UnitPrice)) return false;
                if( !DeepComparable.Matches(FactorElement, otherT.FactorElement)) return false;
                if( !DeepComparable.Matches(Net, otherT.Net)) return false;
                if( !DeepComparable.Matches(NoteNumberElement, otherT.NoteNumberElement)) return false;
                if( !DeepComparable.Matches(Adjudication, otherT.Adjudication)) return false;
                if( !DeepComparable.Matches(SubDetail, otherT.SubDetail)) return false;
                
                return true;
            }
            
            public override bool IsExactly(IDeepComparable other)
            {
                var otherT = other as AddedItemDetailComponent;
                if(otherT == null) return false;
                
                if(!base.IsExactly(otherT)) return false;
                if( !DeepComparable.IsExactly(ProductOrService, otherT.ProductOrService)) return false;
                if( !DeepComparable.IsExactly(Modifier, otherT.Modifier)) return false;
                if( !DeepComparable.IsExactly(Quantity, otherT.Quantity)) return false;
                if( !DeepComparable.IsExactly(UnitPrice, otherT.UnitPrice)) return false;
                if( !DeepComparable.IsExactly(FactorElement, otherT.FactorElement)) return false;
                if( !DeepComparable.IsExactly(Net, otherT.Net)) return false;
                if( !DeepComparable.IsExactly(NoteNumberElement, otherT.NoteNumberElement)) return false;
                if( !DeepComparable.IsExactly(Adjudication, otherT.Adjudication)) return false;
                if( !DeepComparable.IsExactly(SubDetail, otherT.SubDetail)) return false;
                
                return true;
            }


            public override IEnumerable<Base> Children
            {
                get
                {
                    foreach (var item in base.Children) yield return item;
                    if (ProductOrService != null) yield return ProductOrService;
                    foreach (var elem in Modifier) { if (elem != null) yield return elem; }
                    if (Quantity != null) yield return Quantity;
                    if (UnitPrice != null) yield return UnitPrice;
                    if (FactorElement != null) yield return FactorElement;
                    if (Net != null) yield return Net;
                    foreach (var elem in NoteNumberElement) { if (elem != null) yield return elem; }
                    foreach (var elem in Adjudication) { if (elem != null) yield return elem; }
                    foreach (var elem in SubDetail) { if (elem != null) yield return elem; }
                }
            }

            public override IEnumerable<ElementValue> NamedChildren
            {
                get
                {
                    foreach (var item in base.NamedChildren) yield return item;
                    if (ProductOrService != null) yield return new ElementValue("productOrService", ProductOrService);
                    foreach (var elem in Modifier) { if (elem != null) yield return new ElementValue("modifier", elem); }
                    if (Quantity != null) yield return new ElementValue("quantity", Quantity);
                    if (UnitPrice != null) yield return new ElementValue("unitPrice", UnitPrice);
                    if (FactorElement != null) yield return new ElementValue("factor", FactorElement);
                    if (Net != null) yield return new ElementValue("net", Net);
                    foreach (var elem in NoteNumberElement) { if (elem != null) yield return new ElementValue("noteNumber", elem); }
                    foreach (var elem in Adjudication) { if (elem != null) yield return new ElementValue("adjudication", elem); }
                    foreach (var elem in SubDetail) { if (elem != null) yield return new ElementValue("subDetail", elem); }
                }
            }

            
        }
        
        
        [FhirType("AddedItemDetailSubDetailComponent", NamedBackboneElement=true)]
        [DataContract]
        public partial class AddedItemDetailSubDetailComponent : Hl7.Fhir.Model.BackboneElement
        {
            public override string TypeName { get { return "AddedItemDetailSubDetailComponent"; } }
            
            /// <summary>
            /// Billing, service, product, or drug code
            /// </summary>
            [FhirElement("productOrService", Order=40)]
            [Cardinality(Min=1,Max=1)]
            [DataMember]
            public Hl7.Fhir.Model.CodeableConcept ProductOrService
            {
                get { return _ProductOrService; }
                set { _ProductOrService = value; OnPropertyChanged("ProductOrService"); }
            }
            
            private Hl7.Fhir.Model.CodeableConcept _ProductOrService;
            
            /// <summary>
            /// Service/Product billing modifiers
            /// </summary>
            [FhirElement("modifier", Order=50)]
            [Cardinality(Min=0,Max=-1)]
            [DataMember]
            public List<Hl7.Fhir.Model.CodeableConcept> Modifier
            {
                get { if(_Modifier==null) _Modifier = new List<Hl7.Fhir.Model.CodeableConcept>(); return _Modifier; }
                set { _Modifier = value; OnPropertyChanged("Modifier"); }
            }
            
            private List<Hl7.Fhir.Model.CodeableConcept> _Modifier;
            
            /// <summary>
            /// Count of products or services
            /// </summary>
            [FhirElement("quantity", Order=60)]
            [DataMember]
            public Hl7.Fhir.Model.SimpleQuantity Quantity
            {
                get { return _Quantity; }
                set { _Quantity = value; OnPropertyChanged("Quantity"); }
            }
            
            private Hl7.Fhir.Model.SimpleQuantity _Quantity;
            
            /// <summary>
            /// Fee, charge or cost per item
            /// </summary>
            [FhirElement("unitPrice", Order=70)]
            [DataMember]
            public Money UnitPrice
            {
                get { return _UnitPrice; }
                set { _UnitPrice = value; OnPropertyChanged("UnitPrice"); }
            }
            
            private Money _UnitPrice;
            
            /// <summary>
            /// Price scaling factor
            /// </summary>
            [FhirElement("factor", Order=80)]
            [DataMember]
            public Hl7.Fhir.Model.FhirDecimal FactorElement
            {
                get { return _FactorElement; }
                set { _FactorElement = value; OnPropertyChanged("FactorElement"); }
            }
            
            private Hl7.Fhir.Model.FhirDecimal _FactorElement;
            
            /// <summary>
            /// Price scaling factor
            /// </summary>
            /// <remarks>This uses the native .NET datatype, rather than the FHIR equivalent</remarks>
            [IgnoreDataMemberAttribute]
            public decimal? Factor
            {
                get { return FactorElement != null ? FactorElement.Value : null; }
                set
                {
                    if (!value.HasValue)
                        FactorElement = null; 
                    else
                        FactorElement = new Hl7.Fhir.Model.FhirDecimal(value);
                    OnPropertyChanged("Factor");
                }
            }
            
            /// <summary>
            /// Total item cost
            /// </summary>
            [FhirElement("net", Order=90)]
            [DataMember]
            public Money Net
            {
                get { return _Net; }
                set { _Net = value; OnPropertyChanged("Net"); }
            }
            
            private Money _Net;
            
            /// <summary>
            /// Applicable note numbers
            /// </summary>
            [FhirElement("noteNumber", Order=100)]
            [Cardinality(Min=0,Max=-1)]
            [DataMember]
            public List<Hl7.Fhir.Model.PositiveInt> NoteNumberElement
            {
                get { if(_NoteNumberElement==null) _NoteNumberElement = new List<Hl7.Fhir.Model.PositiveInt>(); return _NoteNumberElement; }
                set { _NoteNumberElement = value; OnPropertyChanged("NoteNumberElement"); }
            }
            
            private List<Hl7.Fhir.Model.PositiveInt> _NoteNumberElement;
            
            /// <summary>
            /// Applicable note numbers
            /// </summary>
            /// <remarks>This uses the native .NET datatype, rather than the FHIR equivalent</remarks>
            [IgnoreDataMemberAttribute]
            public IEnumerable<int?> NoteNumber
            {
                get { return NoteNumberElement != null ? NoteNumberElement.Select(elem => elem.Value) : null; }
                set
                {
                    if (value == null)
                        NoteNumberElement = null; 
                    else
                        NoteNumberElement = new List<Hl7.Fhir.Model.PositiveInt>(value.Select(elem=>new Hl7.Fhir.Model.PositiveInt(elem)));
                    OnPropertyChanged("NoteNumber");
                }
            }
            
            /// <summary>
            /// Added items adjudication
            /// </summary>
            [FhirElement("adjudication", Order=110)]
            [Cardinality(Min=0,Max=-1)]
            [DataMember]
            public List<Hl7.Fhir.Model.ExplanationOfBenefit.AdjudicationComponent> Adjudication
            {
                get { if(_Adjudication==null) _Adjudication = new List<Hl7.Fhir.Model.ExplanationOfBenefit.AdjudicationComponent>(); return _Adjudication; }
                set { _Adjudication = value; OnPropertyChanged("Adjudication"); }
            }
            
            private List<Hl7.Fhir.Model.ExplanationOfBenefit.AdjudicationComponent> _Adjudication;
            
            public override IDeepCopyable CopyTo(IDeepCopyable other)
            {
                var dest = other as AddedItemDetailSubDetailComponent;
                
                if (dest != null)
                {
                    base.CopyTo(dest);
                    if(ProductOrService != null) dest.ProductOrService = (Hl7.Fhir.Model.CodeableConcept)ProductOrService.DeepCopy();
                    if(Modifier != null) dest.Modifier = new List<Hl7.Fhir.Model.CodeableConcept>(Modifier.DeepCopy());
                    if(Quantity != null) dest.Quantity = (Hl7.Fhir.Model.SimpleQuantity)Quantity.DeepCopy();
                    if(UnitPrice != null) dest.UnitPrice = (Money)UnitPrice.DeepCopy();
                    if(FactorElement != null) dest.FactorElement = (Hl7.Fhir.Model.FhirDecimal)FactorElement.DeepCopy();
                    if(Net != null) dest.Net = (Money)Net.DeepCopy();
                    if(NoteNumberElement != null) dest.NoteNumberElement = new List<Hl7.Fhir.Model.PositiveInt>(NoteNumberElement.DeepCopy());
                    if(Adjudication != null) dest.Adjudication = new List<Hl7.Fhir.Model.ExplanationOfBenefit.AdjudicationComponent>(Adjudication.DeepCopy());
                    return dest;
                }
                else
                	throw new ArgumentException("Can only copy to an object of the same type", "other");
            }
            
            public override IDeepCopyable DeepCopy()
            {
                return CopyTo(new AddedItemDetailSubDetailComponent());
            }
            
            public override bool Matches(IDeepComparable other)
            {
                var otherT = other as AddedItemDetailSubDetailComponent;
                if(otherT == null) return false;
                
                if(!base.Matches(otherT)) return false;
                if( !DeepComparable.Matches(ProductOrService, otherT.ProductOrService)) return false;
                if( !DeepComparable.Matches(Modifier, otherT.Modifier)) return false;
                if( !DeepComparable.Matches(Quantity, otherT.Quantity)) return false;
                if( !DeepComparable.Matches(UnitPrice, otherT.UnitPrice)) return false;
                if( !DeepComparable.Matches(FactorElement, otherT.FactorElement)) return false;
                if( !DeepComparable.Matches(Net, otherT.Net)) return false;
                if( !DeepComparable.Matches(NoteNumberElement, otherT.NoteNumberElement)) return false;
                if( !DeepComparable.Matches(Adjudication, otherT.Adjudication)) return false;
                
                return true;
            }
            
            public override bool IsExactly(IDeepComparable other)
            {
                var otherT = other as AddedItemDetailSubDetailComponent;
                if(otherT == null) return false;
                
                if(!base.IsExactly(otherT)) return false;
                if( !DeepComparable.IsExactly(ProductOrService, otherT.ProductOrService)) return false;
                if( !DeepComparable.IsExactly(Modifier, otherT.Modifier)) return false;
                if( !DeepComparable.IsExactly(Quantity, otherT.Quantity)) return false;
                if( !DeepComparable.IsExactly(UnitPrice, otherT.UnitPrice)) return false;
                if( !DeepComparable.IsExactly(FactorElement, otherT.FactorElement)) return false;
                if( !DeepComparable.IsExactly(Net, otherT.Net)) return false;
                if( !DeepComparable.IsExactly(NoteNumberElement, otherT.NoteNumberElement)) return false;
                if( !DeepComparable.IsExactly(Adjudication, otherT.Adjudication)) return false;
                
                return true;
            }


            public override IEnumerable<Base> Children
            {
                get
                {
                    foreach (var item in base.Children) yield return item;
                    if (ProductOrService != null) yield return ProductOrService;
                    foreach (var elem in Modifier) { if (elem != null) yield return elem; }
                    if (Quantity != null) yield return Quantity;
                    if (UnitPrice != null) yield return UnitPrice;
                    if (FactorElement != null) yield return FactorElement;
                    if (Net != null) yield return Net;
                    foreach (var elem in NoteNumberElement) { if (elem != null) yield return elem; }
                    foreach (var elem in Adjudication) { if (elem != null) yield return elem; }
                }
            }

            public override IEnumerable<ElementValue> NamedChildren
            {
                get
                {
                    foreach (var item in base.NamedChildren) yield return item;
                    if (ProductOrService != null) yield return new ElementValue("productOrService", ProductOrService);
                    foreach (var elem in Modifier) { if (elem != null) yield return new ElementValue("modifier", elem); }
                    if (Quantity != null) yield return new ElementValue("quantity", Quantity);
                    if (UnitPrice != null) yield return new ElementValue("unitPrice", UnitPrice);
                    if (FactorElement != null) yield return new ElementValue("factor", FactorElement);
                    if (Net != null) yield return new ElementValue("net", Net);
                    foreach (var elem in NoteNumberElement) { if (elem != null) yield return new ElementValue("noteNumber", elem); }
                    foreach (var elem in Adjudication) { if (elem != null) yield return new ElementValue("adjudication", elem); }
                }
            }

            
        }
        
        
        [FhirType("TotalComponent", NamedBackboneElement=true)]
        [DataContract]
        public partial class TotalComponent : Hl7.Fhir.Model.BackboneElement
        {
            public override string TypeName { get { return "TotalComponent"; } }
            
            /// <summary>
            /// Type of adjudication information
            /// </summary>
            [FhirElement("category", InSummary=true, Order=40)]
            [Cardinality(Min=1,Max=1)]
            [DataMember]
            public Hl7.Fhir.Model.CodeableConcept Category
            {
                get { return _Category; }
                set { _Category = value; OnPropertyChanged("Category"); }
            }
            
            private Hl7.Fhir.Model.CodeableConcept _Category;
            
            /// <summary>
            /// Financial total for the category
            /// </summary>
            [FhirElement("amount", InSummary=true, Order=50)]
            [Cardinality(Min=1,Max=1)]
            [DataMember]
            public Money Amount
            {
                get { return _Amount; }
                set { _Amount = value; OnPropertyChanged("Amount"); }
            }
            
            private Money _Amount;
            
            public override IDeepCopyable CopyTo(IDeepCopyable other)
            {
                var dest = other as TotalComponent;
                
                if (dest != null)
                {
                    base.CopyTo(dest);
                    if(Category != null) dest.Category = (Hl7.Fhir.Model.CodeableConcept)Category.DeepCopy();
                    if(Amount != null) dest.Amount = (Money)Amount.DeepCopy();
                    return dest;
                }
                else
                	throw new ArgumentException("Can only copy to an object of the same type", "other");
            }
            
            public override IDeepCopyable DeepCopy()
            {
                return CopyTo(new TotalComponent());
            }
            
            public override bool Matches(IDeepComparable other)
            {
                var otherT = other as TotalComponent;
                if(otherT == null) return false;
                
                if(!base.Matches(otherT)) return false;
                if( !DeepComparable.Matches(Category, otherT.Category)) return false;
                if( !DeepComparable.Matches(Amount, otherT.Amount)) return false;
                
                return true;
            }
            
            public override bool IsExactly(IDeepComparable other)
            {
                var otherT = other as TotalComponent;
                if(otherT == null) return false;
                
                if(!base.IsExactly(otherT)) return false;
                if( !DeepComparable.IsExactly(Category, otherT.Category)) return false;
                if( !DeepComparable.IsExactly(Amount, otherT.Amount)) return false;
                
                return true;
            }


            public override IEnumerable<Base> Children
            {
                get
                {
                    foreach (var item in base.Children) yield return item;
                    if (Category != null) yield return Category;
                    if (Amount != null) yield return Amount;
                }
            }

            public override IEnumerable<ElementValue> NamedChildren
            {
                get
                {
                    foreach (var item in base.NamedChildren) yield return item;
                    if (Category != null) yield return new ElementValue("category", Category);
                    if (Amount != null) yield return new ElementValue("amount", Amount);
                }
            }

            
        }
        
        
        [FhirType("PaymentComponent", NamedBackboneElement=true)]
        [DataContract]
        public partial class PaymentComponent : Hl7.Fhir.Model.BackboneElement
        {
            public override string TypeName { get { return "PaymentComponent"; } }
            
            /// <summary>
            /// Partial or complete payment
            /// </summary>
            [FhirElement("type", Order=40)]
            [DataMember]
            public Hl7.Fhir.Model.CodeableConcept Type
            {
                get { return _Type; }
                set { _Type = value; OnPropertyChanged("Type"); }
            }
            
            private Hl7.Fhir.Model.CodeableConcept _Type;
            
            /// <summary>
            /// Payment adjustment for non-claim issues
            /// </summary>
            [FhirElement("adjustment", Order=50)]
            [DataMember]
            public Money Adjustment
            {
                get { return _Adjustment; }
                set { _Adjustment = value; OnPropertyChanged("Adjustment"); }
            }
            
            private Money _Adjustment;
            
            /// <summary>
            /// Explanation for the variance
            /// </summary>
            [FhirElement("adjustmentReason", Order=60)]
            [DataMember]
            public Hl7.Fhir.Model.CodeableConcept AdjustmentReason
            {
                get { return _AdjustmentReason; }
                set { _AdjustmentReason = value; OnPropertyChanged("AdjustmentReason"); }
            }
            
            private Hl7.Fhir.Model.CodeableConcept _AdjustmentReason;
            
            /// <summary>
            /// Expected date of payment
            /// </summary>
            [FhirElement("date", Order=70)]
            [DataMember]
            public Hl7.Fhir.Model.Date DateElement
            {
                get { return _DateElement; }
                set { _DateElement = value; OnPropertyChanged("DateElement"); }
            }
            
            private Hl7.Fhir.Model.Date _DateElement;
            
            /// <summary>
            /// Expected date of payment
            /// </summary>
            /// <remarks>This uses the native .NET datatype, rather than the FHIR equivalent</remarks>
            [IgnoreDataMemberAttribute]
            public string Date
            {
                get { return DateElement != null ? DateElement.Value : null; }
                set
                {
                    if (value == null)
                        DateElement = null; 
                    else
                        DateElement = new Hl7.Fhir.Model.Date(value);
                    OnPropertyChanged("Date");
                }
            }
            
            /// <summary>
            /// Payable amount after adjustment
            /// </summary>
            [FhirElement("amount", Order=80)]
            [DataMember]
            public Money Amount
            {
                get { return _Amount; }
                set { _Amount = value; OnPropertyChanged("Amount"); }
            }
            
            private Money _Amount;
            
            /// <summary>
            /// Business identifier for the payment
            /// </summary>
            [FhirElement("identifier", Order=90)]
            [DataMember]
            public Hl7.Fhir.Model.Identifier Identifier
            {
                get { return _Identifier; }
                set { _Identifier = value; OnPropertyChanged("Identifier"); }
            }
            
            private Hl7.Fhir.Model.Identifier _Identifier;
            
            public override IDeepCopyable CopyTo(IDeepCopyable other)
            {
                var dest = other as PaymentComponent;
                
                if (dest != null)
                {
                    base.CopyTo(dest);
                    if(Type != null) dest.Type = (Hl7.Fhir.Model.CodeableConcept)Type.DeepCopy();
                    if(Adjustment != null) dest.Adjustment = (Money)Adjustment.DeepCopy();
                    if(AdjustmentReason != null) dest.AdjustmentReason = (Hl7.Fhir.Model.CodeableConcept)AdjustmentReason.DeepCopy();
                    if(DateElement != null) dest.DateElement = (Hl7.Fhir.Model.Date)DateElement.DeepCopy();
                    if(Amount != null) dest.Amount = (Money)Amount.DeepCopy();
                    if(Identifier != null) dest.Identifier = (Hl7.Fhir.Model.Identifier)Identifier.DeepCopy();
                    return dest;
                }
                else
                	throw new ArgumentException("Can only copy to an object of the same type", "other");
            }
            
            public override IDeepCopyable DeepCopy()
            {
                return CopyTo(new PaymentComponent());
            }
            
            public override bool Matches(IDeepComparable other)
            {
                var otherT = other as PaymentComponent;
                if(otherT == null) return false;
                
                if(!base.Matches(otherT)) return false;
                if( !DeepComparable.Matches(Type, otherT.Type)) return false;
                if( !DeepComparable.Matches(Adjustment, otherT.Adjustment)) return false;
                if( !DeepComparable.Matches(AdjustmentReason, otherT.AdjustmentReason)) return false;
                if( !DeepComparable.Matches(DateElement, otherT.DateElement)) return false;
                if( !DeepComparable.Matches(Amount, otherT.Amount)) return false;
                if( !DeepComparable.Matches(Identifier, otherT.Identifier)) return false;
                
                return true;
            }
            
            public override bool IsExactly(IDeepComparable other)
            {
                var otherT = other as PaymentComponent;
                if(otherT == null) return false;
                
                if(!base.IsExactly(otherT)) return false;
                if( !DeepComparable.IsExactly(Type, otherT.Type)) return false;
                if( !DeepComparable.IsExactly(Adjustment, otherT.Adjustment)) return false;
                if( !DeepComparable.IsExactly(AdjustmentReason, otherT.AdjustmentReason)) return false;
                if( !DeepComparable.IsExactly(DateElement, otherT.DateElement)) return false;
                if( !DeepComparable.IsExactly(Amount, otherT.Amount)) return false;
                if( !DeepComparable.IsExactly(Identifier, otherT.Identifier)) return false;
                
                return true;
            }


            public override IEnumerable<Base> Children
            {
                get
                {
                    foreach (var item in base.Children) yield return item;
                    if (Type != null) yield return Type;
                    if (Adjustment != null) yield return Adjustment;
                    if (AdjustmentReason != null) yield return AdjustmentReason;
                    if (DateElement != null) yield return DateElement;
                    if (Amount != null) yield return Amount;
                    if (Identifier != null) yield return Identifier;
                }
            }

            public override IEnumerable<ElementValue> NamedChildren
            {
                get
                {
                    foreach (var item in base.NamedChildren) yield return item;
                    if (Type != null) yield return new ElementValue("type", Type);
                    if (Adjustment != null) yield return new ElementValue("adjustment", Adjustment);
                    if (AdjustmentReason != null) yield return new ElementValue("adjustmentReason", AdjustmentReason);
                    if (DateElement != null) yield return new ElementValue("date", DateElement);
                    if (Amount != null) yield return new ElementValue("amount", Amount);
                    if (Identifier != null) yield return new ElementValue("identifier", Identifier);
                }
            }

            
        }
        
        
        [FhirType("NoteComponent", NamedBackboneElement=true)]
        [DataContract]
        public partial class NoteComponent : Hl7.Fhir.Model.BackboneElement
        {
            public override string TypeName { get { return "NoteComponent"; } }
            
            /// <summary>
            /// Note instance identifier
            /// </summary>
            [FhirElement("number", Order=40)]
            [DataMember]
            public Hl7.Fhir.Model.PositiveInt NumberElement
            {
                get { return _NumberElement; }
                set { _NumberElement = value; OnPropertyChanged("NumberElement"); }
            }
            
            private Hl7.Fhir.Model.PositiveInt _NumberElement;
            
            /// <summary>
            /// Note instance identifier
            /// </summary>
            /// <remarks>This uses the native .NET datatype, rather than the FHIR equivalent</remarks>
            [IgnoreDataMemberAttribute]
            public int? Number
            {
                get { return NumberElement != null ? NumberElement.Value : null; }
                set
                {
                    if (!value.HasValue)
                        NumberElement = null; 
                    else
                        NumberElement = new Hl7.Fhir.Model.PositiveInt(value);
                    OnPropertyChanged("Number");
                }
            }
            
            /// <summary>
            /// display | print | printoper
            /// </summary>
            [FhirElement("type", Order=50)]
            [DataMember]
            public Code<Hl7.Fhir.Model.NoteType> TypeElement
            {
                get { return _TypeElement; }
                set { _TypeElement = value; OnPropertyChanged("TypeElement"); }
            }
            
            private Code<Hl7.Fhir.Model.NoteType> _TypeElement;
            
            /// <summary>
            /// display | print | printoper
            /// </summary>
            /// <remarks>This uses the native .NET datatype, rather than the FHIR equivalent</remarks>
            [IgnoreDataMemberAttribute]
            public Hl7.Fhir.Model.NoteType? Type
            {
                get { return TypeElement != null ? TypeElement.Value : null; }
                set
                {
                    if (!value.HasValue)
                        TypeElement = null; 
                    else
                        TypeElement = new Code<Hl7.Fhir.Model.NoteType>(value);
                    OnPropertyChanged("Type");
                }
            }
            
            /// <summary>
            /// Note explanatory text
            /// </summary>
            [FhirElement("text", Order=60)]
            [DataMember]
            public Hl7.Fhir.Model.FhirString TextElement
            {
                get { return _TextElement; }
                set { _TextElement = value; OnPropertyChanged("TextElement"); }
            }
            
            private Hl7.Fhir.Model.FhirString _TextElement;
            
            /// <summary>
            /// Note explanatory text
            /// </summary>
            /// <remarks>This uses the native .NET datatype, rather than the FHIR equivalent</remarks>
            [IgnoreDataMemberAttribute]
            public string Text
            {
                get { return TextElement != null ? TextElement.Value : null; }
                set
                {
                    if (value == null)
                        TextElement = null; 
                    else
                        TextElement = new Hl7.Fhir.Model.FhirString(value);
                    OnPropertyChanged("Text");
                }
            }
            
            /// <summary>
            /// Language of the text
            /// </summary>
            [FhirElement("language", Order=70)]
            [DataMember]
            public Hl7.Fhir.Model.CodeableConcept Language
            {
                get { return _Language; }
                set { _Language = value; OnPropertyChanged("Language"); }
            }
            
            private Hl7.Fhir.Model.CodeableConcept _Language;
            
            public override IDeepCopyable CopyTo(IDeepCopyable other)
            {
                var dest = other as NoteComponent;
                
                if (dest != null)
                {
                    base.CopyTo(dest);
                    if(NumberElement != null) dest.NumberElement = (Hl7.Fhir.Model.PositiveInt)NumberElement.DeepCopy();
                    if(TypeElement != null) dest.TypeElement = (Code<Hl7.Fhir.Model.NoteType>)TypeElement.DeepCopy();
                    if(TextElement != null) dest.TextElement = (Hl7.Fhir.Model.FhirString)TextElement.DeepCopy();
                    if(Language != null) dest.Language = (Hl7.Fhir.Model.CodeableConcept)Language.DeepCopy();
                    return dest;
                }
                else
                	throw new ArgumentException("Can only copy to an object of the same type", "other");
            }
            
            public override IDeepCopyable DeepCopy()
            {
                return CopyTo(new NoteComponent());
            }
            
            public override bool Matches(IDeepComparable other)
            {
                var otherT = other as NoteComponent;
                if(otherT == null) return false;
                
                if(!base.Matches(otherT)) return false;
                if( !DeepComparable.Matches(NumberElement, otherT.NumberElement)) return false;
                if( !DeepComparable.Matches(TypeElement, otherT.TypeElement)) return false;
                if( !DeepComparable.Matches(TextElement, otherT.TextElement)) return false;
                if( !DeepComparable.Matches(Language, otherT.Language)) return false;
                
                return true;
            }
            
            public override bool IsExactly(IDeepComparable other)
            {
                var otherT = other as NoteComponent;
                if(otherT == null) return false;
                
                if(!base.IsExactly(otherT)) return false;
                if( !DeepComparable.IsExactly(NumberElement, otherT.NumberElement)) return false;
                if( !DeepComparable.IsExactly(TypeElement, otherT.TypeElement)) return false;
                if( !DeepComparable.IsExactly(TextElement, otherT.TextElement)) return false;
                if( !DeepComparable.IsExactly(Language, otherT.Language)) return false;
                
                return true;
            }


            public override IEnumerable<Base> Children
            {
                get
                {
                    foreach (var item in base.Children) yield return item;
                    if (NumberElement != null) yield return NumberElement;
                    if (TypeElement != null) yield return TypeElement;
                    if (TextElement != null) yield return TextElement;
                    if (Language != null) yield return Language;
                }
            }

            public override IEnumerable<ElementValue> NamedChildren
            {
                get
                {
                    foreach (var item in base.NamedChildren) yield return item;
                    if (NumberElement != null) yield return new ElementValue("number", NumberElement);
                    if (TypeElement != null) yield return new ElementValue("type", TypeElement);
                    if (TextElement != null) yield return new ElementValue("text", TextElement);
                    if (Language != null) yield return new ElementValue("language", Language);
                }
            }

            
        }
        
        
        [FhirType("BenefitBalanceComponent", NamedBackboneElement=true)]
        [DataContract]
        public partial class BenefitBalanceComponent : Hl7.Fhir.Model.BackboneElement
        {
            public override string TypeName { get { return "BenefitBalanceComponent"; } }
            
            /// <summary>
            /// Benefit classification
            /// </summary>
            [FhirElement("category", Order=40)]
            [Cardinality(Min=1,Max=1)]
            [DataMember]
            public Hl7.Fhir.Model.CodeableConcept Category
            {
                get { return _Category; }
                set { _Category = value; OnPropertyChanged("Category"); }
            }
            
            private Hl7.Fhir.Model.CodeableConcept _Category;
            
            /// <summary>
            /// Excluded from the plan
            /// </summary>
            [FhirElement("excluded", Order=50)]
            [DataMember]
            public Hl7.Fhir.Model.FhirBoolean ExcludedElement
            {
                get { return _ExcludedElement; }
                set { _ExcludedElement = value; OnPropertyChanged("ExcludedElement"); }
            }
            
            private Hl7.Fhir.Model.FhirBoolean _ExcludedElement;
            
            /// <summary>
            /// Excluded from the plan
            /// </summary>
            /// <remarks>This uses the native .NET datatype, rather than the FHIR equivalent</remarks>
            [IgnoreDataMemberAttribute]
            public bool? Excluded
            {
                get { return ExcludedElement != null ? ExcludedElement.Value : null; }
                set
                {
                    if (!value.HasValue)
                        ExcludedElement = null; 
                    else
                        ExcludedElement = new Hl7.Fhir.Model.FhirBoolean(value);
                    OnPropertyChanged("Excluded");
                }
            }
            
            /// <summary>
            /// Short name for the benefit
            /// </summary>
            [FhirElement("name", Order=60)]
            [DataMember]
            public Hl7.Fhir.Model.FhirString NameElement
            {
                get { return _NameElement; }
                set { _NameElement = value; OnPropertyChanged("NameElement"); }
            }
            
            private Hl7.Fhir.Model.FhirString _NameElement;
            
            /// <summary>
            /// Short name for the benefit
            /// </summary>
            /// <remarks>This uses the native .NET datatype, rather than the FHIR equivalent</remarks>
            [IgnoreDataMemberAttribute]
            public string Name
            {
                get { return NameElement != null ? NameElement.Value : null; }
                set
                {
                    if (value == null)
                        NameElement = null; 
                    else
                        NameElement = new Hl7.Fhir.Model.FhirString(value);
                    OnPropertyChanged("Name");
                }
            }
            
            /// <summary>
            /// Description of the benefit or services covered
            /// </summary>
            [FhirElement("description", Order=70)]
            [DataMember]
            public Hl7.Fhir.Model.FhirString DescriptionElement
            {
                get { return _DescriptionElement; }
                set { _DescriptionElement = value; OnPropertyChanged("DescriptionElement"); }
            }
            
            private Hl7.Fhir.Model.FhirString _DescriptionElement;
            
            /// <summary>
            /// Description of the benefit or services covered
            /// </summary>
            /// <remarks>This uses the native .NET datatype, rather than the FHIR equivalent</remarks>
            [IgnoreDataMemberAttribute]
            public string Description
            {
                get { return DescriptionElement != null ? DescriptionElement.Value : null; }
                set
                {
                    if (value == null)
                        DescriptionElement = null; 
                    else
                        DescriptionElement = new Hl7.Fhir.Model.FhirString(value);
                    OnPropertyChanged("Description");
                }
            }
            
            /// <summary>
            /// In or out of network
            /// </summary>
            [FhirElement("network", Order=80)]
            [DataMember]
            public Hl7.Fhir.Model.CodeableConcept Network
            {
                get { return _Network; }
                set { _Network = value; OnPropertyChanged("Network"); }
            }
            
            private Hl7.Fhir.Model.CodeableConcept _Network;
            
            /// <summary>
            /// Individual or family
            /// </summary>
            [FhirElement("unit", Order=90)]
            [DataMember]
            public Hl7.Fhir.Model.CodeableConcept Unit
            {
                get { return _Unit; }
                set { _Unit = value; OnPropertyChanged("Unit"); }
            }
            
            private Hl7.Fhir.Model.CodeableConcept _Unit;
            
            /// <summary>
            /// Annual or lifetime
            /// </summary>
            [FhirElement("term", Order=100)]
            [DataMember]
            public Hl7.Fhir.Model.CodeableConcept Term
            {
                get { return _Term; }
                set { _Term = value; OnPropertyChanged("Term"); }
            }
            
            private Hl7.Fhir.Model.CodeableConcept _Term;
            
            /// <summary>
            /// Benefit Summary
            /// </summary>
            [FhirElement("financial", Order=110)]
            [Cardinality(Min=0,Max=-1)]
            [DataMember]
            public List<Hl7.Fhir.Model.ExplanationOfBenefit.BenefitComponent> Financial
            {
                get { if(_Financial==null) _Financial = new List<Hl7.Fhir.Model.ExplanationOfBenefit.BenefitComponent>(); return _Financial; }
                set { _Financial = value; OnPropertyChanged("Financial"); }
            }
            
            private List<Hl7.Fhir.Model.ExplanationOfBenefit.BenefitComponent> _Financial;
            
            public override IDeepCopyable CopyTo(IDeepCopyable other)
            {
                var dest = other as BenefitBalanceComponent;
                
                if (dest != null)
                {
                    base.CopyTo(dest);
                    if(Category != null) dest.Category = (Hl7.Fhir.Model.CodeableConcept)Category.DeepCopy();
                    if(ExcludedElement != null) dest.ExcludedElement = (Hl7.Fhir.Model.FhirBoolean)ExcludedElement.DeepCopy();
                    if(NameElement != null) dest.NameElement = (Hl7.Fhir.Model.FhirString)NameElement.DeepCopy();
                    if(DescriptionElement != null) dest.DescriptionElement = (Hl7.Fhir.Model.FhirString)DescriptionElement.DeepCopy();
                    if(Network != null) dest.Network = (Hl7.Fhir.Model.CodeableConcept)Network.DeepCopy();
                    if(Unit != null) dest.Unit = (Hl7.Fhir.Model.CodeableConcept)Unit.DeepCopy();
                    if(Term != null) dest.Term = (Hl7.Fhir.Model.CodeableConcept)Term.DeepCopy();
                    if(Financial != null) dest.Financial = new List<Hl7.Fhir.Model.ExplanationOfBenefit.BenefitComponent>(Financial.DeepCopy());
                    return dest;
                }
                else
                	throw new ArgumentException("Can only copy to an object of the same type", "other");
            }
            
            public override IDeepCopyable DeepCopy()
            {
                return CopyTo(new BenefitBalanceComponent());
            }
            
            public override bool Matches(IDeepComparable other)
            {
                var otherT = other as BenefitBalanceComponent;
                if(otherT == null) return false;
                
                if(!base.Matches(otherT)) return false;
                if( !DeepComparable.Matches(Category, otherT.Category)) return false;
                if( !DeepComparable.Matches(ExcludedElement, otherT.ExcludedElement)) return false;
                if( !DeepComparable.Matches(NameElement, otherT.NameElement)) return false;
                if( !DeepComparable.Matches(DescriptionElement, otherT.DescriptionElement)) return false;
                if( !DeepComparable.Matches(Network, otherT.Network)) return false;
                if( !DeepComparable.Matches(Unit, otherT.Unit)) return false;
                if( !DeepComparable.Matches(Term, otherT.Term)) return false;
                if( !DeepComparable.Matches(Financial, otherT.Financial)) return false;
                
                return true;
            }
            
            public override bool IsExactly(IDeepComparable other)
            {
                var otherT = other as BenefitBalanceComponent;
                if(otherT == null) return false;
                
                if(!base.IsExactly(otherT)) return false;
                if( !DeepComparable.IsExactly(Category, otherT.Category)) return false;
                if( !DeepComparable.IsExactly(ExcludedElement, otherT.ExcludedElement)) return false;
                if( !DeepComparable.IsExactly(NameElement, otherT.NameElement)) return false;
                if( !DeepComparable.IsExactly(DescriptionElement, otherT.DescriptionElement)) return false;
                if( !DeepComparable.IsExactly(Network, otherT.Network)) return false;
                if( !DeepComparable.IsExactly(Unit, otherT.Unit)) return false;
                if( !DeepComparable.IsExactly(Term, otherT.Term)) return false;
                if( !DeepComparable.IsExactly(Financial, otherT.Financial)) return false;
                
                return true;
            }


            public override IEnumerable<Base> Children
            {
                get
                {
                    foreach (var item in base.Children) yield return item;
                    if (Category != null) yield return Category;
                    if (ExcludedElement != null) yield return ExcludedElement;
                    if (NameElement != null) yield return NameElement;
                    if (DescriptionElement != null) yield return DescriptionElement;
                    if (Network != null) yield return Network;
                    if (Unit != null) yield return Unit;
                    if (Term != null) yield return Term;
                    foreach (var elem in Financial) { if (elem != null) yield return elem; }
                }
            }

            public override IEnumerable<ElementValue> NamedChildren
            {
                get
                {
                    foreach (var item in base.NamedChildren) yield return item;
                    if (Category != null) yield return new ElementValue("category", Category);
                    if (ExcludedElement != null) yield return new ElementValue("excluded", ExcludedElement);
                    if (NameElement != null) yield return new ElementValue("name", NameElement);
                    if (DescriptionElement != null) yield return new ElementValue("description", DescriptionElement);
                    if (Network != null) yield return new ElementValue("network", Network);
                    if (Unit != null) yield return new ElementValue("unit", Unit);
                    if (Term != null) yield return new ElementValue("term", Term);
                    foreach (var elem in Financial) { if (elem != null) yield return new ElementValue("financial", elem); }
                }
            }

            
        }
        
        
        [FhirType("BenefitComponent", NamedBackboneElement=true)]
        [DataContract]
        public partial class BenefitComponent : Hl7.Fhir.Model.BackboneElement
        {
            public override string TypeName { get { return "BenefitComponent"; } }
            
            /// <summary>
            /// Benefit classification
            /// </summary>
            [FhirElement("type", Order=40)]
            [Cardinality(Min=1,Max=1)]
            [DataMember]
            public Hl7.Fhir.Model.CodeableConcept Type
            {
                get { return _Type; }
                set { _Type = value; OnPropertyChanged("Type"); }
            }
            
            private Hl7.Fhir.Model.CodeableConcept _Type;
            
            /// <summary>
            /// Benefits allowed
            /// </summary>
            [FhirElement("allowed", Order=50, Choice=ChoiceType.DatatypeChoice)]
            [CLSCompliant(false)]
			[AllowedTypes(typeof(Hl7.Fhir.Model.UnsignedInt),typeof(Hl7.Fhir.Model.FhirString),typeof(Money))]
            [DataMember]
            public Hl7.Fhir.Model.Element Allowed
            {
                get { return _Allowed; }
                set { _Allowed = value; OnPropertyChanged("Allowed"); }
            }
            
            private Hl7.Fhir.Model.Element _Allowed;
            
            /// <summary>
            /// Benefits used
            /// </summary>
            [FhirElement("used", Order=60, Choice=ChoiceType.DatatypeChoice)]
            [CLSCompliant(false)]
			[AllowedTypes(typeof(Hl7.Fhir.Model.UnsignedInt),typeof(Money))]
            [DataMember]
            public Hl7.Fhir.Model.Element Used
            {
                get { return _Used; }
                set { _Used = value; OnPropertyChanged("Used"); }
            }
            
            private Hl7.Fhir.Model.Element _Used;
            
            public override IDeepCopyable CopyTo(IDeepCopyable other)
            {
                var dest = other as BenefitComponent;
                
                if (dest != null)
                {
                    base.CopyTo(dest);
                    if(Type != null) dest.Type = (Hl7.Fhir.Model.CodeableConcept)Type.DeepCopy();
                    if(Allowed != null) dest.Allowed = (Hl7.Fhir.Model.Element)Allowed.DeepCopy();
                    if(Used != null) dest.Used = (Hl7.Fhir.Model.Element)Used.DeepCopy();
                    return dest;
                }
                else
                	throw new ArgumentException("Can only copy to an object of the same type", "other");
            }
            
            public override IDeepCopyable DeepCopy()
            {
                return CopyTo(new BenefitComponent());
            }
            
            public override bool Matches(IDeepComparable other)
            {
                var otherT = other as BenefitComponent;
                if(otherT == null) return false;
                
                if(!base.Matches(otherT)) return false;
                if( !DeepComparable.Matches(Type, otherT.Type)) return false;
                if( !DeepComparable.Matches(Allowed, otherT.Allowed)) return false;
                if( !DeepComparable.Matches(Used, otherT.Used)) return false;
                
                return true;
            }
            
            public override bool IsExactly(IDeepComparable other)
            {
                var otherT = other as BenefitComponent;
                if(otherT == null) return false;
                
                if(!base.IsExactly(otherT)) return false;
                if( !DeepComparable.IsExactly(Type, otherT.Type)) return false;
                if( !DeepComparable.IsExactly(Allowed, otherT.Allowed)) return false;
                if( !DeepComparable.IsExactly(Used, otherT.Used)) return false;
                
                return true;
            }


            public override IEnumerable<Base> Children
            {
                get
                {
                    foreach (var item in base.Children) yield return item;
                    if (Type != null) yield return Type;
                    if (Allowed != null) yield return Allowed;
                    if (Used != null) yield return Used;
                }
            }

            public override IEnumerable<ElementValue> NamedChildren
            {
                get
                {
                    foreach (var item in base.NamedChildren) yield return item;
                    if (Type != null) yield return new ElementValue("type", Type);
                    if (Allowed != null) yield return new ElementValue("allowed", Allowed);
                    if (Used != null) yield return new ElementValue("used", Used);
                }
            }

            
        }
        
        
        /// <summary>
        /// Business Identifier for the resource
        /// </summary>
        [FhirElement("identifier", Order=90)]
        [Cardinality(Min=0,Max=-1)]
        [DataMember]
        public List<Hl7.Fhir.Model.Identifier> Identifier
        {
            get { if(_Identifier==null) _Identifier = new List<Hl7.Fhir.Model.Identifier>(); return _Identifier; }
            set { _Identifier = value; OnPropertyChanged("Identifier"); }
        }
        
        private List<Hl7.Fhir.Model.Identifier> _Identifier;
        
        /// <summary>
        /// active | cancelled | draft | entered-in-error
        /// </summary>
        [FhirElement("status", InSummary=true, Order=100)]
        [Cardinality(Min=1,Max=1)]
        [DataMember]
        public Code<Hl7.Fhir.Model.ExplanationOfBenefit.ExplanationOfBenefitStatus> StatusElement
        {
            get { return _StatusElement; }
            set { _StatusElement = value; OnPropertyChanged("StatusElement"); }
        }
        
        private Code<Hl7.Fhir.Model.ExplanationOfBenefit.ExplanationOfBenefitStatus> _StatusElement;
        
        /// <summary>
        /// active | cancelled | draft | entered-in-error
        /// </summary>
        /// <remarks>This uses the native .NET datatype, rather than the FHIR equivalent</remarks>
        [IgnoreDataMemberAttribute]
        public Hl7.Fhir.Model.ExplanationOfBenefit.ExplanationOfBenefitStatus? Status
        {
            get { return StatusElement != null ? StatusElement.Value : null; }
            set
            {
                if (!value.HasValue)
                  StatusElement = null; 
                else
                  StatusElement = new Code<Hl7.Fhir.Model.ExplanationOfBenefit.ExplanationOfBenefitStatus>(value);
                OnPropertyChanged("Status");
            }
        }
        
        /// <summary>
        /// Category or discipline
        /// </summary>
        [FhirElement("type", InSummary=true, Order=110)]
        [Cardinality(Min=1,Max=1)]
        [DataMember]
        public Hl7.Fhir.Model.CodeableConcept Type
        {
            get { return _Type; }
            set { _Type = value; OnPropertyChanged("Type"); }
        }
        
        private Hl7.Fhir.Model.CodeableConcept _Type;
        
        /// <summary>
        /// More granular claim type
        /// </summary>
        [FhirElement("subType", Order=120)]
        [DataMember]
        public Hl7.Fhir.Model.CodeableConcept SubType
        {
            get { return _SubType; }
            set { _SubType = value; OnPropertyChanged("SubType"); }
        }
        
        private Hl7.Fhir.Model.CodeableConcept _SubType;
        
        /// <summary>
        /// claim | preauthorization | predetermination
        /// </summary>
        [FhirElement("use", InSummary=true, Order=130)]
        [Cardinality(Min=1,Max=1)]
        [DataMember]
        public Code<Hl7.Fhir.Model.Use> UseElement
        {
            get { return _UseElement; }
            set { _UseElement = value; OnPropertyChanged("UseElement"); }
        }
        
        private Code<Hl7.Fhir.Model.Use> _UseElement;
        
        /// <summary>
        /// claim | preauthorization | predetermination
        /// </summary>
        /// <remarks>This uses the native .NET datatype, rather than the FHIR equivalent</remarks>
        [IgnoreDataMemberAttribute]
        public Hl7.Fhir.Model.Use? Use
        {
            get { return UseElement != null ? UseElement.Value : null; }
            set
            {
                if (!value.HasValue)
                  UseElement = null; 
                else
                  UseElement = new Code<Hl7.Fhir.Model.Use>(value);
                OnPropertyChanged("Use");
            }
        }
        
        /// <summary>
        /// The recipient of the products and services
        /// </summary>
        [FhirElement("patient", InSummary=true, Order=140)]
        [CLSCompliant(false)]
		[References("Patient")]
        [Cardinality(Min=1,Max=1)]
        [DataMember]
        public Hl7.Fhir.Model.ResourceReference Patient
        {
            get { return _Patient; }
            set { _Patient = value; OnPropertyChanged("Patient"); }
        }
        
        private Hl7.Fhir.Model.ResourceReference _Patient;
        
        /// <summary>
        /// Relevant time frame for the claim
        /// </summary>
        [FhirElement("billablePeriod", InSummary=true, Order=150)]
        [DataMember]
        public Hl7.Fhir.Model.Period BillablePeriod
        {
            get { return _BillablePeriod; }
            set { _BillablePeriod = value; OnPropertyChanged("BillablePeriod"); }
        }
        
        private Hl7.Fhir.Model.Period _BillablePeriod;
        
        /// <summary>
        /// Response creation date
        /// </summary>
        [FhirElement("created", InSummary=true, Order=160)]
        [Cardinality(Min=1,Max=1)]
        [DataMember]
        public Hl7.Fhir.Model.FhirDateTime CreatedElement
        {
            get { return _CreatedElement; }
            set { _CreatedElement = value; OnPropertyChanged("CreatedElement"); }
        }
        
        private Hl7.Fhir.Model.FhirDateTime _CreatedElement;
        
        /// <summary>
        /// Response creation date
        /// </summary>
        /// <remarks>This uses the native .NET datatype, rather than the FHIR equivalent</remarks>
        [IgnoreDataMemberAttribute]
        public string Created
        {
            get { return CreatedElement != null ? CreatedElement.Value : null; }
            set
            {
                if (value == null)
                  CreatedElement = null; 
                else
                  CreatedElement = new Hl7.Fhir.Model.FhirDateTime(value);
                OnPropertyChanged("Created");
            }
        }
        
        /// <summary>
        /// Author of the claim
        /// </summary>
        [FhirElement("enterer", Order=170)]
        [CLSCompliant(false)]
		[References("Practitioner","PractitionerRole")]
        [DataMember]
        public Hl7.Fhir.Model.ResourceReference Enterer
        {
            get { return _Enterer; }
            set { _Enterer = value; OnPropertyChanged("Enterer"); }
        }
        
        private Hl7.Fhir.Model.ResourceReference _Enterer;
        
        /// <summary>
        /// Party responsible for reimbursement
        /// </summary>
        [FhirElement("insurer", InSummary=true, Order=180)]
        [CLSCompliant(false)]
		[References("Organization")]
        [Cardinality(Min=1,Max=1)]
        [DataMember]
        public Hl7.Fhir.Model.ResourceReference Insurer
        {
            get { return _Insurer; }
            set { _Insurer = value; OnPropertyChanged("Insurer"); }
        }
        
        private Hl7.Fhir.Model.ResourceReference _Insurer;
        
        /// <summary>
        /// Party responsible for the claim
        /// </summary>
        [FhirElement("provider", InSummary=true, Order=190)]
        [CLSCompliant(false)]
		[References("Practitioner","PractitionerRole","Organization")]
        [Cardinality(Min=1,Max=1)]
        [DataMember]
        public Hl7.Fhir.Model.ResourceReference Provider
        {
            get { return _Provider; }
            set { _Provider = value; OnPropertyChanged("Provider"); }
        }
        
        private Hl7.Fhir.Model.ResourceReference _Provider;
        
        /// <summary>
        /// Desired processing urgency
        /// </summary>
        [FhirElement("priority", Order=200)]
        [DataMember]
        public Hl7.Fhir.Model.CodeableConcept Priority
        {
            get { return _Priority; }
            set { _Priority = value; OnPropertyChanged("Priority"); }
        }
        
        private Hl7.Fhir.Model.CodeableConcept _Priority;
        
        /// <summary>
        /// For whom to reserve funds
        /// </summary>
        [FhirElement("fundsReserveRequested", Order=210)]
        [DataMember]
        public Hl7.Fhir.Model.CodeableConcept FundsReserveRequested
        {
            get { return _FundsReserveRequested; }
            set { _FundsReserveRequested = value; OnPropertyChanged("FundsReserveRequested"); }
        }
        
        private Hl7.Fhir.Model.CodeableConcept _FundsReserveRequested;
        
        /// <summary>
        /// Funds reserved status
        /// </summary>
        [FhirElement("fundsReserve", Order=220)]
        [DataMember]
        public Hl7.Fhir.Model.CodeableConcept FundsReserve
        {
            get { return _FundsReserve; }
            set { _FundsReserve = value; OnPropertyChanged("FundsReserve"); }
        }
        
        private Hl7.Fhir.Model.CodeableConcept _FundsReserve;
        
        /// <summary>
        /// Prior or corollary claims
        /// </summary>
        [FhirElement("related", Order=230)]
        [Cardinality(Min=0,Max=-1)]
        [DataMember]
        public List<Hl7.Fhir.Model.ExplanationOfBenefit.RelatedClaimComponent> Related
        {
            get { if(_Related==null) _Related = new List<Hl7.Fhir.Model.ExplanationOfBenefit.RelatedClaimComponent>(); return _Related; }
            set { _Related = value; OnPropertyChanged("Related"); }
        }
        
        private List<Hl7.Fhir.Model.ExplanationOfBenefit.RelatedClaimComponent> _Related;
        
        /// <summary>
        /// Prescription authorizing services or products
        /// </summary>
        [FhirElement("prescription", Order=240)]
        [CLSCompliant(false)]
		[References("MedicationRequest","VisionPrescription")]
        [DataMember]
        public Hl7.Fhir.Model.ResourceReference Prescription
        {
            get { return _Prescription; }
            set { _Prescription = value; OnPropertyChanged("Prescription"); }
        }
        
        private Hl7.Fhir.Model.ResourceReference _Prescription;
        
        /// <summary>
        /// Original prescription if superceded by fulfiller
        /// </summary>
        [FhirElement("originalPrescription", Order=250)]
        [CLSCompliant(false)]
		[References("MedicationRequest")]
        [DataMember]
        public Hl7.Fhir.Model.ResourceReference OriginalPrescription
        {
            get { return _OriginalPrescription; }
            set { _OriginalPrescription = value; OnPropertyChanged("OriginalPrescription"); }
        }
        
        private Hl7.Fhir.Model.ResourceReference _OriginalPrescription;
        
        /// <summary>
        /// Recipient of benefits payable
        /// </summary>
        [FhirElement("payee", Order=260)]
        [DataMember]
        public Hl7.Fhir.Model.ExplanationOfBenefit.PayeeComponent Payee
        {
            get { return _Payee; }
            set { _Payee = value; OnPropertyChanged("Payee"); }
        }
        
        private Hl7.Fhir.Model.ExplanationOfBenefit.PayeeComponent _Payee;
        
        /// <summary>
        /// Treatment Referral
        /// </summary>
        [FhirElement("referral", Order=270)]
        [CLSCompliant(false)]
		[References("ServiceRequest")]
        [DataMember]
        public Hl7.Fhir.Model.ResourceReference Referral
        {
            get { return _Referral; }
            set { _Referral = value; OnPropertyChanged("Referral"); }
        }
        
        private Hl7.Fhir.Model.ResourceReference _Referral;
        
        /// <summary>
        /// Servicing Facility
        /// </summary>
        [FhirElement("facility", Order=280)]
        [CLSCompliant(false)]
		[References("Location")]
        [DataMember]
        public Hl7.Fhir.Model.ResourceReference Facility
        {
            get { return _Facility; }
            set { _Facility = value; OnPropertyChanged("Facility"); }
        }
        
        private Hl7.Fhir.Model.ResourceReference _Facility;
        
        /// <summary>
        /// Claim reference
        /// </summary>
        [FhirElement("claim", Order=290)]
        [CLSCompliant(false)]
		[References("Claim")]
        [DataMember]
        public Hl7.Fhir.Model.ResourceReference Claim
        {
            get { return _Claim; }
            set { _Claim = value; OnPropertyChanged("Claim"); }
        }
        
        private Hl7.Fhir.Model.ResourceReference _Claim;
        
        /// <summary>
        /// Claim response reference
        /// </summary>
        [FhirElement("claimResponse", Order=300)]
        [CLSCompliant(false)]
		[References("ClaimResponse")]
        [DataMember]
        public Hl7.Fhir.Model.ResourceReference ClaimResponse
        {
            get { return _ClaimResponse; }
            set { _ClaimResponse = value; OnPropertyChanged("ClaimResponse"); }
        }
        
        private Hl7.Fhir.Model.ResourceReference _ClaimResponse;
        
        /// <summary>
        /// queued | complete | error | partial
        /// </summary>
        [FhirElement("outcome", InSummary=true, Order=310)]
        [Cardinality(Min=1,Max=1)]
        [DataMember]
        public Code<Hl7.Fhir.Model.ClaimProcessingCodes> OutcomeElement
        {
            get { return _OutcomeElement; }
            set { _OutcomeElement = value; OnPropertyChanged("OutcomeElement"); }
        }
        
        private Code<Hl7.Fhir.Model.ClaimProcessingCodes> _OutcomeElement;
        
        /// <summary>
        /// queued | complete | error | partial
        /// </summary>
        /// <remarks>This uses the native .NET datatype, rather than the FHIR equivalent</remarks>
        [IgnoreDataMemberAttribute]
        public Hl7.Fhir.Model.ClaimProcessingCodes? Outcome
        {
            get { return OutcomeElement != null ? OutcomeElement.Value : null; }
            set
            {
                if (!value.HasValue)
                  OutcomeElement = null; 
                else
                  OutcomeElement = new Code<Hl7.Fhir.Model.ClaimProcessingCodes>(value);
                OnPropertyChanged("Outcome");
            }
        }
        
        /// <summary>
        /// Disposition Message
        /// </summary>
        [FhirElement("disposition", Order=320)]
        [DataMember]
        public Hl7.Fhir.Model.FhirString DispositionElement
        {
            get { return _DispositionElement; }
            set { _DispositionElement = value; OnPropertyChanged("DispositionElement"); }
        }
        
        private Hl7.Fhir.Model.FhirString _DispositionElement;
        
        /// <summary>
        /// Disposition Message
        /// </summary>
        /// <remarks>This uses the native .NET datatype, rather than the FHIR equivalent</remarks>
        [IgnoreDataMemberAttribute]
        public string Disposition
        {
            get { return DispositionElement != null ? DispositionElement.Value : null; }
            set
            {
                if (value == null)
                  DispositionElement = null; 
                else
                  DispositionElement = new Hl7.Fhir.Model.FhirString(value);
                OnPropertyChanged("Disposition");
            }
        }
        
        /// <summary>
        /// Preauthorization reference
        /// </summary>
        [FhirElement("preAuthRef", Order=330)]
        [Cardinality(Min=0,Max=-1)]
        [DataMember]
        public List<Hl7.Fhir.Model.FhirString> PreAuthRefElement
        {
            get { if(_PreAuthRefElement==null) _PreAuthRefElement = new List<Hl7.Fhir.Model.FhirString>(); return _PreAuthRefElement; }
            set { _PreAuthRefElement = value; OnPropertyChanged("PreAuthRefElement"); }
        }
        
        private List<Hl7.Fhir.Model.FhirString> _PreAuthRefElement;
        
        /// <summary>
        /// Preauthorization reference
        /// </summary>
        /// <remarks>This uses the native .NET datatype, rather than the FHIR equivalent</remarks>
        [IgnoreDataMemberAttribute]
        public IEnumerable<string> PreAuthRef
        {
            get { return PreAuthRefElement != null ? PreAuthRefElement.Select(elem => elem.Value) : null; }
            set
            {
                if (value == null)
                  PreAuthRefElement = null; 
                else
                  PreAuthRefElement = new List<Hl7.Fhir.Model.FhirString>(value.Select(elem=>new Hl7.Fhir.Model.FhirString(elem)));
                OnPropertyChanged("PreAuthRef");
            }
        }
        
        /// <summary>
        /// Preauthorization in-effect period
        /// </summary>
        [FhirElement("preAuthRefPeriod", Order=340)]
        [Cardinality(Min=0,Max=-1)]
        [DataMember]
        public List<Hl7.Fhir.Model.Period> PreAuthRefPeriod
        {
            get { if(_PreAuthRefPeriod==null) _PreAuthRefPeriod = new List<Hl7.Fhir.Model.Period>(); return _PreAuthRefPeriod; }
            set { _PreAuthRefPeriod = value; OnPropertyChanged("PreAuthRefPeriod"); }
        }
        
        private List<Hl7.Fhir.Model.Period> _PreAuthRefPeriod;
        
        /// <summary>
        /// Care Team members
        /// </summary>
        [FhirElement("careTeam", Order=350)]
        [Cardinality(Min=0,Max=-1)]
        [DataMember]
        public List<Hl7.Fhir.Model.ExplanationOfBenefit.CareTeamComponent> CareTeam
        {
            get { if(_CareTeam==null) _CareTeam = new List<Hl7.Fhir.Model.ExplanationOfBenefit.CareTeamComponent>(); return _CareTeam; }
            set { _CareTeam = value; OnPropertyChanged("CareTeam"); }
        }
        
        private List<Hl7.Fhir.Model.ExplanationOfBenefit.CareTeamComponent> _CareTeam;
        
        /// <summary>
        /// Supporting information
        /// </summary>
        [FhirElement("supportingInfo", Order=360)]
        [Cardinality(Min=0,Max=-1)]
        [DataMember]
        public List<Hl7.Fhir.Model.ExplanationOfBenefit.SupportingInformationComponent> SupportingInfo
        {
            get { if(_SupportingInfo==null) _SupportingInfo = new List<Hl7.Fhir.Model.ExplanationOfBenefit.SupportingInformationComponent>(); return _SupportingInfo; }
            set { _SupportingInfo = value; OnPropertyChanged("SupportingInfo"); }
        }
        
        private List<Hl7.Fhir.Model.ExplanationOfBenefit.SupportingInformationComponent> _SupportingInfo;
        
        /// <summary>
        /// Pertinent diagnosis information
        /// </summary>
        [FhirElement("diagnosis", Order=370)]
        [Cardinality(Min=0,Max=-1)]
        [DataMember]
        public List<Hl7.Fhir.Model.ExplanationOfBenefit.DiagnosisComponent> Diagnosis
        {
            get { if(_Diagnosis==null) _Diagnosis = new List<Hl7.Fhir.Model.ExplanationOfBenefit.DiagnosisComponent>(); return _Diagnosis; }
            set { _Diagnosis = value; OnPropertyChanged("Diagnosis"); }
        }
        
        private List<Hl7.Fhir.Model.ExplanationOfBenefit.DiagnosisComponent> _Diagnosis;
        
        /// <summary>
        /// Clinical procedures performed
        /// </summary>
        [FhirElement("procedure", Order=380)]
        [Cardinality(Min=0,Max=-1)]
        [DataMember]
        public List<Hl7.Fhir.Model.ExplanationOfBenefit.ProcedureComponent> Procedure
        {
            get { if(_Procedure==null) _Procedure = new List<Hl7.Fhir.Model.ExplanationOfBenefit.ProcedureComponent>(); return _Procedure; }
            set { _Procedure = value; OnPropertyChanged("Procedure"); }
        }
        
        private List<Hl7.Fhir.Model.ExplanationOfBenefit.ProcedureComponent> _Procedure;
        
        /// <summary>
        /// Precedence (primary, secondary, etc.)
        /// </summary>
        [FhirElement("precedence", Order=390)]
        [DataMember]
        public Hl7.Fhir.Model.PositiveInt PrecedenceElement
        {
            get { return _PrecedenceElement; }
            set { _PrecedenceElement = value; OnPropertyChanged("PrecedenceElement"); }
        }
        
        private Hl7.Fhir.Model.PositiveInt _PrecedenceElement;
        
        /// <summary>
        /// Precedence (primary, secondary, etc.)
        /// </summary>
        /// <remarks>This uses the native .NET datatype, rather than the FHIR equivalent</remarks>
        [IgnoreDataMemberAttribute]
        public int? Precedence
        {
            get { return PrecedenceElement != null ? PrecedenceElement.Value : null; }
            set
            {
                if (!value.HasValue)
                  PrecedenceElement = null; 
                else
                  PrecedenceElement = new Hl7.Fhir.Model.PositiveInt(value);
                OnPropertyChanged("Precedence");
            }
        }
        
        /// <summary>
        /// Patient insurance information
        /// </summary>
        [FhirElement("insurance", InSummary=true, Order=400)]
        [Cardinality(Min=1,Max=-1)]
        [DataMember]
        public List<Hl7.Fhir.Model.ExplanationOfBenefit.InsuranceComponent> Insurance
        {
            get { if(_Insurance==null) _Insurance = new List<Hl7.Fhir.Model.ExplanationOfBenefit.InsuranceComponent>(); return _Insurance; }
            set { _Insurance = value; OnPropertyChanged("Insurance"); }
        }
        
        private List<Hl7.Fhir.Model.ExplanationOfBenefit.InsuranceComponent> _Insurance;
        
        /// <summary>
        /// Details of the event
        /// </summary>
        [FhirElement("accident", Order=410)]
        [DataMember]
        public Hl7.Fhir.Model.ExplanationOfBenefit.AccidentComponent Accident
        {
            get { return _Accident; }
            set { _Accident = value; OnPropertyChanged("Accident"); }
        }
        
        private Hl7.Fhir.Model.ExplanationOfBenefit.AccidentComponent _Accident;
        
        /// <summary>
        /// Product or service provided
        /// </summary>
        [FhirElement("item", Order=420)]
        [Cardinality(Min=0,Max=-1)]
        [DataMember]
        public List<Hl7.Fhir.Model.ExplanationOfBenefit.ItemComponent> Item
        {
            get { if(_Item==null) _Item = new List<Hl7.Fhir.Model.ExplanationOfBenefit.ItemComponent>(); return _Item; }
            set { _Item = value; OnPropertyChanged("Item"); }
        }
        
        private List<Hl7.Fhir.Model.ExplanationOfBenefit.ItemComponent> _Item;
        
        /// <summary>
        /// Insurer added line items
        /// </summary>
        [FhirElement("addItem", Order=430)]
        [Cardinality(Min=0,Max=-1)]
        [DataMember]
        public List<Hl7.Fhir.Model.ExplanationOfBenefit.AddedItemComponent> AddItem
        {
            get { if(_AddItem==null) _AddItem = new List<Hl7.Fhir.Model.ExplanationOfBenefit.AddedItemComponent>(); return _AddItem; }
            set { _AddItem = value; OnPropertyChanged("AddItem"); }
        }
        
        private List<Hl7.Fhir.Model.ExplanationOfBenefit.AddedItemComponent> _AddItem;
        
        /// <summary>
        /// Header-level adjudication
        /// </summary>
        [FhirElement("adjudication", Order=440)]
        [Cardinality(Min=0,Max=-1)]
        [DataMember]
        public List<Hl7.Fhir.Model.ExplanationOfBenefit.AdjudicationComponent> Adjudication
        {
            get { if(_Adjudication==null) _Adjudication = new List<Hl7.Fhir.Model.ExplanationOfBenefit.AdjudicationComponent>(); return _Adjudication; }
            set { _Adjudication = value; OnPropertyChanged("Adjudication"); }
        }
        
        private List<Hl7.Fhir.Model.ExplanationOfBenefit.AdjudicationComponent> _Adjudication;
        
        /// <summary>
        /// Adjudication totals
        /// </summary>
        [FhirElement("total", InSummary=true, Order=450)]
        [Cardinality(Min=0,Max=-1)]
        [DataMember]
        public List<Hl7.Fhir.Model.ExplanationOfBenefit.TotalComponent> Total
        {
            get { if(_Total==null) _Total = new List<Hl7.Fhir.Model.ExplanationOfBenefit.TotalComponent>(); return _Total; }
            set { _Total = value; OnPropertyChanged("Total"); }
        }
        
        private List<Hl7.Fhir.Model.ExplanationOfBenefit.TotalComponent> _Total;
        
        /// <summary>
        /// Payment Details
        /// </summary>
        [FhirElement("payment", Order=460)]
        [DataMember]
        public Hl7.Fhir.Model.ExplanationOfBenefit.PaymentComponent Payment
        {
            get { return _Payment; }
            set { _Payment = value; OnPropertyChanged("Payment"); }
        }
        
        private Hl7.Fhir.Model.ExplanationOfBenefit.PaymentComponent _Payment;
        
        /// <summary>
        /// Printed form identifier
        /// </summary>
        [FhirElement("formCode", Order=470)]
        [DataMember]
        public Hl7.Fhir.Model.CodeableConcept FormCode
        {
            get { return _FormCode; }
            set { _FormCode = value; OnPropertyChanged("FormCode"); }
        }
        
        private Hl7.Fhir.Model.CodeableConcept _FormCode;
        
        /// <summary>
        /// Printed reference or actual form
        /// </summary>
        [FhirElement("form", Order=480)]
        [DataMember]
        public Hl7.Fhir.Model.Attachment Form
        {
            get { return _Form; }
            set { _Form = value; OnPropertyChanged("Form"); }
        }
        
        private Hl7.Fhir.Model.Attachment _Form;
        
        /// <summary>
        /// Note concerning adjudication
        /// </summary>
        [FhirElement("processNote", Order=490)]
        [Cardinality(Min=0,Max=-1)]
        [DataMember]
        public List<Hl7.Fhir.Model.ExplanationOfBenefit.NoteComponent> ProcessNote
        {
            get { if(_ProcessNote==null) _ProcessNote = new List<Hl7.Fhir.Model.ExplanationOfBenefit.NoteComponent>(); return _ProcessNote; }
            set { _ProcessNote = value; OnPropertyChanged("ProcessNote"); }
        }
        
        private List<Hl7.Fhir.Model.ExplanationOfBenefit.NoteComponent> _ProcessNote;
        
        /// <summary>
        /// When the benefits are applicable
        /// </summary>
        [FhirElement("benefitPeriod", Order=500)]
        [DataMember]
        public Hl7.Fhir.Model.Period BenefitPeriod
        {
            get { return _BenefitPeriod; }
            set { _BenefitPeriod = value; OnPropertyChanged("BenefitPeriod"); }
        }
        
        private Hl7.Fhir.Model.Period _BenefitPeriod;
        
        /// <summary>
        /// Balance by Benefit Category
        /// </summary>
        [FhirElement("benefitBalance", Order=510)]
        [Cardinality(Min=0,Max=-1)]
        [DataMember]
        public List<Hl7.Fhir.Model.ExplanationOfBenefit.BenefitBalanceComponent> BenefitBalance
        {
            get { if(_BenefitBalance==null) _BenefitBalance = new List<Hl7.Fhir.Model.ExplanationOfBenefit.BenefitBalanceComponent>(); return _BenefitBalance; }
            set { _BenefitBalance = value; OnPropertyChanged("BenefitBalance"); }
        }
        
        private List<Hl7.Fhir.Model.ExplanationOfBenefit.BenefitBalanceComponent> _BenefitBalance;
        


        public override IDeepCopyable CopyTo(IDeepCopyable other)
        {
            var dest = other as ExplanationOfBenefit;
            
            if (dest != null)
            {
                base.CopyTo(dest);
                if(Identifier != null) dest.Identifier = new List<Hl7.Fhir.Model.Identifier>(Identifier.DeepCopy());
                if(StatusElement != null) dest.StatusElement = (Code<Hl7.Fhir.Model.ExplanationOfBenefit.ExplanationOfBenefitStatus>)StatusElement.DeepCopy();
                if(Type != null) dest.Type = (Hl7.Fhir.Model.CodeableConcept)Type.DeepCopy();
                if(SubType != null) dest.SubType = (Hl7.Fhir.Model.CodeableConcept)SubType.DeepCopy();
                if(UseElement != null) dest.UseElement = (Code<Hl7.Fhir.Model.Use>)UseElement.DeepCopy();
                if(Patient != null) dest.Patient = (Hl7.Fhir.Model.ResourceReference)Patient.DeepCopy();
                if(BillablePeriod != null) dest.BillablePeriod = (Hl7.Fhir.Model.Period)BillablePeriod.DeepCopy();
                if(CreatedElement != null) dest.CreatedElement = (Hl7.Fhir.Model.FhirDateTime)CreatedElement.DeepCopy();
                if(Enterer != null) dest.Enterer = (Hl7.Fhir.Model.ResourceReference)Enterer.DeepCopy();
                if(Insurer != null) dest.Insurer = (Hl7.Fhir.Model.ResourceReference)Insurer.DeepCopy();
                if(Provider != null) dest.Provider = (Hl7.Fhir.Model.ResourceReference)Provider.DeepCopy();
                if(Priority != null) dest.Priority = (Hl7.Fhir.Model.CodeableConcept)Priority.DeepCopy();
                if(FundsReserveRequested != null) dest.FundsReserveRequested = (Hl7.Fhir.Model.CodeableConcept)FundsReserveRequested.DeepCopy();
                if(FundsReserve != null) dest.FundsReserve = (Hl7.Fhir.Model.CodeableConcept)FundsReserve.DeepCopy();
                if(Related != null) dest.Related = new List<Hl7.Fhir.Model.ExplanationOfBenefit.RelatedClaimComponent>(Related.DeepCopy());
                if(Prescription != null) dest.Prescription = (Hl7.Fhir.Model.ResourceReference)Prescription.DeepCopy();
                if(OriginalPrescription != null) dest.OriginalPrescription = (Hl7.Fhir.Model.ResourceReference)OriginalPrescription.DeepCopy();
                if(Payee != null) dest.Payee = (Hl7.Fhir.Model.ExplanationOfBenefit.PayeeComponent)Payee.DeepCopy();
                if(Referral != null) dest.Referral = (Hl7.Fhir.Model.ResourceReference)Referral.DeepCopy();
                if(Facility != null) dest.Facility = (Hl7.Fhir.Model.ResourceReference)Facility.DeepCopy();
                if(Claim != null) dest.Claim = (Hl7.Fhir.Model.ResourceReference)Claim.DeepCopy();
                if(ClaimResponse != null) dest.ClaimResponse = (Hl7.Fhir.Model.ResourceReference)ClaimResponse.DeepCopy();
                if(OutcomeElement != null) dest.OutcomeElement = (Code<Hl7.Fhir.Model.ClaimProcessingCodes>)OutcomeElement.DeepCopy();
                if(DispositionElement != null) dest.DispositionElement = (Hl7.Fhir.Model.FhirString)DispositionElement.DeepCopy();
                if(PreAuthRefElement != null) dest.PreAuthRefElement = new List<Hl7.Fhir.Model.FhirString>(PreAuthRefElement.DeepCopy());
                if(PreAuthRefPeriod != null) dest.PreAuthRefPeriod = new List<Hl7.Fhir.Model.Period>(PreAuthRefPeriod.DeepCopy());
                if(CareTeam != null) dest.CareTeam = new List<Hl7.Fhir.Model.ExplanationOfBenefit.CareTeamComponent>(CareTeam.DeepCopy());
                if(SupportingInfo != null) dest.SupportingInfo = new List<Hl7.Fhir.Model.ExplanationOfBenefit.SupportingInformationComponent>(SupportingInfo.DeepCopy());
                if(Diagnosis != null) dest.Diagnosis = new List<Hl7.Fhir.Model.ExplanationOfBenefit.DiagnosisComponent>(Diagnosis.DeepCopy());
                if(Procedure != null) dest.Procedure = new List<Hl7.Fhir.Model.ExplanationOfBenefit.ProcedureComponent>(Procedure.DeepCopy());
                if(PrecedenceElement != null) dest.PrecedenceElement = (Hl7.Fhir.Model.PositiveInt)PrecedenceElement.DeepCopy();
                if(Insurance != null) dest.Insurance = new List<Hl7.Fhir.Model.ExplanationOfBenefit.InsuranceComponent>(Insurance.DeepCopy());
                if(Accident != null) dest.Accident = (Hl7.Fhir.Model.ExplanationOfBenefit.AccidentComponent)Accident.DeepCopy();
                if(Item != null) dest.Item = new List<Hl7.Fhir.Model.ExplanationOfBenefit.ItemComponent>(Item.DeepCopy());
                if(AddItem != null) dest.AddItem = new List<Hl7.Fhir.Model.ExplanationOfBenefit.AddedItemComponent>(AddItem.DeepCopy());
                if(Adjudication != null) dest.Adjudication = new List<Hl7.Fhir.Model.ExplanationOfBenefit.AdjudicationComponent>(Adjudication.DeepCopy());
                if(Total != null) dest.Total = new List<Hl7.Fhir.Model.ExplanationOfBenefit.TotalComponent>(Total.DeepCopy());
                if(Payment != null) dest.Payment = (Hl7.Fhir.Model.ExplanationOfBenefit.PaymentComponent)Payment.DeepCopy();
                if(FormCode != null) dest.FormCode = (Hl7.Fhir.Model.CodeableConcept)FormCode.DeepCopy();
                if(Form != null) dest.Form = (Hl7.Fhir.Model.Attachment)Form.DeepCopy();
                if(ProcessNote != null) dest.ProcessNote = new List<Hl7.Fhir.Model.ExplanationOfBenefit.NoteComponent>(ProcessNote.DeepCopy());
                if(BenefitPeriod != null) dest.BenefitPeriod = (Hl7.Fhir.Model.Period)BenefitPeriod.DeepCopy();
                if(BenefitBalance != null) dest.BenefitBalance = new List<Hl7.Fhir.Model.ExplanationOfBenefit.BenefitBalanceComponent>(BenefitBalance.DeepCopy());
                return dest;
            }
            else
            	throw new ArgumentException("Can only copy to an object of the same type", "other");
        }
        
        public override IDeepCopyable DeepCopy()
        {
            return CopyTo(new ExplanationOfBenefit());
        }
        
        public override bool Matches(IDeepComparable other)
        {
            var otherT = other as ExplanationOfBenefit;
            if(otherT == null) return false;
            
            if(!base.Matches(otherT)) return false;
            if( !DeepComparable.Matches(Identifier, otherT.Identifier)) return false;
            if( !DeepComparable.Matches(StatusElement, otherT.StatusElement)) return false;
            if( !DeepComparable.Matches(Type, otherT.Type)) return false;
            if( !DeepComparable.Matches(SubType, otherT.SubType)) return false;
            if( !DeepComparable.Matches(UseElement, otherT.UseElement)) return false;
            if( !DeepComparable.Matches(Patient, otherT.Patient)) return false;
            if( !DeepComparable.Matches(BillablePeriod, otherT.BillablePeriod)) return false;
            if( !DeepComparable.Matches(CreatedElement, otherT.CreatedElement)) return false;
            if( !DeepComparable.Matches(Enterer, otherT.Enterer)) return false;
            if( !DeepComparable.Matches(Insurer, otherT.Insurer)) return false;
            if( !DeepComparable.Matches(Provider, otherT.Provider)) return false;
            if( !DeepComparable.Matches(Priority, otherT.Priority)) return false;
            if( !DeepComparable.Matches(FundsReserveRequested, otherT.FundsReserveRequested)) return false;
            if( !DeepComparable.Matches(FundsReserve, otherT.FundsReserve)) return false;
            if( !DeepComparable.Matches(Related, otherT.Related)) return false;
            if( !DeepComparable.Matches(Prescription, otherT.Prescription)) return false;
            if( !DeepComparable.Matches(OriginalPrescription, otherT.OriginalPrescription)) return false;
            if( !DeepComparable.Matches(Payee, otherT.Payee)) return false;
            if( !DeepComparable.Matches(Referral, otherT.Referral)) return false;
            if( !DeepComparable.Matches(Facility, otherT.Facility)) return false;
            if( !DeepComparable.Matches(Claim, otherT.Claim)) return false;
            if( !DeepComparable.Matches(ClaimResponse, otherT.ClaimResponse)) return false;
            if( !DeepComparable.Matches(OutcomeElement, otherT.OutcomeElement)) return false;
            if( !DeepComparable.Matches(DispositionElement, otherT.DispositionElement)) return false;
            if( !DeepComparable.Matches(PreAuthRefElement, otherT.PreAuthRefElement)) return false;
            if( !DeepComparable.Matches(PreAuthRefPeriod, otherT.PreAuthRefPeriod)) return false;
            if( !DeepComparable.Matches(CareTeam, otherT.CareTeam)) return false;
            if( !DeepComparable.Matches(SupportingInfo, otherT.SupportingInfo)) return false;
            if( !DeepComparable.Matches(Diagnosis, otherT.Diagnosis)) return false;
            if( !DeepComparable.Matches(Procedure, otherT.Procedure)) return false;
            if( !DeepComparable.Matches(PrecedenceElement, otherT.PrecedenceElement)) return false;
            if( !DeepComparable.Matches(Insurance, otherT.Insurance)) return false;
            if( !DeepComparable.Matches(Accident, otherT.Accident)) return false;
            if( !DeepComparable.Matches(Item, otherT.Item)) return false;
            if( !DeepComparable.Matches(AddItem, otherT.AddItem)) return false;
            if( !DeepComparable.Matches(Adjudication, otherT.Adjudication)) return false;
            if( !DeepComparable.Matches(Total, otherT.Total)) return false;
            if( !DeepComparable.Matches(Payment, otherT.Payment)) return false;
            if( !DeepComparable.Matches(FormCode, otherT.FormCode)) return false;
            if( !DeepComparable.Matches(Form, otherT.Form)) return false;
            if( !DeepComparable.Matches(ProcessNote, otherT.ProcessNote)) return false;
            if( !DeepComparable.Matches(BenefitPeriod, otherT.BenefitPeriod)) return false;
            if( !DeepComparable.Matches(BenefitBalance, otherT.BenefitBalance)) return false;
            
            return true;
        }
        
        public override bool IsExactly(IDeepComparable other)
        {
            var otherT = other as ExplanationOfBenefit;
            if(otherT == null) return false;
            
            if(!base.IsExactly(otherT)) return false;
            if( !DeepComparable.IsExactly(Identifier, otherT.Identifier)) return false;
            if( !DeepComparable.IsExactly(StatusElement, otherT.StatusElement)) return false;
            if( !DeepComparable.IsExactly(Type, otherT.Type)) return false;
            if( !DeepComparable.IsExactly(SubType, otherT.SubType)) return false;
            if( !DeepComparable.IsExactly(UseElement, otherT.UseElement)) return false;
            if( !DeepComparable.IsExactly(Patient, otherT.Patient)) return false;
            if( !DeepComparable.IsExactly(BillablePeriod, otherT.BillablePeriod)) return false;
            if( !DeepComparable.IsExactly(CreatedElement, otherT.CreatedElement)) return false;
            if( !DeepComparable.IsExactly(Enterer, otherT.Enterer)) return false;
            if( !DeepComparable.IsExactly(Insurer, otherT.Insurer)) return false;
            if( !DeepComparable.IsExactly(Provider, otherT.Provider)) return false;
            if( !DeepComparable.IsExactly(Priority, otherT.Priority)) return false;
            if( !DeepComparable.IsExactly(FundsReserveRequested, otherT.FundsReserveRequested)) return false;
            if( !DeepComparable.IsExactly(FundsReserve, otherT.FundsReserve)) return false;
            if( !DeepComparable.IsExactly(Related, otherT.Related)) return false;
            if( !DeepComparable.IsExactly(Prescription, otherT.Prescription)) return false;
            if( !DeepComparable.IsExactly(OriginalPrescription, otherT.OriginalPrescription)) return false;
            if( !DeepComparable.IsExactly(Payee, otherT.Payee)) return false;
            if( !DeepComparable.IsExactly(Referral, otherT.Referral)) return false;
            if( !DeepComparable.IsExactly(Facility, otherT.Facility)) return false;
            if( !DeepComparable.IsExactly(Claim, otherT.Claim)) return false;
            if( !DeepComparable.IsExactly(ClaimResponse, otherT.ClaimResponse)) return false;
            if( !DeepComparable.IsExactly(OutcomeElement, otherT.OutcomeElement)) return false;
            if( !DeepComparable.IsExactly(DispositionElement, otherT.DispositionElement)) return false;
            if( !DeepComparable.IsExactly(PreAuthRefElement, otherT.PreAuthRefElement)) return false;
            if( !DeepComparable.IsExactly(PreAuthRefPeriod, otherT.PreAuthRefPeriod)) return false;
            if( !DeepComparable.IsExactly(CareTeam, otherT.CareTeam)) return false;
            if( !DeepComparable.IsExactly(SupportingInfo, otherT.SupportingInfo)) return false;
            if( !DeepComparable.IsExactly(Diagnosis, otherT.Diagnosis)) return false;
            if( !DeepComparable.IsExactly(Procedure, otherT.Procedure)) return false;
            if( !DeepComparable.IsExactly(PrecedenceElement, otherT.PrecedenceElement)) return false;
            if( !DeepComparable.IsExactly(Insurance, otherT.Insurance)) return false;
            if( !DeepComparable.IsExactly(Accident, otherT.Accident)) return false;
            if( !DeepComparable.IsExactly(Item, otherT.Item)) return false;
            if( !DeepComparable.IsExactly(AddItem, otherT.AddItem)) return false;
            if( !DeepComparable.IsExactly(Adjudication, otherT.Adjudication)) return false;
            if( !DeepComparable.IsExactly(Total, otherT.Total)) return false;
            if( !DeepComparable.IsExactly(Payment, otherT.Payment)) return false;
            if( !DeepComparable.IsExactly(FormCode, otherT.FormCode)) return false;
            if( !DeepComparable.IsExactly(Form, otherT.Form)) return false;
            if( !DeepComparable.IsExactly(ProcessNote, otherT.ProcessNote)) return false;
            if( !DeepComparable.IsExactly(BenefitPeriod, otherT.BenefitPeriod)) return false;
            if( !DeepComparable.IsExactly(BenefitBalance, otherT.BenefitBalance)) return false;
            
            return true;
        }

        public override IEnumerable<Base> Children
        {
            get
            {
                foreach (var item in base.Children) yield return item;
				foreach (var elem in Identifier) { if (elem != null) yield return elem; }
				if (StatusElement != null) yield return StatusElement;
				if (Type != null) yield return Type;
				if (SubType != null) yield return SubType;
				if (UseElement != null) yield return UseElement;
				if (Patient != null) yield return Patient;
				if (BillablePeriod != null) yield return BillablePeriod;
				if (CreatedElement != null) yield return CreatedElement;
				if (Enterer != null) yield return Enterer;
				if (Insurer != null) yield return Insurer;
				if (Provider != null) yield return Provider;
				if (Priority != null) yield return Priority;
				if (FundsReserveRequested != null) yield return FundsReserveRequested;
				if (FundsReserve != null) yield return FundsReserve;
				foreach (var elem in Related) { if (elem != null) yield return elem; }
				if (Prescription != null) yield return Prescription;
				if (OriginalPrescription != null) yield return OriginalPrescription;
				if (Payee != null) yield return Payee;
				if (Referral != null) yield return Referral;
				if (Facility != null) yield return Facility;
				if (Claim != null) yield return Claim;
				if (ClaimResponse != null) yield return ClaimResponse;
				if (OutcomeElement != null) yield return OutcomeElement;
				if (DispositionElement != null) yield return DispositionElement;
				foreach (var elem in PreAuthRefElement) { if (elem != null) yield return elem; }
				foreach (var elem in PreAuthRefPeriod) { if (elem != null) yield return elem; }
				foreach (var elem in CareTeam) { if (elem != null) yield return elem; }
				foreach (var elem in SupportingInfo) { if (elem != null) yield return elem; }
				foreach (var elem in Diagnosis) { if (elem != null) yield return elem; }
				foreach (var elem in Procedure) { if (elem != null) yield return elem; }
				if (PrecedenceElement != null) yield return PrecedenceElement;
				foreach (var elem in Insurance) { if (elem != null) yield return elem; }
				if (Accident != null) yield return Accident;
				foreach (var elem in Item) { if (elem != null) yield return elem; }
				foreach (var elem in AddItem) { if (elem != null) yield return elem; }
				foreach (var elem in Adjudication) { if (elem != null) yield return elem; }
				foreach (var elem in Total) { if (elem != null) yield return elem; }
				if (Payment != null) yield return Payment;
				if (FormCode != null) yield return FormCode;
				if (Form != null) yield return Form;
				foreach (var elem in ProcessNote) { if (elem != null) yield return elem; }
				if (BenefitPeriod != null) yield return BenefitPeriod;
				foreach (var elem in BenefitBalance) { if (elem != null) yield return elem; }
            }
        }

        public override IEnumerable<ElementValue> NamedChildren
        {
            get
            {
                foreach (var item in base.NamedChildren) yield return item;
                foreach (var elem in Identifier) { if (elem != null) yield return new ElementValue("identifier", elem); }
                if (StatusElement != null) yield return new ElementValue("status", StatusElement);
                if (Type != null) yield return new ElementValue("type", Type);
                if (SubType != null) yield return new ElementValue("subType", SubType);
                if (UseElement != null) yield return new ElementValue("use", UseElement);
                if (Patient != null) yield return new ElementValue("patient", Patient);
                if (BillablePeriod != null) yield return new ElementValue("billablePeriod", BillablePeriod);
                if (CreatedElement != null) yield return new ElementValue("created", CreatedElement);
                if (Enterer != null) yield return new ElementValue("enterer", Enterer);
                if (Insurer != null) yield return new ElementValue("insurer", Insurer);
                if (Provider != null) yield return new ElementValue("provider", Provider);
                if (Priority != null) yield return new ElementValue("priority", Priority);
                if (FundsReserveRequested != null) yield return new ElementValue("fundsReserveRequested", FundsReserveRequested);
                if (FundsReserve != null) yield return new ElementValue("fundsReserve", FundsReserve);
                foreach (var elem in Related) { if (elem != null) yield return new ElementValue("related", elem); }
                if (Prescription != null) yield return new ElementValue("prescription", Prescription);
                if (OriginalPrescription != null) yield return new ElementValue("originalPrescription", OriginalPrescription);
                if (Payee != null) yield return new ElementValue("payee", Payee);
                if (Referral != null) yield return new ElementValue("referral", Referral);
                if (Facility != null) yield return new ElementValue("facility", Facility);
                if (Claim != null) yield return new ElementValue("claim", Claim);
                if (ClaimResponse != null) yield return new ElementValue("claimResponse", ClaimResponse);
                if (OutcomeElement != null) yield return new ElementValue("outcome", OutcomeElement);
                if (DispositionElement != null) yield return new ElementValue("disposition", DispositionElement);
                foreach (var elem in PreAuthRefElement) { if (elem != null) yield return new ElementValue("preAuthRef", elem); }
                foreach (var elem in PreAuthRefPeriod) { if (elem != null) yield return new ElementValue("preAuthRefPeriod", elem); }
                foreach (var elem in CareTeam) { if (elem != null) yield return new ElementValue("careTeam", elem); }
                foreach (var elem in SupportingInfo) { if (elem != null) yield return new ElementValue("supportingInfo", elem); }
                foreach (var elem in Diagnosis) { if (elem != null) yield return new ElementValue("diagnosis", elem); }
                foreach (var elem in Procedure) { if (elem != null) yield return new ElementValue("procedure", elem); }
                if (PrecedenceElement != null) yield return new ElementValue("precedence", PrecedenceElement);
                foreach (var elem in Insurance) { if (elem != null) yield return new ElementValue("insurance", elem); }
                if (Accident != null) yield return new ElementValue("accident", Accident);
                foreach (var elem in Item) { if (elem != null) yield return new ElementValue("item", elem); }
                foreach (var elem in AddItem) { if (elem != null) yield return new ElementValue("addItem", elem); }
                foreach (var elem in Adjudication) { if (elem != null) yield return new ElementValue("adjudication", elem); }
                foreach (var elem in Total) { if (elem != null) yield return new ElementValue("total", elem); }
                if (Payment != null) yield return new ElementValue("payment", Payment);
                if (FormCode != null) yield return new ElementValue("formCode", FormCode);
                if (Form != null) yield return new ElementValue("form", Form);
                foreach (var elem in ProcessNote) { if (elem != null) yield return new ElementValue("processNote", elem); }
                if (BenefitPeriod != null) yield return new ElementValue("benefitPeriod", BenefitPeriod);
                foreach (var elem in BenefitBalance) { if (elem != null) yield return new ElementValue("benefitBalance", elem); }
            }
        }

    }
    
}<|MERGE_RESOLUTION|>--- conflicted
+++ resolved
@@ -397,13 +397,7 @@
             /// <summary>
             /// Function within the team
             /// </summary>
-<<<<<<< HEAD
             [FhirElement("role", Order=70)]
-=======
-            [FhirElement("value", Order=80, Choice=ChoiceType.DatatypeChoice)]
-            [CLSCompliant(false)]
-			[AllowedTypes(typeof(Hl7.Fhir.Model.FhirString),typeof(Hl7.Fhir.Model.Quantity),typeof(Hl7.Fhir.Model.Attachment),typeof(Hl7.Fhir.Model.ResourceReference))]
->>>>>>> 88ba2e81
             [DataMember]
             public Hl7.Fhir.Model.CodeableConcept Role
             {
@@ -595,7 +589,7 @@
             /// </summary>
             [FhirElement("value", Order=80, Choice=ChoiceType.DatatypeChoice)]
             [CLSCompliant(false)]
-			[AllowedTypes(typeof(Hl7.Fhir.Model.FhirBoolean),typeof(Hl7.Fhir.Model.FhirString),typeof(Quantity),typeof(Hl7.Fhir.Model.Attachment),typeof(Hl7.Fhir.Model.ResourceReference))]
+			[AllowedTypes(typeof(Hl7.Fhir.Model.FhirBoolean),typeof(Hl7.Fhir.Model.FhirString),typeof(Hl7.Fhir.Model.Quantity),typeof(Hl7.Fhir.Model.Attachment),typeof(Hl7.Fhir.Model.ResourceReference))]
             [DataMember]
             public Hl7.Fhir.Model.Element Value
             {
@@ -3104,13 +3098,13 @@
             /// </summary>
             [FhirElement("quantity", Order=130)]
             [DataMember]
-            public Hl7.Fhir.Model.SimpleQuantity Quantity
+            public Hl7.Fhir.Model.Quantity Quantity
             {
                 get { return _Quantity; }
                 set { _Quantity = value; OnPropertyChanged("Quantity"); }
             }
             
-            private Hl7.Fhir.Model.SimpleQuantity _Quantity;
+            private Hl7.Fhir.Model.Quantity _Quantity;
             
             /// <summary>
             /// Fee, charge or cost per item
@@ -3272,7 +3266,7 @@
                     if(ProgramCode != null) dest.ProgramCode = new List<Hl7.Fhir.Model.CodeableConcept>(ProgramCode.DeepCopy());
                     if(Serviced != null) dest.Serviced = (Hl7.Fhir.Model.Element)Serviced.DeepCopy();
                     if(Location != null) dest.Location = (Hl7.Fhir.Model.Element)Location.DeepCopy();
-                    if(Quantity != null) dest.Quantity = (Hl7.Fhir.Model.SimpleQuantity)Quantity.DeepCopy();
+                    if(Quantity != null) dest.Quantity = (Hl7.Fhir.Model.Quantity)Quantity.DeepCopy();
                     if(UnitPrice != null) dest.UnitPrice = (Money)UnitPrice.DeepCopy();
                     if(FactorElement != null) dest.FactorElement = (Hl7.Fhir.Model.FhirDecimal)FactorElement.DeepCopy();
                     if(Net != null) dest.Net = (Money)Net.DeepCopy();
@@ -3444,13 +3438,13 @@
             /// </summary>
             [FhirElement("quantity", Order=60)]
             [DataMember]
-            public Hl7.Fhir.Model.SimpleQuantity Quantity
+            public Hl7.Fhir.Model.Quantity Quantity
             {
                 get { return _Quantity; }
                 set { _Quantity = value; OnPropertyChanged("Quantity"); }
             }
             
-            private Hl7.Fhir.Model.SimpleQuantity _Quantity;
+            private Hl7.Fhir.Model.Quantity _Quantity;
             
             /// <summary>
             /// Fee, charge or cost per item
@@ -3578,7 +3572,7 @@
                     base.CopyTo(dest);
                     if(ProductOrService != null) dest.ProductOrService = (Hl7.Fhir.Model.CodeableConcept)ProductOrService.DeepCopy();
                     if(Modifier != null) dest.Modifier = new List<Hl7.Fhir.Model.CodeableConcept>(Modifier.DeepCopy());
-                    if(Quantity != null) dest.Quantity = (Hl7.Fhir.Model.SimpleQuantity)Quantity.DeepCopy();
+                    if(Quantity != null) dest.Quantity = (Hl7.Fhir.Model.Quantity)Quantity.DeepCopy();
                     if(UnitPrice != null) dest.UnitPrice = (Money)UnitPrice.DeepCopy();
                     if(FactorElement != null) dest.FactorElement = (Hl7.Fhir.Model.FhirDecimal)FactorElement.DeepCopy();
                     if(Net != null) dest.Net = (Money)Net.DeepCopy();
@@ -3712,13 +3706,13 @@
             /// </summary>
             [FhirElement("quantity", Order=60)]
             [DataMember]
-            public Hl7.Fhir.Model.SimpleQuantity Quantity
+            public Hl7.Fhir.Model.Quantity Quantity
             {
                 get { return _Quantity; }
                 set { _Quantity = value; OnPropertyChanged("Quantity"); }
             }
             
-            private Hl7.Fhir.Model.SimpleQuantity _Quantity;
+            private Hl7.Fhir.Model.Quantity _Quantity;
             
             /// <summary>
             /// Fee, charge or cost per item
@@ -3832,7 +3826,7 @@
                     base.CopyTo(dest);
                     if(ProductOrService != null) dest.ProductOrService = (Hl7.Fhir.Model.CodeableConcept)ProductOrService.DeepCopy();
                     if(Modifier != null) dest.Modifier = new List<Hl7.Fhir.Model.CodeableConcept>(Modifier.DeepCopy());
-                    if(Quantity != null) dest.Quantity = (Hl7.Fhir.Model.SimpleQuantity)Quantity.DeepCopy();
+                    if(Quantity != null) dest.Quantity = (Hl7.Fhir.Model.Quantity)Quantity.DeepCopy();
                     if(UnitPrice != null) dest.UnitPrice = (Money)UnitPrice.DeepCopy();
                     if(FactorElement != null) dest.FactorElement = (Hl7.Fhir.Model.FhirDecimal)FactorElement.DeepCopy();
                     if(Net != null) dest.Net = (Money)Net.DeepCopy();
