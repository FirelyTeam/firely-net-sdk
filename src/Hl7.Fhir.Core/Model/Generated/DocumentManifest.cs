--- conflicted
+++ resolved
@@ -57,7 +57,7 @@
         
         [FhirType("ContentComponent")]
         [DataContract]
-        public partial class ContentComponent : Hl7.Fhir.Model.BackboneElement, System.ComponentModel.INotifyPropertyChanged, IBackboneElement
+        public partial class ContentComponent : Hl7.Fhir.Model.BackboneElement, System.ComponentModel.INotifyPropertyChanged
         {
             [NotMapped]
             public override string TypeName { get { return "ContentComponent"; } }
@@ -136,7 +136,7 @@
                 get
                 {
                     foreach (var item in base.NamedChildren) yield return item;
-                    if (P != null) yield return new ElementValue("p", P);
+                    if (P != null) yield return new ElementValue("p", false, P);
                 }
             }
 
@@ -146,7 +146,7 @@
         
         [FhirType("RelatedComponent")]
         [DataContract]
-        public partial class RelatedComponent : Hl7.Fhir.Model.BackboneElement, System.ComponentModel.INotifyPropertyChanged, IBackboneElement
+        public partial class RelatedComponent : Hl7.Fhir.Model.BackboneElement, System.ComponentModel.INotifyPropertyChanged
         {
             [NotMapped]
             public override string TypeName { get { return "RelatedComponent"; } }
@@ -241,8 +241,8 @@
                 get
                 {
                     foreach (var item in base.NamedChildren) yield return item;
-                    if (Identifier != null) yield return new ElementValue("identifier", Identifier);
-                    if (Ref != null) yield return new ElementValue("ref", Ref);
+                    if (Identifier != null) yield return new ElementValue("identifier", false, Identifier);
+                    if (Ref != null) yield return new ElementValue("ref", false, Ref);
                 }
             }
 
@@ -602,20 +602,6 @@
             get
             {
                 foreach (var item in base.NamedChildren) yield return item;
-<<<<<<< HEAD
-                if (MasterIdentifier != null) yield return new ElementValue("masterIdentifier", MasterIdentifier);
-                foreach (var elem in Identifier) { if (elem != null) yield return new ElementValue("identifier", elem); }
-                if (Subject != null) yield return new ElementValue("subject", Subject);
-                foreach (var elem in Recipient) { if (elem != null) yield return new ElementValue("recipient", elem); }
-                if (Type != null) yield return new ElementValue("type", Type);
-                foreach (var elem in Author) { if (elem != null) yield return new ElementValue("author", elem); }
-                if (CreatedElement != null) yield return new ElementValue("created", CreatedElement);
-                if (SourceElement != null) yield return new ElementValue("source", SourceElement);
-                if (StatusElement != null) yield return new ElementValue("status", StatusElement);
-                if (DescriptionElement != null) yield return new ElementValue("description", DescriptionElement);
-                foreach (var elem in Content) { if (elem != null) yield return new ElementValue("content", elem); }
-                foreach (var elem in Related) { if (elem != null) yield return new ElementValue("related", elem); }
-=======
                 if (MasterIdentifier != null) yield return new ElementValue("masterIdentifier", false, MasterIdentifier);
                 foreach (var elem in Identifier) { if (elem != null) yield return new ElementValue("identifier", true, elem); }
                 if (StatusElement != null) yield return new ElementValue("status", false, StatusElement);
@@ -628,7 +614,6 @@
                 if (DescriptionElement != null) yield return new ElementValue("description", false, DescriptionElement);
                 foreach (var elem in Content) { if (elem != null) yield return new ElementValue("content", true, elem); }
                 foreach (var elem in Related) { if (elem != null) yield return new ElementValue("related", true, elem); }
->>>>>>> a220f7af
             }
         }
 
