--- conflicted
+++ resolved
@@ -367,18 +367,6 @@
             get
             {
                 foreach (var item in base.NamedChildren) yield return item;
-<<<<<<< HEAD
-                foreach (var elem in Identifier) { if (elem != null) yield return new ElementValue("identifier", elem); }
-                if (Patient != null) yield return new ElementValue("patient", Patient);
-                if (Relationship != null) yield return new ElementValue("relationship", Relationship);
-                if (Name != null) yield return new ElementValue("name", Name);
-                foreach (var elem in Telecom) { if (elem != null) yield return new ElementValue("telecom", elem); }
-                if (GenderElement != null) yield return new ElementValue("gender", GenderElement);
-                if (BirthDateElement != null) yield return new ElementValue("birthDate", BirthDateElement);
-                foreach (var elem in Address) { if (elem != null) yield return new ElementValue("address", elem); }
-                foreach (var elem in Photo) { if (elem != null) yield return new ElementValue("photo", elem); }
-                if (Period != null) yield return new ElementValue("period", Period);
-=======
                 foreach (var elem in Identifier) { if (elem != null) yield return new ElementValue("identifier", true, elem); }
                 if (ActiveElement != null) yield return new ElementValue("active", false, ActiveElement);
                 if (Patient != null) yield return new ElementValue("patient", false, Patient);
@@ -390,7 +378,6 @@
                 foreach (var elem in Address) { if (elem != null) yield return new ElementValue("address", true, elem); }
                 foreach (var elem in Photo) { if (elem != null) yield return new ElementValue("photo", true, elem); }
                 if (Period != null) yield return new ElementValue("period", false, Period);
->>>>>>> a220f7af
             }
         }
 
