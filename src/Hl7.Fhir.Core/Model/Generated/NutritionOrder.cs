--- conflicted
+++ resolved
@@ -57,7 +57,7 @@
         
         [FhirType("OralDietComponent")]
         [DataContract]
-        public partial class OralDietComponent : Hl7.Fhir.Model.BackboneElement, System.ComponentModel.INotifyPropertyChanged, IBackboneElement
+        public partial class OralDietComponent : Hl7.Fhir.Model.BackboneElement, System.ComponentModel.INotifyPropertyChanged
         {
             [NotMapped]
             public override string TypeName { get { return "OralDietComponent"; } }
@@ -257,7 +257,7 @@
         
         [FhirType("NutrientComponent")]
         [DataContract]
-        public partial class NutrientComponent : Hl7.Fhir.Model.BackboneElement, System.ComponentModel.INotifyPropertyChanged, IBackboneElement
+        public partial class NutrientComponent : Hl7.Fhir.Model.BackboneElement, System.ComponentModel.INotifyPropertyChanged
         {
             [NotMapped]
             public override string TypeName { get { return "NutrientComponent"; } }
@@ -361,7 +361,7 @@
         
         [FhirType("TextureComponent")]
         [DataContract]
-        public partial class TextureComponent : Hl7.Fhir.Model.BackboneElement, System.ComponentModel.INotifyPropertyChanged, IBackboneElement
+        public partial class TextureComponent : Hl7.Fhir.Model.BackboneElement, System.ComponentModel.INotifyPropertyChanged
         {
             [NotMapped]
             public override string TypeName { get { return "TextureComponent"; } }
@@ -465,7 +465,7 @@
         
         [FhirType("SupplementComponent")]
         [DataContract]
-        public partial class SupplementComponent : Hl7.Fhir.Model.BackboneElement, System.ComponentModel.INotifyPropertyChanged, IBackboneElement
+        public partial class SupplementComponent : Hl7.Fhir.Model.BackboneElement, System.ComponentModel.INotifyPropertyChanged
         {
             [NotMapped]
             public override string TypeName { get { return "SupplementComponent"; } }
@@ -662,7 +662,7 @@
         
         [FhirType("EnteralFormulaComponent")]
         [DataContract]
-        public partial class EnteralFormulaComponent : Hl7.Fhir.Model.BackboneElement, System.ComponentModel.INotifyPropertyChanged, IBackboneElement
+        public partial class EnteralFormulaComponent : Hl7.Fhir.Model.BackboneElement, System.ComponentModel.INotifyPropertyChanged
         {
             [NotMapped]
             public override string TypeName { get { return "EnteralFormulaComponent"; } }
@@ -950,7 +950,7 @@
         
         [FhirType("AdministrationComponent")]
         [DataContract]
-        public partial class AdministrationComponent : Hl7.Fhir.Model.BackboneElement, System.ComponentModel.INotifyPropertyChanged, IBackboneElement
+        public partial class AdministrationComponent : Hl7.Fhir.Model.BackboneElement, System.ComponentModel.INotifyPropertyChanged
         {
             [NotMapped]
             public override string TypeName { get { return "AdministrationComponent"; } }
@@ -1566,25 +1566,6 @@
             get
             {
                 foreach (var item in base.NamedChildren) yield return item;
-<<<<<<< HEAD
-                foreach (var elem in Identifier) { if (elem != null) yield return new ElementValue("identifier", true, elem); }
-                foreach (var elem in InstantiatesCanonicalElement) { if (elem != null) yield return new ElementValue("instantiatesCanonical", true, elem); }
-                foreach (var elem in InstantiatesUriElement) { if (elem != null) yield return new ElementValue("instantiatesUri", true, elem); }
-                foreach (var elem in InstantiatesElement) { if (elem != null) yield return new ElementValue("instantiates", true, elem); }
-                if (StatusElement != null) yield return new ElementValue("status", false, StatusElement);
-                if (IntentElement != null) yield return new ElementValue("intent", false, IntentElement);
-                if (Patient != null) yield return new ElementValue("patient", false, Patient);
-                if (Encounter != null) yield return new ElementValue("encounter", false, Encounter);
-                if (DateTimeElement != null) yield return new ElementValue("dateTime", false, DateTimeElement);
-                if (Orderer != null) yield return new ElementValue("orderer", false, Orderer);
-                foreach (var elem in AllergyIntolerance) { if (elem != null) yield return new ElementValue("allergyIntolerance", true, elem); }
-                foreach (var elem in FoodPreferenceModifier) { if (elem != null) yield return new ElementValue("foodPreferenceModifier", true, elem); }
-                foreach (var elem in ExcludeFoodModifier) { if (elem != null) yield return new ElementValue("excludeFoodModifier", true, elem); }
-                if (OralDiet != null) yield return new ElementValue("oralDiet", false, OralDiet);
-                foreach (var elem in Supplement) { if (elem != null) yield return new ElementValue("supplement", true, elem); }
-                if (EnteralFormula != null) yield return new ElementValue("enteralFormula", false, EnteralFormula);
-                foreach (var elem in Note) { if (elem != null) yield return new ElementValue("note", true, elem); }
-=======
                 foreach (var elem in Identifier) { if (elem != null) yield return new ElementValue("identifier", elem); }
                 foreach (var elem in InstantiatesCanonicalElement) { if (elem != null) yield return new ElementValue("instantiatesCanonical", elem); }
                 foreach (var elem in InstantiatesUriElement) { if (elem != null) yield return new ElementValue("instantiatesUri", elem); }
@@ -1592,7 +1573,7 @@
                 if (StatusElement != null) yield return new ElementValue("status", StatusElement);
                 if (IntentElement != null) yield return new ElementValue("intent", IntentElement);
                 if (Patient != null) yield return new ElementValue("patient", Patient);
-                if (Context != null) yield return new ElementValue("context", Context);
+                if (Encounter != null) yield return new ElementValue("encounter", Encounter);
                 if (DateTimeElement != null) yield return new ElementValue("dateTime", DateTimeElement);
                 if (Orderer != null) yield return new ElementValue("orderer", Orderer);
                 foreach (var elem in AllergyIntolerance) { if (elem != null) yield return new ElementValue("allergyIntolerance", elem); }
@@ -1602,7 +1583,6 @@
                 foreach (var elem in Supplement) { if (elem != null) yield return new ElementValue("supplement", elem); }
                 if (EnteralFormula != null) yield return new ElementValue("enteralFormula", EnteralFormula);
                 foreach (var elem in Note) { if (elem != null) yield return new ElementValue("note", elem); }
->>>>>>> 824431c8
             }
         }
 
