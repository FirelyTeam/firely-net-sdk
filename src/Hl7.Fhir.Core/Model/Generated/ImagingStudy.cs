﻿using System;
using System.Collections.Generic;
using Hl7.Fhir.Introspection;
using Hl7.Fhir.Validation;
using System.Linq;
using System.Runtime.Serialization;
using Hl7.Fhir.Utility;

/*
  Copyright (c) 2011+, HL7, Inc.
  All rights reserved.
  
  Redistribution and use in source and binary forms, with or without modification, 
  are permitted provided that the following conditions are met:
  
   * Redistributions of source code must retain the above copyright notice, this 
     list of conditions and the following disclaimer.
   * Redistributions in binary form must reproduce the above copyright notice, 
     this list of conditions and the following disclaimer in the documentation 
     and/or other materials provided with the distribution.
   * Neither the name of HL7 nor the names of its contributors may be used to 
     endorse or promote products derived from this software without specific 
     prior written permission.
  
  THIS SOFTWARE IS PROVIDED BY THE COPYRIGHT HOLDERS AND CONTRIBUTORS "AS IS" AND 
  ANY EXPRESS OR IMPLIED WARRANTIES, INCLUDING, BUT NOT LIMITED TO, THE IMPLIED 
  WARRANTIES OF MERCHANTABILITY AND FITNESS FOR A PARTICULAR PURPOSE ARE DISCLAIMED. 
  IN NO EVENT SHALL THE COPYRIGHT HOLDER OR CONTRIBUTORS BE LIABLE FOR ANY DIRECT, 
  INDIRECT, INCIDENTAL, SPECIAL, EXEMPLARY, OR CONSEQUENTIAL DAMAGES (INCLUDING, BUT 
  NOT LIMITED TO, PROCUREMENT OF SUBSTITUTE GOODS OR SERVICES; LOSS OF USE, DATA, OR 
  PROFITS; OR BUSINESS INTERRUPTION) HOWEVER CAUSED AND ON ANY THEORY OF LIABILITY, 
  WHETHER IN CONTRACT, STRICT LIABILITY, OR TORT (INCLUDING NEGLIGENCE OR OTHERWISE) 
  ARISING IN ANY WAY OUT OF THE USE OF THIS SOFTWARE, EVEN IF ADVISED OF THE 
  POSSIBILITY OF SUCH DAMAGE.
  

*/

#pragma warning disable 1591 // suppress XML summary warnings 

//
// Generated for FHIR v3.0.1
//
namespace Hl7.Fhir.Model
{
    /// <summary>
    /// A set of images produced in single study (one or more series of references images)
    /// </summary>
    [FhirType("ImagingStudy", IsResource=true)]
    [DataContract]
    public partial class ImagingStudy : Hl7.Fhir.Model.DomainResource, System.ComponentModel.INotifyPropertyChanged
    {
        [NotMapped]
        public override ResourceType ResourceType { get { return ResourceType.ImagingStudy; } }
        [NotMapped]
        public override string TypeName { get { return "ImagingStudy"; } }
        
        /// <summary>
        /// Availability of the resource
        /// (url: http://hl7.org/fhir/ValueSet/instance-availability)
        /// </summary>
        [FhirEnumeration("InstanceAvailability")]
        public enum InstanceAvailability
        {
            /// <summary>
            /// MISSING DESCRIPTION
            /// (system: http://dicom.nema.org/resources/ontology/DCM)
            /// </summary>
            [EnumLiteral("ONLINE", "http://dicom.nema.org/resources/ontology/DCM"), Description("Online")]
            ONLINE,
            /// <summary>
            /// MISSING DESCRIPTION
            /// (system: http://dicom.nema.org/resources/ontology/DCM)
            /// </summary>
            [EnumLiteral("OFFLINE", "http://dicom.nema.org/resources/ontology/DCM"), Description("Offline")]
            OFFLINE,
            /// <summary>
            /// MISSING DESCRIPTION
            /// (system: http://dicom.nema.org/resources/ontology/DCM)
            /// </summary>
            [EnumLiteral("NEARLINE", "http://dicom.nema.org/resources/ontology/DCM"), Description("Nearline")]
            NEARLINE,
            /// <summary>
            /// MISSING DESCRIPTION
            /// (system: http://dicom.nema.org/resources/ontology/DCM)
            /// </summary>
            [EnumLiteral("UNAVAILABLE", "http://dicom.nema.org/resources/ontology/DCM"), Description("Unavailable")]
            UNAVAILABLE,
        }

        [FhirType("SeriesComponent")]
        [DataContract]
        public partial class SeriesComponent : Hl7.Fhir.Model.BackboneElement, System.ComponentModel.INotifyPropertyChanged, IBackboneElement
        {
            [NotMapped]
            public override string TypeName { get { return "SeriesComponent"; } }
            
            /// <summary>
            /// Formal DICOM identifier for this series
            /// </summary>
            [FhirElement("uid", InSummary=true, Order=40)]
            [Cardinality(Min=1,Max=1)]
            [DataMember]
            public Hl7.Fhir.Model.Oid UidElement
            {
                get { return _UidElement; }
                set { _UidElement = value; OnPropertyChanged("UidElement"); }
            }
            
            private Hl7.Fhir.Model.Oid _UidElement;
            
            /// <summary>
            /// Formal DICOM identifier for this series
            /// </summary>
            /// <remarks>This uses the native .NET datatype, rather than the FHIR equivalent</remarks>
            [NotMapped]
            [IgnoreDataMemberAttribute]
            public string Uid
            {
                get { return UidElement != null ? UidElement.Value : null; }
                set
                {
                    if (value == null)
                        UidElement = null; 
                    else
                        UidElement = new Hl7.Fhir.Model.Oid(value);
                    OnPropertyChanged("Uid");
                }
            }
            
            /// <summary>
            /// Numeric identifier of this series
            /// </summary>
            [FhirElement("number", InSummary=true, Order=50)]
            [DataMember]
            public Hl7.Fhir.Model.UnsignedInt NumberElement
            {
                get { return _NumberElement; }
                set { _NumberElement = value; OnPropertyChanged("NumberElement"); }
            }
            
            private Hl7.Fhir.Model.UnsignedInt _NumberElement;
            
            /// <summary>
            /// Numeric identifier of this series
            /// </summary>
            /// <remarks>This uses the native .NET datatype, rather than the FHIR equivalent</remarks>
            [NotMapped]
            [IgnoreDataMemberAttribute]
            public int? Number
            {
                get { return NumberElement != null ? NumberElement.Value : null; }
                set
                {
                    if (!value.HasValue)
                        NumberElement = null; 
                    else
                        NumberElement = new Hl7.Fhir.Model.UnsignedInt(value);
                    OnPropertyChanged("Number");
                }
            }
            
            /// <summary>
            /// The modality of the instances in the series
            /// </summary>
            [FhirElement("modality", InSummary=true, Order=60)]
            [Cardinality(Min=1,Max=1)]
            [DataMember]
            public Hl7.Fhir.Model.Coding Modality
            {
                get { return _Modality; }
                set { _Modality = value; OnPropertyChanged("Modality"); }
            }
            
            private Hl7.Fhir.Model.Coding _Modality;
            
            /// <summary>
            /// A short human readable summary of the series
            /// </summary>
            [FhirElement("description", InSummary=true, Order=70)]
            [DataMember]
            public Hl7.Fhir.Model.FhirString DescriptionElement
            {
                get { return _DescriptionElement; }
                set { _DescriptionElement = value; OnPropertyChanged("DescriptionElement"); }
            }
            
            private Hl7.Fhir.Model.FhirString _DescriptionElement;
            
            /// <summary>
            /// A short human readable summary of the series
            /// </summary>
            /// <remarks>This uses the native .NET datatype, rather than the FHIR equivalent</remarks>
            [NotMapped]
            [IgnoreDataMemberAttribute]
            public string Description
            {
                get { return DescriptionElement != null ? DescriptionElement.Value : null; }
                set
                {
                    if (value == null)
                        DescriptionElement = null; 
                    else
                        DescriptionElement = new Hl7.Fhir.Model.FhirString(value);
                    OnPropertyChanged("Description");
                }
            }
            
            /// <summary>
            /// Number of Series Related Instances
            /// </summary>
            [FhirElement("numberOfInstances", InSummary=true, Order=80)]
            [DataMember]
            public Hl7.Fhir.Model.UnsignedInt NumberOfInstancesElement
            {
                get { return _NumberOfInstancesElement; }
                set { _NumberOfInstancesElement = value; OnPropertyChanged("NumberOfInstancesElement"); }
            }
            
            private Hl7.Fhir.Model.UnsignedInt _NumberOfInstancesElement;
            
            /// <summary>
            /// Number of Series Related Instances
            /// </summary>
            /// <remarks>This uses the native .NET datatype, rather than the FHIR equivalent</remarks>
            [NotMapped]
            [IgnoreDataMemberAttribute]
            public int? NumberOfInstances
            {
                get { return NumberOfInstancesElement != null ? NumberOfInstancesElement.Value : null; }
                set
                {
                    if (!value.HasValue)
                        NumberOfInstancesElement = null; 
                    else
                        NumberOfInstancesElement = new Hl7.Fhir.Model.UnsignedInt(value);
                    OnPropertyChanged("NumberOfInstances");
                }
            }
            
            /// <summary>
            /// ONLINE | OFFLINE | NEARLINE | UNAVAILABLE
            /// </summary>
            [FhirElement("availability", InSummary=true, Order=90)]
            [DataMember]
            public Code<Hl7.Fhir.Model.ImagingStudy.InstanceAvailability> AvailabilityElement
            {
                get { return _AvailabilityElement; }
                set { _AvailabilityElement = value; OnPropertyChanged("AvailabilityElement"); }
            }
            
            private Code<Hl7.Fhir.Model.ImagingStudy.InstanceAvailability> _AvailabilityElement;
            
            /// <summary>
            /// ONLINE | OFFLINE | NEARLINE | UNAVAILABLE
            /// </summary>
            /// <remarks>This uses the native .NET datatype, rather than the FHIR equivalent</remarks>
            [NotMapped]
            [IgnoreDataMemberAttribute]
            public Hl7.Fhir.Model.ImagingStudy.InstanceAvailability? Availability
            {
                get { return AvailabilityElement != null ? AvailabilityElement.Value : null; }
                set
                {
                    if (!value.HasValue)
                        AvailabilityElement = null; 
                    else
                        AvailabilityElement = new Code<Hl7.Fhir.Model.ImagingStudy.InstanceAvailability>(value);
                    OnPropertyChanged("Availability");
                }
            }
            
            /// <summary>
            /// Series access endpoint
            /// </summary>
            [FhirElement("endpoint", InSummary=true, Order=100)]
            [CLSCompliant(false)]
			[References("Endpoint")]
            [Cardinality(Min=0,Max=-1)]
            [DataMember]
            public List<Hl7.Fhir.Model.ResourceReference> Endpoint
            {
                get { if(_Endpoint==null) _Endpoint = new List<Hl7.Fhir.Model.ResourceReference>(); return _Endpoint; }
                set { _Endpoint = value; OnPropertyChanged("Endpoint"); }
            }
            
            private List<Hl7.Fhir.Model.ResourceReference> _Endpoint;
            
            /// <summary>
            /// Body part examined
            /// </summary>
            [FhirElement("bodySite", InSummary=true, Order=110)]
            [DataMember]
            public Hl7.Fhir.Model.Coding BodySite
            {
                get { return _BodySite; }
                set { _BodySite = value; OnPropertyChanged("BodySite"); }
            }
            
            private Hl7.Fhir.Model.Coding _BodySite;
            
            /// <summary>
            /// Body part laterality
            /// </summary>
            [FhirElement("laterality", InSummary=true, Order=120)]
            [DataMember]
            public Hl7.Fhir.Model.Coding Laterality
            {
                get { return _Laterality; }
                set { _Laterality = value; OnPropertyChanged("Laterality"); }
            }
            
            private Hl7.Fhir.Model.Coding _Laterality;
            
            /// <summary>
            /// When the series started
            /// </summary>
            [FhirElement("started", InSummary=true, Order=130)]
            [DataMember]
            public Hl7.Fhir.Model.FhirDateTime StartedElement
            {
                get { return _StartedElement; }
                set { _StartedElement = value; OnPropertyChanged("StartedElement"); }
            }
            
            private Hl7.Fhir.Model.FhirDateTime _StartedElement;
            
            /// <summary>
            /// When the series started
            /// </summary>
            /// <remarks>This uses the native .NET datatype, rather than the FHIR equivalent</remarks>
            [NotMapped]
            [IgnoreDataMemberAttribute]
            public string Started
            {
                get { return StartedElement != null ? StartedElement.Value : null; }
                set
                {
                    if (value == null)
                        StartedElement = null; 
                    else
                        StartedElement = new Hl7.Fhir.Model.FhirDateTime(value);
                    OnPropertyChanged("Started");
                }
            }
            
            /// <summary>
            /// Who performed the series
            /// </summary>
            [FhirElement("performer", InSummary=true, Order=140)]
            [CLSCompliant(false)]
			[References("Practitioner")]
            [Cardinality(Min=0,Max=-1)]
            [DataMember]
            public List<Hl7.Fhir.Model.ResourceReference> Performer
            {
                get { if(_Performer==null) _Performer = new List<Hl7.Fhir.Model.ResourceReference>(); return _Performer; }
                set { _Performer = value; OnPropertyChanged("Performer"); }
            }
            
            private List<Hl7.Fhir.Model.ResourceReference> _Performer;
            
            /// <summary>
            /// A single SOP instance from the series
            /// </summary>
            [FhirElement("instance", Order=150)]
            [Cardinality(Min=0,Max=-1)]
            [DataMember]
            public List<Hl7.Fhir.Model.ImagingStudy.InstanceComponent> Instance
            {
                get { if(_Instance==null) _Instance = new List<Hl7.Fhir.Model.ImagingStudy.InstanceComponent>(); return _Instance; }
                set { _Instance = value; OnPropertyChanged("Instance"); }
            }
            
            private List<Hl7.Fhir.Model.ImagingStudy.InstanceComponent> _Instance;
            
            public override IDeepCopyable CopyTo(IDeepCopyable other)
            {
                var dest = other as SeriesComponent;
                
                if (dest != null)
                {
                    base.CopyTo(dest);
                    if(UidElement != null) dest.UidElement = (Hl7.Fhir.Model.Oid)UidElement.DeepCopy();
                    if(NumberElement != null) dest.NumberElement = (Hl7.Fhir.Model.UnsignedInt)NumberElement.DeepCopy();
                    if(Modality != null) dest.Modality = (Hl7.Fhir.Model.Coding)Modality.DeepCopy();
                    if(DescriptionElement != null) dest.DescriptionElement = (Hl7.Fhir.Model.FhirString)DescriptionElement.DeepCopy();
                    if(NumberOfInstancesElement != null) dest.NumberOfInstancesElement = (Hl7.Fhir.Model.UnsignedInt)NumberOfInstancesElement.DeepCopy();
                    if(AvailabilityElement != null) dest.AvailabilityElement = (Code<Hl7.Fhir.Model.ImagingStudy.InstanceAvailability>)AvailabilityElement.DeepCopy();
                    if(Endpoint != null) dest.Endpoint = new List<Hl7.Fhir.Model.ResourceReference>(Endpoint.DeepCopy());
                    if(BodySite != null) dest.BodySite = (Hl7.Fhir.Model.Coding)BodySite.DeepCopy();
                    if(Laterality != null) dest.Laterality = (Hl7.Fhir.Model.Coding)Laterality.DeepCopy();
                    if(StartedElement != null) dest.StartedElement = (Hl7.Fhir.Model.FhirDateTime)StartedElement.DeepCopy();
                    if(Performer != null) dest.Performer = new List<Hl7.Fhir.Model.ResourceReference>(Performer.DeepCopy());
                    if(Instance != null) dest.Instance = new List<Hl7.Fhir.Model.ImagingStudy.InstanceComponent>(Instance.DeepCopy());
                    return dest;
                }
                else
                	throw new ArgumentException("Can only copy to an object of the same type", "other");
            }
            
            public override IDeepCopyable DeepCopy()
            {
                return CopyTo(new SeriesComponent());
            }
            
            public override bool Matches(IDeepComparable other)
            {
                var otherT = other as SeriesComponent;
                if(otherT == null) return false;
                
                if(!base.Matches(otherT)) return false;
                if( !DeepComparable.Matches(UidElement, otherT.UidElement)) return false;
                if( !DeepComparable.Matches(NumberElement, otherT.NumberElement)) return false;
                if( !DeepComparable.Matches(Modality, otherT.Modality)) return false;
                if( !DeepComparable.Matches(DescriptionElement, otherT.DescriptionElement)) return false;
                if( !DeepComparable.Matches(NumberOfInstancesElement, otherT.NumberOfInstancesElement)) return false;
                if( !DeepComparable.Matches(AvailabilityElement, otherT.AvailabilityElement)) return false;
                if( !DeepComparable.Matches(Endpoint, otherT.Endpoint)) return false;
                if( !DeepComparable.Matches(BodySite, otherT.BodySite)) return false;
                if( !DeepComparable.Matches(Laterality, otherT.Laterality)) return false;
                if( !DeepComparable.Matches(StartedElement, otherT.StartedElement)) return false;
                if( !DeepComparable.Matches(Performer, otherT.Performer)) return false;
                if( !DeepComparable.Matches(Instance, otherT.Instance)) return false;
                
                return true;
            }
            
            public override bool IsExactly(IDeepComparable other)
            {
                var otherT = other as SeriesComponent;
                if(otherT == null) return false;
                
                if(!base.IsExactly(otherT)) return false;
                if( !DeepComparable.IsExactly(UidElement, otherT.UidElement)) return false;
                if( !DeepComparable.IsExactly(NumberElement, otherT.NumberElement)) return false;
                if( !DeepComparable.IsExactly(Modality, otherT.Modality)) return false;
                if( !DeepComparable.IsExactly(DescriptionElement, otherT.DescriptionElement)) return false;
                if( !DeepComparable.IsExactly(NumberOfInstancesElement, otherT.NumberOfInstancesElement)) return false;
                if( !DeepComparable.IsExactly(AvailabilityElement, otherT.AvailabilityElement)) return false;
                if( !DeepComparable.IsExactly(Endpoint, otherT.Endpoint)) return false;
                if( !DeepComparable.IsExactly(BodySite, otherT.BodySite)) return false;
                if( !DeepComparable.IsExactly(Laterality, otherT.Laterality)) return false;
                if( !DeepComparable.IsExactly(StartedElement, otherT.StartedElement)) return false;
                if( !DeepComparable.IsExactly(Performer, otherT.Performer)) return false;
                if( !DeepComparable.IsExactly(Instance, otherT.Instance)) return false;
                
                return true;
            }


            [NotMapped]
            public override IEnumerable<Base> Children
            {
                get
                {
                    foreach (var item in base.Children) yield return item;
                    if (UidElement != null) yield return UidElement;
                    if (NumberElement != null) yield return NumberElement;
                    if (Modality != null) yield return Modality;
                    if (DescriptionElement != null) yield return DescriptionElement;
                    if (NumberOfInstancesElement != null) yield return NumberOfInstancesElement;
                    if (AvailabilityElement != null) yield return AvailabilityElement;
                    foreach (var elem in Endpoint) { if (elem != null) yield return elem; }
                    if (BodySite != null) yield return BodySite;
                    if (Laterality != null) yield return Laterality;
                    if (StartedElement != null) yield return StartedElement;
                    foreach (var elem in Performer) { if (elem != null) yield return elem; }
                    foreach (var elem in Instance) { if (elem != null) yield return elem; }
                }
            }

            [NotMapped]
            internal override IEnumerable<ElementValue> NamedChildren
            {
                get
                {
                    foreach (var item in base.NamedChildren) yield return item;
<<<<<<< HEAD
                    if (NumberElement != null) yield return new ElementValue("number", NumberElement);
                    if (Modality != null) yield return new ElementValue("modality", Modality);
                    if (UidElement != null) yield return new ElementValue("uid", UidElement);
                    if (DescriptionElement != null) yield return new ElementValue("description", DescriptionElement);
                    if (NumberOfInstancesElement != null) yield return new ElementValue("numberOfInstances", NumberOfInstancesElement);
                    if (AvailabilityElement != null) yield return new ElementValue("availability", AvailabilityElement);
                    if (UrlElement != null) yield return new ElementValue("url", UrlElement);
                    if (BodySite != null) yield return new ElementValue("bodySite", BodySite);
                    if (Laterality != null) yield return new ElementValue("laterality", Laterality);
                    if (StartedElement != null) yield return new ElementValue("started", StartedElement);
                    foreach (var elem in Instance) { if (elem != null) yield return new ElementValue("instance", elem); }
=======
                    if (UidElement != null) yield return new ElementValue("uid", false, UidElement);
                    if (NumberElement != null) yield return new ElementValue("number", false, NumberElement);
                    if (Modality != null) yield return new ElementValue("modality", false, Modality);
                    if (DescriptionElement != null) yield return new ElementValue("description", false, DescriptionElement);
                    if (NumberOfInstancesElement != null) yield return new ElementValue("numberOfInstances", false, NumberOfInstancesElement);
                    if (AvailabilityElement != null) yield return new ElementValue("availability", false, AvailabilityElement);
                    foreach (var elem in Endpoint) { if (elem != null) yield return new ElementValue("endpoint", true, elem); }
                    if (BodySite != null) yield return new ElementValue("bodySite", false, BodySite);
                    if (Laterality != null) yield return new ElementValue("laterality", false, Laterality);
                    if (StartedElement != null) yield return new ElementValue("started", false, StartedElement);
                    foreach (var elem in Performer) { if (elem != null) yield return new ElementValue("performer", true, elem); }
                    foreach (var elem in Instance) { if (elem != null) yield return new ElementValue("instance", true, elem); }
>>>>>>> a220f7af
                }
            }

            
        }
        
        
        [FhirType("InstanceComponent")]
        [DataContract]
        public partial class InstanceComponent : Hl7.Fhir.Model.BackboneElement, System.ComponentModel.INotifyPropertyChanged, IBackboneElement
        {
            [NotMapped]
            public override string TypeName { get { return "InstanceComponent"; } }
            
            /// <summary>
            /// Formal DICOM identifier for this instance
            /// </summary>
            [FhirElement("uid", Order=40)]
            [Cardinality(Min=1,Max=1)]
            [DataMember]
            public Hl7.Fhir.Model.Oid UidElement
            {
                get { return _UidElement; }
                set { _UidElement = value; OnPropertyChanged("UidElement"); }
            }
            
            private Hl7.Fhir.Model.Oid _UidElement;
            
            /// <summary>
            /// Formal DICOM identifier for this instance
            /// </summary>
            /// <remarks>This uses the native .NET datatype, rather than the FHIR equivalent</remarks>
            [NotMapped]
            [IgnoreDataMemberAttribute]
            public string Uid
            {
                get { return UidElement != null ? UidElement.Value : null; }
                set
                {
                    if (value == null)
                        UidElement = null; 
                    else
                        UidElement = new Hl7.Fhir.Model.Oid(value);
                    OnPropertyChanged("Uid");
                }
            }
            
            /// <summary>
            /// The number of this instance in the series
            /// </summary>
            [FhirElement("number", Order=50)]
            [DataMember]
            public Hl7.Fhir.Model.UnsignedInt NumberElement
            {
                get { return _NumberElement; }
                set { _NumberElement = value; OnPropertyChanged("NumberElement"); }
            }
            
            private Hl7.Fhir.Model.UnsignedInt _NumberElement;
            
            /// <summary>
            /// The number of this instance in the series
            /// </summary>
            /// <remarks>This uses the native .NET datatype, rather than the FHIR equivalent</remarks>
            [NotMapped]
            [IgnoreDataMemberAttribute]
            public int? Number
            {
                get { return NumberElement != null ? NumberElement.Value : null; }
                set
                {
                    if (!value.HasValue)
                        NumberElement = null; 
                    else
                        NumberElement = new Hl7.Fhir.Model.UnsignedInt(value);
                    OnPropertyChanged("Number");
                }
            }
            
            /// <summary>
            /// DICOM class type
            /// </summary>
            [FhirElement("sopClass", Order=60)]
            [Cardinality(Min=1,Max=1)]
            [DataMember]
            public Hl7.Fhir.Model.Oid SopClassElement
            {
                get { return _SopClassElement; }
                set { _SopClassElement = value; OnPropertyChanged("SopClassElement"); }
            }
            
            private Hl7.Fhir.Model.Oid _SopClassElement;
            
            /// <summary>
            /// DICOM class type
            /// </summary>
            /// <remarks>This uses the native .NET datatype, rather than the FHIR equivalent</remarks>
            [NotMapped]
            [IgnoreDataMemberAttribute]
            public string SopClass
            {
                get { return SopClassElement != null ? SopClassElement.Value : null; }
                set
                {
                    if (value == null)
                        SopClassElement = null; 
                    else
                        SopClassElement = new Hl7.Fhir.Model.Oid(value);
                    OnPropertyChanged("SopClass");
                }
            }
            
            /// <summary>
            /// Description of instance
            /// </summary>
            [FhirElement("title", Order=70)]
            [DataMember]
            public Hl7.Fhir.Model.FhirString TitleElement
            {
                get { return _TitleElement; }
                set { _TitleElement = value; OnPropertyChanged("TitleElement"); }
            }
            
            private Hl7.Fhir.Model.FhirString _TitleElement;
            
            /// <summary>
            /// Description of instance
            /// </summary>
            /// <remarks>This uses the native .NET datatype, rather than the FHIR equivalent</remarks>
            [NotMapped]
            [IgnoreDataMemberAttribute]
            public string Title
            {
                get { return TitleElement != null ? TitleElement.Value : null; }
                set
                {
                    if (value == null)
                        TitleElement = null; 
                    else
                        TitleElement = new Hl7.Fhir.Model.FhirString(value);
                    OnPropertyChanged("Title");
                }
            }
            
            public override IDeepCopyable CopyTo(IDeepCopyable other)
            {
                var dest = other as InstanceComponent;
                
                if (dest != null)
                {
                    base.CopyTo(dest);
                    if(UidElement != null) dest.UidElement = (Hl7.Fhir.Model.Oid)UidElement.DeepCopy();
                    if(NumberElement != null) dest.NumberElement = (Hl7.Fhir.Model.UnsignedInt)NumberElement.DeepCopy();
                    if(SopClassElement != null) dest.SopClassElement = (Hl7.Fhir.Model.Oid)SopClassElement.DeepCopy();
                    if(TitleElement != null) dest.TitleElement = (Hl7.Fhir.Model.FhirString)TitleElement.DeepCopy();
                    return dest;
                }
                else
                	throw new ArgumentException("Can only copy to an object of the same type", "other");
            }
            
            public override IDeepCopyable DeepCopy()
            {
                return CopyTo(new InstanceComponent());
            }
            
            public override bool Matches(IDeepComparable other)
            {
                var otherT = other as InstanceComponent;
                if(otherT == null) return false;
                
                if(!base.Matches(otherT)) return false;
                if( !DeepComparable.Matches(UidElement, otherT.UidElement)) return false;
                if( !DeepComparable.Matches(NumberElement, otherT.NumberElement)) return false;
                if( !DeepComparable.Matches(SopClassElement, otherT.SopClassElement)) return false;
                if( !DeepComparable.Matches(TitleElement, otherT.TitleElement)) return false;
                
                return true;
            }
            
            public override bool IsExactly(IDeepComparable other)
            {
                var otherT = other as InstanceComponent;
                if(otherT == null) return false;
                
                if(!base.IsExactly(otherT)) return false;
                if( !DeepComparable.IsExactly(UidElement, otherT.UidElement)) return false;
                if( !DeepComparable.IsExactly(NumberElement, otherT.NumberElement)) return false;
                if( !DeepComparable.IsExactly(SopClassElement, otherT.SopClassElement)) return false;
                if( !DeepComparable.IsExactly(TitleElement, otherT.TitleElement)) return false;
                
                return true;
            }


            [NotMapped]
            public override IEnumerable<Base> Children
            {
                get
                {
                    foreach (var item in base.Children) yield return item;
                    if (UidElement != null) yield return UidElement;
                    if (NumberElement != null) yield return NumberElement;
                    if (SopClassElement != null) yield return SopClassElement;
                    if (TitleElement != null) yield return TitleElement;
                }
            }

            [NotMapped]
            internal override IEnumerable<ElementValue> NamedChildren
            {
                get
                {
                    foreach (var item in base.NamedChildren) yield return item;
<<<<<<< HEAD
                    if (NumberElement != null) yield return new ElementValue("number", NumberElement);
                    if (UidElement != null) yield return new ElementValue("uid", UidElement);
                    if (SopClassElement != null) yield return new ElementValue("sopClass", SopClassElement);
                    if (TypeElement != null) yield return new ElementValue("type", TypeElement);
                    if (TitleElement != null) yield return new ElementValue("title", TitleElement);
                    foreach (var elem in Content) { if (elem != null) yield return new ElementValue("content", elem); }
=======
                    if (UidElement != null) yield return new ElementValue("uid", false, UidElement);
                    if (NumberElement != null) yield return new ElementValue("number", false, NumberElement);
                    if (SopClassElement != null) yield return new ElementValue("sopClass", false, SopClassElement);
                    if (TitleElement != null) yield return new ElementValue("title", false, TitleElement);
>>>>>>> a220f7af
                }
            }

            
        }
        
        
        /// <summary>
        /// Formal DICOM identifier for the study
        /// </summary>
        [FhirElement("uid", InSummary=true, Order=90)]
        [Cardinality(Min=1,Max=1)]
        [DataMember]
        public Hl7.Fhir.Model.Oid UidElement
        {
            get { return _UidElement; }
            set { _UidElement = value; OnPropertyChanged("UidElement"); }
        }
        
        private Hl7.Fhir.Model.Oid _UidElement;
        
        /// <summary>
        /// Formal DICOM identifier for the study
        /// </summary>
        /// <remarks>This uses the native .NET datatype, rather than the FHIR equivalent</remarks>
        [NotMapped]
        [IgnoreDataMemberAttribute]
        public string Uid
        {
            get { return UidElement != null ? UidElement.Value : null; }
            set
            {
                if (value == null)
                  UidElement = null; 
                else
                  UidElement = new Hl7.Fhir.Model.Oid(value);
                OnPropertyChanged("Uid");
            }
        }
        
        /// <summary>
        /// Related workflow identifier ("Accession Number")
        /// </summary>
        [FhirElement("accession", InSummary=true, Order=100)]
        [DataMember]
        public Hl7.Fhir.Model.Identifier Accession
        {
            get { return _Accession; }
            set { _Accession = value; OnPropertyChanged("Accession"); }
        }
        
        private Hl7.Fhir.Model.Identifier _Accession;
        
        /// <summary>
        /// Other identifiers for the study
        /// </summary>
        [FhirElement("identifier", InSummary=true, Order=110)]
        [Cardinality(Min=0,Max=-1)]
        [DataMember]
        public List<Hl7.Fhir.Model.Identifier> Identifier
        {
            get { if(_Identifier==null) _Identifier = new List<Hl7.Fhir.Model.Identifier>(); return _Identifier; }
            set { _Identifier = value; OnPropertyChanged("Identifier"); }
        }
        
        private List<Hl7.Fhir.Model.Identifier> _Identifier;
        
        /// <summary>
        /// ONLINE | OFFLINE | NEARLINE | UNAVAILABLE
        /// </summary>
        [FhirElement("availability", InSummary=true, Order=120)]
        [DataMember]
        public Code<Hl7.Fhir.Model.ImagingStudy.InstanceAvailability> AvailabilityElement
        {
            get { return _AvailabilityElement; }
            set { _AvailabilityElement = value; OnPropertyChanged("AvailabilityElement"); }
        }
        
        private Code<Hl7.Fhir.Model.ImagingStudy.InstanceAvailability> _AvailabilityElement;
        
        /// <summary>
        /// ONLINE | OFFLINE | NEARLINE | UNAVAILABLE
        /// </summary>
        /// <remarks>This uses the native .NET datatype, rather than the FHIR equivalent</remarks>
        [NotMapped]
        [IgnoreDataMemberAttribute]
        public Hl7.Fhir.Model.ImagingStudy.InstanceAvailability? Availability
        {
            get { return AvailabilityElement != null ? AvailabilityElement.Value : null; }
            set
            {
                if (!value.HasValue)
                  AvailabilityElement = null; 
                else
                  AvailabilityElement = new Code<Hl7.Fhir.Model.ImagingStudy.InstanceAvailability>(value);
                OnPropertyChanged("Availability");
            }
        }
        
        /// <summary>
        /// All series modality if actual acquisition modalities
        /// </summary>
        [FhirElement("modalityList", InSummary=true, Order=130)]
        [Cardinality(Min=0,Max=-1)]
        [DataMember]
        public List<Hl7.Fhir.Model.Coding> ModalityList
        {
            get { if(_ModalityList==null) _ModalityList = new List<Hl7.Fhir.Model.Coding>(); return _ModalityList; }
            set { _ModalityList = value; OnPropertyChanged("ModalityList"); }
        }
        
        private List<Hl7.Fhir.Model.Coding> _ModalityList;
        
        /// <summary>
        /// Who the images are of
        /// </summary>
        [FhirElement("patient", InSummary=true, Order=140)]
        [CLSCompliant(false)]
		[References("Patient")]
        [Cardinality(Min=1,Max=1)]
        [DataMember]
        public Hl7.Fhir.Model.ResourceReference Patient
        {
            get { return _Patient; }
            set { _Patient = value; OnPropertyChanged("Patient"); }
        }
        
        private Hl7.Fhir.Model.ResourceReference _Patient;
        
        /// <summary>
        /// Originating context
        /// </summary>
        [FhirElement("context", InSummary=true, Order=150)]
        [CLSCompliant(false)]
		[References("Encounter","EpisodeOfCare")]
        [DataMember]
        public Hl7.Fhir.Model.ResourceReference Context
        {
            get { return _Context; }
            set { _Context = value; OnPropertyChanged("Context"); }
        }
        
        private Hl7.Fhir.Model.ResourceReference _Context;
        
        /// <summary>
        /// When the study was started
        /// </summary>
        [FhirElement("started", InSummary=true, Order=160)]
        [DataMember]
        public Hl7.Fhir.Model.FhirDateTime StartedElement
        {
            get { return _StartedElement; }
            set { _StartedElement = value; OnPropertyChanged("StartedElement"); }
        }
        
        private Hl7.Fhir.Model.FhirDateTime _StartedElement;
        
        /// <summary>
        /// When the study was started
        /// </summary>
        /// <remarks>This uses the native .NET datatype, rather than the FHIR equivalent</remarks>
        [NotMapped]
        [IgnoreDataMemberAttribute]
        public string Started
        {
            get { return StartedElement != null ? StartedElement.Value : null; }
            set
            {
                if (value == null)
                  StartedElement = null; 
                else
                  StartedElement = new Hl7.Fhir.Model.FhirDateTime(value);
                OnPropertyChanged("Started");
            }
        }
        
        /// <summary>
        /// Request fulfilled
        /// </summary>
        [FhirElement("basedOn", InSummary=true, Order=170)]
        [CLSCompliant(false)]
		[References("ReferralRequest","CarePlan","ProcedureRequest")]
        [Cardinality(Min=0,Max=-1)]
        [DataMember]
        public List<Hl7.Fhir.Model.ResourceReference> BasedOn
        {
            get { if(_BasedOn==null) _BasedOn = new List<Hl7.Fhir.Model.ResourceReference>(); return _BasedOn; }
            set { _BasedOn = value; OnPropertyChanged("BasedOn"); }
        }
        
        private List<Hl7.Fhir.Model.ResourceReference> _BasedOn;
        
        /// <summary>
        /// Referring physician
        /// </summary>
        [FhirElement("referrer", InSummary=true, Order=180)]
        [CLSCompliant(false)]
		[References("Practitioner")]
        [DataMember]
        public Hl7.Fhir.Model.ResourceReference Referrer
        {
            get { return _Referrer; }
            set { _Referrer = value; OnPropertyChanged("Referrer"); }
        }
        
        private Hl7.Fhir.Model.ResourceReference _Referrer;
        
        /// <summary>
        /// Who interpreted images
        /// </summary>
        [FhirElement("interpreter", InSummary=true, Order=190)]
        [CLSCompliant(false)]
		[References("Practitioner")]
        [Cardinality(Min=0,Max=-1)]
        [DataMember]
        public List<Hl7.Fhir.Model.ResourceReference> Interpreter
        {
            get { if(_Interpreter==null) _Interpreter = new List<Hl7.Fhir.Model.ResourceReference>(); return _Interpreter; }
            set { _Interpreter = value; OnPropertyChanged("Interpreter"); }
        }
        
        private List<Hl7.Fhir.Model.ResourceReference> _Interpreter;
        
        /// <summary>
        /// Study access endpoint
        /// </summary>
        [FhirElement("endpoint", InSummary=true, Order=200)]
        [CLSCompliant(false)]
		[References("Endpoint")]
        [Cardinality(Min=0,Max=-1)]
        [DataMember]
        public List<Hl7.Fhir.Model.ResourceReference> Endpoint
        {
            get { if(_Endpoint==null) _Endpoint = new List<Hl7.Fhir.Model.ResourceReference>(); return _Endpoint; }
            set { _Endpoint = value; OnPropertyChanged("Endpoint"); }
        }
        
        private List<Hl7.Fhir.Model.ResourceReference> _Endpoint;
        
        /// <summary>
        /// Number of Study Related Series
        /// </summary>
        [FhirElement("numberOfSeries", InSummary=true, Order=210)]
        [DataMember]
        public Hl7.Fhir.Model.UnsignedInt NumberOfSeriesElement
        {
            get { return _NumberOfSeriesElement; }
            set { _NumberOfSeriesElement = value; OnPropertyChanged("NumberOfSeriesElement"); }
        }
        
        private Hl7.Fhir.Model.UnsignedInt _NumberOfSeriesElement;
        
        /// <summary>
        /// Number of Study Related Series
        /// </summary>
        /// <remarks>This uses the native .NET datatype, rather than the FHIR equivalent</remarks>
        [NotMapped]
        [IgnoreDataMemberAttribute]
        public int? NumberOfSeries
        {
            get { return NumberOfSeriesElement != null ? NumberOfSeriesElement.Value : null; }
            set
            {
                if (!value.HasValue)
                  NumberOfSeriesElement = null; 
                else
                  NumberOfSeriesElement = new Hl7.Fhir.Model.UnsignedInt(value);
                OnPropertyChanged("NumberOfSeries");
            }
        }
        
        /// <summary>
        /// Number of Study Related Instances
        /// </summary>
        [FhirElement("numberOfInstances", InSummary=true, Order=220)]
        [DataMember]
        public Hl7.Fhir.Model.UnsignedInt NumberOfInstancesElement
        {
            get { return _NumberOfInstancesElement; }
            set { _NumberOfInstancesElement = value; OnPropertyChanged("NumberOfInstancesElement"); }
        }
        
        private Hl7.Fhir.Model.UnsignedInt _NumberOfInstancesElement;
        
        /// <summary>
        /// Number of Study Related Instances
        /// </summary>
        /// <remarks>This uses the native .NET datatype, rather than the FHIR equivalent</remarks>
        [NotMapped]
        [IgnoreDataMemberAttribute]
        public int? NumberOfInstances
        {
            get { return NumberOfInstancesElement != null ? NumberOfInstancesElement.Value : null; }
            set
            {
                if (!value.HasValue)
                  NumberOfInstancesElement = null; 
                else
                  NumberOfInstancesElement = new Hl7.Fhir.Model.UnsignedInt(value);
                OnPropertyChanged("NumberOfInstances");
            }
        }
        
        /// <summary>
        /// The performed Procedure reference
        /// </summary>
        [FhirElement("procedureReference", InSummary=true, Order=230)]
        [CLSCompliant(false)]
		[References("Procedure")]
        [Cardinality(Min=0,Max=-1)]
        [DataMember]
        public List<Hl7.Fhir.Model.ResourceReference> ProcedureReference
        {
            get { if(_ProcedureReference==null) _ProcedureReference = new List<Hl7.Fhir.Model.ResourceReference>(); return _ProcedureReference; }
            set { _ProcedureReference = value; OnPropertyChanged("ProcedureReference"); }
        }
        
        private List<Hl7.Fhir.Model.ResourceReference> _ProcedureReference;
        
        /// <summary>
        /// The performed procedure code
        /// </summary>
        [FhirElement("procedureCode", InSummary=true, Order=240)]
        [Cardinality(Min=0,Max=-1)]
        [DataMember]
        public List<Hl7.Fhir.Model.CodeableConcept> ProcedureCode
        {
            get { if(_ProcedureCode==null) _ProcedureCode = new List<Hl7.Fhir.Model.CodeableConcept>(); return _ProcedureCode; }
            set { _ProcedureCode = value; OnPropertyChanged("ProcedureCode"); }
        }
        
        private List<Hl7.Fhir.Model.CodeableConcept> _ProcedureCode;
        
        /// <summary>
        /// Why the study was requested
        /// </summary>
        [FhirElement("reason", InSummary=true, Order=250)]
        [DataMember]
        public Hl7.Fhir.Model.CodeableConcept Reason
        {
            get { return _Reason; }
            set { _Reason = value; OnPropertyChanged("Reason"); }
        }
        
        private Hl7.Fhir.Model.CodeableConcept _Reason;
        
        /// <summary>
        /// Institution-generated description
        /// </summary>
        [FhirElement("description", InSummary=true, Order=260)]
        [DataMember]
        public Hl7.Fhir.Model.FhirString DescriptionElement
        {
            get { return _DescriptionElement; }
            set { _DescriptionElement = value; OnPropertyChanged("DescriptionElement"); }
        }
        
        private Hl7.Fhir.Model.FhirString _DescriptionElement;
        
        /// <summary>
        /// Institution-generated description
        /// </summary>
        /// <remarks>This uses the native .NET datatype, rather than the FHIR equivalent</remarks>
        [NotMapped]
        [IgnoreDataMemberAttribute]
        public string Description
        {
            get { return DescriptionElement != null ? DescriptionElement.Value : null; }
            set
            {
                if (value == null)
                  DescriptionElement = null; 
                else
                  DescriptionElement = new Hl7.Fhir.Model.FhirString(value);
                OnPropertyChanged("Description");
            }
        }
        
        /// <summary>
        /// Each study has one or more series of instances
        /// </summary>
        [FhirElement("series", InSummary=true, Order=270)]
        [Cardinality(Min=0,Max=-1)]
        [DataMember]
        public List<Hl7.Fhir.Model.ImagingStudy.SeriesComponent> Series
        {
            get { if(_Series==null) _Series = new List<Hl7.Fhir.Model.ImagingStudy.SeriesComponent>(); return _Series; }
            set { _Series = value; OnPropertyChanged("Series"); }
        }
        
        private List<Hl7.Fhir.Model.ImagingStudy.SeriesComponent> _Series;
        

        public override void AddDefaultConstraints()
        {
            base.AddDefaultConstraints();

        }

        public override IDeepCopyable CopyTo(IDeepCopyable other)
        {
            var dest = other as ImagingStudy;
            
            if (dest != null)
            {
                base.CopyTo(dest);
                if(UidElement != null) dest.UidElement = (Hl7.Fhir.Model.Oid)UidElement.DeepCopy();
                if(Accession != null) dest.Accession = (Hl7.Fhir.Model.Identifier)Accession.DeepCopy();
                if(Identifier != null) dest.Identifier = new List<Hl7.Fhir.Model.Identifier>(Identifier.DeepCopy());
                if(AvailabilityElement != null) dest.AvailabilityElement = (Code<Hl7.Fhir.Model.ImagingStudy.InstanceAvailability>)AvailabilityElement.DeepCopy();
                if(ModalityList != null) dest.ModalityList = new List<Hl7.Fhir.Model.Coding>(ModalityList.DeepCopy());
                if(Patient != null) dest.Patient = (Hl7.Fhir.Model.ResourceReference)Patient.DeepCopy();
                if(Context != null) dest.Context = (Hl7.Fhir.Model.ResourceReference)Context.DeepCopy();
                if(StartedElement != null) dest.StartedElement = (Hl7.Fhir.Model.FhirDateTime)StartedElement.DeepCopy();
                if(BasedOn != null) dest.BasedOn = new List<Hl7.Fhir.Model.ResourceReference>(BasedOn.DeepCopy());
                if(Referrer != null) dest.Referrer = (Hl7.Fhir.Model.ResourceReference)Referrer.DeepCopy();
                if(Interpreter != null) dest.Interpreter = new List<Hl7.Fhir.Model.ResourceReference>(Interpreter.DeepCopy());
                if(Endpoint != null) dest.Endpoint = new List<Hl7.Fhir.Model.ResourceReference>(Endpoint.DeepCopy());
                if(NumberOfSeriesElement != null) dest.NumberOfSeriesElement = (Hl7.Fhir.Model.UnsignedInt)NumberOfSeriesElement.DeepCopy();
                if(NumberOfInstancesElement != null) dest.NumberOfInstancesElement = (Hl7.Fhir.Model.UnsignedInt)NumberOfInstancesElement.DeepCopy();
                if(ProcedureReference != null) dest.ProcedureReference = new List<Hl7.Fhir.Model.ResourceReference>(ProcedureReference.DeepCopy());
                if(ProcedureCode != null) dest.ProcedureCode = new List<Hl7.Fhir.Model.CodeableConcept>(ProcedureCode.DeepCopy());
                if(Reason != null) dest.Reason = (Hl7.Fhir.Model.CodeableConcept)Reason.DeepCopy();
                if(DescriptionElement != null) dest.DescriptionElement = (Hl7.Fhir.Model.FhirString)DescriptionElement.DeepCopy();
                if(Series != null) dest.Series = new List<Hl7.Fhir.Model.ImagingStudy.SeriesComponent>(Series.DeepCopy());
                return dest;
            }
            else
            	throw new ArgumentException("Can only copy to an object of the same type", "other");
        }
        
        public override IDeepCopyable DeepCopy()
        {
            return CopyTo(new ImagingStudy());
        }
        
        public override bool Matches(IDeepComparable other)
        {
            var otherT = other as ImagingStudy;
            if(otherT == null) return false;
            
            if(!base.Matches(otherT)) return false;
            if( !DeepComparable.Matches(UidElement, otherT.UidElement)) return false;
            if( !DeepComparable.Matches(Accession, otherT.Accession)) return false;
            if( !DeepComparable.Matches(Identifier, otherT.Identifier)) return false;
            if( !DeepComparable.Matches(AvailabilityElement, otherT.AvailabilityElement)) return false;
            if( !DeepComparable.Matches(ModalityList, otherT.ModalityList)) return false;
            if( !DeepComparable.Matches(Patient, otherT.Patient)) return false;
            if( !DeepComparable.Matches(Context, otherT.Context)) return false;
            if( !DeepComparable.Matches(StartedElement, otherT.StartedElement)) return false;
            if( !DeepComparable.Matches(BasedOn, otherT.BasedOn)) return false;
            if( !DeepComparable.Matches(Referrer, otherT.Referrer)) return false;
            if( !DeepComparable.Matches(Interpreter, otherT.Interpreter)) return false;
            if( !DeepComparable.Matches(Endpoint, otherT.Endpoint)) return false;
            if( !DeepComparable.Matches(NumberOfSeriesElement, otherT.NumberOfSeriesElement)) return false;
            if( !DeepComparable.Matches(NumberOfInstancesElement, otherT.NumberOfInstancesElement)) return false;
            if( !DeepComparable.Matches(ProcedureReference, otherT.ProcedureReference)) return false;
            if( !DeepComparable.Matches(ProcedureCode, otherT.ProcedureCode)) return false;
            if( !DeepComparable.Matches(Reason, otherT.Reason)) return false;
            if( !DeepComparable.Matches(DescriptionElement, otherT.DescriptionElement)) return false;
            if( !DeepComparable.Matches(Series, otherT.Series)) return false;
            
            return true;
        }
        
        public override bool IsExactly(IDeepComparable other)
        {
            var otherT = other as ImagingStudy;
            if(otherT == null) return false;
            
            if(!base.IsExactly(otherT)) return false;
            if( !DeepComparable.IsExactly(UidElement, otherT.UidElement)) return false;
            if( !DeepComparable.IsExactly(Accession, otherT.Accession)) return false;
            if( !DeepComparable.IsExactly(Identifier, otherT.Identifier)) return false;
            if( !DeepComparable.IsExactly(AvailabilityElement, otherT.AvailabilityElement)) return false;
            if( !DeepComparable.IsExactly(ModalityList, otherT.ModalityList)) return false;
            if( !DeepComparable.IsExactly(Patient, otherT.Patient)) return false;
            if( !DeepComparable.IsExactly(Context, otherT.Context)) return false;
            if( !DeepComparable.IsExactly(StartedElement, otherT.StartedElement)) return false;
            if( !DeepComparable.IsExactly(BasedOn, otherT.BasedOn)) return false;
            if( !DeepComparable.IsExactly(Referrer, otherT.Referrer)) return false;
            if( !DeepComparable.IsExactly(Interpreter, otherT.Interpreter)) return false;
            if( !DeepComparable.IsExactly(Endpoint, otherT.Endpoint)) return false;
            if( !DeepComparable.IsExactly(NumberOfSeriesElement, otherT.NumberOfSeriesElement)) return false;
            if( !DeepComparable.IsExactly(NumberOfInstancesElement, otherT.NumberOfInstancesElement)) return false;
            if( !DeepComparable.IsExactly(ProcedureReference, otherT.ProcedureReference)) return false;
            if( !DeepComparable.IsExactly(ProcedureCode, otherT.ProcedureCode)) return false;
            if( !DeepComparable.IsExactly(Reason, otherT.Reason)) return false;
            if( !DeepComparable.IsExactly(DescriptionElement, otherT.DescriptionElement)) return false;
            if( !DeepComparable.IsExactly(Series, otherT.Series)) return false;
            
            return true;
        }

        [NotMapped]
        public override IEnumerable<Base> Children
        {
            get
            {
                foreach (var item in base.Children) yield return item;
				if (UidElement != null) yield return UidElement;
				if (Accession != null) yield return Accession;
				foreach (var elem in Identifier) { if (elem != null) yield return elem; }
				if (AvailabilityElement != null) yield return AvailabilityElement;
				foreach (var elem in ModalityList) { if (elem != null) yield return elem; }
				if (Patient != null) yield return Patient;
				if (Context != null) yield return Context;
				if (StartedElement != null) yield return StartedElement;
				foreach (var elem in BasedOn) { if (elem != null) yield return elem; }
				if (Referrer != null) yield return Referrer;
				foreach (var elem in Interpreter) { if (elem != null) yield return elem; }
				foreach (var elem in Endpoint) { if (elem != null) yield return elem; }
				if (NumberOfSeriesElement != null) yield return NumberOfSeriesElement;
				if (NumberOfInstancesElement != null) yield return NumberOfInstancesElement;
				foreach (var elem in ProcedureReference) { if (elem != null) yield return elem; }
				foreach (var elem in ProcedureCode) { if (elem != null) yield return elem; }
				if (Reason != null) yield return Reason;
				if (DescriptionElement != null) yield return DescriptionElement;
				foreach (var elem in Series) { if (elem != null) yield return elem; }
            }
        }

        [NotMapped]
        internal override IEnumerable<ElementValue> NamedChildren
        {
            get
            {
                foreach (var item in base.NamedChildren) yield return item;
<<<<<<< HEAD
                if (StartedElement != null) yield return new ElementValue("started", StartedElement);
                if (Patient != null) yield return new ElementValue("patient", Patient);
                if (UidElement != null) yield return new ElementValue("uid", UidElement);
                if (Accession != null) yield return new ElementValue("accession", Accession);
                foreach (var elem in Identifier) { if (elem != null) yield return new ElementValue("identifier", elem); }
                foreach (var elem in Order) { if (elem != null) yield return new ElementValue("order", elem); }
                foreach (var elem in ModalityList) { if (elem != null) yield return new ElementValue("modalityList", elem); }
                if (Referrer != null) yield return new ElementValue("referrer", Referrer);
                if (AvailabilityElement != null) yield return new ElementValue("availability", AvailabilityElement);
                if (UrlElement != null) yield return new ElementValue("url", UrlElement);
                if (NumberOfSeriesElement != null) yield return new ElementValue("numberOfSeries", NumberOfSeriesElement);
                if (NumberOfInstancesElement != null) yield return new ElementValue("numberOfInstances", NumberOfInstancesElement);
                foreach (var elem in Procedure) { if (elem != null) yield return new ElementValue("procedure", elem); }
                if (Interpreter != null) yield return new ElementValue("interpreter", Interpreter);
                if (DescriptionElement != null) yield return new ElementValue("description", DescriptionElement);
                foreach (var elem in Series) { if (elem != null) yield return new ElementValue("series", elem); }
=======
                if (UidElement != null) yield return new ElementValue("uid", false, UidElement);
                if (Accession != null) yield return new ElementValue("accession", false, Accession);
                foreach (var elem in Identifier) { if (elem != null) yield return new ElementValue("identifier", true, elem); }
                if (AvailabilityElement != null) yield return new ElementValue("availability", false, AvailabilityElement);
                foreach (var elem in ModalityList) { if (elem != null) yield return new ElementValue("modalityList", true, elem); }
                if (Patient != null) yield return new ElementValue("patient", false, Patient);
                if (Context != null) yield return new ElementValue("context", false, Context);
                if (StartedElement != null) yield return new ElementValue("started", false, StartedElement);
                foreach (var elem in BasedOn) { if (elem != null) yield return new ElementValue("basedOn", true, elem); }
                if (Referrer != null) yield return new ElementValue("referrer", false, Referrer);
                foreach (var elem in Interpreter) { if (elem != null) yield return new ElementValue("interpreter", true, elem); }
                foreach (var elem in Endpoint) { if (elem != null) yield return new ElementValue("endpoint", true, elem); }
                if (NumberOfSeriesElement != null) yield return new ElementValue("numberOfSeries", false, NumberOfSeriesElement);
                if (NumberOfInstancesElement != null) yield return new ElementValue("numberOfInstances", false, NumberOfInstancesElement);
                foreach (var elem in ProcedureReference) { if (elem != null) yield return new ElementValue("procedureReference", true, elem); }
                foreach (var elem in ProcedureCode) { if (elem != null) yield return new ElementValue("procedureCode", true, elem); }
                if (Reason != null) yield return new ElementValue("reason", false, Reason);
                if (DescriptionElement != null) yield return new ElementValue("description", false, DescriptionElement);
                foreach (var elem in Series) { if (elem != null) yield return new ElementValue("series", true, elem); }
>>>>>>> a220f7af
            }
        }

    }
    
}<|MERGE_RESOLUTION|>--- conflicted
+++ resolved
@@ -90,7 +90,7 @@
 
         [FhirType("SeriesComponent")]
         [DataContract]
-        public partial class SeriesComponent : Hl7.Fhir.Model.BackboneElement, System.ComponentModel.INotifyPropertyChanged, IBackboneElement
+        public partial class SeriesComponent : Hl7.Fhir.Model.BackboneElement, System.ComponentModel.INotifyPropertyChanged
         {
             [NotMapped]
             public override string TypeName { get { return "SeriesComponent"; } }
@@ -476,19 +476,6 @@
                 get
                 {
                     foreach (var item in base.NamedChildren) yield return item;
-<<<<<<< HEAD
-                    if (NumberElement != null) yield return new ElementValue("number", NumberElement);
-                    if (Modality != null) yield return new ElementValue("modality", Modality);
-                    if (UidElement != null) yield return new ElementValue("uid", UidElement);
-                    if (DescriptionElement != null) yield return new ElementValue("description", DescriptionElement);
-                    if (NumberOfInstancesElement != null) yield return new ElementValue("numberOfInstances", NumberOfInstancesElement);
-                    if (AvailabilityElement != null) yield return new ElementValue("availability", AvailabilityElement);
-                    if (UrlElement != null) yield return new ElementValue("url", UrlElement);
-                    if (BodySite != null) yield return new ElementValue("bodySite", BodySite);
-                    if (Laterality != null) yield return new ElementValue("laterality", Laterality);
-                    if (StartedElement != null) yield return new ElementValue("started", StartedElement);
-                    foreach (var elem in Instance) { if (elem != null) yield return new ElementValue("instance", elem); }
-=======
                     if (UidElement != null) yield return new ElementValue("uid", false, UidElement);
                     if (NumberElement != null) yield return new ElementValue("number", false, NumberElement);
                     if (Modality != null) yield return new ElementValue("modality", false, Modality);
@@ -501,7 +488,6 @@
                     if (StartedElement != null) yield return new ElementValue("started", false, StartedElement);
                     foreach (var elem in Performer) { if (elem != null) yield return new ElementValue("performer", true, elem); }
                     foreach (var elem in Instance) { if (elem != null) yield return new ElementValue("instance", true, elem); }
->>>>>>> a220f7af
                 }
             }
 
@@ -511,7 +497,7 @@
         
         [FhirType("InstanceComponent")]
         [DataContract]
-        public partial class InstanceComponent : Hl7.Fhir.Model.BackboneElement, System.ComponentModel.INotifyPropertyChanged, IBackboneElement
+        public partial class InstanceComponent : Hl7.Fhir.Model.BackboneElement, System.ComponentModel.INotifyPropertyChanged
         {
             [NotMapped]
             public override string TypeName { get { return "InstanceComponent"; } }
@@ -716,19 +702,10 @@
                 get
                 {
                     foreach (var item in base.NamedChildren) yield return item;
-<<<<<<< HEAD
-                    if (NumberElement != null) yield return new ElementValue("number", NumberElement);
-                    if (UidElement != null) yield return new ElementValue("uid", UidElement);
-                    if (SopClassElement != null) yield return new ElementValue("sopClass", SopClassElement);
-                    if (TypeElement != null) yield return new ElementValue("type", TypeElement);
-                    if (TitleElement != null) yield return new ElementValue("title", TitleElement);
-                    foreach (var elem in Content) { if (elem != null) yield return new ElementValue("content", elem); }
-=======
                     if (UidElement != null) yield return new ElementValue("uid", false, UidElement);
                     if (NumberElement != null) yield return new ElementValue("number", false, NumberElement);
                     if (SopClassElement != null) yield return new ElementValue("sopClass", false, SopClassElement);
                     if (TitleElement != null) yield return new ElementValue("title", false, TitleElement);
->>>>>>> a220f7af
                 }
             }
 
@@ -1257,24 +1234,6 @@
             get
             {
                 foreach (var item in base.NamedChildren) yield return item;
-<<<<<<< HEAD
-                if (StartedElement != null) yield return new ElementValue("started", StartedElement);
-                if (Patient != null) yield return new ElementValue("patient", Patient);
-                if (UidElement != null) yield return new ElementValue("uid", UidElement);
-                if (Accession != null) yield return new ElementValue("accession", Accession);
-                foreach (var elem in Identifier) { if (elem != null) yield return new ElementValue("identifier", elem); }
-                foreach (var elem in Order) { if (elem != null) yield return new ElementValue("order", elem); }
-                foreach (var elem in ModalityList) { if (elem != null) yield return new ElementValue("modalityList", elem); }
-                if (Referrer != null) yield return new ElementValue("referrer", Referrer);
-                if (AvailabilityElement != null) yield return new ElementValue("availability", AvailabilityElement);
-                if (UrlElement != null) yield return new ElementValue("url", UrlElement);
-                if (NumberOfSeriesElement != null) yield return new ElementValue("numberOfSeries", NumberOfSeriesElement);
-                if (NumberOfInstancesElement != null) yield return new ElementValue("numberOfInstances", NumberOfInstancesElement);
-                foreach (var elem in Procedure) { if (elem != null) yield return new ElementValue("procedure", elem); }
-                if (Interpreter != null) yield return new ElementValue("interpreter", Interpreter);
-                if (DescriptionElement != null) yield return new ElementValue("description", DescriptionElement);
-                foreach (var elem in Series) { if (elem != null) yield return new ElementValue("series", elem); }
-=======
                 if (UidElement != null) yield return new ElementValue("uid", false, UidElement);
                 if (Accession != null) yield return new ElementValue("accession", false, Accession);
                 foreach (var elem in Identifier) { if (elem != null) yield return new ElementValue("identifier", true, elem); }
@@ -1294,7 +1253,6 @@
                 if (Reason != null) yield return new ElementValue("reason", false, Reason);
                 if (DescriptionElement != null) yield return new ElementValue("description", false, DescriptionElement);
                 foreach (var elem in Series) { if (elem != null) yield return new ElementValue("series", true, elem); }
->>>>>>> a220f7af
             }
         }
 
