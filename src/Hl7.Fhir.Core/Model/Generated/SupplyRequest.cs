--- conflicted
+++ resolved
@@ -114,28 +114,20 @@
             /// </summary>
             [FhirElement("code", Order=40)]
             [DataMember]
-<<<<<<< HEAD
             public Hl7.Fhir.Model.CodeableConcept Code
-=======
-            public Hl7.Fhir.Model.Quantity Quantity
->>>>>>> 88ba2e81
             {
                 get { return _Code; }
                 set { _Code = value; OnPropertyChanged("Code"); }
             }
             
-<<<<<<< HEAD
             private Hl7.Fhir.Model.CodeableConcept _Code;
-=======
-            private Hl7.Fhir.Model.Quantity _Quantity;
->>>>>>> 88ba2e81
             
             /// <summary>
             /// Value of detail
             /// </summary>
             [FhirElement("value", Order=50, Choice=ChoiceType.DatatypeChoice)]
             [CLSCompliant(false)]
-			[AllowedTypes(typeof(Hl7.Fhir.Model.CodeableConcept),typeof(Quantity),typeof(Hl7.Fhir.Model.Range),typeof(Hl7.Fhir.Model.FhirBoolean))]
+			[AllowedTypes(typeof(Hl7.Fhir.Model.CodeableConcept),typeof(Hl7.Fhir.Model.Quantity),typeof(Hl7.Fhir.Model.Range),typeof(Hl7.Fhir.Model.FhirBoolean))]
             [DataMember]
             public Hl7.Fhir.Model.Element Value
             {
@@ -152,13 +144,8 @@
                 if (dest != null)
                 {
                     base.CopyTo(dest);
-<<<<<<< HEAD
                     if(Code != null) dest.Code = (Hl7.Fhir.Model.CodeableConcept)Code.DeepCopy();
                     if(Value != null) dest.Value = (Hl7.Fhir.Model.Element)Value.DeepCopy();
-=======
-                    if(Quantity != null) dest.Quantity = (Hl7.Fhir.Model.Quantity)Quantity.DeepCopy();
-                    if(Item != null) dest.Item = (Hl7.Fhir.Model.Element)Item.DeepCopy();
->>>>>>> 88ba2e81
                     return dest;
                 }
                 else
@@ -330,13 +317,13 @@
         [FhirElement("quantity", InSummary=true, Order=140)]
         [Cardinality(Min=1,Max=1)]
         [DataMember]
-        public Quantity Quantity
+        public Hl7.Fhir.Model.Quantity Quantity
         {
             get { return _Quantity; }
             set { _Quantity = value; OnPropertyChanged("Quantity"); }
         }
         
-        private Quantity _Quantity;
+        private Hl7.Fhir.Model.Quantity _Quantity;
         
         /// <summary>
         /// Ordered item details
@@ -503,7 +490,7 @@
                 if(Category != null) dest.Category = (Hl7.Fhir.Model.CodeableConcept)Category.DeepCopy();
                 if(PriorityElement != null) dest.PriorityElement = (Code<Hl7.Fhir.Model.RequestPriority>)PriorityElement.DeepCopy();
                 if(Item != null) dest.Item = (Hl7.Fhir.Model.Element)Item.DeepCopy();
-                if(Quantity != null) dest.Quantity = (Quantity)Quantity.DeepCopy();
+                if(Quantity != null) dest.Quantity = (Hl7.Fhir.Model.Quantity)Quantity.DeepCopy();
                 if(Parameter != null) dest.Parameter = new List<Hl7.Fhir.Model.SupplyRequest.ParameterComponent>(Parameter.DeepCopy());
                 if(Occurrence != null) dest.Occurrence = (Hl7.Fhir.Model.Element)Occurrence.DeepCopy();
                 if(AuthoredOnElement != null) dest.AuthoredOnElement = (Hl7.Fhir.Model.FhirDateTime)AuthoredOnElement.DeepCopy();
