--- conflicted
+++ resolved
@@ -102,7 +102,7 @@
 
         [FhirType("ReferenceRangeComponent")]
         [DataContract]
-        public partial class ReferenceRangeComponent : Hl7.Fhir.Model.BackboneElement, System.ComponentModel.INotifyPropertyChanged, IBackboneElement
+        public partial class ReferenceRangeComponent : Hl7.Fhir.Model.BackboneElement, System.ComponentModel.INotifyPropertyChanged
         {
             [NotMapped]
             public override string TypeName { get { return "ReferenceRangeComponent"; } }
@@ -283,20 +283,12 @@
                 get
                 {
                     foreach (var item in base.NamedChildren) yield return item;
-<<<<<<< HEAD
-                    if (Low != null) yield return new ElementValue("low", Low);
-                    if (High != null) yield return new ElementValue("high", High);
-                    if (Meaning != null) yield return new ElementValue("meaning", Meaning);
-                    if (Age != null) yield return new ElementValue("age", Age);
-                    if (TextElement != null) yield return new ElementValue("text", TextElement);
-=======
                     if (Low != null) yield return new ElementValue("low", false, Low);
                     if (High != null) yield return new ElementValue("high", false, High);
                     if (Type != null) yield return new ElementValue("type", false, Type);
                     foreach (var elem in AppliesTo) { if (elem != null) yield return new ElementValue("appliesTo", true, elem); }
                     if (Age != null) yield return new ElementValue("age", false, Age);
                     if (TextElement != null) yield return new ElementValue("text", false, TextElement);
->>>>>>> a220f7af
                 }
             }
 
@@ -306,7 +298,7 @@
         
         [FhirType("RelatedComponent")]
         [DataContract]
-        public partial class RelatedComponent : Hl7.Fhir.Model.BackboneElement, System.ComponentModel.INotifyPropertyChanged, IBackboneElement
+        public partial class RelatedComponent : Hl7.Fhir.Model.BackboneElement, System.ComponentModel.INotifyPropertyChanged
         {
             [NotMapped]
             public override string TypeName { get { return "RelatedComponent"; } }
@@ -421,8 +413,8 @@
                 get
                 {
                     foreach (var item in base.NamedChildren) yield return item;
-                    if (TypeElement != null) yield return new ElementValue("type", TypeElement);
-                    if (Target != null) yield return new ElementValue("target", Target);
+                    if (TypeElement != null) yield return new ElementValue("type", false, TypeElement);
+                    if (Target != null) yield return new ElementValue("target", false, Target);
                 }
             }
 
@@ -432,7 +424,7 @@
         
         [FhirType("ComponentComponent")]
         [DataContract]
-        public partial class ComponentComponent : Hl7.Fhir.Model.BackboneElement, System.ComponentModel.INotifyPropertyChanged, IBackboneElement
+        public partial class ComponentComponent : Hl7.Fhir.Model.BackboneElement, System.ComponentModel.INotifyPropertyChanged
         {
             [NotMapped]
             public override string TypeName { get { return "ComponentComponent"; } }
@@ -580,18 +572,11 @@
                 get
                 {
                     foreach (var item in base.NamedChildren) yield return item;
-<<<<<<< HEAD
-                    if (Code != null) yield return new ElementValue("code", Code);
-                    if (Value != null) yield return new ElementValue("value", Value);
-                    if (DataAbsentReason != null) yield return new ElementValue("dataAbsentReason", DataAbsentReason);
-                    foreach (var elem in ReferenceRange) { if (elem != null) yield return new ElementValue("referenceRange", elem); }
-=======
                     if (Code != null) yield return new ElementValue("code", false, Code);
                     if (Value != null) yield return new ElementValue("value", false, Value);
                     if (DataAbsentReason != null) yield return new ElementValue("dataAbsentReason", false, DataAbsentReason);
                     if (Interpretation != null) yield return new ElementValue("interpretation", false, Interpretation);
                     foreach (var elem in ReferenceRange) { if (elem != null) yield return new ElementValue("referenceRange", true, elem); }
->>>>>>> a220f7af
                 }
             }
 
@@ -1128,28 +1113,6 @@
             get
             {
                 foreach (var item in base.NamedChildren) yield return item;
-<<<<<<< HEAD
-                foreach (var elem in Identifier) { if (elem != null) yield return new ElementValue("identifier", elem); }
-                if (StatusElement != null) yield return new ElementValue("status", StatusElement);
-                if (Category != null) yield return new ElementValue("category", Category);
-                if (Code != null) yield return new ElementValue("code", Code);
-                if (Subject != null) yield return new ElementValue("subject", Subject);
-                if (Encounter != null) yield return new ElementValue("encounter", Encounter);
-                if (Effective != null) yield return new ElementValue("effective", Effective);
-                if (IssuedElement != null) yield return new ElementValue("issued", IssuedElement);
-                foreach (var elem in Performer) { if (elem != null) yield return new ElementValue("performer", elem); }
-                if (Value != null) yield return new ElementValue("value", Value);
-                if (DataAbsentReason != null) yield return new ElementValue("dataAbsentReason", DataAbsentReason);
-                if (Interpretation != null) yield return new ElementValue("interpretation", Interpretation);
-                if (CommentsElement != null) yield return new ElementValue("comments", CommentsElement);
-                if (BodySite != null) yield return new ElementValue("bodySite", BodySite);
-                if (Method != null) yield return new ElementValue("method", Method);
-                if (Specimen != null) yield return new ElementValue("specimen", Specimen);
-                if (Device != null) yield return new ElementValue("device", Device);
-                foreach (var elem in ReferenceRange) { if (elem != null) yield return new ElementValue("referenceRange", elem); }
-                foreach (var elem in Related) { if (elem != null) yield return new ElementValue("related", elem); }
-                foreach (var elem in Component) { if (elem != null) yield return new ElementValue("component", elem); }
-=======
                 foreach (var elem in Identifier) { if (elem != null) yield return new ElementValue("identifier", true, elem); }
                 foreach (var elem in BasedOn) { if (elem != null) yield return new ElementValue("basedOn", true, elem); }
                 if (StatusElement != null) yield return new ElementValue("status", false, StatusElement);
@@ -1171,7 +1134,6 @@
                 foreach (var elem in ReferenceRange) { if (elem != null) yield return new ElementValue("referenceRange", true, elem); }
                 foreach (var elem in Related) { if (elem != null) yield return new ElementValue("related", true, elem); }
                 foreach (var elem in Component) { if (elem != null) yield return new ElementValue("component", true, elem); }
->>>>>>> a220f7af
             }
         }
 
