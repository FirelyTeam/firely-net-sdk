--- conflicted
+++ resolved
@@ -295,13 +295,6 @@
             get
             {
                 foreach (var item in base.NamedChildren) yield return item;
-<<<<<<< HEAD
-                foreach (var elem in Identifier) { if (elem != null) yield return new ElementValue("identifier", elem); }
-                foreach (var elem in Type) { if (elem != null) yield return new ElementValue("type", elem); }
-                if (Actor != null) yield return new ElementValue("actor", Actor);
-                if (PlanningHorizon != null) yield return new ElementValue("planningHorizon", PlanningHorizon);
-                if (CommentElement != null) yield return new ElementValue("comment", CommentElement);
-=======
                 foreach (var elem in Identifier) { if (elem != null) yield return new ElementValue("identifier", true, elem); }
                 if (ActiveElement != null) yield return new ElementValue("active", false, ActiveElement);
                 if (ServiceCategory != null) yield return new ElementValue("serviceCategory", false, ServiceCategory);
@@ -310,7 +303,6 @@
                 foreach (var elem in Actor) { if (elem != null) yield return new ElementValue("actor", true, elem); }
                 if (PlanningHorizon != null) yield return new ElementValue("planningHorizon", false, PlanningHorizon);
                 if (CommentElement != null) yield return new ElementValue("comment", false, CommentElement);
->>>>>>> a220f7af
             }
         }
 
