--- conflicted
+++ resolved
@@ -144,11 +144,7 @@
 
         [FhirType("TargetComponent")]
         [DataContract]
-<<<<<<< HEAD
-        public partial class OutcomeComponent : Hl7.Fhir.Model.BackboneElement, System.ComponentModel.INotifyPropertyChanged, IBackboneElement
-=======
         public partial class TargetComponent : Hl7.Fhir.Model.BackboneElement, System.ComponentModel.INotifyPropertyChanged
->>>>>>> a220f7af
         {
             [NotMapped]
             public override string TypeName { get { return "TargetComponent"; } }
@@ -262,13 +258,9 @@
                 get
                 {
                     foreach (var item in base.NamedChildren) yield return item;
-<<<<<<< HEAD
-                    if (Result != null) yield return new ElementValue("result", Result);
-=======
                     if (Measure != null) yield return new ElementValue("measure", false, Measure);
                     if (Detail != null) yield return new ElementValue("detail", false, Detail);
                     if (Due != null) yield return new ElementValue("due", false, Due);
->>>>>>> a220f7af
                 }
             }
 
@@ -676,22 +668,6 @@
             get
             {
                 foreach (var item in base.NamedChildren) yield return item;
-<<<<<<< HEAD
-                foreach (var elem in Identifier) { if (elem != null) yield return new ElementValue("identifier", elem); }
-                if (Subject != null) yield return new ElementValue("subject", Subject);
-                if (Start != null) yield return new ElementValue("start", Start);
-                if (Target != null) yield return new ElementValue("target", Target);
-                foreach (var elem in Category) { if (elem != null) yield return new ElementValue("category", elem); }
-                if (DescriptionElement != null) yield return new ElementValue("description", DescriptionElement);
-                if (StatusElement != null) yield return new ElementValue("status", StatusElement);
-                if (StatusDateElement != null) yield return new ElementValue("statusDate", StatusDateElement);
-                if (StatusReason != null) yield return new ElementValue("statusReason", StatusReason);
-                if (Author != null) yield return new ElementValue("author", Author);
-                if (Priority != null) yield return new ElementValue("priority", Priority);
-                foreach (var elem in Addresses) { if (elem != null) yield return new ElementValue("addresses", elem); }
-                foreach (var elem in Note) { if (elem != null) yield return new ElementValue("note", elem); }
-                foreach (var elem in Outcome) { if (elem != null) yield return new ElementValue("outcome", elem); }
-=======
                 foreach (var elem in Identifier) { if (elem != null) yield return new ElementValue("identifier", true, elem); }
                 if (StatusElement != null) yield return new ElementValue("status", false, StatusElement);
                 foreach (var elem in Category) { if (elem != null) yield return new ElementValue("category", true, elem); }
@@ -707,7 +683,6 @@
                 foreach (var elem in Note) { if (elem != null) yield return new ElementValue("note", true, elem); }
                 foreach (var elem in OutcomeCode) { if (elem != null) yield return new ElementValue("outcomeCode", true, elem); }
                 foreach (var elem in OutcomeReference) { if (elem != null) yield return new ElementValue("outcomeReference", true, elem); }
->>>>>>> a220f7af
             }
         }
 
