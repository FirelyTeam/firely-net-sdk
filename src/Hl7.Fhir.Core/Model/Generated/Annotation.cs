﻿using System;
using System.Collections.Generic;
using Hl7.Fhir.Introspection;
using Hl7.Fhir.Validation;
using System.Linq;
using System.Runtime.Serialization;
using Hl7.Fhir.Serialization;
using Hl7.Fhir.Utility;
using Hl7.Fhir.Specification;

/*
    Copyright (c) 2011+, HL7, Inc.
    All rights reserved.

    Redistribution and use in source and binary forms, with or without modification, 
    are permitted provided that the following conditions are met:

    * Redistributions of source code must retain the above copyright notice, this 
        list of conditions and the following disclaimer.
    * Redistributions in binary form must reproduce the above copyright notice, 
        this list of conditions and the following disclaimer in the documentation 
        and/or other materials provided with the distribution.
    * Neither the name of HL7 nor the names of its contributors may be used to 
        endorse or promote products derived from this software without specific 
        prior written permission.

    THIS SOFTWARE IS PROVIDED BY THE COPYRIGHT HOLDERS AND CONTRIBUTORS "AS IS" AND 
    ANY EXPRESS OR IMPLIED WARRANTIES, INCLUDING, BUT NOT LIMITED TO, THE IMPLIED 
    WARRANTIES OF MERCHANTABILITY AND FITNESS FOR A PARTICULAR PURPOSE ARE DISCLAIMED. 
    IN NO EVENT SHALL THE COPYRIGHT HOLDER OR CONTRIBUTORS BE LIABLE FOR ANY DIRECT, 
    INDIRECT, INCIDENTAL, SPECIAL, EXEMPLARY, OR CONSEQUENTIAL DAMAGES (INCLUDING, BUT 
    NOT LIMITED TO, PROCUREMENT OF SUBSTITUTE GOODS OR SERVICES; LOSS OF USE, DATA, OR 
    PROFITS; OR BUSINESS INTERRUPTION) HOWEVER CAUSED AND ON ANY THEORY OF LIABILITY, 
    WHETHER IN CONTRACT, STRICT LIABILITY, OR TORT (INCLUDING NEGLIGENCE OR OTHERWISE) 
    ARISING IN ANY WAY OUT OF THE USE OF THIS SOFTWARE, EVEN IF ADVISED OF THE 
    POSSIBILITY OF SUCH DAMAGE.


*/
#pragma warning disable 1591 // suppress XML summary warnings

//
// Generated for FHIR v1.0.2, v3.0.1
//
namespace Hl7.Fhir.Model
{
    /// <summary>
    /// Text node with attribution
    /// </summary>
    [FhirType(Hl7.Fhir.Model.Version.All, "Annotation")]
    [DataContract]
    public partial class Annotation : Hl7.Fhir.Model.Element, System.ComponentModel.INotifyPropertyChanged
    {
        [NotMapped]
        public override string TypeName { get { return "Annotation"; } }
    
        
        /// <summary>
        /// Individual responsible for the annotation
        /// </summary>
        [FhirElement("author", InSummary=new[]{Hl7.Fhir.Model.Version.All}, Order=30, Choice=ChoiceType.DatatypeChoice)]
        [CLSCompliant(false)]
        [AllowedTypes(Version=Version.DSTU2, Types=new[]{typeof(Hl7.Fhir.Model.DSTU2.ResourceReference),typeof(Hl7.Fhir.Model.FhirString)})]
        [AllowedTypes(Version=Version.STU3, Types=new[]{typeof(Hl7.Fhir.Model.STU3.ResourceReference),typeof(Hl7.Fhir.Model.FhirString)})]
        [DataMember]
        public Hl7.Fhir.Model.Element Author
        {
            get { return _Author; }
            set { _Author = value; OnPropertyChanged("Author"); }
        }
        
        private Hl7.Fhir.Model.Element _Author;
        
        /// <summary>
        /// When the annotation was made
        /// </summary>
        [FhirElement("time", InSummary=new[]{Hl7.Fhir.Model.Version.All}, Order=40)]
        [CLSCompliant(false)]
        [DataMember]
        public Hl7.Fhir.Model.FhirDateTime TimeElement
        {
            get { return _TimeElement; }
            set { _TimeElement = value; OnPropertyChanged("TimeElement"); }
        }
        
        private Hl7.Fhir.Model.FhirDateTime _TimeElement;
        
        /// <summary>
        /// When the annotation was made
        /// </summary>
        /// <remarks>This uses the native .NET datatype, rather than the FHIR equivalent</remarks>
        [NotMapped]
        [IgnoreDataMemberAttribute]
        public string Time
        {
            get { return TimeElement != null ? TimeElement.Value : null; }
            set
            {
                if (value == null)
                    TimeElement = null;
                else
                    TimeElement = new Hl7.Fhir.Model.FhirDateTime(value);
                OnPropertyChanged("Time");
            }
        }
        
        /// <summary>
        /// The annotation  - text content
        /// </summary>
        [FhirElement("text", InSummary=new[]{Hl7.Fhir.Model.Version.DSTU2}, Order=50)]
        [CLSCompliant(false)]
        [Cardinality(Min=1,Max=1)]
        [DataMember]
        public Hl7.Fhir.Model.FhirString TextElement
        {
            get { return _TextElement; }
            set { _TextElement = value; OnPropertyChanged("TextElement"); }
        }
        
        private Hl7.Fhir.Model.FhirString _TextElement;
        
        /// <summary>
        /// The annotation  - text content
        /// </summary>
        /// <remarks>This uses the native .NET datatype, rather than the FHIR equivalent</remarks>
        [NotMapped]
        [IgnoreDataMemberAttribute]
        public string Text
        {
            get { return TextElement != null ? TextElement.Value : null; }
            set
            {
                if (value == null)
                    TextElement = null;
                else
                    TextElement = new Hl7.Fhir.Model.FhirString(value);
                OnPropertyChanged("Text");
            }
        }
    
    
        public override IDeepCopyable CopyTo(IDeepCopyable other)
        {
            var dest = other as Annotation;
        
            if (dest != null)
            {
                base.CopyTo(dest);
                if(Author != null) dest.Author = (Hl7.Fhir.Model.Element)Author.DeepCopy();
                if(TimeElement != null) dest.TimeElement = (Hl7.Fhir.Model.FhirDateTime)TimeElement.DeepCopy();
                if(TextElement != null) dest.TextElement = (Hl7.Fhir.Model.FhirString)TextElement.DeepCopy();
                return dest;
            }
            else
                throw new ArgumentException("Can only copy to an object of the same type", "other");
        }
        
        public override IDeepCopyable DeepCopy()
        {
             return CopyTo(new Annotation());
        }
        
        public override bool Matches(IDeepComparable other)
        {
            var otherT = other as Annotation;
            if(otherT == null) return false;
        
            if(!base.Matches(otherT)) return false;
            if( !DeepComparable.Matches(Author, otherT.Author)) return false;
            if( !DeepComparable.Matches(TimeElement, otherT.TimeElement)) return false;
            if( !DeepComparable.Matches(TextElement, otherT.TextElement)) return false;
        
            return true;
        }
        
        public override bool IsExactly(IDeepComparable other)
        {
            var otherT = other as Annotation;
            if(otherT == null) return false;
        
            if(!base.IsExactly(otherT)) return false;
            if( !DeepComparable.IsExactly(Author, otherT.Author)) return false;
            if( !DeepComparable.IsExactly(TimeElement, otherT.TimeElement)) return false;
            if( !DeepComparable.IsExactly(TextElement, otherT.TextElement)) return false;
        
            return true;
        }
    
        [NotMapped]
        public override IEnumerable<Base> Children
        {
            get
            {
                foreach (var item in base.Children) yield return item;
                if (Author != null) yield return Author;
                if (TimeElement != null) yield return TimeElement;
                if (TextElement != null) yield return TextElement;
            }
        }
        
        [NotMapped]
<<<<<<< HEAD
        internal override IEnumerable<ElementValue> NamedChildren
        {
            get
            {
                foreach (var item in base.NamedChildren) yield return item;
                if (Author != null) yield return new ElementValue("author", false, Author);
                if (TimeElement != null) yield return new ElementValue("time", false, TimeElement);
                if (TextElement != null) yield return new ElementValue("text", false, TextElement);
            }
        }
=======
        internal override IEnumerable<ElementValue> NamedChildren 
        { 
            get 
            { 
                foreach (var item in base.NamedChildren) yield return item; 
                if (Author != null) yield return new ElementValue("author", Author);
                if (TimeElement != null) yield return new ElementValue("time", TimeElement);
                if (TextElement != null) yield return new ElementValue("text", TextElement);
 
            } 
        } 
    
>>>>>>> 9b4f60c5
    
    }

}<|MERGE_RESOLUTION|>--- conflicted
+++ resolved
@@ -4,9 +4,7 @@
 using Hl7.Fhir.Validation;
 using System.Linq;
 using System.Runtime.Serialization;
-using Hl7.Fhir.Serialization;
 using Hl7.Fhir.Utility;
-using Hl7.Fhir.Specification;
 
 /*
     Copyright (c) 2011+, HL7, Inc.
@@ -199,31 +197,16 @@
         }
         
         [NotMapped]
-<<<<<<< HEAD
         internal override IEnumerable<ElementValue> NamedChildren
         {
             get
             {
                 foreach (var item in base.NamedChildren) yield return item;
-                if (Author != null) yield return new ElementValue("author", false, Author);
-                if (TimeElement != null) yield return new ElementValue("time", false, TimeElement);
-                if (TextElement != null) yield return new ElementValue("text", false, TextElement);
-            }
-        }
-=======
-        internal override IEnumerable<ElementValue> NamedChildren 
-        { 
-            get 
-            { 
-                foreach (var item in base.NamedChildren) yield return item; 
                 if (Author != null) yield return new ElementValue("author", Author);
                 if (TimeElement != null) yield return new ElementValue("time", TimeElement);
                 if (TextElement != null) yield return new ElementValue("text", TextElement);
- 
-            } 
-        } 
-    
->>>>>>> 9b4f60c5
+            }
+        }
     
     }
 
