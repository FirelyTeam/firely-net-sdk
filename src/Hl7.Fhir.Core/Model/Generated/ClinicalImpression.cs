﻿using System;
using System.Collections.Generic;
using Hl7.Fhir.Introspection;
using Hl7.Fhir.Validation;
using System.Linq;
using System.Runtime.Serialization;
using Hl7.Fhir.Utility;

/*
  Copyright (c) 2011+, HL7, Inc.
  All rights reserved.
  
  Redistribution and use in source and binary forms, with or without modification, 
  are permitted provided that the following conditions are met:
  
   * Redistributions of source code must retain the above copyright notice, this 
     list of conditions and the following disclaimer.
   * Redistributions in binary form must reproduce the above copyright notice, 
     this list of conditions and the following disclaimer in the documentation 
     and/or other materials provided with the distribution.
   * Neither the name of HL7 nor the names of its contributors may be used to 
     endorse or promote products derived from this software without specific 
     prior written permission.
  
  THIS SOFTWARE IS PROVIDED BY THE COPYRIGHT HOLDERS AND CONTRIBUTORS "AS IS" AND 
  ANY EXPRESS OR IMPLIED WARRANTIES, INCLUDING, BUT NOT LIMITED TO, THE IMPLIED 
  WARRANTIES OF MERCHANTABILITY AND FITNESS FOR A PARTICULAR PURPOSE ARE DISCLAIMED. 
  IN NO EVENT SHALL THE COPYRIGHT HOLDER OR CONTRIBUTORS BE LIABLE FOR ANY DIRECT, 
  INDIRECT, INCIDENTAL, SPECIAL, EXEMPLARY, OR CONSEQUENTIAL DAMAGES (INCLUDING, BUT 
  NOT LIMITED TO, PROCUREMENT OF SUBSTITUTE GOODS OR SERVICES; LOSS OF USE, DATA, OR 
  PROFITS; OR BUSINESS INTERRUPTION) HOWEVER CAUSED AND ON ANY THEORY OF LIABILITY, 
  WHETHER IN CONTRACT, STRICT LIABILITY, OR TORT (INCLUDING NEGLIGENCE OR OTHERWISE) 
  ARISING IN ANY WAY OUT OF THE USE OF THIS SOFTWARE, EVEN IF ADVISED OF THE 
  POSSIBILITY OF SUCH DAMAGE.
  

*/

#pragma warning disable 1591 // suppress XML summary warnings 

//
// Generated for FHIR v3.6.0
//
namespace Hl7.Fhir.Model
{
    /// <summary>
    /// A clinical assessment performed when planning treatments and management strategies for a patient
    /// </summary>
    [FhirType("ClinicalImpression", IsResource=true)]
    [DataContract]
    public partial class ClinicalImpression : Hl7.Fhir.Model.DomainResource, System.ComponentModel.INotifyPropertyChanged
    {
        [NotMapped]
        public override ResourceType ResourceType { get { return ResourceType.ClinicalImpression; } }
        [NotMapped]
        public override string TypeName { get { return "ClinicalImpression"; } }
        
        /// <summary>
        /// Codes that reflect the current state of a clinical impression within its overall lifecycle.
        /// (url: http://hl7.org/fhir/ValueSet/clinicalimpression-status)
        /// </summary>
        [FhirEnumeration("ClinicalImpressionStatus")]
        public enum ClinicalImpressionStatus
        {
            /// <summary>
            /// MISSING DESCRIPTION
            /// (system: http://hl7.org/fhir/event-status)
            /// </summary>
            [EnumLiteral("in-progress", "http://hl7.org/fhir/event-status"), Description("In Progress")]
            InProgress,
            /// <summary>
            /// MISSING DESCRIPTION
            /// (system: http://hl7.org/fhir/event-status)
            /// </summary>
            [EnumLiteral("completed", "http://hl7.org/fhir/event-status"), Description("Completed")]
            Completed,
            /// <summary>
            /// MISSING DESCRIPTION
            /// (system: http://hl7.org/fhir/event-status)
            /// </summary>
            [EnumLiteral("entered-in-error", "http://hl7.org/fhir/event-status"), Description("Entered in Error")]
            EnteredInError,
        }

        [FhirType("InvestigationComponent")]
        [DataContract]
        public partial class InvestigationComponent : Hl7.Fhir.Model.BackboneElement, System.ComponentModel.INotifyPropertyChanged, IBackboneElement
        {
            [NotMapped]
            public override string TypeName { get { return "InvestigationComponent"; } }
            
            /// <summary>
            /// A name/code for the set
            /// </summary>
            [FhirElement("code", Order=40)]
            [Cardinality(Min=1,Max=1)]
            [DataMember]
            public Hl7.Fhir.Model.CodeableConcept Code
            {
                get { return _Code; }
                set { _Code = value; OnPropertyChanged("Code"); }
            }
            
            private Hl7.Fhir.Model.CodeableConcept _Code;
            
            /// <summary>
            /// Record of a specific investigation
            /// </summary>
            [FhirElement("item", Order=50)]
            [CLSCompliant(false)]
			[References("Observation","QuestionnaireResponse","FamilyMemberHistory","DiagnosticReport","RiskAssessment","ImagingStudy","Media")]
            [Cardinality(Min=0,Max=-1)]
            [DataMember]
            public List<Hl7.Fhir.Model.ResourceReference> Item
            {
                get { if(_Item==null) _Item = new List<Hl7.Fhir.Model.ResourceReference>(); return _Item; }
                set { _Item = value; OnPropertyChanged("Item"); }
            }
            
            private List<Hl7.Fhir.Model.ResourceReference> _Item;
            
            public override IDeepCopyable CopyTo(IDeepCopyable other)
            {
                var dest = other as InvestigationComponent;
                
                if (dest != null)
                {
                    base.CopyTo(dest);
                    if(Code != null) dest.Code = (Hl7.Fhir.Model.CodeableConcept)Code.DeepCopy();
                    if(Item != null) dest.Item = new List<Hl7.Fhir.Model.ResourceReference>(Item.DeepCopy());
                    return dest;
                }
                else
                	throw new ArgumentException("Can only copy to an object of the same type", "other");
            }
            
            public override IDeepCopyable DeepCopy()
            {
                return CopyTo(new InvestigationComponent());
            }
            
            public override bool Matches(IDeepComparable other)
            {
                var otherT = other as InvestigationComponent;
                if(otherT == null) return false;
                
                if(!base.Matches(otherT)) return false;
                if( !DeepComparable.Matches(Code, otherT.Code)) return false;
                if( !DeepComparable.Matches(Item, otherT.Item)) return false;
                
                return true;
            }
            
            public override bool IsExactly(IDeepComparable other)
            {
                var otherT = other as InvestigationComponent;
                if(otherT == null) return false;
                
                if(!base.IsExactly(otherT)) return false;
                if( !DeepComparable.IsExactly(Code, otherT.Code)) return false;
                if( !DeepComparable.IsExactly(Item, otherT.Item)) return false;
                
                return true;
            }


            [NotMapped]
            public override IEnumerable<Base> Children
            {
                get
                {
                    foreach (var item in base.Children) yield return item;
                    if (Code != null) yield return Code;
                    foreach (var elem in Item) { if (elem != null) yield return elem; }
                }
            }

            [NotMapped]
            internal override IEnumerable<ElementValue> NamedChildren
            {
                get
                {
                    foreach (var item in base.NamedChildren) yield return item;
                    if (Code != null) yield return new ElementValue("code", Code);
                    foreach (var elem in Item) { if (elem != null) yield return new ElementValue("item", elem); }
                }
            }

            
        }
        
        
        [FhirType("FindingComponent")]
        [DataContract]
        public partial class FindingComponent : Hl7.Fhir.Model.BackboneElement, System.ComponentModel.INotifyPropertyChanged, IBackboneElement
        {
            [NotMapped]
            public override string TypeName { get { return "FindingComponent"; } }
            
            /// <summary>
            /// What was found
            /// </summary>
            [FhirElement("itemCodeableConcept", Order=40)]
            [DataMember]
            public Hl7.Fhir.Model.CodeableConcept ItemCodeableConcept
            {
                get { return _ItemCodeableConcept; }
                set { _ItemCodeableConcept = value; OnPropertyChanged("ItemCodeableConcept"); }
            }
            
            private Hl7.Fhir.Model.CodeableConcept _ItemCodeableConcept;
            
            /// <summary>
            /// What was found
            /// </summary>
            [FhirElement("itemReference", Order=50)]
            [CLSCompliant(false)]
			[References("Condition","Observation","Media")]
            [DataMember]
            public Hl7.Fhir.Model.ResourceReference ItemReference
            {
                get { return _ItemReference; }
                set { _ItemReference = value; OnPropertyChanged("ItemReference"); }
            }
            
            private Hl7.Fhir.Model.ResourceReference _ItemReference;
            
            /// <summary>
            /// Which investigations support finding
            /// </summary>
            [FhirElement("basis", Order=60)]
            [DataMember]
            public Hl7.Fhir.Model.FhirString BasisElement
            {
                get { return _BasisElement; }
                set { _BasisElement = value; OnPropertyChanged("BasisElement"); }
            }
            
            private Hl7.Fhir.Model.FhirString _BasisElement;
            
            /// <summary>
            /// Which investigations support finding
            /// </summary>
            /// <remarks>This uses the native .NET datatype, rather than the FHIR equivalent</remarks>
            [NotMapped]
            [IgnoreDataMemberAttribute]
            public string Basis
            {
                get { return BasisElement != null ? BasisElement.Value : null; }
                set
                {
                    if (value == null)
                        BasisElement = null; 
                    else
                        BasisElement = new Hl7.Fhir.Model.FhirString(value);
                    OnPropertyChanged("Basis");
                }
            }
            
            public override IDeepCopyable CopyTo(IDeepCopyable other)
            {
                var dest = other as FindingComponent;
                
                if (dest != null)
                {
                    base.CopyTo(dest);
                    if(ItemCodeableConcept != null) dest.ItemCodeableConcept = (Hl7.Fhir.Model.CodeableConcept)ItemCodeableConcept.DeepCopy();
                    if(ItemReference != null) dest.ItemReference = (Hl7.Fhir.Model.ResourceReference)ItemReference.DeepCopy();
                    if(BasisElement != null) dest.BasisElement = (Hl7.Fhir.Model.FhirString)BasisElement.DeepCopy();
                    return dest;
                }
                else
                	throw new ArgumentException("Can only copy to an object of the same type", "other");
            }
            
            public override IDeepCopyable DeepCopy()
            {
                return CopyTo(new FindingComponent());
            }
            
            public override bool Matches(IDeepComparable other)
            {
                var otherT = other as FindingComponent;
                if(otherT == null) return false;
                
                if(!base.Matches(otherT)) return false;
                if( !DeepComparable.Matches(ItemCodeableConcept, otherT.ItemCodeableConcept)) return false;
                if( !DeepComparable.Matches(ItemReference, otherT.ItemReference)) return false;
                if( !DeepComparable.Matches(BasisElement, otherT.BasisElement)) return false;
                
                return true;
            }
            
            public override bool IsExactly(IDeepComparable other)
            {
                var otherT = other as FindingComponent;
                if(otherT == null) return false;
                
                if(!base.IsExactly(otherT)) return false;
                if( !DeepComparable.IsExactly(ItemCodeableConcept, otherT.ItemCodeableConcept)) return false;
                if( !DeepComparable.IsExactly(ItemReference, otherT.ItemReference)) return false;
                if( !DeepComparable.IsExactly(BasisElement, otherT.BasisElement)) return false;
                
                return true;
            }


            [NotMapped]
            public override IEnumerable<Base> Children
            {
                get
                {
                    foreach (var item in base.Children) yield return item;
                    if (ItemCodeableConcept != null) yield return ItemCodeableConcept;
                    if (ItemReference != null) yield return ItemReference;
                    if (BasisElement != null) yield return BasisElement;
                }
            }

            [NotMapped]
            internal override IEnumerable<ElementValue> NamedChildren
            {
                get
                {
                    foreach (var item in base.NamedChildren) yield return item;
                    if (ItemCodeableConcept != null) yield return new ElementValue("itemCodeableConcept", ItemCodeableConcept);
                    if (ItemReference != null) yield return new ElementValue("itemReference", ItemReference);
                    if (BasisElement != null) yield return new ElementValue("basis", BasisElement);
                }
            }

            
        }
        
        
        /// <summary>
        /// Business identifier
        /// </summary>
        [FhirElement("identifier", InSummary=true, Order=90)]
        [Cardinality(Min=0,Max=-1)]
        [DataMember]
        public List<Hl7.Fhir.Model.Identifier> Identifier
        {
            get { if(_Identifier==null) _Identifier = new List<Hl7.Fhir.Model.Identifier>(); return _Identifier; }
            set { _Identifier = value; OnPropertyChanged("Identifier"); }
        }
        
        private List<Hl7.Fhir.Model.Identifier> _Identifier;
        
        /// <summary>
        /// draft | completed | entered-in-error
        /// </summary>
        [FhirElement("status", InSummary=true, Order=100)]
        [Cardinality(Min=1,Max=1)]
        [DataMember]
        public Code<Hl7.Fhir.Model.ClinicalImpression.ClinicalImpressionStatus> StatusElement
        {
            get { return _StatusElement; }
            set { _StatusElement = value; OnPropertyChanged("StatusElement"); }
        }
        
        private Code<Hl7.Fhir.Model.ClinicalImpression.ClinicalImpressionStatus> _StatusElement;
        
        /// <summary>
        /// draft | completed | entered-in-error
        /// </summary>
        /// <remarks>This uses the native .NET datatype, rather than the FHIR equivalent</remarks>
        [NotMapped]
        [IgnoreDataMemberAttribute]
        public Hl7.Fhir.Model.ClinicalImpression.ClinicalImpressionStatus? Status
        {
            get { return StatusElement != null ? StatusElement.Value : null; }
            set
            {
                if (!value.HasValue)
                  StatusElement = null; 
                else
                  StatusElement = new Code<Hl7.Fhir.Model.ClinicalImpression.ClinicalImpressionStatus>(value);
                OnPropertyChanged("Status");
            }
        }
        
        /// <summary>
        /// Reason for current status
        /// </summary>
        [FhirElement("statusReason", Order=110)]
        [DataMember]
        public Hl7.Fhir.Model.CodeableConcept StatusReason
        {
            get { return _StatusReason; }
            set { _StatusReason = value; OnPropertyChanged("StatusReason"); }
        }
        
        private Hl7.Fhir.Model.CodeableConcept _StatusReason;
        
        /// <summary>
        /// Kind of assessment performed
        /// </summary>
        [FhirElement("code", InSummary=true, Order=120)]
        [DataMember]
        public Hl7.Fhir.Model.CodeableConcept Code
        {
            get { return _Code; }
            set { _Code = value; OnPropertyChanged("Code"); }
        }
        
        private Hl7.Fhir.Model.CodeableConcept _Code;
        
        /// <summary>
        /// Why/how the assessment was performed
        /// </summary>
        [FhirElement("description", InSummary=true, Order=130)]
        [DataMember]
        public Hl7.Fhir.Model.FhirString DescriptionElement
        {
            get { return _DescriptionElement; }
            set { _DescriptionElement = value; OnPropertyChanged("DescriptionElement"); }
        }
        
        private Hl7.Fhir.Model.FhirString _DescriptionElement;
        
        /// <summary>
        /// Why/how the assessment was performed
        /// </summary>
        /// <remarks>This uses the native .NET datatype, rather than the FHIR equivalent</remarks>
        [NotMapped]
        [IgnoreDataMemberAttribute]
        public string Description
        {
            get { return DescriptionElement != null ? DescriptionElement.Value : null; }
            set
            {
                if (value == null)
                  DescriptionElement = null; 
                else
                  DescriptionElement = new Hl7.Fhir.Model.FhirString(value);
                OnPropertyChanged("Description");
            }
        }
        
        /// <summary>
        /// Patient or group assessed
        /// </summary>
        [FhirElement("subject", InSummary=true, Order=140)]
        [CLSCompliant(false)]
		[References("Patient","Group")]
        [Cardinality(Min=1,Max=1)]
        [DataMember]
        public Hl7.Fhir.Model.ResourceReference Subject
        {
            get { return _Subject; }
            set { _Subject = value; OnPropertyChanged("Subject"); }
        }
        
        private Hl7.Fhir.Model.ResourceReference _Subject;
        
        /// <summary>
        /// Encounter created as part of
        /// </summary>
        [FhirElement("encounter", InSummary=true, Order=150)]
        [CLSCompliant(false)]
		[References("Encounter")]
        [DataMember]
        public Hl7.Fhir.Model.ResourceReference Encounter
        {
            get { return _Encounter; }
            set { _Encounter = value; OnPropertyChanged("Encounter"); }
        }
        
        private Hl7.Fhir.Model.ResourceReference _Encounter;
        
        /// <summary>
        /// Time of assessment
        /// </summary>
        [FhirElement("effective", InSummary=true, Order=160, Choice=ChoiceType.DatatypeChoice)]
        [CLSCompliant(false)]
		[AllowedTypes(typeof(Hl7.Fhir.Model.FhirDateTime),typeof(Hl7.Fhir.Model.Period))]
        [DataMember]
        public Hl7.Fhir.Model.Element Effective
        {
            get { return _Effective; }
            set { _Effective = value; OnPropertyChanged("Effective"); }
        }
        
        private Hl7.Fhir.Model.Element _Effective;
        
        /// <summary>
        /// When the assessment was documented
        /// </summary>
        [FhirElement("date", InSummary=true, Order=170)]
        [DataMember]
        public Hl7.Fhir.Model.FhirDateTime DateElement
        {
            get { return _DateElement; }
            set { _DateElement = value; OnPropertyChanged("DateElement"); }
        }
        
        private Hl7.Fhir.Model.FhirDateTime _DateElement;
        
        /// <summary>
        /// When the assessment was documented
        /// </summary>
        /// <remarks>This uses the native .NET datatype, rather than the FHIR equivalent</remarks>
        [NotMapped]
        [IgnoreDataMemberAttribute]
        public string Date
        {
            get { return DateElement != null ? DateElement.Value : null; }
            set
            {
                if (value == null)
                  DateElement = null; 
                else
                  DateElement = new Hl7.Fhir.Model.FhirDateTime(value);
                OnPropertyChanged("Date");
            }
        }
        
        /// <summary>
        /// The clinician performing the assessment
        /// </summary>
        [FhirElement("assessor", InSummary=true, Order=180)]
        [CLSCompliant(false)]
		[References("Practitioner","PractitionerRole")]
        [DataMember]
        public Hl7.Fhir.Model.ResourceReference Assessor
        {
            get { return _Assessor; }
            set { _Assessor = value; OnPropertyChanged("Assessor"); }
        }
        
        private Hl7.Fhir.Model.ResourceReference _Assessor;
        
        /// <summary>
        /// Reference to last assessment
        /// </summary>
        [FhirElement("previous", Order=190)]
        [CLSCompliant(false)]
		[References("ClinicalImpression")]
        [DataMember]
        public Hl7.Fhir.Model.ResourceReference Previous
        {
            get { return _Previous; }
            set { _Previous = value; OnPropertyChanged("Previous"); }
        }
        
        private Hl7.Fhir.Model.ResourceReference _Previous;
        
        /// <summary>
        /// Relevant impressions of patient state
        /// </summary>
        [FhirElement("problem", InSummary=true, Order=200)]
        [CLSCompliant(false)]
		[References("Condition","AllergyIntolerance")]
        [Cardinality(Min=0,Max=-1)]
        [DataMember]
        public List<Hl7.Fhir.Model.ResourceReference> Problem
        {
            get { if(_Problem==null) _Problem = new List<Hl7.Fhir.Model.ResourceReference>(); return _Problem; }
            set { _Problem = value; OnPropertyChanged("Problem"); }
        }
        
        private List<Hl7.Fhir.Model.ResourceReference> _Problem;
        
        /// <summary>
        /// One or more sets of investigations (signs, symptoms, etc.)
        /// </summary>
        [FhirElement("investigation", Order=210)]
        [Cardinality(Min=0,Max=-1)]
        [DataMember]
        public List<Hl7.Fhir.Model.ClinicalImpression.InvestigationComponent> Investigation
        {
            get { if(_Investigation==null) _Investigation = new List<Hl7.Fhir.Model.ClinicalImpression.InvestigationComponent>(); return _Investigation; }
            set { _Investigation = value; OnPropertyChanged("Investigation"); }
        }
        
        private List<Hl7.Fhir.Model.ClinicalImpression.InvestigationComponent> _Investigation;
        
        /// <summary>
        /// Clinical Protocol followed
        /// </summary>
        [FhirElement("protocol", Order=220)]
        [Cardinality(Min=0,Max=-1)]
        [DataMember]
        public List<Hl7.Fhir.Model.FhirUri> ProtocolElement
        {
            get { if(_ProtocolElement==null) _ProtocolElement = new List<Hl7.Fhir.Model.FhirUri>(); return _ProtocolElement; }
            set { _ProtocolElement = value; OnPropertyChanged("ProtocolElement"); }
        }
        
        private List<Hl7.Fhir.Model.FhirUri> _ProtocolElement;
        
        /// <summary>
        /// Clinical Protocol followed
        /// </summary>
        /// <remarks>This uses the native .NET datatype, rather than the FHIR equivalent</remarks>
        [NotMapped]
        [IgnoreDataMemberAttribute]
        public IEnumerable<string> Protocol
        {
            get { return ProtocolElement != null ? ProtocolElement.Select(elem => elem.Value) : null; }
            set
            {
                if (value == null)
                  ProtocolElement = null; 
                else
                  ProtocolElement = new List<Hl7.Fhir.Model.FhirUri>(value.Select(elem=>new Hl7.Fhir.Model.FhirUri(elem)));
                OnPropertyChanged("Protocol");
            }
        }
        
        /// <summary>
        /// Summary of the assessment
        /// </summary>
        [FhirElement("summary", Order=230)]
        [DataMember]
        public Hl7.Fhir.Model.FhirString SummaryElement
        {
            get { return _SummaryElement; }
            set { _SummaryElement = value; OnPropertyChanged("SummaryElement"); }
        }
        
        private Hl7.Fhir.Model.FhirString _SummaryElement;
        
        /// <summary>
        /// Summary of the assessment
        /// </summary>
        /// <remarks>This uses the native .NET datatype, rather than the FHIR equivalent</remarks>
        [NotMapped]
        [IgnoreDataMemberAttribute]
        public string Summary
        {
            get { return SummaryElement != null ? SummaryElement.Value : null; }
            set
            {
                if (value == null)
                  SummaryElement = null; 
                else
                  SummaryElement = new Hl7.Fhir.Model.FhirString(value);
                OnPropertyChanged("Summary");
            }
        }
        
        /// <summary>
        /// Possible or likely findings and diagnoses
        /// </summary>
        [FhirElement("finding", Order=240)]
        [Cardinality(Min=0,Max=-1)]
        [DataMember]
        public List<Hl7.Fhir.Model.ClinicalImpression.FindingComponent> Finding
        {
            get { if(_Finding==null) _Finding = new List<Hl7.Fhir.Model.ClinicalImpression.FindingComponent>(); return _Finding; }
            set { _Finding = value; OnPropertyChanged("Finding"); }
        }
        
        private List<Hl7.Fhir.Model.ClinicalImpression.FindingComponent> _Finding;
        
        /// <summary>
        /// Estimate of likely outcome
        /// </summary>
        [FhirElement("prognosisCodeableConcept", Order=250)]
        [Cardinality(Min=0,Max=-1)]
        [DataMember]
        public List<Hl7.Fhir.Model.CodeableConcept> PrognosisCodeableConcept
        {
            get { if(_PrognosisCodeableConcept==null) _PrognosisCodeableConcept = new List<Hl7.Fhir.Model.CodeableConcept>(); return _PrognosisCodeableConcept; }
            set { _PrognosisCodeableConcept = value; OnPropertyChanged("PrognosisCodeableConcept"); }
        }
        
        private List<Hl7.Fhir.Model.CodeableConcept> _PrognosisCodeableConcept;
        
        /// <summary>
        /// RiskAssessment expressing likely outcome
        /// </summary>
        [FhirElement("prognosisReference", Order=260)]
        [CLSCompliant(false)]
		[References("RiskAssessment")]
        [Cardinality(Min=0,Max=-1)]
        [DataMember]
        public List<Hl7.Fhir.Model.ResourceReference> PrognosisReference
        {
            get { if(_PrognosisReference==null) _PrognosisReference = new List<Hl7.Fhir.Model.ResourceReference>(); return _PrognosisReference; }
            set { _PrognosisReference = value; OnPropertyChanged("PrognosisReference"); }
        }
        
        private List<Hl7.Fhir.Model.ResourceReference> _PrognosisReference;
        
        /// <summary>
        /// Information supporting the clinical impression
        /// </summary>
        [FhirElement("supportingInfo", Order=270)]
        [CLSCompliant(false)]
		[References()]
        [Cardinality(Min=0,Max=-1)]
        [DataMember]
        public List<Hl7.Fhir.Model.ResourceReference> SupportingInfo
        {
            get { if(_SupportingInfo==null) _SupportingInfo = new List<Hl7.Fhir.Model.ResourceReference>(); return _SupportingInfo; }
            set { _SupportingInfo = value; OnPropertyChanged("SupportingInfo"); }
        }
        
        private List<Hl7.Fhir.Model.ResourceReference> _SupportingInfo;
        
        /// <summary>
        /// Comments made about the ClinicalImpression
        /// </summary>
        [FhirElement("note", Order=280)]
        [Cardinality(Min=0,Max=-1)]
        [DataMember]
        public List<Hl7.Fhir.Model.Annotation> Note
        {
            get { if(_Note==null) _Note = new List<Hl7.Fhir.Model.Annotation>(); return _Note; }
            set { _Note = value; OnPropertyChanged("Note"); }
        }
        
        private List<Hl7.Fhir.Model.Annotation> _Note;
        

        public override void AddDefaultConstraints()
        {
            base.AddDefaultConstraints();

        }

        public override IDeepCopyable CopyTo(IDeepCopyable other)
        {
            var dest = other as ClinicalImpression;
            
            if (dest != null)
            {
                base.CopyTo(dest);
                if(Identifier != null) dest.Identifier = new List<Hl7.Fhir.Model.Identifier>(Identifier.DeepCopy());
                if(StatusElement != null) dest.StatusElement = (Code<Hl7.Fhir.Model.ClinicalImpression.ClinicalImpressionStatus>)StatusElement.DeepCopy();
                if(StatusReason != null) dest.StatusReason = (Hl7.Fhir.Model.CodeableConcept)StatusReason.DeepCopy();
                if(Code != null) dest.Code = (Hl7.Fhir.Model.CodeableConcept)Code.DeepCopy();
                if(DescriptionElement != null) dest.DescriptionElement = (Hl7.Fhir.Model.FhirString)DescriptionElement.DeepCopy();
                if(Subject != null) dest.Subject = (Hl7.Fhir.Model.ResourceReference)Subject.DeepCopy();
                if(Encounter != null) dest.Encounter = (Hl7.Fhir.Model.ResourceReference)Encounter.DeepCopy();
                if(Effective != null) dest.Effective = (Hl7.Fhir.Model.Element)Effective.DeepCopy();
                if(DateElement != null) dest.DateElement = (Hl7.Fhir.Model.FhirDateTime)DateElement.DeepCopy();
                if(Assessor != null) dest.Assessor = (Hl7.Fhir.Model.ResourceReference)Assessor.DeepCopy();
                if(Previous != null) dest.Previous = (Hl7.Fhir.Model.ResourceReference)Previous.DeepCopy();
                if(Problem != null) dest.Problem = new List<Hl7.Fhir.Model.ResourceReference>(Problem.DeepCopy());
                if(Investigation != null) dest.Investigation = new List<Hl7.Fhir.Model.ClinicalImpression.InvestigationComponent>(Investigation.DeepCopy());
                if(ProtocolElement != null) dest.ProtocolElement = new List<Hl7.Fhir.Model.FhirUri>(ProtocolElement.DeepCopy());
                if(SummaryElement != null) dest.SummaryElement = (Hl7.Fhir.Model.FhirString)SummaryElement.DeepCopy();
                if(Finding != null) dest.Finding = new List<Hl7.Fhir.Model.ClinicalImpression.FindingComponent>(Finding.DeepCopy());
                if(PrognosisCodeableConcept != null) dest.PrognosisCodeableConcept = new List<Hl7.Fhir.Model.CodeableConcept>(PrognosisCodeableConcept.DeepCopy());
                if(PrognosisReference != null) dest.PrognosisReference = new List<Hl7.Fhir.Model.ResourceReference>(PrognosisReference.DeepCopy());
                if(SupportingInfo != null) dest.SupportingInfo = new List<Hl7.Fhir.Model.ResourceReference>(SupportingInfo.DeepCopy());
                if(Note != null) dest.Note = new List<Hl7.Fhir.Model.Annotation>(Note.DeepCopy());
                return dest;
            }
            else
            	throw new ArgumentException("Can only copy to an object of the same type", "other");
        }
        
        public override IDeepCopyable DeepCopy()
        {
            return CopyTo(new ClinicalImpression());
        }
        
        public override bool Matches(IDeepComparable other)
        {
            var otherT = other as ClinicalImpression;
            if(otherT == null) return false;
            
            if(!base.Matches(otherT)) return false;
            if( !DeepComparable.Matches(Identifier, otherT.Identifier)) return false;
            if( !DeepComparable.Matches(StatusElement, otherT.StatusElement)) return false;
            if( !DeepComparable.Matches(StatusReason, otherT.StatusReason)) return false;
            if( !DeepComparable.Matches(Code, otherT.Code)) return false;
            if( !DeepComparable.Matches(DescriptionElement, otherT.DescriptionElement)) return false;
            if( !DeepComparable.Matches(Subject, otherT.Subject)) return false;
            if( !DeepComparable.Matches(Encounter, otherT.Encounter)) return false;
            if( !DeepComparable.Matches(Effective, otherT.Effective)) return false;
            if( !DeepComparable.Matches(DateElement, otherT.DateElement)) return false;
            if( !DeepComparable.Matches(Assessor, otherT.Assessor)) return false;
            if( !DeepComparable.Matches(Previous, otherT.Previous)) return false;
            if( !DeepComparable.Matches(Problem, otherT.Problem)) return false;
            if( !DeepComparable.Matches(Investigation, otherT.Investigation)) return false;
            if( !DeepComparable.Matches(ProtocolElement, otherT.ProtocolElement)) return false;
            if( !DeepComparable.Matches(SummaryElement, otherT.SummaryElement)) return false;
            if( !DeepComparable.Matches(Finding, otherT.Finding)) return false;
            if( !DeepComparable.Matches(PrognosisCodeableConcept, otherT.PrognosisCodeableConcept)) return false;
            if( !DeepComparable.Matches(PrognosisReference, otherT.PrognosisReference)) return false;
            if( !DeepComparable.Matches(SupportingInfo, otherT.SupportingInfo)) return false;
            if( !DeepComparable.Matches(Note, otherT.Note)) return false;
            
            return true;
        }
        
        public override bool IsExactly(IDeepComparable other)
        {
            var otherT = other as ClinicalImpression;
            if(otherT == null) return false;
            
            if(!base.IsExactly(otherT)) return false;
            if( !DeepComparable.IsExactly(Identifier, otherT.Identifier)) return false;
            if( !DeepComparable.IsExactly(StatusElement, otherT.StatusElement)) return false;
            if( !DeepComparable.IsExactly(StatusReason, otherT.StatusReason)) return false;
            if( !DeepComparable.IsExactly(Code, otherT.Code)) return false;
            if( !DeepComparable.IsExactly(DescriptionElement, otherT.DescriptionElement)) return false;
            if( !DeepComparable.IsExactly(Subject, otherT.Subject)) return false;
            if( !DeepComparable.IsExactly(Encounter, otherT.Encounter)) return false;
            if( !DeepComparable.IsExactly(Effective, otherT.Effective)) return false;
            if( !DeepComparable.IsExactly(DateElement, otherT.DateElement)) return false;
            if( !DeepComparable.IsExactly(Assessor, otherT.Assessor)) return false;
            if( !DeepComparable.IsExactly(Previous, otherT.Previous)) return false;
            if( !DeepComparable.IsExactly(Problem, otherT.Problem)) return false;
            if( !DeepComparable.IsExactly(Investigation, otherT.Investigation)) return false;
            if( !DeepComparable.IsExactly(ProtocolElement, otherT.ProtocolElement)) return false;
            if( !DeepComparable.IsExactly(SummaryElement, otherT.SummaryElement)) return false;
            if( !DeepComparable.IsExactly(Finding, otherT.Finding)) return false;
            if( !DeepComparable.IsExactly(PrognosisCodeableConcept, otherT.PrognosisCodeableConcept)) return false;
            if( !DeepComparable.IsExactly(PrognosisReference, otherT.PrognosisReference)) return false;
            if( !DeepComparable.IsExactly(SupportingInfo, otherT.SupportingInfo)) return false;
            if( !DeepComparable.IsExactly(Note, otherT.Note)) return false;
            
            return true;
        }

        [NotMapped]
        public override IEnumerable<Base> Children
        {
            get
            {
                foreach (var item in base.Children) yield return item;
				foreach (var elem in Identifier) { if (elem != null) yield return elem; }
				if (StatusElement != null) yield return StatusElement;
				if (StatusReason != null) yield return StatusReason;
				if (Code != null) yield return Code;
				if (DescriptionElement != null) yield return DescriptionElement;
				if (Subject != null) yield return Subject;
				if (Encounter != null) yield return Encounter;
				if (Effective != null) yield return Effective;
				if (DateElement != null) yield return DateElement;
				if (Assessor != null) yield return Assessor;
				if (Previous != null) yield return Previous;
				foreach (var elem in Problem) { if (elem != null) yield return elem; }
				foreach (var elem in Investigation) { if (elem != null) yield return elem; }
				foreach (var elem in ProtocolElement) { if (elem != null) yield return elem; }
				if (SummaryElement != null) yield return SummaryElement;
				foreach (var elem in Finding) { if (elem != null) yield return elem; }
				foreach (var elem in PrognosisCodeableConcept) { if (elem != null) yield return elem; }
				foreach (var elem in PrognosisReference) { if (elem != null) yield return elem; }
				foreach (var elem in SupportingInfo) { if (elem != null) yield return elem; }
				foreach (var elem in Note) { if (elem != null) yield return elem; }
            }
        }

        [NotMapped]
        internal override IEnumerable<ElementValue> NamedChildren
        {
            get
            {
                foreach (var item in base.NamedChildren) yield return item;
<<<<<<< HEAD
                foreach (var elem in Identifier) { if (elem != null) yield return new ElementValue("identifier", true, elem); }
                if (StatusElement != null) yield return new ElementValue("status", false, StatusElement);
                if (StatusReason != null) yield return new ElementValue("statusReason", false, StatusReason);
                if (Code != null) yield return new ElementValue("code", false, Code);
                if (DescriptionElement != null) yield return new ElementValue("description", false, DescriptionElement);
                if (Subject != null) yield return new ElementValue("subject", false, Subject);
                if (Encounter != null) yield return new ElementValue("encounter", false, Encounter);
                if (Effective != null) yield return new ElementValue("effective", false, Effective);
                if (DateElement != null) yield return new ElementValue("date", false, DateElement);
                if (Assessor != null) yield return new ElementValue("assessor", false, Assessor);
                if (Previous != null) yield return new ElementValue("previous", false, Previous);
                foreach (var elem in Problem) { if (elem != null) yield return new ElementValue("problem", true, elem); }
                foreach (var elem in Investigation) { if (elem != null) yield return new ElementValue("investigation", true, elem); }
                foreach (var elem in ProtocolElement) { if (elem != null) yield return new ElementValue("protocol", true, elem); }
                if (SummaryElement != null) yield return new ElementValue("summary", false, SummaryElement);
                foreach (var elem in Finding) { if (elem != null) yield return new ElementValue("finding", true, elem); }
                foreach (var elem in PrognosisCodeableConcept) { if (elem != null) yield return new ElementValue("prognosisCodeableConcept", true, elem); }
                foreach (var elem in PrognosisReference) { if (elem != null) yield return new ElementValue("prognosisReference", true, elem); }
                foreach (var elem in SupportingInfo) { if (elem != null) yield return new ElementValue("supportingInfo", true, elem); }
                foreach (var elem in Note) { if (elem != null) yield return new ElementValue("note", true, elem); }
=======
                foreach (var elem in Identifier) { if (elem != null) yield return new ElementValue("identifier", elem); }
                if (StatusElement != null) yield return new ElementValue("status", StatusElement);
                if (StatusReason != null) yield return new ElementValue("statusReason", StatusReason);
                if (Code != null) yield return new ElementValue("code", Code);
                if (DescriptionElement != null) yield return new ElementValue("description", DescriptionElement);
                if (Subject != null) yield return new ElementValue("subject", Subject);
                if (Context != null) yield return new ElementValue("context", Context);
                if (Effective != null) yield return new ElementValue("effective", Effective);
                if (DateElement != null) yield return new ElementValue("date", DateElement);
                if (Assessor != null) yield return new ElementValue("assessor", Assessor);
                if (Previous != null) yield return new ElementValue("previous", Previous);
                foreach (var elem in Problem) { if (elem != null) yield return new ElementValue("problem", elem); }
                foreach (var elem in Investigation) { if (elem != null) yield return new ElementValue("investigation", elem); }
                foreach (var elem in ProtocolElement) { if (elem != null) yield return new ElementValue("protocol", elem); }
                if (SummaryElement != null) yield return new ElementValue("summary", SummaryElement);
                foreach (var elem in Finding) { if (elem != null) yield return new ElementValue("finding", elem); }
                foreach (var elem in PrognosisCodeableConcept) { if (elem != null) yield return new ElementValue("prognosisCodeableConcept", elem); }
                foreach (var elem in PrognosisReference) { if (elem != null) yield return new ElementValue("prognosisReference", elem); }
                foreach (var elem in SupportingInfo) { if (elem != null) yield return new ElementValue("supportingInfo", elem); }
                foreach (var elem in Note) { if (elem != null) yield return new ElementValue("note", elem); }
>>>>>>> 824431c8
            }
        }

    }
    
}<|MERGE_RESOLUTION|>--- conflicted
+++ resolved
@@ -84,7 +84,7 @@
 
         [FhirType("InvestigationComponent")]
         [DataContract]
-        public partial class InvestigationComponent : Hl7.Fhir.Model.BackboneElement, System.ComponentModel.INotifyPropertyChanged, IBackboneElement
+        public partial class InvestigationComponent : Hl7.Fhir.Model.BackboneElement, System.ComponentModel.INotifyPropertyChanged
         {
             [NotMapped]
             public override string TypeName { get { return "InvestigationComponent"; } }
@@ -192,7 +192,7 @@
         
         [FhirType("FindingComponent")]
         [DataContract]
-        public partial class FindingComponent : Hl7.Fhir.Model.BackboneElement, System.ComponentModel.INotifyPropertyChanged, IBackboneElement
+        public partial class FindingComponent : Hl7.Fhir.Model.BackboneElement, System.ComponentModel.INotifyPropertyChanged
         {
             [NotMapped]
             public override string TypeName { get { return "FindingComponent"; } }
@@ -855,35 +855,13 @@
             get
             {
                 foreach (var item in base.NamedChildren) yield return item;
-<<<<<<< HEAD
-                foreach (var elem in Identifier) { if (elem != null) yield return new ElementValue("identifier", true, elem); }
-                if (StatusElement != null) yield return new ElementValue("status", false, StatusElement);
-                if (StatusReason != null) yield return new ElementValue("statusReason", false, StatusReason);
-                if (Code != null) yield return new ElementValue("code", false, Code);
-                if (DescriptionElement != null) yield return new ElementValue("description", false, DescriptionElement);
-                if (Subject != null) yield return new ElementValue("subject", false, Subject);
-                if (Encounter != null) yield return new ElementValue("encounter", false, Encounter);
-                if (Effective != null) yield return new ElementValue("effective", false, Effective);
-                if (DateElement != null) yield return new ElementValue("date", false, DateElement);
-                if (Assessor != null) yield return new ElementValue("assessor", false, Assessor);
-                if (Previous != null) yield return new ElementValue("previous", false, Previous);
-                foreach (var elem in Problem) { if (elem != null) yield return new ElementValue("problem", true, elem); }
-                foreach (var elem in Investigation) { if (elem != null) yield return new ElementValue("investigation", true, elem); }
-                foreach (var elem in ProtocolElement) { if (elem != null) yield return new ElementValue("protocol", true, elem); }
-                if (SummaryElement != null) yield return new ElementValue("summary", false, SummaryElement);
-                foreach (var elem in Finding) { if (elem != null) yield return new ElementValue("finding", true, elem); }
-                foreach (var elem in PrognosisCodeableConcept) { if (elem != null) yield return new ElementValue("prognosisCodeableConcept", true, elem); }
-                foreach (var elem in PrognosisReference) { if (elem != null) yield return new ElementValue("prognosisReference", true, elem); }
-                foreach (var elem in SupportingInfo) { if (elem != null) yield return new ElementValue("supportingInfo", true, elem); }
-                foreach (var elem in Note) { if (elem != null) yield return new ElementValue("note", true, elem); }
-=======
                 foreach (var elem in Identifier) { if (elem != null) yield return new ElementValue("identifier", elem); }
                 if (StatusElement != null) yield return new ElementValue("status", StatusElement);
                 if (StatusReason != null) yield return new ElementValue("statusReason", StatusReason);
                 if (Code != null) yield return new ElementValue("code", Code);
                 if (DescriptionElement != null) yield return new ElementValue("description", DescriptionElement);
                 if (Subject != null) yield return new ElementValue("subject", Subject);
-                if (Context != null) yield return new ElementValue("context", Context);
+                if (Encounter != null) yield return new ElementValue("encounter", Encounter);
                 if (Effective != null) yield return new ElementValue("effective", Effective);
                 if (DateElement != null) yield return new ElementValue("date", DateElement);
                 if (Assessor != null) yield return new ElementValue("assessor", Assessor);
@@ -897,7 +875,6 @@
                 foreach (var elem in PrognosisReference) { if (elem != null) yield return new ElementValue("prognosisReference", elem); }
                 foreach (var elem in SupportingInfo) { if (elem != null) yield return new ElementValue("supportingInfo", elem); }
                 foreach (var elem in Note) { if (elem != null) yield return new ElementValue("note", elem); }
->>>>>>> 824431c8
             }
         }
 
