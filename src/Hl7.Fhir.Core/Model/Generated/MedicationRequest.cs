--- conflicted
+++ resolved
@@ -293,13 +293,8 @@
                     if(InitialFill != null) dest.InitialFill = (Hl7.Fhir.Model.MedicationRequest.InitialFillComponent)InitialFill.DeepCopy();
                     if(DispenseInterval != null) dest.DispenseInterval = (Duration)DispenseInterval.DeepCopy();
                     if(ValidityPeriod != null) dest.ValidityPeriod = (Hl7.Fhir.Model.Period)ValidityPeriod.DeepCopy();
-<<<<<<< HEAD
                     if(NumberOfRepeatsAllowedElement != null) dest.NumberOfRepeatsAllowedElement = (Hl7.Fhir.Model.UnsignedInt)NumberOfRepeatsAllowedElement.DeepCopy();
-                    if(Quantity != null) dest.Quantity = (Hl7.Fhir.Model.SimpleQuantity)Quantity.DeepCopy();
-=======
-                    if(NumberOfRepeatsAllowedElement != null) dest.NumberOfRepeatsAllowedElement = (Hl7.Fhir.Model.PositiveInt)NumberOfRepeatsAllowedElement.DeepCopy();
                     if(Quantity != null) dest.Quantity = (Hl7.Fhir.Model.Quantity)Quantity.DeepCopy();
->>>>>>> 88ba2e81
                     if(ExpectedSupplyDuration != null) dest.ExpectedSupplyDuration = (Duration)ExpectedSupplyDuration.DeepCopy();
                     if(Performer != null) dest.Performer = (Hl7.Fhir.Model.ResourceReference)Performer.DeepCopy();
                     return dest;
@@ -393,13 +388,13 @@
             /// </summary>
             [FhirElement("quantity", Order=40)]
             [DataMember]
-            public Hl7.Fhir.Model.SimpleQuantity Quantity
+            public Hl7.Fhir.Model.Quantity Quantity
             {
                 get { return _Quantity; }
                 set { _Quantity = value; OnPropertyChanged("Quantity"); }
             }
             
-            private Hl7.Fhir.Model.SimpleQuantity _Quantity;
+            private Hl7.Fhir.Model.Quantity _Quantity;
             
             /// <summary>
             /// First fill duration
@@ -421,7 +416,7 @@
                 if (dest != null)
                 {
                     base.CopyTo(dest);
-                    if(Quantity != null) dest.Quantity = (Hl7.Fhir.Model.SimpleQuantity)Quantity.DeepCopy();
+                    if(Quantity != null) dest.Quantity = (Hl7.Fhir.Model.Quantity)Quantity.DeepCopy();
                     if(Duration != null) dest.Duration = (Duration)Duration.DeepCopy();
                     return dest;
                 }
