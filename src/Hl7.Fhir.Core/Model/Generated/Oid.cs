﻿using System;
using System.Collections.Generic;
using Hl7.Fhir.Introspection;
using Hl7.Fhir.Validation;
using System.Linq;
using System.Runtime.Serialization;
using Hl7.Fhir.Serialization;
using Hl7.Fhir.Utility;
using Hl7.Fhir.Specification;

/*
    Copyright (c) 2011+, HL7, Inc.
    All rights reserved.

    Redistribution and use in source and binary forms, with or without modification, 
    are permitted provided that the following conditions are met:

    * Redistributions of source code must retain the above copyright notice, this 
        list of conditions and the following disclaimer.
    * Redistributions in binary form must reproduce the above copyright notice, 
        this list of conditions and the following disclaimer in the documentation 
        and/or other materials provided with the distribution.
    * Neither the name of HL7 nor the names of its contributors may be used to 
        endorse or promote products derived from this software without specific 
        prior written permission.

    THIS SOFTWARE IS PROVIDED BY THE COPYRIGHT HOLDERS AND CONTRIBUTORS "AS IS" AND 
    ANY EXPRESS OR IMPLIED WARRANTIES, INCLUDING, BUT NOT LIMITED TO, THE IMPLIED 
    WARRANTIES OF MERCHANTABILITY AND FITNESS FOR A PARTICULAR PURPOSE ARE DISCLAIMED. 
    IN NO EVENT SHALL THE COPYRIGHT HOLDER OR CONTRIBUTORS BE LIABLE FOR ANY DIRECT, 
    INDIRECT, INCIDENTAL, SPECIAL, EXEMPLARY, OR CONSEQUENTIAL DAMAGES (INCLUDING, BUT 
    NOT LIMITED TO, PROCUREMENT OF SUBSTITUTE GOODS OR SERVICES; LOSS OF USE, DATA, OR 
    PROFITS; OR BUSINESS INTERRUPTION) HOWEVER CAUSED AND ON ANY THEORY OF LIABILITY, 
    WHETHER IN CONTRACT, STRICT LIABILITY, OR TORT (INCLUDING NEGLIGENCE OR OTHERWISE) 
    ARISING IN ANY WAY OUT OF THE USE OF THIS SOFTWARE, EVEN IF ADVISED OF THE 
    POSSIBILITY OF SUCH DAMAGE.


*/
#pragma warning disable 1591 // suppress XML summary warnings

//
// Generated for FHIR v1.0.2, v3.0.1
//
namespace Hl7.Fhir.Model
{
    [FhirType(Hl7.Fhir.Model.Version.All, "oid")]
    [DataContract]
    public partial class Oid : Hl7.Fhir.Model.Primitive<string>, System.ComponentModel.INotifyPropertyChanged
    {
        [NotMapped]
        public override string TypeName { get { return "oid"; } }
<<<<<<< HEAD
    
        // Must conform to the pattern "urn:oid:(0|[1-9][0-9]*)(\.(0|[1-9][0-9]*))*"
        public const string PATTERN = @"urn:oid:(0|[1-9][0-9]*)(\.(0|[1-9][0-9]*))*";
    
        public Oid(string value)
        {
            Value = value;
        }
    
        public Oid(): this((string)null) {}
    
        /// <summary>
        /// Primitive value of the element
        /// </summary>
        [FhirElement("value", IsPrimitiveValue=true, XmlSerialization=XmlSerializationHint.Attribute, InSummary=new[]{Hl7.Fhir.Model.Version.All}, Order=30)]
        [CLSCompliant(false)]
=======
        
        // Must conform to the pattern "urn:oid:[0-2](\.(0|[1-9]\d*))+"
        public const string PATTERN = @"urn:oid:[0-2](\.(0|[1-9]\d*))+";

		public Oid(string value)
		{
			Value = value;
		}

		public Oid(): this((string)null) {}

        /// <summary>
        /// Primitive value of the element
        /// </summary>
        [FhirElement("value", IsPrimitiveValue=true, XmlSerialization=XmlRepresentation.XmlAttr, InSummary=true, Order=30)]
>>>>>>> 9b4f60c5
        [OidPattern]
        [DataMember]
        public string Value
        {
            get { return (string)ObjectValue; }
            set { ObjectValue = value; OnPropertyChanged("Value"); }
        }
    
    
    }

}<|MERGE_RESOLUTION|>--- conflicted
+++ resolved
@@ -4,9 +4,7 @@
 using Hl7.Fhir.Validation;
 using System.Linq;
 using System.Runtime.Serialization;
-using Hl7.Fhir.Serialization;
 using Hl7.Fhir.Utility;
-using Hl7.Fhir.Specification;
 
 /*
     Copyright (c) 2011+, HL7, Inc.
@@ -50,10 +48,9 @@
     {
         [NotMapped]
         public override string TypeName { get { return "oid"; } }
-<<<<<<< HEAD
     
-        // Must conform to the pattern "urn:oid:(0|[1-9][0-9]*)(\.(0|[1-9][0-9]*))*"
-        public const string PATTERN = @"urn:oid:(0|[1-9][0-9]*)(\.(0|[1-9][0-9]*))*";
+        // Must conform to the pattern "urn:oid:[0-2](\.(0|[1-9]\d*))+"
+        public const string PATTERN = @"urn:oid:[0-2](\.(0|[1-9]\d*))+";
     
         public Oid(string value)
         {
@@ -65,25 +62,8 @@
         /// <summary>
         /// Primitive value of the element
         /// </summary>
-        [FhirElement("value", IsPrimitiveValue=true, XmlSerialization=XmlSerializationHint.Attribute, InSummary=new[]{Hl7.Fhir.Model.Version.All}, Order=30)]
+        [FhirElement("value", IsPrimitiveValue=true, XmlSerialization=Specification.XmlRepresentation.XmlAttr, InSummary=new[]{Hl7.Fhir.Model.Version.All}, Order=30)]
         [CLSCompliant(false)]
-=======
-        
-        // Must conform to the pattern "urn:oid:[0-2](\.(0|[1-9]\d*))+"
-        public const string PATTERN = @"urn:oid:[0-2](\.(0|[1-9]\d*))+";
-
-		public Oid(string value)
-		{
-			Value = value;
-		}
-
-		public Oid(): this((string)null) {}
-
-        /// <summary>
-        /// Primitive value of the element
-        /// </summary>
-        [FhirElement("value", IsPrimitiveValue=true, XmlSerialization=XmlRepresentation.XmlAttr, InSummary=true, Order=30)]
->>>>>>> 9b4f60c5
         [OidPattern]
         [DataMember]
         public string Value
