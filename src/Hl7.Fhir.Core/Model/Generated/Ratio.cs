--- conflicted
+++ resolved
@@ -4,9 +4,7 @@
 using Hl7.Fhir.Validation;
 using System.Linq;
 using System.Runtime.Serialization;
-using Hl7.Fhir.Serialization;
 using Hl7.Fhir.Utility;
-using Hl7.Fhir.Specification;
 
 /*
     Copyright (c) 2011+, HL7, Inc.
@@ -151,29 +149,15 @@
         }
         
         [NotMapped]
-<<<<<<< HEAD
         internal override IEnumerable<ElementValue> NamedChildren
         {
             get
             {
                 foreach (var item in base.NamedChildren) yield return item;
-                if (Numerator != null) yield return new ElementValue("numerator", false, Numerator);
-                if (Denominator != null) yield return new ElementValue("denominator", false, Denominator);
+                if (Numerator != null) yield return new ElementValue("numerator", Numerator);
+                if (Denominator != null) yield return new ElementValue("denominator", Denominator);
             }
         }
-=======
-        internal override IEnumerable<ElementValue> NamedChildren 
-        { 
-            get 
-            { 
-                foreach (var item in base.NamedChildren) yield return item; 
-                if (Numerator != null) yield return new ElementValue("numerator", Numerator);
-                if (Denominator != null) yield return new ElementValue("denominator", Denominator);
- 
-            } 
-        } 
-    
->>>>>>> 9b4f60c5
     
     }
 
