--- conflicted
+++ resolved
@@ -153,7 +153,7 @@
 
         [FhirType("StatusHistoryComponent")]
         [DataContract]
-        public partial class StatusHistoryComponent : Hl7.Fhir.Model.BackboneElement, System.ComponentModel.INotifyPropertyChanged, IBackboneElement
+        public partial class StatusHistoryComponent : Hl7.Fhir.Model.BackboneElement, System.ComponentModel.INotifyPropertyChanged
         {
             [NotMapped]
             public override string TypeName { get { return "StatusHistoryComponent"; } }
@@ -278,7 +278,7 @@
         
         [FhirType("ClassHistoryComponent")]
         [DataContract]
-        public partial class ClassHistoryComponent : Hl7.Fhir.Model.BackboneElement, System.ComponentModel.INotifyPropertyChanged, IBackboneElement
+        public partial class ClassHistoryComponent : Hl7.Fhir.Model.BackboneElement, System.ComponentModel.INotifyPropertyChanged
         {
             [NotMapped]
             public override string TypeName { get { return "ClassHistoryComponent"; } }
@@ -384,7 +384,7 @@
         
         [FhirType("ParticipantComponent")]
         [DataContract]
-        public partial class ParticipantComponent : Hl7.Fhir.Model.BackboneElement, System.ComponentModel.INotifyPropertyChanged, IBackboneElement
+        public partial class ParticipantComponent : Hl7.Fhir.Model.BackboneElement, System.ComponentModel.INotifyPropertyChanged
         {
             [NotMapped]
             public override string TypeName { get { return "ParticipantComponent"; } }
@@ -509,7 +509,7 @@
         
         [FhirType("DiagnosisComponent")]
         [DataContract]
-        public partial class DiagnosisComponent : Hl7.Fhir.Model.BackboneElement, System.ComponentModel.INotifyPropertyChanged, IBackboneElement
+        public partial class DiagnosisComponent : Hl7.Fhir.Model.BackboneElement, System.ComponentModel.INotifyPropertyChanged
         {
             [NotMapped]
             public override string TypeName { get { return "DiagnosisComponent"; } }
@@ -641,15 +641,9 @@
                 get
                 {
                     foreach (var item in base.NamedChildren) yield return item;
-<<<<<<< HEAD
-                    if (Condition != null) yield return new ElementValue("condition", false, Condition);
-                    if (Use != null) yield return new ElementValue("use", false, Use);
-                    if (RankElement != null) yield return new ElementValue("rank", false, RankElement);
-=======
                     if (Condition != null) yield return new ElementValue("condition", Condition);
-                    if (Role != null) yield return new ElementValue("role", Role);
+                    if (Use != null) yield return new ElementValue("use", Use);
                     if (RankElement != null) yield return new ElementValue("rank", RankElement);
->>>>>>> 824431c8
                 }
             }
 
@@ -659,7 +653,7 @@
         
         [FhirType("HospitalizationComponent")]
         [DataContract]
-        public partial class HospitalizationComponent : Hl7.Fhir.Model.BackboneElement, System.ComponentModel.INotifyPropertyChanged, IBackboneElement
+        public partial class HospitalizationComponent : Hl7.Fhir.Model.BackboneElement, System.ComponentModel.INotifyPropertyChanged
         {
             [NotMapped]
             public override string TypeName { get { return "HospitalizationComponent"; } }
@@ -896,7 +890,7 @@
         
         [FhirType("LocationComponent")]
         [DataContract]
-        public partial class LocationComponent : Hl7.Fhir.Model.BackboneElement, System.ComponentModel.INotifyPropertyChanged, IBackboneElement
+        public partial class LocationComponent : Hl7.Fhir.Model.BackboneElement, System.ComponentModel.INotifyPropertyChanged
         {
             [NotMapped]
             public override string TypeName { get { return "LocationComponent"; } }
@@ -1045,16 +1039,10 @@
                 get
                 {
                     foreach (var item in base.NamedChildren) yield return item;
-<<<<<<< HEAD
-                    if (Location != null) yield return new ElementValue("location", false, Location);
-                    if (StatusElement != null) yield return new ElementValue("status", false, StatusElement);
-                    if (PhysicalType != null) yield return new ElementValue("physicalType", false, PhysicalType);
-                    if (Period != null) yield return new ElementValue("period", false, Period);
-=======
                     if (Location != null) yield return new ElementValue("location", Location);
                     if (StatusElement != null) yield return new ElementValue("status", StatusElement);
+                    if (PhysicalType != null) yield return new ElementValue("physicalType", PhysicalType);
                     if (Period != null) yield return new ElementValue("period", Period);
->>>>>>> 824431c8
                 }
             }
 
@@ -1563,31 +1551,6 @@
             get
             {
                 foreach (var item in base.NamedChildren) yield return item;
-<<<<<<< HEAD
-                foreach (var elem in Identifier) { if (elem != null) yield return new ElementValue("identifier", true, elem); }
-                if (StatusElement != null) yield return new ElementValue("status", false, StatusElement);
-                foreach (var elem in StatusHistory) { if (elem != null) yield return new ElementValue("statusHistory", true, elem); }
-                if (Class != null) yield return new ElementValue("class", false, Class);
-                foreach (var elem in ClassHistory) { if (elem != null) yield return new ElementValue("classHistory", true, elem); }
-                foreach (var elem in Type) { if (elem != null) yield return new ElementValue("type", true, elem); }
-                if (ServiceType != null) yield return new ElementValue("serviceType", false, ServiceType);
-                if (Priority != null) yield return new ElementValue("priority", false, Priority);
-                if (Subject != null) yield return new ElementValue("subject", false, Subject);
-                foreach (var elem in EpisodeOfCare) { if (elem != null) yield return new ElementValue("episodeOfCare", true, elem); }
-                foreach (var elem in BasedOn) { if (elem != null) yield return new ElementValue("basedOn", true, elem); }
-                foreach (var elem in Participant) { if (elem != null) yield return new ElementValue("participant", true, elem); }
-                foreach (var elem in Appointment) { if (elem != null) yield return new ElementValue("appointment", true, elem); }
-                if (Period != null) yield return new ElementValue("period", false, Period);
-                if (Length != null) yield return new ElementValue("length", false, Length);
-                foreach (var elem in ReasonCode) { if (elem != null) yield return new ElementValue("reasonCode", true, elem); }
-                foreach (var elem in ReasonReference) { if (elem != null) yield return new ElementValue("reasonReference", true, elem); }
-                foreach (var elem in Diagnosis) { if (elem != null) yield return new ElementValue("diagnosis", true, elem); }
-                foreach (var elem in Account) { if (elem != null) yield return new ElementValue("account", true, elem); }
-                if (Hospitalization != null) yield return new ElementValue("hospitalization", false, Hospitalization);
-                foreach (var elem in Location) { if (elem != null) yield return new ElementValue("location", true, elem); }
-                if (ServiceProvider != null) yield return new ElementValue("serviceProvider", false, ServiceProvider);
-                if (PartOf != null) yield return new ElementValue("partOf", false, PartOf);
-=======
                 foreach (var elem in Identifier) { if (elem != null) yield return new ElementValue("identifier", elem); }
                 if (StatusElement != null) yield return new ElementValue("status", StatusElement);
                 foreach (var elem in StatusHistory) { if (elem != null) yield return new ElementValue("statusHistory", elem); }
@@ -1600,17 +1563,17 @@
                 foreach (var elem in EpisodeOfCare) { if (elem != null) yield return new ElementValue("episodeOfCare", elem); }
                 foreach (var elem in BasedOn) { if (elem != null) yield return new ElementValue("basedOn", elem); }
                 foreach (var elem in Participant) { if (elem != null) yield return new ElementValue("participant", elem); }
-                if (Appointment != null) yield return new ElementValue("appointment", Appointment);
+                foreach (var elem in Appointment) { if (elem != null) yield return new ElementValue("appointment", elem); }
                 if (Period != null) yield return new ElementValue("period", Period);
                 if (Length != null) yield return new ElementValue("length", Length);
-                foreach (var elem in Reason) { if (elem != null) yield return new ElementValue("reason", elem); }
+                foreach (var elem in ReasonCode) { if (elem != null) yield return new ElementValue("reasonCode", elem); }
+                foreach (var elem in ReasonReference) { if (elem != null) yield return new ElementValue("reasonReference", elem); }
                 foreach (var elem in Diagnosis) { if (elem != null) yield return new ElementValue("diagnosis", elem); }
                 foreach (var elem in Account) { if (elem != null) yield return new ElementValue("account", elem); }
                 if (Hospitalization != null) yield return new ElementValue("hospitalization", Hospitalization);
                 foreach (var elem in Location) { if (elem != null) yield return new ElementValue("location", elem); }
                 if (ServiceProvider != null) yield return new ElementValue("serviceProvider", ServiceProvider);
                 if (PartOf != null) yield return new ElementValue("partOf", PartOf);
->>>>>>> 824431c8
             }
         }
 
