--- conflicted
+++ resolved
@@ -4,9 +4,7 @@
 using Hl7.Fhir.Validation;
 using System.Linq;
 using System.Runtime.Serialization;
-using Hl7.Fhir.Serialization;
 using Hl7.Fhir.Utility;
-using Hl7.Fhir.Specification;
 
 /*
   Copyright (c) 2011+, HL7, Inc.
@@ -196,14 +194,9 @@
             get 
             { 
                 foreach (var item in base.NamedChildren) yield return item; 
-<<<<<<< HEAD
-                if (ReferenceElement != null) yield return new ElementValue("reference", ReferenceElement);
-                if (DisplayElement != null) yield return new ElementValue("display", DisplayElement);
-=======
                 if (ReferenceElement != null) yield return new ElementValue("reference", false, ReferenceElement);
                 if (Identifier != null) yield return new ElementValue("identifier", false, Identifier);
                 if (DisplayElement != null) yield return new ElementValue("display", false, DisplayElement);
->>>>>>> a220f7af
  
             } 
         } 
