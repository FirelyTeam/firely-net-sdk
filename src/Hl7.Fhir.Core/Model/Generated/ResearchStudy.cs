--- conflicted
+++ resolved
@@ -132,7 +132,7 @@
 
         [FhirType("ArmComponent")]
         [DataContract]
-        public partial class ArmComponent : Hl7.Fhir.Model.BackboneElement, System.ComponentModel.INotifyPropertyChanged, IBackboneElement
+        public partial class ArmComponent : Hl7.Fhir.Model.BackboneElement, System.ComponentModel.INotifyPropertyChanged
         {
             [NotMapped]
             public override string TypeName { get { return "ArmComponent"; } }
@@ -293,7 +293,7 @@
         
         [FhirType("ObjectiveComponent")]
         [DataContract]
-        public partial class ObjectiveComponent : Hl7.Fhir.Model.BackboneElement, System.ComponentModel.INotifyPropertyChanged, IBackboneElement
+        public partial class ObjectiveComponent : Hl7.Fhir.Model.BackboneElement, System.ComponentModel.INotifyPropertyChanged
         {
             [NotMapped]
             public override string TypeName { get { return "ObjectiveComponent"; } }
@@ -967,32 +967,6 @@
             get
             {
                 foreach (var item in base.NamedChildren) yield return item;
-<<<<<<< HEAD
-                foreach (var elem in Identifier) { if (elem != null) yield return new ElementValue("identifier", true, elem); }
-                if (TitleElement != null) yield return new ElementValue("title", false, TitleElement);
-                foreach (var elem in Protocol) { if (elem != null) yield return new ElementValue("protocol", true, elem); }
-                foreach (var elem in PartOf) { if (elem != null) yield return new ElementValue("partOf", true, elem); }
-                if (StatusElement != null) yield return new ElementValue("status", false, StatusElement);
-                if (PrimaryPurposeType != null) yield return new ElementValue("primaryPurposeType", false, PrimaryPurposeType);
-                if (Phase != null) yield return new ElementValue("phase", false, Phase);
-                foreach (var elem in Category) { if (elem != null) yield return new ElementValue("category", true, elem); }
-                foreach (var elem in Focus) { if (elem != null) yield return new ElementValue("focus", true, elem); }
-                foreach (var elem in Condition) { if (elem != null) yield return new ElementValue("condition", true, elem); }
-                foreach (var elem in Contact) { if (elem != null) yield return new ElementValue("contact", true, elem); }
-                foreach (var elem in RelatedArtifact) { if (elem != null) yield return new ElementValue("relatedArtifact", true, elem); }
-                foreach (var elem in Keyword) { if (elem != null) yield return new ElementValue("keyword", true, elem); }
-                foreach (var elem in Location) { if (elem != null) yield return new ElementValue("location", true, elem); }
-                if (DescriptionElement != null) yield return new ElementValue("description", false, DescriptionElement);
-                foreach (var elem in Enrollment) { if (elem != null) yield return new ElementValue("enrollment", true, elem); }
-                if (Period != null) yield return new ElementValue("period", false, Period);
-                if (Sponsor != null) yield return new ElementValue("sponsor", false, Sponsor);
-                if (PrincipalInvestigator != null) yield return new ElementValue("principalInvestigator", false, PrincipalInvestigator);
-                foreach (var elem in Site) { if (elem != null) yield return new ElementValue("site", true, elem); }
-                if (ReasonStopped != null) yield return new ElementValue("reasonStopped", false, ReasonStopped);
-                foreach (var elem in Note) { if (elem != null) yield return new ElementValue("note", true, elem); }
-                foreach (var elem in Arm) { if (elem != null) yield return new ElementValue("arm", true, elem); }
-                foreach (var elem in Objective) { if (elem != null) yield return new ElementValue("objective", true, elem); }
-=======
                 foreach (var elem in Identifier) { if (elem != null) yield return new ElementValue("identifier", elem); }
                 if (TitleElement != null) yield return new ElementValue("title", TitleElement);
                 foreach (var elem in Protocol) { if (elem != null) yield return new ElementValue("protocol", elem); }
@@ -1007,7 +981,7 @@
                 foreach (var elem in RelatedArtifact) { if (elem != null) yield return new ElementValue("relatedArtifact", elem); }
                 foreach (var elem in Keyword) { if (elem != null) yield return new ElementValue("keyword", elem); }
                 foreach (var elem in Location) { if (elem != null) yield return new ElementValue("location", elem); }
-                if (Description != null) yield return new ElementValue("description", Description);
+                if (DescriptionElement != null) yield return new ElementValue("description", DescriptionElement);
                 foreach (var elem in Enrollment) { if (elem != null) yield return new ElementValue("enrollment", elem); }
                 if (Period != null) yield return new ElementValue("period", Period);
                 if (Sponsor != null) yield return new ElementValue("sponsor", Sponsor);
@@ -1017,7 +991,6 @@
                 foreach (var elem in Note) { if (elem != null) yield return new ElementValue("note", elem); }
                 foreach (var elem in Arm) { if (elem != null) yield return new ElementValue("arm", elem); }
                 foreach (var elem in Objective) { if (elem != null) yield return new ElementValue("objective", elem); }
->>>>>>> 824431c8
             }
         }
 
