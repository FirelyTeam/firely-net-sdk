﻿using System;
using System.Collections.Generic;
using Hl7.Fhir.Introspection;
using Hl7.Fhir.Validation;
using System.Linq;
using System.Runtime.Serialization;
using Hl7.Fhir.Utility;

/*
  Copyright (c) 2011+, HL7, Inc.
  All rights reserved.
  
  Redistribution and use in source and binary forms, with or without modification, 
  are permitted provided that the following conditions are met:
  
   * Redistributions of source code must retain the above copyright notice, this 
     list of conditions and the following disclaimer.
   * Redistributions in binary form must reproduce the above copyright notice, 
     this list of conditions and the following disclaimer in the documentation 
     and/or other materials provided with the distribution.
   * Neither the name of HL7 nor the names of its contributors may be used to 
     endorse or promote products derived from this software without specific 
     prior written permission.
  
  THIS SOFTWARE IS PROVIDED BY THE COPYRIGHT HOLDERS AND CONTRIBUTORS "AS IS" AND 
  ANY EXPRESS OR IMPLIED WARRANTIES, INCLUDING, BUT NOT LIMITED TO, THE IMPLIED 
  WARRANTIES OF MERCHANTABILITY AND FITNESS FOR A PARTICULAR PURPOSE ARE DISCLAIMED. 
  IN NO EVENT SHALL THE COPYRIGHT HOLDER OR CONTRIBUTORS BE LIABLE FOR ANY DIRECT, 
  INDIRECT, INCIDENTAL, SPECIAL, EXEMPLARY, OR CONSEQUENTIAL DAMAGES (INCLUDING, BUT 
  NOT LIMITED TO, PROCUREMENT OF SUBSTITUTE GOODS OR SERVICES; LOSS OF USE, DATA, OR 
  PROFITS; OR BUSINESS INTERRUPTION) HOWEVER CAUSED AND ON ANY THEORY OF LIABILITY, 
  WHETHER IN CONTRACT, STRICT LIABILITY, OR TORT (INCLUDING NEGLIGENCE OR OTHERWISE) 
  ARISING IN ANY WAY OUT OF THE USE OF THIS SOFTWARE, EVEN IF ADVISED OF THE 
  POSSIBILITY OF SUCH DAMAGE.
  

*/

#pragma warning disable 1591 // suppress XML summary warnings 

//
// Generated for FHIR v3.0.1
//
namespace Hl7.Fhir.Model
{
    /// <summary>
    /// Prescription for vision correction products for a patient
    /// </summary>
    [FhirType("VisionPrescription", IsResource=true)]
    [DataContract]
    public partial class VisionPrescription : Hl7.Fhir.Model.DomainResource, System.ComponentModel.INotifyPropertyChanged
    {
        [NotMapped]
        public override ResourceType ResourceType { get { return ResourceType.VisionPrescription; } }
        [NotMapped]
        public override string TypeName { get { return "VisionPrescription"; } }
        
        /// <summary>
        /// A coded concept listing the eye codes.
        /// (url: http://hl7.org/fhir/ValueSet/vision-eye-codes)
        /// </summary>
        [FhirEnumeration("VisionEyes")]
        public enum VisionEyes
        {
            /// <summary>
            /// MISSING DESCRIPTION
            /// (system: http://hl7.org/fhir/vision-eye-codes)
            /// </summary>
            [EnumLiteral("right", "http://hl7.org/fhir/vision-eye-codes"), Description("Right Eye")]
            Right,
            /// <summary>
            /// MISSING DESCRIPTION
            /// (system: http://hl7.org/fhir/vision-eye-codes)
            /// </summary>
            [EnumLiteral("left", "http://hl7.org/fhir/vision-eye-codes"), Description("Left Eye")]
            Left,
        }

        /// <summary>
        /// A coded concept listing the base codes.
        /// (url: http://hl7.org/fhir/ValueSet/vision-base-codes)
        /// </summary>
        [FhirEnumeration("VisionBase")]
        public enum VisionBase
        {
            /// <summary>
            /// MISSING DESCRIPTION
            /// (system: http://hl7.org/fhir/vision-base-codes)
            /// </summary>
            [EnumLiteral("up", "http://hl7.org/fhir/vision-base-codes"), Description("Up")]
            Up,
            /// <summary>
            /// MISSING DESCRIPTION
            /// (system: http://hl7.org/fhir/vision-base-codes)
            /// </summary>
            [EnumLiteral("down", "http://hl7.org/fhir/vision-base-codes"), Description("Down")]
            Down,
            /// <summary>
            /// MISSING DESCRIPTION
            /// (system: http://hl7.org/fhir/vision-base-codes)
            /// </summary>
            [EnumLiteral("in", "http://hl7.org/fhir/vision-base-codes"), Description("In")]
            In,
            /// <summary>
            /// MISSING DESCRIPTION
            /// (system: http://hl7.org/fhir/vision-base-codes)
            /// </summary>
            [EnumLiteral("out", "http://hl7.org/fhir/vision-base-codes"), Description("Out")]
            Out,
        }

        [FhirType("DispenseComponent")]
        [DataContract]
        public partial class DispenseComponent : Hl7.Fhir.Model.BackboneElement, System.ComponentModel.INotifyPropertyChanged, IBackboneElement
        {
            [NotMapped]
            public override string TypeName { get { return "DispenseComponent"; } }
            
            /// <summary>
            /// Product to be supplied
            /// </summary>
            [FhirElement("product", Order=40)]
            [DataMember]
            public Hl7.Fhir.Model.CodeableConcept Product
            {
                get { return _Product; }
                set { _Product = value; OnPropertyChanged("Product"); }
            }
            
            private Hl7.Fhir.Model.CodeableConcept _Product;
            
            /// <summary>
            /// right | left
            /// </summary>
            [FhirElement("eye", Order=50)]
            [DataMember]
            public Code<Hl7.Fhir.Model.VisionPrescription.VisionEyes> EyeElement
            {
                get { return _EyeElement; }
                set { _EyeElement = value; OnPropertyChanged("EyeElement"); }
            }
            
            private Code<Hl7.Fhir.Model.VisionPrescription.VisionEyes> _EyeElement;
            
            /// <summary>
            /// right | left
            /// </summary>
            /// <remarks>This uses the native .NET datatype, rather than the FHIR equivalent</remarks>
            [NotMapped]
            [IgnoreDataMemberAttribute]
            public Hl7.Fhir.Model.VisionPrescription.VisionEyes? Eye
            {
                get { return EyeElement != null ? EyeElement.Value : null; }
                set
                {
                    if (!value.HasValue)
                        EyeElement = null; 
                    else
                        EyeElement = new Code<Hl7.Fhir.Model.VisionPrescription.VisionEyes>(value);
                    OnPropertyChanged("Eye");
                }
            }
            
            /// <summary>
            /// Lens sphere
            /// </summary>
            [FhirElement("sphere", Order=60)]
            [DataMember]
            public Hl7.Fhir.Model.FhirDecimal SphereElement
            {
                get { return _SphereElement; }
                set { _SphereElement = value; OnPropertyChanged("SphereElement"); }
            }
            
            private Hl7.Fhir.Model.FhirDecimal _SphereElement;
            
            /// <summary>
            /// Lens sphere
            /// </summary>
            /// <remarks>This uses the native .NET datatype, rather than the FHIR equivalent</remarks>
            [NotMapped]
            [IgnoreDataMemberAttribute]
            public decimal? Sphere
            {
                get { return SphereElement != null ? SphereElement.Value : null; }
                set
                {
                    if (!value.HasValue)
                        SphereElement = null; 
                    else
                        SphereElement = new Hl7.Fhir.Model.FhirDecimal(value);
                    OnPropertyChanged("Sphere");
                }
            }
            
            /// <summary>
            /// Lens cylinder
            /// </summary>
            [FhirElement("cylinder", Order=70)]
            [DataMember]
            public Hl7.Fhir.Model.FhirDecimal CylinderElement
            {
                get { return _CylinderElement; }
                set { _CylinderElement = value; OnPropertyChanged("CylinderElement"); }
            }
            
            private Hl7.Fhir.Model.FhirDecimal _CylinderElement;
            
            /// <summary>
            /// Lens cylinder
            /// </summary>
            /// <remarks>This uses the native .NET datatype, rather than the FHIR equivalent</remarks>
            [NotMapped]
            [IgnoreDataMemberAttribute]
            public decimal? Cylinder
            {
                get { return CylinderElement != null ? CylinderElement.Value : null; }
                set
                {
                    if (!value.HasValue)
                        CylinderElement = null; 
                    else
                        CylinderElement = new Hl7.Fhir.Model.FhirDecimal(value);
                    OnPropertyChanged("Cylinder");
                }
            }
            
            /// <summary>
            /// Lens axis
            /// </summary>
            [FhirElement("axis", Order=80)]
            [DataMember]
            public Hl7.Fhir.Model.Integer AxisElement
            {
                get { return _AxisElement; }
                set { _AxisElement = value; OnPropertyChanged("AxisElement"); }
            }
            
            private Hl7.Fhir.Model.Integer _AxisElement;
            
            /// <summary>
            /// Lens axis
            /// </summary>
            /// <remarks>This uses the native .NET datatype, rather than the FHIR equivalent</remarks>
            [NotMapped]
            [IgnoreDataMemberAttribute]
            public int? Axis
            {
                get { return AxisElement != null ? AxisElement.Value : null; }
                set
                {
                    if (!value.HasValue)
                        AxisElement = null; 
                    else
                        AxisElement = new Hl7.Fhir.Model.Integer(value);
                    OnPropertyChanged("Axis");
                }
            }
            
            /// <summary>
            /// Lens prism
            /// </summary>
            [FhirElement("prism", Order=90)]
            [DataMember]
            public Hl7.Fhir.Model.FhirDecimal PrismElement
            {
                get { return _PrismElement; }
                set { _PrismElement = value; OnPropertyChanged("PrismElement"); }
            }
            
            private Hl7.Fhir.Model.FhirDecimal _PrismElement;
            
            /// <summary>
            /// Lens prism
            /// </summary>
            /// <remarks>This uses the native .NET datatype, rather than the FHIR equivalent</remarks>
            [NotMapped]
            [IgnoreDataMemberAttribute]
            public decimal? Prism
            {
                get { return PrismElement != null ? PrismElement.Value : null; }
                set
                {
                    if (!value.HasValue)
                        PrismElement = null; 
                    else
                        PrismElement = new Hl7.Fhir.Model.FhirDecimal(value);
                    OnPropertyChanged("Prism");
                }
            }
            
            /// <summary>
            /// up | down | in | out
            /// </summary>
            [FhirElement("base", Order=100)]
            [DataMember]
            public Code<Hl7.Fhir.Model.VisionPrescription.VisionBase> BaseElement
            {
                get { return _BaseElement; }
                set { _BaseElement = value; OnPropertyChanged("BaseElement"); }
            }
            
            private Code<Hl7.Fhir.Model.VisionPrescription.VisionBase> _BaseElement;
            
            /// <summary>
            /// up | down | in | out
            /// </summary>
            /// <remarks>This uses the native .NET datatype, rather than the FHIR equivalent</remarks>
            [NotMapped]
            [IgnoreDataMemberAttribute]
            public Hl7.Fhir.Model.VisionPrescription.VisionBase? Base
            {
                get { return BaseElement != null ? BaseElement.Value : null; }
                set
                {
                    if (!value.HasValue)
                        BaseElement = null; 
                    else
                        BaseElement = new Code<Hl7.Fhir.Model.VisionPrescription.VisionBase>(value);
                    OnPropertyChanged("Base");
                }
            }
            
            /// <summary>
            /// Lens add
            /// </summary>
            [FhirElement("add", Order=110)]
            [DataMember]
            public Hl7.Fhir.Model.FhirDecimal AddElement
            {
                get { return _AddElement; }
                set { _AddElement = value; OnPropertyChanged("AddElement"); }
            }
            
            private Hl7.Fhir.Model.FhirDecimal _AddElement;
            
            /// <summary>
            /// Lens add
            /// </summary>
            /// <remarks>This uses the native .NET datatype, rather than the FHIR equivalent</remarks>
            [NotMapped]
            [IgnoreDataMemberAttribute]
            public decimal? Add
            {
                get { return AddElement != null ? AddElement.Value : null; }
                set
                {
                    if (!value.HasValue)
                        AddElement = null; 
                    else
                        AddElement = new Hl7.Fhir.Model.FhirDecimal(value);
                    OnPropertyChanged("Add");
                }
            }
            
            /// <summary>
            /// Contact lens power
            /// </summary>
            [FhirElement("power", Order=120)]
            [DataMember]
            public Hl7.Fhir.Model.FhirDecimal PowerElement
            {
                get { return _PowerElement; }
                set { _PowerElement = value; OnPropertyChanged("PowerElement"); }
            }
            
            private Hl7.Fhir.Model.FhirDecimal _PowerElement;
            
            /// <summary>
            /// Contact lens power
            /// </summary>
            /// <remarks>This uses the native .NET datatype, rather than the FHIR equivalent</remarks>
            [NotMapped]
            [IgnoreDataMemberAttribute]
            public decimal? Power
            {
                get { return PowerElement != null ? PowerElement.Value : null; }
                set
                {
                    if (!value.HasValue)
                        PowerElement = null; 
                    else
                        PowerElement = new Hl7.Fhir.Model.FhirDecimal(value);
                    OnPropertyChanged("Power");
                }
            }
            
            /// <summary>
            /// Contact lens back curvature
            /// </summary>
            [FhirElement("backCurve", Order=130)]
            [DataMember]
            public Hl7.Fhir.Model.FhirDecimal BackCurveElement
            {
                get { return _BackCurveElement; }
                set { _BackCurveElement = value; OnPropertyChanged("BackCurveElement"); }
            }
            
            private Hl7.Fhir.Model.FhirDecimal _BackCurveElement;
            
            /// <summary>
            /// Contact lens back curvature
            /// </summary>
            /// <remarks>This uses the native .NET datatype, rather than the FHIR equivalent</remarks>
            [NotMapped]
            [IgnoreDataMemberAttribute]
            public decimal? BackCurve
            {
                get { return BackCurveElement != null ? BackCurveElement.Value : null; }
                set
                {
                    if (!value.HasValue)
                        BackCurveElement = null; 
                    else
                        BackCurveElement = new Hl7.Fhir.Model.FhirDecimal(value);
                    OnPropertyChanged("BackCurve");
                }
            }
            
            /// <summary>
            /// Contact lens diameter
            /// </summary>
            [FhirElement("diameter", Order=140)]
            [DataMember]
            public Hl7.Fhir.Model.FhirDecimal DiameterElement
            {
                get { return _DiameterElement; }
                set { _DiameterElement = value; OnPropertyChanged("DiameterElement"); }
            }
            
            private Hl7.Fhir.Model.FhirDecimal _DiameterElement;
            
            /// <summary>
            /// Contact lens diameter
            /// </summary>
            /// <remarks>This uses the native .NET datatype, rather than the FHIR equivalent</remarks>
            [NotMapped]
            [IgnoreDataMemberAttribute]
            public decimal? Diameter
            {
                get { return DiameterElement != null ? DiameterElement.Value : null; }
                set
                {
                    if (!value.HasValue)
                        DiameterElement = null; 
                    else
                        DiameterElement = new Hl7.Fhir.Model.FhirDecimal(value);
                    OnPropertyChanged("Diameter");
                }
            }
            
            /// <summary>
            /// Lens wear duration
            /// </summary>
            [FhirElement("duration", Order=150)]
            [DataMember]
            public Hl7.Fhir.Model.SimpleQuantity Duration
            {
                get { return _Duration; }
                set { _Duration = value; OnPropertyChanged("Duration"); }
            }
            
            private Hl7.Fhir.Model.SimpleQuantity _Duration;
            
            /// <summary>
            /// Color required
            /// </summary>
            [FhirElement("color", Order=160)]
            [DataMember]
            public Hl7.Fhir.Model.FhirString ColorElement
            {
                get { return _ColorElement; }
                set { _ColorElement = value; OnPropertyChanged("ColorElement"); }
            }
            
            private Hl7.Fhir.Model.FhirString _ColorElement;
            
            /// <summary>
            /// Color required
            /// </summary>
            /// <remarks>This uses the native .NET datatype, rather than the FHIR equivalent</remarks>
            [NotMapped]
            [IgnoreDataMemberAttribute]
            public string Color
            {
                get { return ColorElement != null ? ColorElement.Value : null; }
                set
                {
                    if (value == null)
                        ColorElement = null; 
                    else
                        ColorElement = new Hl7.Fhir.Model.FhirString(value);
                    OnPropertyChanged("Color");
                }
            }
            
            /// <summary>
            /// Brand required
            /// </summary>
            [FhirElement("brand", Order=170)]
            [DataMember]
            public Hl7.Fhir.Model.FhirString BrandElement
            {
                get { return _BrandElement; }
                set { _BrandElement = value; OnPropertyChanged("BrandElement"); }
            }
            
            private Hl7.Fhir.Model.FhirString _BrandElement;
            
            /// <summary>
            /// Brand required
            /// </summary>
            /// <remarks>This uses the native .NET datatype, rather than the FHIR equivalent</remarks>
            [NotMapped]
            [IgnoreDataMemberAttribute]
            public string Brand
            {
                get { return BrandElement != null ? BrandElement.Value : null; }
                set
                {
                    if (value == null)
                        BrandElement = null; 
                    else
                        BrandElement = new Hl7.Fhir.Model.FhirString(value);
                    OnPropertyChanged("Brand");
                }
            }
            
            /// <summary>
            /// Notes for coatings
            /// </summary>
            [FhirElement("note", Order=180)]
            [Cardinality(Min=0,Max=-1)]
            [DataMember]
            public List<Hl7.Fhir.Model.Annotation> Note
            {
                get { if(_Note==null) _Note = new List<Hl7.Fhir.Model.Annotation>(); return _Note; }
                set { _Note = value; OnPropertyChanged("Note"); }
            }
            
            private List<Hl7.Fhir.Model.Annotation> _Note;
            
            public override IDeepCopyable CopyTo(IDeepCopyable other)
            {
                var dest = other as DispenseComponent;
                
                if (dest != null)
                {
                    base.CopyTo(dest);
                    if(Product != null) dest.Product = (Hl7.Fhir.Model.CodeableConcept)Product.DeepCopy();
                    if(EyeElement != null) dest.EyeElement = (Code<Hl7.Fhir.Model.VisionPrescription.VisionEyes>)EyeElement.DeepCopy();
                    if(SphereElement != null) dest.SphereElement = (Hl7.Fhir.Model.FhirDecimal)SphereElement.DeepCopy();
                    if(CylinderElement != null) dest.CylinderElement = (Hl7.Fhir.Model.FhirDecimal)CylinderElement.DeepCopy();
                    if(AxisElement != null) dest.AxisElement = (Hl7.Fhir.Model.Integer)AxisElement.DeepCopy();
                    if(PrismElement != null) dest.PrismElement = (Hl7.Fhir.Model.FhirDecimal)PrismElement.DeepCopy();
                    if(BaseElement != null) dest.BaseElement = (Code<Hl7.Fhir.Model.VisionPrescription.VisionBase>)BaseElement.DeepCopy();
                    if(AddElement != null) dest.AddElement = (Hl7.Fhir.Model.FhirDecimal)AddElement.DeepCopy();
                    if(PowerElement != null) dest.PowerElement = (Hl7.Fhir.Model.FhirDecimal)PowerElement.DeepCopy();
                    if(BackCurveElement != null) dest.BackCurveElement = (Hl7.Fhir.Model.FhirDecimal)BackCurveElement.DeepCopy();
                    if(DiameterElement != null) dest.DiameterElement = (Hl7.Fhir.Model.FhirDecimal)DiameterElement.DeepCopy();
                    if(Duration != null) dest.Duration = (Hl7.Fhir.Model.SimpleQuantity)Duration.DeepCopy();
                    if(ColorElement != null) dest.ColorElement = (Hl7.Fhir.Model.FhirString)ColorElement.DeepCopy();
                    if(BrandElement != null) dest.BrandElement = (Hl7.Fhir.Model.FhirString)BrandElement.DeepCopy();
                    if(Note != null) dest.Note = new List<Hl7.Fhir.Model.Annotation>(Note.DeepCopy());
                    return dest;
                }
                else
                	throw new ArgumentException("Can only copy to an object of the same type", "other");
            }
            
            public override IDeepCopyable DeepCopy()
            {
                return CopyTo(new DispenseComponent());
            }
            
            public override bool Matches(IDeepComparable other)
            {
                var otherT = other as DispenseComponent;
                if(otherT == null) return false;
                
                if(!base.Matches(otherT)) return false;
                if( !DeepComparable.Matches(Product, otherT.Product)) return false;
                if( !DeepComparable.Matches(EyeElement, otherT.EyeElement)) return false;
                if( !DeepComparable.Matches(SphereElement, otherT.SphereElement)) return false;
                if( !DeepComparable.Matches(CylinderElement, otherT.CylinderElement)) return false;
                if( !DeepComparable.Matches(AxisElement, otherT.AxisElement)) return false;
                if( !DeepComparable.Matches(PrismElement, otherT.PrismElement)) return false;
                if( !DeepComparable.Matches(BaseElement, otherT.BaseElement)) return false;
                if( !DeepComparable.Matches(AddElement, otherT.AddElement)) return false;
                if( !DeepComparable.Matches(PowerElement, otherT.PowerElement)) return false;
                if( !DeepComparable.Matches(BackCurveElement, otherT.BackCurveElement)) return false;
                if( !DeepComparable.Matches(DiameterElement, otherT.DiameterElement)) return false;
                if( !DeepComparable.Matches(Duration, otherT.Duration)) return false;
                if( !DeepComparable.Matches(ColorElement, otherT.ColorElement)) return false;
                if( !DeepComparable.Matches(BrandElement, otherT.BrandElement)) return false;
                if( !DeepComparable.Matches(Note, otherT.Note)) return false;
                
                return true;
            }
            
            public override bool IsExactly(IDeepComparable other)
            {
                var otherT = other as DispenseComponent;
                if(otherT == null) return false;
                
                if(!base.IsExactly(otherT)) return false;
                if( !DeepComparable.IsExactly(Product, otherT.Product)) return false;
                if( !DeepComparable.IsExactly(EyeElement, otherT.EyeElement)) return false;
                if( !DeepComparable.IsExactly(SphereElement, otherT.SphereElement)) return false;
                if( !DeepComparable.IsExactly(CylinderElement, otherT.CylinderElement)) return false;
                if( !DeepComparable.IsExactly(AxisElement, otherT.AxisElement)) return false;
                if( !DeepComparable.IsExactly(PrismElement, otherT.PrismElement)) return false;
                if( !DeepComparable.IsExactly(BaseElement, otherT.BaseElement)) return false;
                if( !DeepComparable.IsExactly(AddElement, otherT.AddElement)) return false;
                if( !DeepComparable.IsExactly(PowerElement, otherT.PowerElement)) return false;
                if( !DeepComparable.IsExactly(BackCurveElement, otherT.BackCurveElement)) return false;
                if( !DeepComparable.IsExactly(DiameterElement, otherT.DiameterElement)) return false;
                if( !DeepComparable.IsExactly(Duration, otherT.Duration)) return false;
                if( !DeepComparable.IsExactly(ColorElement, otherT.ColorElement)) return false;
                if( !DeepComparable.IsExactly(BrandElement, otherT.BrandElement)) return false;
                if( !DeepComparable.IsExactly(Note, otherT.Note)) return false;
                
                return true;
            }


            [NotMapped]
            public override IEnumerable<Base> Children
            {
                get
                {
                    foreach (var item in base.Children) yield return item;
                    if (Product != null) yield return Product;
                    if (EyeElement != null) yield return EyeElement;
                    if (SphereElement != null) yield return SphereElement;
                    if (CylinderElement != null) yield return CylinderElement;
                    if (AxisElement != null) yield return AxisElement;
                    if (PrismElement != null) yield return PrismElement;
                    if (BaseElement != null) yield return BaseElement;
                    if (AddElement != null) yield return AddElement;
                    if (PowerElement != null) yield return PowerElement;
                    if (BackCurveElement != null) yield return BackCurveElement;
                    if (DiameterElement != null) yield return DiameterElement;
                    if (Duration != null) yield return Duration;
                    if (ColorElement != null) yield return ColorElement;
                    if (BrandElement != null) yield return BrandElement;
                    foreach (var elem in Note) { if (elem != null) yield return elem; }
                }
            }

            [NotMapped]
            internal override IEnumerable<ElementValue> NamedChildren
            {
                get
                {
                    foreach (var item in base.NamedChildren) yield return item;
<<<<<<< HEAD
                    if (Product != null) yield return new ElementValue("product", Product);
                    if (EyeElement != null) yield return new ElementValue("eye", EyeElement);
                    if (SphereElement != null) yield return new ElementValue("sphere", SphereElement);
                    if (CylinderElement != null) yield return new ElementValue("cylinder", CylinderElement);
                    if (AxisElement != null) yield return new ElementValue("axis", AxisElement);
                    if (PrismElement != null) yield return new ElementValue("prism", PrismElement);
                    if (BaseElement != null) yield return new ElementValue("base", BaseElement);
                    if (AddElement != null) yield return new ElementValue("add", AddElement);
                    if (PowerElement != null) yield return new ElementValue("power", PowerElement);
                    if (BackCurveElement != null) yield return new ElementValue("backCurve", BackCurveElement);
                    if (DiameterElement != null) yield return new ElementValue("diameter", DiameterElement);
                    if (Duration != null) yield return new ElementValue("duration", Duration);
                    if (ColorElement != null) yield return new ElementValue("color", ColorElement);
                    if (BrandElement != null) yield return new ElementValue("brand", BrandElement);
                    if (NotesElement != null) yield return new ElementValue("notes", NotesElement);
=======
                    if (Product != null) yield return new ElementValue("product", false, Product);
                    if (EyeElement != null) yield return new ElementValue("eye", false, EyeElement);
                    if (SphereElement != null) yield return new ElementValue("sphere", false, SphereElement);
                    if (CylinderElement != null) yield return new ElementValue("cylinder", false, CylinderElement);
                    if (AxisElement != null) yield return new ElementValue("axis", false, AxisElement);
                    if (PrismElement != null) yield return new ElementValue("prism", false, PrismElement);
                    if (BaseElement != null) yield return new ElementValue("base", false, BaseElement);
                    if (AddElement != null) yield return new ElementValue("add", false, AddElement);
                    if (PowerElement != null) yield return new ElementValue("power", false, PowerElement);
                    if (BackCurveElement != null) yield return new ElementValue("backCurve", false, BackCurveElement);
                    if (DiameterElement != null) yield return new ElementValue("diameter", false, DiameterElement);
                    if (Duration != null) yield return new ElementValue("duration", false, Duration);
                    if (ColorElement != null) yield return new ElementValue("color", false, ColorElement);
                    if (BrandElement != null) yield return new ElementValue("brand", false, BrandElement);
                    foreach (var elem in Note) { if (elem != null) yield return new ElementValue("note", true, elem); }
>>>>>>> a220f7af
                }
            }

            
        }
        
        
        /// <summary>
        /// Business identifier
        /// </summary>
        [FhirElement("identifier", Order=90)]
        [Cardinality(Min=0,Max=-1)]
        [DataMember]
        public List<Hl7.Fhir.Model.Identifier> Identifier
        {
            get { if(_Identifier==null) _Identifier = new List<Hl7.Fhir.Model.Identifier>(); return _Identifier; }
            set { _Identifier = value; OnPropertyChanged("Identifier"); }
        }
        
        private List<Hl7.Fhir.Model.Identifier> _Identifier;
        
        /// <summary>
        /// active | cancelled | draft | entered-in-error
        /// </summary>
        [FhirElement("status", InSummary=true, Order=100)]
        [DataMember]
        public Code<Hl7.Fhir.Model.FinancialResourceStatusCodes> StatusElement
        {
            get { return _StatusElement; }
            set { _StatusElement = value; OnPropertyChanged("StatusElement"); }
        }
        
        private Code<Hl7.Fhir.Model.FinancialResourceStatusCodes> _StatusElement;
        
        /// <summary>
        /// active | cancelled | draft | entered-in-error
        /// </summary>
        /// <remarks>This uses the native .NET datatype, rather than the FHIR equivalent</remarks>
        [NotMapped]
        [IgnoreDataMemberAttribute]
        public Hl7.Fhir.Model.FinancialResourceStatusCodes? Status
        {
            get { return StatusElement != null ? StatusElement.Value : null; }
            set
            {
                if (!value.HasValue)
                  StatusElement = null; 
                else
                  StatusElement = new Code<Hl7.Fhir.Model.FinancialResourceStatusCodes>(value);
                OnPropertyChanged("Status");
            }
        }
        
        /// <summary>
        /// Who prescription is for
        /// </summary>
        [FhirElement("patient", Order=110)]
        [CLSCompliant(false)]
		[References("Patient")]
        [DataMember]
        public Hl7.Fhir.Model.ResourceReference Patient
        {
            get { return _Patient; }
            set { _Patient = value; OnPropertyChanged("Patient"); }
        }
        
        private Hl7.Fhir.Model.ResourceReference _Patient;
        
        /// <summary>
        /// Created during encounter / admission / stay
        /// </summary>
        [FhirElement("encounter", Order=120)]
        [CLSCompliant(false)]
		[References("Encounter")]
        [DataMember]
        public Hl7.Fhir.Model.ResourceReference Encounter
        {
            get { return _Encounter; }
            set { _Encounter = value; OnPropertyChanged("Encounter"); }
        }
        
        private Hl7.Fhir.Model.ResourceReference _Encounter;
        
        /// <summary>
        /// When prescription was authorized
        /// </summary>
        [FhirElement("dateWritten", Order=130)]
        [DataMember]
        public Hl7.Fhir.Model.FhirDateTime DateWrittenElement
        {
            get { return _DateWrittenElement; }
            set { _DateWrittenElement = value; OnPropertyChanged("DateWrittenElement"); }
        }
        
        private Hl7.Fhir.Model.FhirDateTime _DateWrittenElement;
        
        /// <summary>
        /// When prescription was authorized
        /// </summary>
        /// <remarks>This uses the native .NET datatype, rather than the FHIR equivalent</remarks>
        [NotMapped]
        [IgnoreDataMemberAttribute]
        public string DateWritten
        {
            get { return DateWrittenElement != null ? DateWrittenElement.Value : null; }
            set
            {
                if (value == null)
                  DateWrittenElement = null; 
                else
                  DateWrittenElement = new Hl7.Fhir.Model.FhirDateTime(value);
                OnPropertyChanged("DateWritten");
            }
        }
        
        /// <summary>
        /// Who authorizes the vision product
        /// </summary>
        [FhirElement("prescriber", Order=140)]
        [CLSCompliant(false)]
		[References("Practitioner")]
        [DataMember]
        public Hl7.Fhir.Model.ResourceReference Prescriber
        {
            get { return _Prescriber; }
            set { _Prescriber = value; OnPropertyChanged("Prescriber"); }
        }
        
        private Hl7.Fhir.Model.ResourceReference _Prescriber;
        
        /// <summary>
        /// Reason or indication for writing the prescription
        /// </summary>
        [FhirElement("reason", Order=150, Choice=ChoiceType.DatatypeChoice)]
        [CLSCompliant(false)]
		[AllowedTypes(typeof(Hl7.Fhir.Model.CodeableConcept),typeof(Hl7.Fhir.Model.ResourceReference))]
        [DataMember]
        public Hl7.Fhir.Model.Element Reason
        {
            get { return _Reason; }
            set { _Reason = value; OnPropertyChanged("Reason"); }
        }
        
        private Hl7.Fhir.Model.Element _Reason;
        
        /// <summary>
        /// Vision supply authorization
        /// </summary>
        [FhirElement("dispense", Order=160)]
        [Cardinality(Min=0,Max=-1)]
        [DataMember]
        public List<Hl7.Fhir.Model.VisionPrescription.DispenseComponent> Dispense
        {
            get { if(_Dispense==null) _Dispense = new List<Hl7.Fhir.Model.VisionPrescription.DispenseComponent>(); return _Dispense; }
            set { _Dispense = value; OnPropertyChanged("Dispense"); }
        }
        
        private List<Hl7.Fhir.Model.VisionPrescription.DispenseComponent> _Dispense;
        

        public override void AddDefaultConstraints()
        {
            base.AddDefaultConstraints();

        }

        public override IDeepCopyable CopyTo(IDeepCopyable other)
        {
            var dest = other as VisionPrescription;
            
            if (dest != null)
            {
                base.CopyTo(dest);
                if(Identifier != null) dest.Identifier = new List<Hl7.Fhir.Model.Identifier>(Identifier.DeepCopy());
                if(StatusElement != null) dest.StatusElement = (Code<Hl7.Fhir.Model.FinancialResourceStatusCodes>)StatusElement.DeepCopy();
                if(Patient != null) dest.Patient = (Hl7.Fhir.Model.ResourceReference)Patient.DeepCopy();
                if(Encounter != null) dest.Encounter = (Hl7.Fhir.Model.ResourceReference)Encounter.DeepCopy();
                if(DateWrittenElement != null) dest.DateWrittenElement = (Hl7.Fhir.Model.FhirDateTime)DateWrittenElement.DeepCopy();
                if(Prescriber != null) dest.Prescriber = (Hl7.Fhir.Model.ResourceReference)Prescriber.DeepCopy();
                if(Reason != null) dest.Reason = (Hl7.Fhir.Model.Element)Reason.DeepCopy();
                if(Dispense != null) dest.Dispense = new List<Hl7.Fhir.Model.VisionPrescription.DispenseComponent>(Dispense.DeepCopy());
                return dest;
            }
            else
            	throw new ArgumentException("Can only copy to an object of the same type", "other");
        }
        
        public override IDeepCopyable DeepCopy()
        {
            return CopyTo(new VisionPrescription());
        }
        
        public override bool Matches(IDeepComparable other)
        {
            var otherT = other as VisionPrescription;
            if(otherT == null) return false;
            
            if(!base.Matches(otherT)) return false;
            if( !DeepComparable.Matches(Identifier, otherT.Identifier)) return false;
            if( !DeepComparable.Matches(StatusElement, otherT.StatusElement)) return false;
            if( !DeepComparable.Matches(Patient, otherT.Patient)) return false;
            if( !DeepComparable.Matches(Encounter, otherT.Encounter)) return false;
            if( !DeepComparable.Matches(DateWrittenElement, otherT.DateWrittenElement)) return false;
            if( !DeepComparable.Matches(Prescriber, otherT.Prescriber)) return false;
            if( !DeepComparable.Matches(Reason, otherT.Reason)) return false;
            if( !DeepComparable.Matches(Dispense, otherT.Dispense)) return false;
            
            return true;
        }
        
        public override bool IsExactly(IDeepComparable other)
        {
            var otherT = other as VisionPrescription;
            if(otherT == null) return false;
            
            if(!base.IsExactly(otherT)) return false;
            if( !DeepComparable.IsExactly(Identifier, otherT.Identifier)) return false;
            if( !DeepComparable.IsExactly(StatusElement, otherT.StatusElement)) return false;
            if( !DeepComparable.IsExactly(Patient, otherT.Patient)) return false;
            if( !DeepComparable.IsExactly(Encounter, otherT.Encounter)) return false;
            if( !DeepComparable.IsExactly(DateWrittenElement, otherT.DateWrittenElement)) return false;
            if( !DeepComparable.IsExactly(Prescriber, otherT.Prescriber)) return false;
            if( !DeepComparable.IsExactly(Reason, otherT.Reason)) return false;
            if( !DeepComparable.IsExactly(Dispense, otherT.Dispense)) return false;
            
            return true;
        }

        [NotMapped]
        public override IEnumerable<Base> Children
        {
            get
            {
                foreach (var item in base.Children) yield return item;
				foreach (var elem in Identifier) { if (elem != null) yield return elem; }
				if (StatusElement != null) yield return StatusElement;
				if (Patient != null) yield return Patient;
				if (Encounter != null) yield return Encounter;
				if (DateWrittenElement != null) yield return DateWrittenElement;
				if (Prescriber != null) yield return Prescriber;
				if (Reason != null) yield return Reason;
				foreach (var elem in Dispense) { if (elem != null) yield return elem; }
            }
        }

        [NotMapped]
        internal override IEnumerable<ElementValue> NamedChildren
        {
            get
            {
                foreach (var item in base.NamedChildren) yield return item;
<<<<<<< HEAD
                foreach (var elem in Identifier) { if (elem != null) yield return new ElementValue("identifier", elem); }
                if (DateWrittenElement != null) yield return new ElementValue("dateWritten", DateWrittenElement);
                if (Patient != null) yield return new ElementValue("patient", Patient);
                if (Prescriber != null) yield return new ElementValue("prescriber", Prescriber);
                if (Encounter != null) yield return new ElementValue("encounter", Encounter);
                if (Reason != null) yield return new ElementValue("reason", Reason);
                foreach (var elem in Dispense) { if (elem != null) yield return new ElementValue("dispense", elem); }
=======
                foreach (var elem in Identifier) { if (elem != null) yield return new ElementValue("identifier", true, elem); }
                if (StatusElement != null) yield return new ElementValue("status", false, StatusElement);
                if (Patient != null) yield return new ElementValue("patient", false, Patient);
                if (Encounter != null) yield return new ElementValue("encounter", false, Encounter);
                if (DateWrittenElement != null) yield return new ElementValue("dateWritten", false, DateWrittenElement);
                if (Prescriber != null) yield return new ElementValue("prescriber", false, Prescriber);
                if (Reason != null) yield return new ElementValue("reason", false, Reason);
                foreach (var elem in Dispense) { if (elem != null) yield return new ElementValue("dispense", true, elem); }
>>>>>>> a220f7af
            }
        }

    }
    
}<|MERGE_RESOLUTION|>--- conflicted
+++ resolved
@@ -111,7 +111,7 @@
 
         [FhirType("DispenseComponent")]
         [DataContract]
-        public partial class DispenseComponent : Hl7.Fhir.Model.BackboneElement, System.ComponentModel.INotifyPropertyChanged, IBackboneElement
+        public partial class DispenseComponent : Hl7.Fhir.Model.BackboneElement, System.ComponentModel.INotifyPropertyChanged
         {
             [NotMapped]
             public override string TypeName { get { return "DispenseComponent"; } }
@@ -654,23 +654,6 @@
                 get
                 {
                     foreach (var item in base.NamedChildren) yield return item;
-<<<<<<< HEAD
-                    if (Product != null) yield return new ElementValue("product", Product);
-                    if (EyeElement != null) yield return new ElementValue("eye", EyeElement);
-                    if (SphereElement != null) yield return new ElementValue("sphere", SphereElement);
-                    if (CylinderElement != null) yield return new ElementValue("cylinder", CylinderElement);
-                    if (AxisElement != null) yield return new ElementValue("axis", AxisElement);
-                    if (PrismElement != null) yield return new ElementValue("prism", PrismElement);
-                    if (BaseElement != null) yield return new ElementValue("base", BaseElement);
-                    if (AddElement != null) yield return new ElementValue("add", AddElement);
-                    if (PowerElement != null) yield return new ElementValue("power", PowerElement);
-                    if (BackCurveElement != null) yield return new ElementValue("backCurve", BackCurveElement);
-                    if (DiameterElement != null) yield return new ElementValue("diameter", DiameterElement);
-                    if (Duration != null) yield return new ElementValue("duration", Duration);
-                    if (ColorElement != null) yield return new ElementValue("color", ColorElement);
-                    if (BrandElement != null) yield return new ElementValue("brand", BrandElement);
-                    if (NotesElement != null) yield return new ElementValue("notes", NotesElement);
-=======
                     if (Product != null) yield return new ElementValue("product", false, Product);
                     if (EyeElement != null) yield return new ElementValue("eye", false, EyeElement);
                     if (SphereElement != null) yield return new ElementValue("sphere", false, SphereElement);
@@ -686,7 +669,6 @@
                     if (ColorElement != null) yield return new ElementValue("color", false, ColorElement);
                     if (BrandElement != null) yield return new ElementValue("brand", false, BrandElement);
                     foreach (var elem in Note) { if (elem != null) yield return new ElementValue("note", true, elem); }
->>>>>>> a220f7af
                 }
             }
 
@@ -938,15 +920,6 @@
             get
             {
                 foreach (var item in base.NamedChildren) yield return item;
-<<<<<<< HEAD
-                foreach (var elem in Identifier) { if (elem != null) yield return new ElementValue("identifier", elem); }
-                if (DateWrittenElement != null) yield return new ElementValue("dateWritten", DateWrittenElement);
-                if (Patient != null) yield return new ElementValue("patient", Patient);
-                if (Prescriber != null) yield return new ElementValue("prescriber", Prescriber);
-                if (Encounter != null) yield return new ElementValue("encounter", Encounter);
-                if (Reason != null) yield return new ElementValue("reason", Reason);
-                foreach (var elem in Dispense) { if (elem != null) yield return new ElementValue("dispense", elem); }
-=======
                 foreach (var elem in Identifier) { if (elem != null) yield return new ElementValue("identifier", true, elem); }
                 if (StatusElement != null) yield return new ElementValue("status", false, StatusElement);
                 if (Patient != null) yield return new ElementValue("patient", false, Patient);
@@ -955,7 +928,6 @@
                 if (Prescriber != null) yield return new ElementValue("prescriber", false, Prescriber);
                 if (Reason != null) yield return new ElementValue("reason", false, Reason);
                 foreach (var elem in Dispense) { if (elem != null) yield return new ElementValue("dispense", true, elem); }
->>>>>>> a220f7af
             }
         }
 
