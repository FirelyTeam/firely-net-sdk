--- conflicted
+++ resolved
@@ -111,11 +111,7 @@
 
         [FhirType("LensSpecificationComponent")]
         [DataContract]
-<<<<<<< HEAD
         public partial class LensSpecificationComponent : Hl7.Fhir.Model.BackboneElement, System.ComponentModel.INotifyPropertyChanged
-=======
-        public partial class DispenseComponent : Hl7.Fhir.Model.BackboneElement, System.ComponentModel.INotifyPropertyChanged, IBackboneElement
->>>>>>> 824431c8
         {
             [NotMapped]
             public override string TypeName { get { return "LensSpecificationComponent"; } }
@@ -629,7 +625,7 @@
         
         [FhirType("PrismComponent")]
         [DataContract]
-        public partial class PrismComponent : Hl7.Fhir.Model.BackboneElement, System.ComponentModel.INotifyPropertyChanged, IBackboneElement
+        public partial class PrismComponent : Hl7.Fhir.Model.BackboneElement, System.ComponentModel.INotifyPropertyChanged
         {
             [NotMapped]
             public override string TypeName { get { return "PrismComponent"; } }
@@ -1037,25 +1033,14 @@
             get
             {
                 foreach (var item in base.NamedChildren) yield return item;
-<<<<<<< HEAD
-                foreach (var elem in Identifier) { if (elem != null) yield return new ElementValue("identifier", true, elem); }
-                if (StatusElement != null) yield return new ElementValue("status", false, StatusElement);
-                if (CreatedElement != null) yield return new ElementValue("created", false, CreatedElement);
-                if (Patient != null) yield return new ElementValue("patient", false, Patient);
-                if (Encounter != null) yield return new ElementValue("encounter", false, Encounter);
-                if (DateWrittenElement != null) yield return new ElementValue("dateWritten", false, DateWrittenElement);
-                if (Prescriber != null) yield return new ElementValue("prescriber", false, Prescriber);
-                foreach (var elem in LensSpecification) { if (elem != null) yield return new ElementValue("lensSpecification", true, elem); }
-=======
                 foreach (var elem in Identifier) { if (elem != null) yield return new ElementValue("identifier", elem); }
                 if (StatusElement != null) yield return new ElementValue("status", StatusElement);
+                if (CreatedElement != null) yield return new ElementValue("created", CreatedElement);
                 if (Patient != null) yield return new ElementValue("patient", Patient);
                 if (Encounter != null) yield return new ElementValue("encounter", Encounter);
                 if (DateWrittenElement != null) yield return new ElementValue("dateWritten", DateWrittenElement);
                 if (Prescriber != null) yield return new ElementValue("prescriber", Prescriber);
-                if (Reason != null) yield return new ElementValue("reason", Reason);
-                foreach (var elem in Dispense) { if (elem != null) yield return new ElementValue("dispense", elem); }
->>>>>>> 824431c8
+                foreach (var elem in LensSpecification) { if (elem != null) yield return new ElementValue("lensSpecification", elem); }
             }
         }
 
