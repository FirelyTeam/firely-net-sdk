--- conflicted
+++ resolved
@@ -4,9 +4,7 @@
 using Hl7.Fhir.Validation;
 using System.Linq;
 using System.Runtime.Serialization;
-using Hl7.Fhir.Serialization;
 using Hl7.Fhir.Utility;
-using Hl7.Fhir.Specification;
 
 /*
     Copyright (c) 2011+, HL7, Inc.
@@ -67,12 +65,8 @@
         /// <summary>
         /// Primitive value of the element
         /// </summary>
-<<<<<<< HEAD
-        [FhirElement("value", IsPrimitiveValue=true, XmlSerialization=XmlSerializationHint.Attribute, InSummary=new[]{Hl7.Fhir.Model.Version.All}, Order=30)]
+        [FhirElement("value", IsPrimitiveValue=true, XmlSerialization=Specification.XmlRepresentation.XmlAttr, InSummary=new[]{Hl7.Fhir.Model.Version.All}, Order=30)]
         [CLSCompliant(false)]
-=======
-        [FhirElement("value", IsPrimitiveValue=true, XmlSerialization=XmlRepresentation.XmlAttr, InSummary=true, Order=30)]
->>>>>>> 9b4f60c5
         [DataMember]
         public string Value
         {
