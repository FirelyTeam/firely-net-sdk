--- conflicted
+++ resolved
@@ -601,20 +601,6 @@
             get
             {
                 foreach (var item in base.NamedChildren) yield return item;
-<<<<<<< HEAD
-                if (TypeElement != null) yield return new ElementValue("type", TypeElement);
-                if (Subtype != null) yield return new ElementValue("subtype", Subtype);
-                foreach (var elem in Identifier) { if (elem != null) yield return new ElementValue("identifier", elem); }
-                if (Subject != null) yield return new ElementValue("subject", Subject);
-                if (Operator != null) yield return new ElementValue("operator", Operator);
-                if (View != null) yield return new ElementValue("view", View);
-                if (DeviceNameElement != null) yield return new ElementValue("deviceName", DeviceNameElement);
-                if (HeightElement != null) yield return new ElementValue("height", HeightElement);
-                if (WidthElement != null) yield return new ElementValue("width", WidthElement);
-                if (FramesElement != null) yield return new ElementValue("frames", FramesElement);
-                if (DurationElement != null) yield return new ElementValue("duration", DurationElement);
-                if (Content != null) yield return new ElementValue("content", Content);
-=======
                 foreach (var elem in Identifier) { if (elem != null) yield return new ElementValue("identifier", true, elem); }
                 foreach (var elem in BasedOn) { if (elem != null) yield return new ElementValue("basedOn", true, elem); }
                 if (TypeElement != null) yield return new ElementValue("type", false, TypeElement);
@@ -633,7 +619,6 @@
                 if (DurationElement != null) yield return new ElementValue("duration", false, DurationElement);
                 if (Content != null) yield return new ElementValue("content", false, Content);
                 foreach (var elem in Note) { if (elem != null) yield return new ElementValue("note", true, elem); }
->>>>>>> a220f7af
             }
         }
 
