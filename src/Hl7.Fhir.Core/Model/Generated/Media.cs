// <auto-generated/>
// Contents of: hl7.fhir.r3.core version: 3.0.2

using System;
using System.Collections.Generic;
using System.Linq;
using System.Runtime.Serialization;
using Hl7.Fhir.Introspection;
using Hl7.Fhir.Serialization;
using Hl7.Fhir.Specification;
using Hl7.Fhir.Utility;
using Hl7.Fhir.Validation;

/*
  Copyright (c) 2011+, HL7, Inc.
  All rights reserved.
  
  Redistribution and use in source and binary forms, with or without modification, 
  are permitted provided that the following conditions are met:
  
   * Redistributions of source code must retain the above copyright notice, this 
     list of conditions and the following disclaimer.
   * Redistributions in binary form must reproduce the above copyright notice, 
     this list of conditions and the following disclaimer in the documentation 
     and/or other materials provided with the distribution.
   * Neither the name of HL7 nor the names of its contributors may be used to 
     endorse or promote products derived from this software without specific 
     prior written permission.
  
  THIS SOFTWARE IS PROVIDED BY THE COPYRIGHT HOLDERS AND CONTRIBUTORS "AS IS" AND 
  ANY EXPRESS OR IMPLIED WARRANTIES, INCLUDING, BUT NOT LIMITED TO, THE IMPLIED 
  WARRANTIES OF MERCHANTABILITY AND FITNESS FOR A PARTICULAR PURPOSE ARE DISCLAIMED. 
  IN NO EVENT SHALL THE COPYRIGHT HOLDER OR CONTRIBUTORS BE LIABLE FOR ANY DIRECT, 
  INDIRECT, INCIDENTAL, SPECIAL, EXEMPLARY, OR CONSEQUENTIAL DAMAGES (INCLUDING, BUT 
  NOT LIMITED TO, PROCUREMENT OF SUBSTITUTE GOODS OR SERVICES; LOSS OF USE, DATA, OR 
  PROFITS; OR BUSINESS INTERRUPTION) HOWEVER CAUSED AND ON ANY THEORY OF LIABILITY, 
  WHETHER IN CONTRACT, STRICT LIABILITY, OR TORT (INCLUDING NEGLIGENCE OR OTHERWISE) 
  ARISING IN ANY WAY OUT OF THE USE OF THIS SOFTWARE, EVEN IF ADVISED OF THE 
  POSSIBILITY OF SUCH DAMAGE.
  
*/

namespace Hl7.Fhir.Model
{
  /// <summary>
  /// A photo, video, or audio recording acquired or used in healthcare. The actual content may be inline or provided by direct reference
  /// </summary>
  [Serializable]
  [DataContract]
  [FhirType("Media","http://hl7.org/fhir/StructureDefinition/Media", IsResource=true)]
  public partial class Media : Hl7.Fhir.Model.DomainResource
  {
    /// <summary>
    /// FHIR Type Name
    /// </summary>
    public override string TypeName { get { return "Media"; } }

    /// <summary>
    /// Whether the media is a photo, video, or audio
    /// (url: http://hl7.org/fhir/ValueSet/digital-media-type)
    /// (system: http://hl7.org/fhir/digital-media-type)
    /// </summary>
    [FhirEnumeration("DigitalMediaType")]
    public enum DigitalMediaType
    {
      /// <summary>
      /// The media consists of one or more unmoving images, including photographs, computer-generated graphs and charts, and scanned documents
      /// (system: http://hl7.org/fhir/digital-media-type)
      /// </summary>
      [EnumLiteral("photo", "http://hl7.org/fhir/digital-media-type"), Description("Photo")]
      Photo,
      /// <summary>
      /// The media consists of a series of frames that capture a moving image
      /// (system: http://hl7.org/fhir/digital-media-type)
      /// </summary>
      [EnumLiteral("video", "http://hl7.org/fhir/digital-media-type"), Description("Video")]
      Video,
      /// <summary>
      /// The media consists of a sound recording
      /// (system: http://hl7.org/fhir/digital-media-type)
      /// </summary>
      [EnumLiteral("audio", "http://hl7.org/fhir/digital-media-type"), Description("Audio")]
      Audio,
    }

    /// <summary>
    /// Identifier(s) for the image
    /// </summary>
    [FhirElement("identifier", InSummary=true, Order=90)]
    [Cardinality(Min=0,Max=-1)]
    [DataMember]
    public List<Hl7.Fhir.Model.Identifier> Identifier
    {
      get { if(_Identifier==null) _Identifier = new List<Hl7.Fhir.Model.Identifier>(); return _Identifier; }
      set { _Identifier = value; OnPropertyChanged("Identifier"); }
    }

    private List<Hl7.Fhir.Model.Identifier> _Identifier;

    /// <summary>
    /// Procedure that caused this media to be created
    /// </summary>
    [FhirElement("basedOn", InSummary=true, Order=100)]
    [CLSCompliant(false)]
    [References("ProcedureRequest")]
    [Cardinality(Min=0,Max=-1)]
    [DataMember]
    public List<Hl7.Fhir.Model.ResourceReference> BasedOn
    {
      get { if(_BasedOn==null) _BasedOn = new List<Hl7.Fhir.Model.ResourceReference>(); return _BasedOn; }
      set { _BasedOn = value; OnPropertyChanged("BasedOn"); }
    }

    private List<Hl7.Fhir.Model.ResourceReference> _BasedOn;

    /// <summary>
    /// photo | video | audio
    /// </summary>
    [FhirElement("type", InSummary=true, Order=110)]
    [DeclaredType(Type = typeof(Code))]
    [Cardinality(Min=1,Max=1)]
    [DataMember]
    public Code<Hl7.Fhir.Model.Media.DigitalMediaType> TypeElement
    {
      get { return _TypeElement; }
      set { _TypeElement = value; OnPropertyChanged("TypeElement"); }
    }

    private Code<Hl7.Fhir.Model.Media.DigitalMediaType> _TypeElement;

    /// <summary>
    /// photo | video | audio
    /// </summary>
    /// <remarks>This uses the native .NET datatype, rather than the FHIR equivalent</remarks>
    [IgnoreDataMember]
    public Hl7.Fhir.Model.Media.DigitalMediaType? Type
    {
      get { return TypeElement != null ? TypeElement.Value : null; }
      set
      {
        if (value == null)
          TypeElement = null;
        else
          TypeElement = new Code<Hl7.Fhir.Model.Media.DigitalMediaType>(value);
        OnPropertyChanged("Type");
      }
    }

    /// <summary>
    /// The type of acquisition equipment/process
    /// </summary>
    [FhirElement("subtype", InSummary=true, Order=120)]
    [DataMember]
    public Hl7.Fhir.Model.CodeableConcept Subtype
    {
      get { return _Subtype; }
      set { _Subtype = value; OnPropertyChanged("Subtype"); }
    }

    private Hl7.Fhir.Model.CodeableConcept _Subtype;

    /// <summary>
    /// Imaging view, e.g. Lateral or Antero-posterior
    /// </summary>
    [FhirElement("view", InSummary=true, Order=130)]
    [DataMember]
    public Hl7.Fhir.Model.CodeableConcept View
    {
      get { return _View; }
      set { _View = value; OnPropertyChanged("View"); }
    }

    private Hl7.Fhir.Model.CodeableConcept _View;

    /// <summary>
    /// Who/What this Media is a record of
    /// </summary>
    [FhirElement("subject", InSummary=true, Order=140)]
    [CLSCompliant(false)]
    [References("Patient","Practitioner","Group","Device","Specimen")]
    [DataMember]
    public Hl7.Fhir.Model.ResourceReference Subject
    {
      get { return _Subject; }
      set { _Subject = value; OnPropertyChanged("Subject"); }
    }

    private Hl7.Fhir.Model.ResourceReference _Subject;

    /// <summary>
    /// Encounter / Episode associated with media
    /// </summary>
    [FhirElement("context", InSummary=true, Order=150)]
    [CLSCompliant(false)]
    [References("Encounter","EpisodeOfCare")]
    [DataMember]
    public Hl7.Fhir.Model.ResourceReference Context
    {
      get { return _Context; }
      set { _Context = value; OnPropertyChanged("Context"); }
    }

    private Hl7.Fhir.Model.ResourceReference _Context;

    /// <summary>
    /// When Media was collected
    /// </summary>
    [FhirElement("occurrence", InSummary=true, Order=160, Choice=ChoiceType.DatatypeChoice)]
    [CLSCompliant(false)]
    [AllowedTypes(typeof(Hl7.Fhir.Model.FhirDateTime),typeof(Hl7.Fhir.Model.Period))]
    [DataMember]
    public Hl7.Fhir.Model.DataType Occurrence
    {
      get { return _Occurrence; }
      set { _Occurrence = value; OnPropertyChanged("Occurrence"); }
    }

    private Hl7.Fhir.Model.DataType _Occurrence;

    /// <summary>
    /// The person who generated the image
    /// </summary>
    [FhirElement("operator", InSummary=true, Order=170)]
    [CLSCompliant(false)]
    [References("Practitioner")]
    [DataMember]
    public Hl7.Fhir.Model.ResourceReference Operator
    {
      get { return _Operator; }
      set { _Operator = value; OnPropertyChanged("Operator"); }
    }

    private Hl7.Fhir.Model.ResourceReference _Operator;

    /// <summary>
    /// Why was event performed?
    /// </summary>
    [FhirElement("reasonCode", InSummary=true, Order=180)]
    [Cardinality(Min=0,Max=-1)]
    [DataMember]
    public List<Hl7.Fhir.Model.CodeableConcept> ReasonCode
    {
      get { if(_ReasonCode==null) _ReasonCode = new List<Hl7.Fhir.Model.CodeableConcept>(); return _ReasonCode; }
      set { _ReasonCode = value; OnPropertyChanged("ReasonCode"); }
    }

    private List<Hl7.Fhir.Model.CodeableConcept> _ReasonCode;

    /// <summary>
    /// Body part in media
    /// </summary>
    [FhirElement("bodySite", InSummary=true, Order=190)]
    [DataMember]
    public Hl7.Fhir.Model.CodeableConcept BodySite
    {
      get { return _BodySite; }
      set { _BodySite = value; OnPropertyChanged("BodySite"); }
    }

    private Hl7.Fhir.Model.CodeableConcept _BodySite;

    /// <summary>
    /// Observing Device
    /// </summary>
    [FhirElement("device", InSummary=true, Order=200)]
    [CLSCompliant(false)]
    [References("Device","DeviceMetric")]
    [DataMember]
    public Hl7.Fhir.Model.ResourceReference Device
    {
      get { return _Device; }
      set { _Device = value; OnPropertyChanged("Device"); }
    }

    private Hl7.Fhir.Model.ResourceReference _Device;

    /// <summary>
    /// Height of the image in pixels (photo/video)
    /// </summary>
    [FhirElement("height", InSummary=true, Order=210)]
    [DataMember]
    public Hl7.Fhir.Model.PositiveInt HeightElement
    {
      get { return _HeightElement; }
      set { _HeightElement = value; OnPropertyChanged("HeightElement"); }
    }

    private Hl7.Fhir.Model.PositiveInt _HeightElement;

    /// <summary>
    /// Height of the image in pixels (photo/video)
    /// </summary>
    /// <remarks>This uses the native .NET datatype, rather than the FHIR equivalent</remarks>
    [IgnoreDataMember]
    public int? Height
    {
      get { return HeightElement != null ? HeightElement.Value : null; }
      set
      {
        if (value == null)
          HeightElement = null;
        else
          HeightElement = new Hl7.Fhir.Model.PositiveInt(value);
        OnPropertyChanged("Height");
      }
    }

    /// <summary>
    /// Width of the image in pixels (photo/video)
    /// </summary>
    [FhirElement("width", InSummary=true, Order=220)]
    [DataMember]
    public Hl7.Fhir.Model.PositiveInt WidthElement
    {
      get { return _WidthElement; }
      set { _WidthElement = value; OnPropertyChanged("WidthElement"); }
    }

    private Hl7.Fhir.Model.PositiveInt _WidthElement;

    /// <summary>
    /// Width of the image in pixels (photo/video)
    /// </summary>
    /// <remarks>This uses the native .NET datatype, rather than the FHIR equivalent</remarks>
    [IgnoreDataMember]
    public int? Width
    {
      get { return WidthElement != null ? WidthElement.Value : null; }
      set
      {
        if (value == null)
          WidthElement = null;
        else
          WidthElement = new Hl7.Fhir.Model.PositiveInt(value);
        OnPropertyChanged("Width");
      }
    }

    /// <summary>
    /// Number of frames if &gt; 1 (photo)
    /// </summary>
    [FhirElement("frames", InSummary=true, Order=230)]
    [DataMember]
    public Hl7.Fhir.Model.PositiveInt FramesElement
    {
      get { return _FramesElement; }
      set { _FramesElement = value; OnPropertyChanged("FramesElement"); }
    }

    private Hl7.Fhir.Model.PositiveInt _FramesElement;

    /// <summary>
    /// Number of frames if &gt; 1 (photo)
    /// </summary>
    /// <remarks>This uses the native .NET datatype, rather than the FHIR equivalent</remarks>
    [IgnoreDataMember]
    public int? Frames
    {
      get { return FramesElement != null ? FramesElement.Value : null; }
      set
      {
        if (value == null)
          FramesElement = null;
        else
          FramesElement = new Hl7.Fhir.Model.PositiveInt(value);
        OnPropertyChanged("Frames");
      }
    }

    /// <summary>
    /// Length in seconds (audio / video)
    /// </summary>
    [FhirElement("duration", InSummary=true, Order=240)]
    [DataMember]
    public Hl7.Fhir.Model.UnsignedInt DurationElement
    {
      get { return _DurationElement; }
      set { _DurationElement = value; OnPropertyChanged("DurationElement"); }
    }

    private Hl7.Fhir.Model.UnsignedInt _DurationElement;

    /// <summary>
    /// Length in seconds (audio / video)
    /// </summary>
    /// <remarks>This uses the native .NET datatype, rather than the FHIR equivalent</remarks>
    [IgnoreDataMember]
    public int? Duration
    {
      get { return DurationElement != null ? DurationElement.Value : null; }
      set
      {
        if (value == null)
          DurationElement = null;
        else
          DurationElement = new Hl7.Fhir.Model.UnsignedInt(value);
        OnPropertyChanged("Duration");
      }
    }

    /// <summary>
    /// Actual Media - reference or data
    /// </summary>
    [FhirElement("content", Order=250)]
    [Cardinality(Min=1,Max=1)]
    [DataMember]
    public Hl7.Fhir.Model.Attachment Content
    {
      get { return _Content; }
      set { _Content = value; OnPropertyChanged("Content"); }
    }

    private Hl7.Fhir.Model.Attachment _Content;

    /// <summary>
    /// Comments made about the media
    /// </summary>
    [FhirElement("note", Order=260)]
    [Cardinality(Min=0,Max=-1)]
    [DataMember]
    public List<Hl7.Fhir.Model.Annotation> Note
    {
      get { if(_Note==null) _Note = new List<Hl7.Fhir.Model.Annotation>(); return _Note; }
      set { _Note = value; OnPropertyChanged("Note"); }
    }

    private List<Hl7.Fhir.Model.Annotation> _Note;

    public override IDeepCopyable CopyTo(IDeepCopyable other)
    {
      var dest = other as Media;

      if (dest == null)
      {
        throw new ArgumentException("Can only copy to an object of the same type", "other");
      }

      base.CopyTo(dest);
      if(Identifier != null) dest.Identifier = new List<Hl7.Fhir.Model.Identifier>(Identifier.DeepCopy());
      if(BasedOn != null) dest.BasedOn = new List<Hl7.Fhir.Model.ResourceReference>(BasedOn.DeepCopy());
      if(TypeElement != null) dest.TypeElement = (Code<Hl7.Fhir.Model.Media.DigitalMediaType>)TypeElement.DeepCopy();
      if(Subtype != null) dest.Subtype = (Hl7.Fhir.Model.CodeableConcept)Subtype.DeepCopy();
      if(View != null) dest.View = (Hl7.Fhir.Model.CodeableConcept)View.DeepCopy();
      if(Subject != null) dest.Subject = (Hl7.Fhir.Model.ResourceReference)Subject.DeepCopy();
      if(Context != null) dest.Context = (Hl7.Fhir.Model.ResourceReference)Context.DeepCopy();
      if(Occurrence != null) dest.Occurrence = (Hl7.Fhir.Model.DataType)Occurrence.DeepCopy();
      if(Operator != null) dest.Operator = (Hl7.Fhir.Model.ResourceReference)Operator.DeepCopy();
      if(ReasonCode != null) dest.ReasonCode = new List<Hl7.Fhir.Model.CodeableConcept>(ReasonCode.DeepCopy());
      if(BodySite != null) dest.BodySite = (Hl7.Fhir.Model.CodeableConcept)BodySite.DeepCopy();
      if(Device != null) dest.Device = (Hl7.Fhir.Model.ResourceReference)Device.DeepCopy();
      if(HeightElement != null) dest.HeightElement = (Hl7.Fhir.Model.PositiveInt)HeightElement.DeepCopy();
      if(WidthElement != null) dest.WidthElement = (Hl7.Fhir.Model.PositiveInt)WidthElement.DeepCopy();
      if(FramesElement != null) dest.FramesElement = (Hl7.Fhir.Model.PositiveInt)FramesElement.DeepCopy();
      if(DurationElement != null) dest.DurationElement = (Hl7.Fhir.Model.UnsignedInt)DurationElement.DeepCopy();
      if(Content != null) dest.Content = (Hl7.Fhir.Model.Attachment)Content.DeepCopy();
      if(Note != null) dest.Note = new List<Hl7.Fhir.Model.Annotation>(Note.DeepCopy());
      return dest;
    }

    public override IDeepCopyable DeepCopy()
    {
      return CopyTo(new Media());
    }

    public override bool Matches(IDeepComparable other)
    {
      var otherT = other as Media;
      if(otherT == null) return false;

      if(!base.Matches(otherT)) return false;
      if( !DeepComparable.Matches(Identifier, otherT.Identifier)) return false;
      if( !DeepComparable.Matches(BasedOn, otherT.BasedOn)) return false;
      if( !DeepComparable.Matches(TypeElement, otherT.TypeElement)) return false;
      if( !DeepComparable.Matches(Subtype, otherT.Subtype)) return false;
      if( !DeepComparable.Matches(View, otherT.View)) return false;
      if( !DeepComparable.Matches(Subject, otherT.Subject)) return false;
      if( !DeepComparable.Matches(Context, otherT.Context)) return false;
      if( !DeepComparable.Matches(Occurrence, otherT.Occurrence)) return false;
      if( !DeepComparable.Matches(Operator, otherT.Operator)) return false;
      if( !DeepComparable.Matches(ReasonCode, otherT.ReasonCode)) return false;
      if( !DeepComparable.Matches(BodySite, otherT.BodySite)) return false;
      if( !DeepComparable.Matches(Device, otherT.Device)) return false;
      if( !DeepComparable.Matches(HeightElement, otherT.HeightElement)) return false;
      if( !DeepComparable.Matches(WidthElement, otherT.WidthElement)) return false;
      if( !DeepComparable.Matches(FramesElement, otherT.FramesElement)) return false;
      if( !DeepComparable.Matches(DurationElement, otherT.DurationElement)) return false;
      if( !DeepComparable.Matches(Content, otherT.Content)) return false;
      if( !DeepComparable.Matches(Note, otherT.Note)) return false;

      return true;
    }

    public override bool IsExactly(IDeepComparable other)
    {
      var otherT = other as Media;
      if(otherT == null) return false;

      if(!base.IsExactly(otherT)) return false;
      if( !DeepComparable.IsExactly(Identifier, otherT.Identifier)) return false;
      if( !DeepComparable.IsExactly(BasedOn, otherT.BasedOn)) return false;
      if( !DeepComparable.IsExactly(TypeElement, otherT.TypeElement)) return false;
      if( !DeepComparable.IsExactly(Subtype, otherT.Subtype)) return false;
      if( !DeepComparable.IsExactly(View, otherT.View)) return false;
      if( !DeepComparable.IsExactly(Subject, otherT.Subject)) return false;
      if( !DeepComparable.IsExactly(Context, otherT.Context)) return false;
      if( !DeepComparable.IsExactly(Occurrence, otherT.Occurrence)) return false;
      if( !DeepComparable.IsExactly(Operator, otherT.Operator)) return false;
      if( !DeepComparable.IsExactly(ReasonCode, otherT.ReasonCode)) return false;
      if( !DeepComparable.IsExactly(BodySite, otherT.BodySite)) return false;
      if( !DeepComparable.IsExactly(Device, otherT.Device)) return false;
      if( !DeepComparable.IsExactly(HeightElement, otherT.HeightElement)) return false;
      if( !DeepComparable.IsExactly(WidthElement, otherT.WidthElement)) return false;
      if( !DeepComparable.IsExactly(FramesElement, otherT.FramesElement)) return false;
      if( !DeepComparable.IsExactly(DurationElement, otherT.DurationElement)) return false;
      if( !DeepComparable.IsExactly(Content, otherT.Content)) return false;
      if( !DeepComparable.IsExactly(Note, otherT.Note)) return false;

      return true;
    }

    [IgnoreDataMember]
    public override IEnumerable<Base> Children
    {
      get
      {
        foreach (var item in base.Children) yield return item;
        foreach (var elem in Identifier) { if (elem != null) yield return elem; }
        foreach (var elem in BasedOn) { if (elem != null) yield return elem; }
        if (TypeElement != null) yield return TypeElement;
        if (Subtype != null) yield return Subtype;
        if (View != null) yield return View;
        if (Subject != null) yield return Subject;
        if (Context != null) yield return Context;
        if (Occurrence != null) yield return Occurrence;
        if (Operator != null) yield return Operator;
        foreach (var elem in ReasonCode) { if (elem != null) yield return elem; }
        if (BodySite != null) yield return BodySite;
        if (Device != null) yield return Device;
        if (HeightElement != null) yield return HeightElement;
        if (WidthElement != null) yield return WidthElement;
        if (FramesElement != null) yield return FramesElement;
        if (DurationElement != null) yield return DurationElement;
        if (Content != null) yield return Content;
        foreach (var elem in Note) { if (elem != null) yield return elem; }
      }
    }

    [IgnoreDataMember]
    public override IEnumerable<ElementValue> NamedChildren
    {
      get
      {
        foreach (var item in base.NamedChildren) yield return item;
        foreach (var elem in Identifier) { if (elem != null) yield return new ElementValue("identifier", elem); }
        foreach (var elem in BasedOn) { if (elem != null) yield return new ElementValue("basedOn", elem); }
        if (TypeElement != null) yield return new ElementValue("type", TypeElement);
        if (Subtype != null) yield return new ElementValue("subtype", Subtype);
        if (View != null) yield return new ElementValue("view", View);
        if (Subject != null) yield return new ElementValue("subject", Subject);
        if (Context != null) yield return new ElementValue("context", Context);
        if (Occurrence != null) yield return new ElementValue("occurrence", Occurrence);
        if (Operator != null) yield return new ElementValue("operator", Operator);
        foreach (var elem in ReasonCode) { if (elem != null) yield return new ElementValue("reasonCode", elem); }
        if (BodySite != null) yield return new ElementValue("bodySite", BodySite);
        if (Device != null) yield return new ElementValue("device", Device);
        if (HeightElement != null) yield return new ElementValue("height", HeightElement);
        if (WidthElement != null) yield return new ElementValue("width", WidthElement);
        if (FramesElement != null) yield return new ElementValue("frames", FramesElement);
        if (DurationElement != null) yield return new ElementValue("duration", DurationElement);
        if (Content != null) yield return new ElementValue("content", Content);
        foreach (var elem in Note) { if (elem != null) yield return new ElementValue("note", elem); }
      }
    }

    protected override bool TryGetValue(string key, out object value)
    {
      switch (key)
      {
        case "identifier":
          value = Identifier;
          return Identifier?.Any() == true;
        case "basedOn":
          value = BasedOn;
          return BasedOn?.Any() == true;
        case "type":
          value = TypeElement;
          return TypeElement is not null;
        case "subtype":
          value = Subtype;
          return Subtype is not null;
        case "view":
          value = View;
          return View is not null;
        case "subject":
          value = Subject;
          return Subject is not null;
        case "context":
          value = Context;
          return Context is not null;
        case "occurrence":
          value = Occurrence;
          return Occurrence is not null;
        case "operator":
          value = Operator;
          return Operator is not null;
        case "reasonCode":
          value = ReasonCode;
          return ReasonCode?.Any() == true;
        case "bodySite":
          value = BodySite;
          return BodySite is not null;
        case "device":
          value = Device;
          return Device is not null;
        case "height":
          value = HeightElement;
          return HeightElement is not null;
        case "width":
          value = WidthElement;
          return WidthElement is not null;
        case "frames":
          value = FramesElement;
          return FramesElement is not null;
        case "duration":
          value = DurationElement;
          return DurationElement is not null;
        case "content":
          value = Content;
          return Content is not null;
        case "note":
          value = Note;
          return Note?.Any() == true;
        default:
<<<<<<< HEAD
          return choiceMatches(out value);
      };

      bool choiceMatches(out object value)
      {
        if (key.StartsWith("occurrence"))
        {
          value = Occurrence;
          return Occurrence is not null && ElementName.HasCorrectSuffix(key, "occurrence", Occurrence.TypeName);
        }
        return base.TryGetValue(key, out value);
      }

=======
          return base.TryGetValue(key, out value);
      };

>>>>>>> f6ebe357
    }

    protected override IEnumerable<KeyValuePair<string, object>> GetElementPairs()
    {
      foreach (var kvp in base.GetElementPairs()) yield return kvp;
      if (Identifier?.Any() == true) yield return new KeyValuePair<string,object>("identifier",Identifier);
      if (BasedOn?.Any() == true) yield return new KeyValuePair<string,object>("basedOn",BasedOn);
      if (TypeElement is not null) yield return new KeyValuePair<string,object>("type",TypeElement);
      if (Subtype is not null) yield return new KeyValuePair<string,object>("subtype",Subtype);
      if (View is not null) yield return new KeyValuePair<string,object>("view",View);
      if (Subject is not null) yield return new KeyValuePair<string,object>("subject",Subject);
      if (Context is not null) yield return new KeyValuePair<string,object>("context",Context);
<<<<<<< HEAD
      if (Occurrence is not null) yield return new KeyValuePair<string,object>(ElementName.AddSuffixToElementName("occurrence", Occurrence),Occurrence);
=======
      if (Occurrence is not null) yield return new KeyValuePair<string,object>("occurrence",Occurrence);
>>>>>>> f6ebe357
      if (Operator is not null) yield return new KeyValuePair<string,object>("operator",Operator);
      if (ReasonCode?.Any() == true) yield return new KeyValuePair<string,object>("reasonCode",ReasonCode);
      if (BodySite is not null) yield return new KeyValuePair<string,object>("bodySite",BodySite);
      if (Device is not null) yield return new KeyValuePair<string,object>("device",Device);
      if (HeightElement is not null) yield return new KeyValuePair<string,object>("height",HeightElement);
      if (WidthElement is not null) yield return new KeyValuePair<string,object>("width",WidthElement);
      if (FramesElement is not null) yield return new KeyValuePair<string,object>("frames",FramesElement);
      if (DurationElement is not null) yield return new KeyValuePair<string,object>("duration",DurationElement);
      if (Content is not null) yield return new KeyValuePair<string,object>("content",Content);
      if (Note?.Any() == true) yield return new KeyValuePair<string,object>("note",Note);
    }

  }

}

// end of file<|MERGE_RESOLUTION|>--- conflicted
+++ resolved
@@ -631,25 +631,9 @@
           value = Note;
           return Note?.Any() == true;
         default:
-<<<<<<< HEAD
-          return choiceMatches(out value);
-      };
-
-      bool choiceMatches(out object value)
-      {
-        if (key.StartsWith("occurrence"))
-        {
-          value = Occurrence;
-          return Occurrence is not null && ElementName.HasCorrectSuffix(key, "occurrence", Occurrence.TypeName);
-        }
-        return base.TryGetValue(key, out value);
-      }
-
-=======
           return base.TryGetValue(key, out value);
       };
 
->>>>>>> f6ebe357
     }
 
     protected override IEnumerable<KeyValuePair<string, object>> GetElementPairs()
@@ -662,11 +646,7 @@
       if (View is not null) yield return new KeyValuePair<string,object>("view",View);
       if (Subject is not null) yield return new KeyValuePair<string,object>("subject",Subject);
       if (Context is not null) yield return new KeyValuePair<string,object>("context",Context);
-<<<<<<< HEAD
-      if (Occurrence is not null) yield return new KeyValuePair<string,object>(ElementName.AddSuffixToElementName("occurrence", Occurrence),Occurrence);
-=======
       if (Occurrence is not null) yield return new KeyValuePair<string,object>("occurrence",Occurrence);
->>>>>>> f6ebe357
       if (Operator is not null) yield return new KeyValuePair<string,object>("operator",Operator);
       if (ReasonCode?.Any() == true) yield return new KeyValuePair<string,object>("reasonCode",ReasonCode);
       if (BodySite is not null) yield return new KeyValuePair<string,object>("bodySite",BodySite);
