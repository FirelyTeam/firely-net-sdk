﻿using System;
using System.Collections.Generic;
using Hl7.Fhir.Introspection;
using Hl7.Fhir.Validation;
using System.Linq;
using System.Runtime.Serialization;
using Hl7.Fhir.Utility;

/*
  Copyright (c) 2011+, HL7, Inc.
  All rights reserved.
  
  Redistribution and use in source and binary forms, with or without modification, 
  are permitted provided that the following conditions are met:
  
   * Redistributions of source code must retain the above copyright notice, this 
     list of conditions and the following disclaimer.
   * Redistributions in binary form must reproduce the above copyright notice, 
     this list of conditions and the following disclaimer in the documentation 
     and/or other materials provided with the distribution.
   * Neither the name of HL7 nor the names of its contributors may be used to 
     endorse or promote products derived from this software without specific 
     prior written permission.
  
  THIS SOFTWARE IS PROVIDED BY THE COPYRIGHT HOLDERS AND CONTRIBUTORS "AS IS" AND 
  ANY EXPRESS OR IMPLIED WARRANTIES, INCLUDING, BUT NOT LIMITED TO, THE IMPLIED 
  WARRANTIES OF MERCHANTABILITY AND FITNESS FOR A PARTICULAR PURPOSE ARE DISCLAIMED. 
  IN NO EVENT SHALL THE COPYRIGHT HOLDER OR CONTRIBUTORS BE LIABLE FOR ANY DIRECT, 
  INDIRECT, INCIDENTAL, SPECIAL, EXEMPLARY, OR CONSEQUENTIAL DAMAGES (INCLUDING, BUT 
  NOT LIMITED TO, PROCUREMENT OF SUBSTITUTE GOODS OR SERVICES; LOSS OF USE, DATA, OR 
  PROFITS; OR BUSINESS INTERRUPTION) HOWEVER CAUSED AND ON ANY THEORY OF LIABILITY, 
  WHETHER IN CONTRACT, STRICT LIABILITY, OR TORT (INCLUDING NEGLIGENCE OR OTHERWISE) 
  ARISING IN ANY WAY OUT OF THE USE OF THIS SOFTWARE, EVEN IF ADVISED OF THE 
  POSSIBILITY OF SUCH DAMAGE.
  

*/

#pragma warning disable 1591 // suppress XML summary warnings 

//
// Generated for FHIR v3.0.1
//
namespace Hl7.Fhir.Model
{
    /// <summary>
    /// Guidance or advice relating to an immunization
    /// </summary>
    [FhirType("ImmunizationRecommendation", IsResource=true)]
    [DataContract]
    public partial class ImmunizationRecommendation : Hl7.Fhir.Model.DomainResource, System.ComponentModel.INotifyPropertyChanged
    {
        [NotMapped]
        public override ResourceType ResourceType { get { return ResourceType.ImmunizationRecommendation; } }
        [NotMapped]
        public override string TypeName { get { return "ImmunizationRecommendation"; } }
        
        [FhirType("RecommendationComponent")]
        [DataContract]
        public partial class RecommendationComponent : Hl7.Fhir.Model.BackboneElement, System.ComponentModel.INotifyPropertyChanged, IBackboneElement
        {
            [NotMapped]
            public override string TypeName { get { return "RecommendationComponent"; } }
            
            /// <summary>
            /// Date recommendation created
            /// </summary>
            [FhirElement("date", InSummary=true, Order=40)]
            [Cardinality(Min=1,Max=1)]
            [DataMember]
            public Hl7.Fhir.Model.FhirDateTime DateElement
            {
                get { return _DateElement; }
                set { _DateElement = value; OnPropertyChanged("DateElement"); }
            }
            
            private Hl7.Fhir.Model.FhirDateTime _DateElement;
            
            /// <summary>
            /// Date recommendation created
            /// </summary>
            /// <remarks>This uses the native .NET datatype, rather than the FHIR equivalent</remarks>
            [NotMapped]
            [IgnoreDataMemberAttribute]
            public string Date
            {
                get { return DateElement != null ? DateElement.Value : null; }
                set
                {
                    if (value == null)
                        DateElement = null; 
                    else
                        DateElement = new Hl7.Fhir.Model.FhirDateTime(value);
                    OnPropertyChanged("Date");
                }
            }
            
            /// <summary>
            /// Vaccine recommendation applies to
            /// </summary>
            [FhirElement("vaccineCode", InSummary=true, Order=50)]
            [DataMember]
            public Hl7.Fhir.Model.CodeableConcept VaccineCode
            {
                get { return _VaccineCode; }
                set { _VaccineCode = value; OnPropertyChanged("VaccineCode"); }
            }
            
            private Hl7.Fhir.Model.CodeableConcept _VaccineCode;
            
            /// <summary>
            /// Disease to be immunized against
            /// </summary>
            [FhirElement("targetDisease", InSummary=true, Order=60)]
            [DataMember]
            public Hl7.Fhir.Model.CodeableConcept TargetDisease
            {
                get { return _TargetDisease; }
                set { _TargetDisease = value; OnPropertyChanged("TargetDisease"); }
            }
            
            private Hl7.Fhir.Model.CodeableConcept _TargetDisease;
            
            /// <summary>
            /// Recommended dose number
            /// </summary>
            [FhirElement("doseNumber", InSummary=true, Order=70)]
            [DataMember]
            public Hl7.Fhir.Model.PositiveInt DoseNumberElement
            {
                get { return _DoseNumberElement; }
                set { _DoseNumberElement = value; OnPropertyChanged("DoseNumberElement"); }
            }
            
            private Hl7.Fhir.Model.PositiveInt _DoseNumberElement;
            
            /// <summary>
            /// Recommended dose number
            /// </summary>
            /// <remarks>This uses the native .NET datatype, rather than the FHIR equivalent</remarks>
            [NotMapped]
            [IgnoreDataMemberAttribute]
            public int? DoseNumber
            {
                get { return DoseNumberElement != null ? DoseNumberElement.Value : null; }
                set
                {
                    if (!value.HasValue)
                        DoseNumberElement = null; 
                    else
                        DoseNumberElement = new Hl7.Fhir.Model.PositiveInt(value);
                    OnPropertyChanged("DoseNumber");
                }
            }
            
            /// <summary>
            /// Vaccine administration status
            /// </summary>
            [FhirElement("forecastStatus", InSummary=true, Order=80)]
            [Cardinality(Min=1,Max=1)]
            [DataMember]
            public Hl7.Fhir.Model.CodeableConcept ForecastStatus
            {
                get { return _ForecastStatus; }
                set { _ForecastStatus = value; OnPropertyChanged("ForecastStatus"); }
            }
            
            private Hl7.Fhir.Model.CodeableConcept _ForecastStatus;
            
            /// <summary>
            /// Dates governing proposed immunization
            /// </summary>
            [FhirElement("dateCriterion", Order=90)]
            [Cardinality(Min=0,Max=-1)]
            [DataMember]
            public List<Hl7.Fhir.Model.ImmunizationRecommendation.DateCriterionComponent> DateCriterion
            {
                get { if(_DateCriterion==null) _DateCriterion = new List<Hl7.Fhir.Model.ImmunizationRecommendation.DateCriterionComponent>(); return _DateCriterion; }
                set { _DateCriterion = value; OnPropertyChanged("DateCriterion"); }
            }
            
            private List<Hl7.Fhir.Model.ImmunizationRecommendation.DateCriterionComponent> _DateCriterion;
            
            /// <summary>
            /// Protocol used by recommendation
            /// </summary>
            [FhirElement("protocol", Order=100)]
            [DataMember]
            public Hl7.Fhir.Model.ImmunizationRecommendation.ProtocolComponent Protocol
            {
                get { return _Protocol; }
                set { _Protocol = value; OnPropertyChanged("Protocol"); }
            }
            
            private Hl7.Fhir.Model.ImmunizationRecommendation.ProtocolComponent _Protocol;
            
            /// <summary>
            /// Past immunizations supporting recommendation
            /// </summary>
            [FhirElement("supportingImmunization", Order=110)]
            [CLSCompliant(false)]
			[References("Immunization")]
            [Cardinality(Min=0,Max=-1)]
            [DataMember]
            public List<Hl7.Fhir.Model.ResourceReference> SupportingImmunization
            {
                get { if(_SupportingImmunization==null) _SupportingImmunization = new List<Hl7.Fhir.Model.ResourceReference>(); return _SupportingImmunization; }
                set { _SupportingImmunization = value; OnPropertyChanged("SupportingImmunization"); }
            }
            
            private List<Hl7.Fhir.Model.ResourceReference> _SupportingImmunization;
            
            /// <summary>
            /// Patient observations supporting recommendation
            /// </summary>
            [FhirElement("supportingPatientInformation", Order=120)]
            [CLSCompliant(false)]
			[References("Observation","AllergyIntolerance")]
            [Cardinality(Min=0,Max=-1)]
            [DataMember]
            public List<Hl7.Fhir.Model.ResourceReference> SupportingPatientInformation
            {
                get { if(_SupportingPatientInformation==null) _SupportingPatientInformation = new List<Hl7.Fhir.Model.ResourceReference>(); return _SupportingPatientInformation; }
                set { _SupportingPatientInformation = value; OnPropertyChanged("SupportingPatientInformation"); }
            }
            
            private List<Hl7.Fhir.Model.ResourceReference> _SupportingPatientInformation;
            
            public override IDeepCopyable CopyTo(IDeepCopyable other)
            {
                var dest = other as RecommendationComponent;
                
                if (dest != null)
                {
                    base.CopyTo(dest);
                    if(DateElement != null) dest.DateElement = (Hl7.Fhir.Model.FhirDateTime)DateElement.DeepCopy();
                    if(VaccineCode != null) dest.VaccineCode = (Hl7.Fhir.Model.CodeableConcept)VaccineCode.DeepCopy();
                    if(TargetDisease != null) dest.TargetDisease = (Hl7.Fhir.Model.CodeableConcept)TargetDisease.DeepCopy();
                    if(DoseNumberElement != null) dest.DoseNumberElement = (Hl7.Fhir.Model.PositiveInt)DoseNumberElement.DeepCopy();
                    if(ForecastStatus != null) dest.ForecastStatus = (Hl7.Fhir.Model.CodeableConcept)ForecastStatus.DeepCopy();
                    if(DateCriterion != null) dest.DateCriterion = new List<Hl7.Fhir.Model.ImmunizationRecommendation.DateCriterionComponent>(DateCriterion.DeepCopy());
                    if(Protocol != null) dest.Protocol = (Hl7.Fhir.Model.ImmunizationRecommendation.ProtocolComponent)Protocol.DeepCopy();
                    if(SupportingImmunization != null) dest.SupportingImmunization = new List<Hl7.Fhir.Model.ResourceReference>(SupportingImmunization.DeepCopy());
                    if(SupportingPatientInformation != null) dest.SupportingPatientInformation = new List<Hl7.Fhir.Model.ResourceReference>(SupportingPatientInformation.DeepCopy());
                    return dest;
                }
                else
                	throw new ArgumentException("Can only copy to an object of the same type", "other");
            }
            
            public override IDeepCopyable DeepCopy()
            {
                return CopyTo(new RecommendationComponent());
            }
            
            public override bool Matches(IDeepComparable other)
            {
                var otherT = other as RecommendationComponent;
                if(otherT == null) return false;
                
                if(!base.Matches(otherT)) return false;
                if( !DeepComparable.Matches(DateElement, otherT.DateElement)) return false;
                if( !DeepComparable.Matches(VaccineCode, otherT.VaccineCode)) return false;
                if( !DeepComparable.Matches(TargetDisease, otherT.TargetDisease)) return false;
                if( !DeepComparable.Matches(DoseNumberElement, otherT.DoseNumberElement)) return false;
                if( !DeepComparable.Matches(ForecastStatus, otherT.ForecastStatus)) return false;
                if( !DeepComparable.Matches(DateCriterion, otherT.DateCriterion)) return false;
                if( !DeepComparable.Matches(Protocol, otherT.Protocol)) return false;
                if( !DeepComparable.Matches(SupportingImmunization, otherT.SupportingImmunization)) return false;
                if( !DeepComparable.Matches(SupportingPatientInformation, otherT.SupportingPatientInformation)) return false;
                
                return true;
            }
            
            public override bool IsExactly(IDeepComparable other)
            {
                var otherT = other as RecommendationComponent;
                if(otherT == null) return false;
                
                if(!base.IsExactly(otherT)) return false;
                if( !DeepComparable.IsExactly(DateElement, otherT.DateElement)) return false;
                if( !DeepComparable.IsExactly(VaccineCode, otherT.VaccineCode)) return false;
                if( !DeepComparable.IsExactly(TargetDisease, otherT.TargetDisease)) return false;
                if( !DeepComparable.IsExactly(DoseNumberElement, otherT.DoseNumberElement)) return false;
                if( !DeepComparable.IsExactly(ForecastStatus, otherT.ForecastStatus)) return false;
                if( !DeepComparable.IsExactly(DateCriterion, otherT.DateCriterion)) return false;
                if( !DeepComparable.IsExactly(Protocol, otherT.Protocol)) return false;
                if( !DeepComparable.IsExactly(SupportingImmunization, otherT.SupportingImmunization)) return false;
                if( !DeepComparable.IsExactly(SupportingPatientInformation, otherT.SupportingPatientInformation)) return false;
                
                return true;
            }


            [NotMapped]
            public override IEnumerable<Base> Children
            {
                get
                {
                    foreach (var item in base.Children) yield return item;
                    if (DateElement != null) yield return DateElement;
                    if (VaccineCode != null) yield return VaccineCode;
                    if (TargetDisease != null) yield return TargetDisease;
                    if (DoseNumberElement != null) yield return DoseNumberElement;
                    if (ForecastStatus != null) yield return ForecastStatus;
                    foreach (var elem in DateCriterion) { if (elem != null) yield return elem; }
                    if (Protocol != null) yield return Protocol;
                    foreach (var elem in SupportingImmunization) { if (elem != null) yield return elem; }
                    foreach (var elem in SupportingPatientInformation) { if (elem != null) yield return elem; }
                }
            }

            [NotMapped]
            internal override IEnumerable<ElementValue> NamedChildren
            {
                get
                {
                    foreach (var item in base.NamedChildren) yield return item;
<<<<<<< HEAD
                    if (DateElement != null) yield return new ElementValue("date", DateElement);
                    if (VaccineCode != null) yield return new ElementValue("vaccineCode", VaccineCode);
                    if (DoseNumberElement != null) yield return new ElementValue("doseNumber", DoseNumberElement);
                    if (ForecastStatus != null) yield return new ElementValue("forecastStatus", ForecastStatus);
                    foreach (var elem in DateCriterion) { if (elem != null) yield return new ElementValue("dateCriterion", elem); }
                    if (Protocol != null) yield return new ElementValue("protocol", Protocol);
                    foreach (var elem in SupportingImmunization) { if (elem != null) yield return new ElementValue("supportingImmunization", elem); }
                    foreach (var elem in SupportingPatientInformation) { if (elem != null) yield return new ElementValue("supportingPatientInformation", elem); }
=======
                    if (DateElement != null) yield return new ElementValue("date", false, DateElement);
                    if (VaccineCode != null) yield return new ElementValue("vaccineCode", false, VaccineCode);
                    if (TargetDisease != null) yield return new ElementValue("targetDisease", false, TargetDisease);
                    if (DoseNumberElement != null) yield return new ElementValue("doseNumber", false, DoseNumberElement);
                    if (ForecastStatus != null) yield return new ElementValue("forecastStatus", false, ForecastStatus);
                    foreach (var elem in DateCriterion) { if (elem != null) yield return new ElementValue("dateCriterion", true, elem); }
                    if (Protocol != null) yield return new ElementValue("protocol", false, Protocol);
                    foreach (var elem in SupportingImmunization) { if (elem != null) yield return new ElementValue("supportingImmunization", true, elem); }
                    foreach (var elem in SupportingPatientInformation) { if (elem != null) yield return new ElementValue("supportingPatientInformation", true, elem); }
>>>>>>> a220f7af
                }
            }

            
        }
        
        
        [FhirType("DateCriterionComponent")]
        [DataContract]
        public partial class DateCriterionComponent : Hl7.Fhir.Model.BackboneElement, System.ComponentModel.INotifyPropertyChanged, IBackboneElement
        {
            [NotMapped]
            public override string TypeName { get { return "DateCriterionComponent"; } }
            
            /// <summary>
            /// Type of date
            /// </summary>
            [FhirElement("code", Order=40)]
            [Cardinality(Min=1,Max=1)]
            [DataMember]
            public Hl7.Fhir.Model.CodeableConcept Code
            {
                get { return _Code; }
                set { _Code = value; OnPropertyChanged("Code"); }
            }
            
            private Hl7.Fhir.Model.CodeableConcept _Code;
            
            /// <summary>
            /// Recommended date
            /// </summary>
            [FhirElement("value", Order=50)]
            [Cardinality(Min=1,Max=1)]
            [DataMember]
            public Hl7.Fhir.Model.FhirDateTime ValueElement
            {
                get { return _ValueElement; }
                set { _ValueElement = value; OnPropertyChanged("ValueElement"); }
            }
            
            private Hl7.Fhir.Model.FhirDateTime _ValueElement;
            
            /// <summary>
            /// Recommended date
            /// </summary>
            /// <remarks>This uses the native .NET datatype, rather than the FHIR equivalent</remarks>
            [NotMapped]
            [IgnoreDataMemberAttribute]
            public string Value
            {
                get { return ValueElement != null ? ValueElement.Value : null; }
                set
                {
                    if (value == null)
                        ValueElement = null; 
                    else
                        ValueElement = new Hl7.Fhir.Model.FhirDateTime(value);
                    OnPropertyChanged("Value");
                }
            }
            
            public override IDeepCopyable CopyTo(IDeepCopyable other)
            {
                var dest = other as DateCriterionComponent;
                
                if (dest != null)
                {
                    base.CopyTo(dest);
                    if(Code != null) dest.Code = (Hl7.Fhir.Model.CodeableConcept)Code.DeepCopy();
                    if(ValueElement != null) dest.ValueElement = (Hl7.Fhir.Model.FhirDateTime)ValueElement.DeepCopy();
                    return dest;
                }
                else
                	throw new ArgumentException("Can only copy to an object of the same type", "other");
            }
            
            public override IDeepCopyable DeepCopy()
            {
                return CopyTo(new DateCriterionComponent());
            }
            
            public override bool Matches(IDeepComparable other)
            {
                var otherT = other as DateCriterionComponent;
                if(otherT == null) return false;
                
                if(!base.Matches(otherT)) return false;
                if( !DeepComparable.Matches(Code, otherT.Code)) return false;
                if( !DeepComparable.Matches(ValueElement, otherT.ValueElement)) return false;
                
                return true;
            }
            
            public override bool IsExactly(IDeepComparable other)
            {
                var otherT = other as DateCriterionComponent;
                if(otherT == null) return false;
                
                if(!base.IsExactly(otherT)) return false;
                if( !DeepComparable.IsExactly(Code, otherT.Code)) return false;
                if( !DeepComparable.IsExactly(ValueElement, otherT.ValueElement)) return false;
                
                return true;
            }


            [NotMapped]
            public override IEnumerable<Base> Children
            {
                get
                {
                    foreach (var item in base.Children) yield return item;
                    if (Code != null) yield return Code;
                    if (ValueElement != null) yield return ValueElement;
                }
            }

            [NotMapped]
            internal override IEnumerable<ElementValue> NamedChildren
            {
                get
                {
                    foreach (var item in base.NamedChildren) yield return item;
                    if (Code != null) yield return new ElementValue("code", Code);
                    if (ValueElement != null) yield return new ElementValue("value", ValueElement);
                }
            }

            
        }
        
        
        [FhirType("ProtocolComponent")]
        [DataContract]
        public partial class ProtocolComponent : Hl7.Fhir.Model.BackboneElement, System.ComponentModel.INotifyPropertyChanged, IBackboneElement
        {
            [NotMapped]
            public override string TypeName { get { return "ProtocolComponent"; } }
            
            /// <summary>
            /// Dose number within sequence
            /// </summary>
            [FhirElement("doseSequence", Order=40)]
            [DataMember]
            public Hl7.Fhir.Model.PositiveInt DoseSequenceElement
            {
                get { return _DoseSequenceElement; }
                set { _DoseSequenceElement = value; OnPropertyChanged("DoseSequenceElement"); }
            }
            
            private Hl7.Fhir.Model.PositiveInt _DoseSequenceElement;
            
            /// <summary>
            /// Dose number within sequence
            /// </summary>
            /// <remarks>This uses the native .NET datatype, rather than the FHIR equivalent</remarks>
            [NotMapped]
            [IgnoreDataMemberAttribute]
            public int? DoseSequence
            {
                get { return DoseSequenceElement != null ? DoseSequenceElement.Value : null; }
                set
                {
                    if (!value.HasValue)
                        DoseSequenceElement = null; 
                    else
                        DoseSequenceElement = new Hl7.Fhir.Model.PositiveInt(value);
                    OnPropertyChanged("DoseSequence");
                }
            }
            
            /// <summary>
            /// Protocol details
            /// </summary>
            [FhirElement("description", Order=50)]
            [DataMember]
            public Hl7.Fhir.Model.FhirString DescriptionElement
            {
                get { return _DescriptionElement; }
                set { _DescriptionElement = value; OnPropertyChanged("DescriptionElement"); }
            }
            
            private Hl7.Fhir.Model.FhirString _DescriptionElement;
            
            /// <summary>
            /// Protocol details
            /// </summary>
            /// <remarks>This uses the native .NET datatype, rather than the FHIR equivalent</remarks>
            [NotMapped]
            [IgnoreDataMemberAttribute]
            public string Description
            {
                get { return DescriptionElement != null ? DescriptionElement.Value : null; }
                set
                {
                    if (value == null)
                        DescriptionElement = null; 
                    else
                        DescriptionElement = new Hl7.Fhir.Model.FhirString(value);
                    OnPropertyChanged("Description");
                }
            }
            
            /// <summary>
            /// Who is responsible for protocol
            /// </summary>
            [FhirElement("authority", Order=60)]
            [CLSCompliant(false)]
			[References("Organization")]
            [DataMember]
            public Hl7.Fhir.Model.ResourceReference Authority
            {
                get { return _Authority; }
                set { _Authority = value; OnPropertyChanged("Authority"); }
            }
            
            private Hl7.Fhir.Model.ResourceReference _Authority;
            
            /// <summary>
            /// Name of vaccination series
            /// </summary>
            [FhirElement("series", Order=70)]
            [DataMember]
            public Hl7.Fhir.Model.FhirString SeriesElement
            {
                get { return _SeriesElement; }
                set { _SeriesElement = value; OnPropertyChanged("SeriesElement"); }
            }
            
            private Hl7.Fhir.Model.FhirString _SeriesElement;
            
            /// <summary>
            /// Name of vaccination series
            /// </summary>
            /// <remarks>This uses the native .NET datatype, rather than the FHIR equivalent</remarks>
            [NotMapped]
            [IgnoreDataMemberAttribute]
            public string Series
            {
                get { return SeriesElement != null ? SeriesElement.Value : null; }
                set
                {
                    if (value == null)
                        SeriesElement = null; 
                    else
                        SeriesElement = new Hl7.Fhir.Model.FhirString(value);
                    OnPropertyChanged("Series");
                }
            }
            
            public override IDeepCopyable CopyTo(IDeepCopyable other)
            {
                var dest = other as ProtocolComponent;
                
                if (dest != null)
                {
                    base.CopyTo(dest);
                    if(DoseSequenceElement != null) dest.DoseSequenceElement = (Hl7.Fhir.Model.PositiveInt)DoseSequenceElement.DeepCopy();
                    if(DescriptionElement != null) dest.DescriptionElement = (Hl7.Fhir.Model.FhirString)DescriptionElement.DeepCopy();
                    if(Authority != null) dest.Authority = (Hl7.Fhir.Model.ResourceReference)Authority.DeepCopy();
                    if(SeriesElement != null) dest.SeriesElement = (Hl7.Fhir.Model.FhirString)SeriesElement.DeepCopy();
                    return dest;
                }
                else
                	throw new ArgumentException("Can only copy to an object of the same type", "other");
            }
            
            public override IDeepCopyable DeepCopy()
            {
                return CopyTo(new ProtocolComponent());
            }
            
            public override bool Matches(IDeepComparable other)
            {
                var otherT = other as ProtocolComponent;
                if(otherT == null) return false;
                
                if(!base.Matches(otherT)) return false;
                if( !DeepComparable.Matches(DoseSequenceElement, otherT.DoseSequenceElement)) return false;
                if( !DeepComparable.Matches(DescriptionElement, otherT.DescriptionElement)) return false;
                if( !DeepComparable.Matches(Authority, otherT.Authority)) return false;
                if( !DeepComparable.Matches(SeriesElement, otherT.SeriesElement)) return false;
                
                return true;
            }
            
            public override bool IsExactly(IDeepComparable other)
            {
                var otherT = other as ProtocolComponent;
                if(otherT == null) return false;
                
                if(!base.IsExactly(otherT)) return false;
                if( !DeepComparable.IsExactly(DoseSequenceElement, otherT.DoseSequenceElement)) return false;
                if( !DeepComparable.IsExactly(DescriptionElement, otherT.DescriptionElement)) return false;
                if( !DeepComparable.IsExactly(Authority, otherT.Authority)) return false;
                if( !DeepComparable.IsExactly(SeriesElement, otherT.SeriesElement)) return false;
                
                return true;
            }


            [NotMapped]
            public override IEnumerable<Base> Children
            {
                get
                {
                    foreach (var item in base.Children) yield return item;
                    if (DoseSequenceElement != null) yield return DoseSequenceElement;
                    if (DescriptionElement != null) yield return DescriptionElement;
                    if (Authority != null) yield return Authority;
                    if (SeriesElement != null) yield return SeriesElement;
                }
            }

            [NotMapped]
            internal override IEnumerable<ElementValue> NamedChildren
            {
                get
                {
                    foreach (var item in base.NamedChildren) yield return item;
                    if (DoseSequenceElement != null) yield return new ElementValue("doseSequence", DoseSequenceElement);
                    if (DescriptionElement != null) yield return new ElementValue("description", DescriptionElement);
                    if (Authority != null) yield return new ElementValue("authority", Authority);
                    if (SeriesElement != null) yield return new ElementValue("series", SeriesElement);
                }
            }

            
        }
        
        
        /// <summary>
        /// Business identifier
        /// </summary>
        [FhirElement("identifier", InSummary=true, Order=90)]
        [Cardinality(Min=0,Max=-1)]
        [DataMember]
        public List<Hl7.Fhir.Model.Identifier> Identifier
        {
            get { if(_Identifier==null) _Identifier = new List<Hl7.Fhir.Model.Identifier>(); return _Identifier; }
            set { _Identifier = value; OnPropertyChanged("Identifier"); }
        }
        
        private List<Hl7.Fhir.Model.Identifier> _Identifier;
        
        /// <summary>
        /// Who this profile is for
        /// </summary>
        [FhirElement("patient", InSummary=true, Order=100)]
        [CLSCompliant(false)]
		[References("Patient")]
        [Cardinality(Min=1,Max=1)]
        [DataMember]
        public Hl7.Fhir.Model.ResourceReference Patient
        {
            get { return _Patient; }
            set { _Patient = value; OnPropertyChanged("Patient"); }
        }
        
        private Hl7.Fhir.Model.ResourceReference _Patient;
        
        /// <summary>
        /// Vaccine administration recommendations
        /// </summary>
        [FhirElement("recommendation", InSummary=true, Order=110)]
        [Cardinality(Min=1,Max=-1)]
        [DataMember]
        public List<Hl7.Fhir.Model.ImmunizationRecommendation.RecommendationComponent> Recommendation
        {
            get { if(_Recommendation==null) _Recommendation = new List<Hl7.Fhir.Model.ImmunizationRecommendation.RecommendationComponent>(); return _Recommendation; }
            set { _Recommendation = value; OnPropertyChanged("Recommendation"); }
        }
        
        private List<Hl7.Fhir.Model.ImmunizationRecommendation.RecommendationComponent> _Recommendation;
        

        public static ElementDefinition.ConstraintComponent ImmunizationRecommendation_IMR_1 = new ElementDefinition.ConstraintComponent()
        {
            Expression = "recommendation.all(vaccineCode.exists() or targetDisease.exists())",
            Key = "imr-1",
            Severity = ElementDefinition.ConstraintSeverity.Warning,
            Human = "One of vaccineCode or targetDisease SHALL be present",
            Xpath = "exists(f:vaccineCode) or exists(f:targetDisease)"
        };

        public override void AddDefaultConstraints()
        {
            base.AddDefaultConstraints();

            InvariantConstraints.Add(ImmunizationRecommendation_IMR_1);
        }

        public override IDeepCopyable CopyTo(IDeepCopyable other)
        {
            var dest = other as ImmunizationRecommendation;
            
            if (dest != null)
            {
                base.CopyTo(dest);
                if(Identifier != null) dest.Identifier = new List<Hl7.Fhir.Model.Identifier>(Identifier.DeepCopy());
                if(Patient != null) dest.Patient = (Hl7.Fhir.Model.ResourceReference)Patient.DeepCopy();
                if(Recommendation != null) dest.Recommendation = new List<Hl7.Fhir.Model.ImmunizationRecommendation.RecommendationComponent>(Recommendation.DeepCopy());
                return dest;
            }
            else
            	throw new ArgumentException("Can only copy to an object of the same type", "other");
        }
        
        public override IDeepCopyable DeepCopy()
        {
            return CopyTo(new ImmunizationRecommendation());
        }
        
        public override bool Matches(IDeepComparable other)
        {
            var otherT = other as ImmunizationRecommendation;
            if(otherT == null) return false;
            
            if(!base.Matches(otherT)) return false;
            if( !DeepComparable.Matches(Identifier, otherT.Identifier)) return false;
            if( !DeepComparable.Matches(Patient, otherT.Patient)) return false;
            if( !DeepComparable.Matches(Recommendation, otherT.Recommendation)) return false;
            
            return true;
        }
        
        public override bool IsExactly(IDeepComparable other)
        {
            var otherT = other as ImmunizationRecommendation;
            if(otherT == null) return false;
            
            if(!base.IsExactly(otherT)) return false;
            if( !DeepComparable.IsExactly(Identifier, otherT.Identifier)) return false;
            if( !DeepComparable.IsExactly(Patient, otherT.Patient)) return false;
            if( !DeepComparable.IsExactly(Recommendation, otherT.Recommendation)) return false;
            
            return true;
        }

        [NotMapped]
        public override IEnumerable<Base> Children
        {
            get
            {
                foreach (var item in base.Children) yield return item;
				foreach (var elem in Identifier) { if (elem != null) yield return elem; }
				if (Patient != null) yield return Patient;
				foreach (var elem in Recommendation) { if (elem != null) yield return elem; }
            }
        }

        [NotMapped]
        internal override IEnumerable<ElementValue> NamedChildren
        {
            get
            {
                foreach (var item in base.NamedChildren) yield return item;
                foreach (var elem in Identifier) { if (elem != null) yield return new ElementValue("identifier", elem); }
                if (Patient != null) yield return new ElementValue("patient", Patient);
                foreach (var elem in Recommendation) { if (elem != null) yield return new ElementValue("recommendation", elem); }
            }
        }

    }
    
}<|MERGE_RESOLUTION|>--- conflicted
+++ resolved
@@ -57,7 +57,7 @@
         
         [FhirType("RecommendationComponent")]
         [DataContract]
-        public partial class RecommendationComponent : Hl7.Fhir.Model.BackboneElement, System.ComponentModel.INotifyPropertyChanged, IBackboneElement
+        public partial class RecommendationComponent : Hl7.Fhir.Model.BackboneElement, System.ComponentModel.INotifyPropertyChanged
         {
             [NotMapped]
             public override string TypeName { get { return "RecommendationComponent"; } }
@@ -316,16 +316,6 @@
                 get
                 {
                     foreach (var item in base.NamedChildren) yield return item;
-<<<<<<< HEAD
-                    if (DateElement != null) yield return new ElementValue("date", DateElement);
-                    if (VaccineCode != null) yield return new ElementValue("vaccineCode", VaccineCode);
-                    if (DoseNumberElement != null) yield return new ElementValue("doseNumber", DoseNumberElement);
-                    if (ForecastStatus != null) yield return new ElementValue("forecastStatus", ForecastStatus);
-                    foreach (var elem in DateCriterion) { if (elem != null) yield return new ElementValue("dateCriterion", elem); }
-                    if (Protocol != null) yield return new ElementValue("protocol", Protocol);
-                    foreach (var elem in SupportingImmunization) { if (elem != null) yield return new ElementValue("supportingImmunization", elem); }
-                    foreach (var elem in SupportingPatientInformation) { if (elem != null) yield return new ElementValue("supportingPatientInformation", elem); }
-=======
                     if (DateElement != null) yield return new ElementValue("date", false, DateElement);
                     if (VaccineCode != null) yield return new ElementValue("vaccineCode", false, VaccineCode);
                     if (TargetDisease != null) yield return new ElementValue("targetDisease", false, TargetDisease);
@@ -335,7 +325,6 @@
                     if (Protocol != null) yield return new ElementValue("protocol", false, Protocol);
                     foreach (var elem in SupportingImmunization) { if (elem != null) yield return new ElementValue("supportingImmunization", true, elem); }
                     foreach (var elem in SupportingPatientInformation) { if (elem != null) yield return new ElementValue("supportingPatientInformation", true, elem); }
->>>>>>> a220f7af
                 }
             }
 
@@ -345,7 +334,7 @@
         
         [FhirType("DateCriterionComponent")]
         [DataContract]
-        public partial class DateCriterionComponent : Hl7.Fhir.Model.BackboneElement, System.ComponentModel.INotifyPropertyChanged, IBackboneElement
+        public partial class DateCriterionComponent : Hl7.Fhir.Model.BackboneElement, System.ComponentModel.INotifyPropertyChanged
         {
             [NotMapped]
             public override string TypeName { get { return "DateCriterionComponent"; } }
@@ -459,8 +448,8 @@
                 get
                 {
                     foreach (var item in base.NamedChildren) yield return item;
-                    if (Code != null) yield return new ElementValue("code", Code);
-                    if (ValueElement != null) yield return new ElementValue("value", ValueElement);
+                    if (Code != null) yield return new ElementValue("code", false, Code);
+                    if (ValueElement != null) yield return new ElementValue("value", false, ValueElement);
                 }
             }
 
@@ -470,7 +459,7 @@
         
         [FhirType("ProtocolComponent")]
         [DataContract]
-        public partial class ProtocolComponent : Hl7.Fhir.Model.BackboneElement, System.ComponentModel.INotifyPropertyChanged, IBackboneElement
+        public partial class ProtocolComponent : Hl7.Fhir.Model.BackboneElement, System.ComponentModel.INotifyPropertyChanged
         {
             [NotMapped]
             public override string TypeName { get { return "ProtocolComponent"; } }
@@ -656,10 +645,10 @@
                 get
                 {
                     foreach (var item in base.NamedChildren) yield return item;
-                    if (DoseSequenceElement != null) yield return new ElementValue("doseSequence", DoseSequenceElement);
-                    if (DescriptionElement != null) yield return new ElementValue("description", DescriptionElement);
-                    if (Authority != null) yield return new ElementValue("authority", Authority);
-                    if (SeriesElement != null) yield return new ElementValue("series", SeriesElement);
+                    if (DoseSequenceElement != null) yield return new ElementValue("doseSequence", false, DoseSequenceElement);
+                    if (DescriptionElement != null) yield return new ElementValue("description", false, DescriptionElement);
+                    if (Authority != null) yield return new ElementValue("authority", false, Authority);
+                    if (SeriesElement != null) yield return new ElementValue("series", false, SeriesElement);
                 }
             }
 
@@ -793,9 +782,9 @@
             get
             {
                 foreach (var item in base.NamedChildren) yield return item;
-                foreach (var elem in Identifier) { if (elem != null) yield return new ElementValue("identifier", elem); }
-                if (Patient != null) yield return new ElementValue("patient", Patient);
-                foreach (var elem in Recommendation) { if (elem != null) yield return new ElementValue("recommendation", elem); }
+                foreach (var elem in Identifier) { if (elem != null) yield return new ElementValue("identifier", true, elem); }
+                if (Patient != null) yield return new ElementValue("patient", false, Patient);
+                foreach (var elem in Recommendation) { if (elem != null) yield return new ElementValue("recommendation", true, elem); }
             }
         }
 
