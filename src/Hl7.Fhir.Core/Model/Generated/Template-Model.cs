--- conflicted
+++ resolved
@@ -1,11 +1,6 @@
 ﻿
-
 //
-<<<<<<< HEAD
-// Model Generated on Tue, 23 Aug 2016 09:59:33 GMT for FHIR v1.0.2
-=======
 // Model Generated on Wed, 24 Aug 2016 23:59:23 GMT for FHIR v1.0.2
->>>>>>> 24c9690f
 //
 // Generated Shared Enumeration: ResourceType
 	// Used in model class (resource): Conformance.rest.resource.type
