﻿

//
<<<<<<< HEAD
// Model Generated on Tue, 23 Aug 2016 10:00:12 GMT for FHIR v1.0.2
=======
// Model Generated on Fri, 02 Sep 2016 23:04:27 GMT for FHIR v1.0.2
>>>>>>> 24c9690f
//
// Generated Shared Enumeration: ResourceType

// Generated Shared Enumeration: AdministrativeGender

// Generated Shared Enumeration: FHIRDefinedType
	// Used in model class (type): ElementDefinition.type.code

// Generated Shared Enumeration: BindingStrength
	// Used in model class (type): ElementDefinition.binding.strength

// Generated Shared Enumeration: RemittanceOutcome

// Generated Shared Enumeration: ListMode

// Generated Shared Enumeration: SearchParamType

// Generated Shared Enumeration: ConformanceResourceStatus

// Generated Shared Enumeration: DocumentReferenceStatus

// Generated Shared Enumeration: MedicationAdministrationStatus

// Generated helper templates
// Generated items
// Hl7.Fhir.Core\Model\Generated\ElementDefinition.cs
// Hl7.Fhir.Core\Model\Generated\Timing.cs
// Hl7.Fhir.Core\Model\Generated\Address.cs
// Hl7.Fhir.Core\Model\Generated\Meta.cs
// Hl7.Fhir.Core\Model\Generated\ContactPoint.cs
// Hl7.Fhir.Core\Model\Generated\HumanName.cs
// Hl7.Fhir.Core\Model\Generated\BackboneElement.cs
// Hl7.Fhir.Core\Model\Generated\CodeableConcept.cs
// Hl7.Fhir.Core\Model\Generated\Annotation.cs
// Hl7.Fhir.Core\Model\Generated\Range.cs
// Hl7.Fhir.Core\Model\Generated\Ratio.cs
// Hl7.Fhir.Core\Model\Generated\Attachment.cs
// Hl7.Fhir.Core\Model\Generated\Period.cs
// Hl7.Fhir.Core\Model\Generated\Quantity.cs
// Hl7.Fhir.Core\Model\Generated\SampledData.cs
// Hl7.Fhir.Core\Model\Generated\Signature.cs
// Hl7.Fhir.Core\Model\Generated\ResourceReference.cs
// Hl7.Fhir.Core\Model\Generated\Coding.cs
// Hl7.Fhir.Core\Model\Generated\Identifier.cs
// Hl7.Fhir.Core\Model\Generated\FhirDecimal.cs
// Hl7.Fhir.Core\Model\Generated\PositiveInt.cs
// Hl7.Fhir.Core\Model\Generated\Id.cs
// Hl7.Fhir.Core\Model\Generated\Time.cs
// Hl7.Fhir.Core\Model\Generated\Markdown.cs
// Hl7.Fhir.Core\Model\Generated\UnsignedInt.cs
// Hl7.Fhir.Core\Model\Generated\Base64Binary.cs
// Hl7.Fhir.Core\Model\Generated\FhirBoolean.cs
// Hl7.Fhir.Core\Model\Generated\Instant.cs
// Hl7.Fhir.Core\Model\Generated\Uuid.cs
// Hl7.Fhir.Core\Model\Generated\FhirUri.cs
// Hl7.Fhir.Core\Model\Generated\Oid.cs
// Hl7.Fhir.Core\Model\Generated\Integer.cs
// Hl7.Fhir.Core\Model\Generated\FhirString.cs
// Hl7.Fhir.Core\Model\Generated\Code.cs
// Hl7.Fhir.Core\Model\Generated\FhirDateTime.cs
// Hl7.Fhir.Core\Model\Generated\Date.cs<|MERGE_RESOLUTION|>--- conflicted
+++ resolved
@@ -1,11 +1,6 @@
 ﻿
-
 //
-<<<<<<< HEAD
-// Model Generated on Tue, 23 Aug 2016 10:00:12 GMT for FHIR v1.0.2
-=======
 // Model Generated on Fri, 02 Sep 2016 23:04:27 GMT for FHIR v1.0.2
->>>>>>> 24c9690f
 //
 // Generated Shared Enumeration: ResourceType
 
