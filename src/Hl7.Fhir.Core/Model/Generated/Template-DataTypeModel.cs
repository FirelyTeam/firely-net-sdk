﻿
//
<<<<<<< HEAD
// Model Generated on Sat, 13 Aug 2016 10:07:57 GMT for FHIR v1.6.0
=======
// Model Generated on Fri, 02 Sep 2016 23:04:27 GMT for FHIR v1.0.2
>>>>>>> 74210b01
//
// Generated Shared Enumeration: ResourceType

// Generated Shared Enumeration: OperationParameterUse
	// Used in model class (type): ParameterDefinition.use

// Generated Shared Enumeration: FilterOperator

// Generated Shared Enumeration: PlanActionSelectionBehavior

// Generated Shared Enumeration: AdministrativeGender

// Generated Shared Enumeration: PlanActionGroupingBehavior

// Generated Shared Enumeration: ObservationStatus

// Generated Shared Enumeration: PlanActionPrecheckBehavior

// Generated Shared Enumeration: BindingStrength
	// Used in model class (type): ElementDefinition.binding.strength

// Generated Shared Enumeration: ParticipationStatus

// Generated Shared Enumeration: ClaimProcessingCodes

// Generated Shared Enumeration: ListMode

// Generated Shared Enumeration: SearchParamType

// Generated Shared Enumeration: PlanActionCardinalityBehavior

// Generated Shared Enumeration: PlanActionParticipantType

// Generated Shared Enumeration: ConformanceResourceStatus

// Generated Shared Enumeration: DaysOfWeek

// Generated Shared Enumeration: LibraryStatus

// Generated Shared Enumeration: PlanActionRelationshipType

// Generated Shared Enumeration: DocumentReferenceStatus

// Generated Shared Enumeration: RequestStatus

// Generated Shared Enumeration: MedicationAdministrationStatus

// Generated Shared Enumeration: PlanActionRequiredBehavior

// Generated Shared Enumeration: PlanActionRelationshipAnchor

// Generated Shared Enumeration: FHIRAllTypes
	// Used in model class (type): DataRequirement.type
	// Used in model class (type): ParameterDefinition.type

// Generated helper templates
// Generated items
// Hl7.Fhir.Core\Model\Generated\ParameterDefinition.cs
// Hl7.Fhir.Core\Model\Generated\ElementDefinition.cs
// Hl7.Fhir.Core\Model\Generated\Timing.cs
// Hl7.Fhir.Core\Model\Generated\UsageContext.cs
// Hl7.Fhir.Core\Model\Generated\ContactPoint.cs
// Hl7.Fhir.Core\Model\Generated\HumanName.cs
// Hl7.Fhir.Core\Model\Generated\ContactDetail.cs
// Hl7.Fhir.Core\Model\Generated\DataRequirement.cs
// Hl7.Fhir.Core\Model\Generated\Contributor.cs
// Hl7.Fhir.Core\Model\Generated\TriggerDefinition.cs
// Hl7.Fhir.Core\Model\Generated\Address.cs
// Hl7.Fhir.Core\Model\Generated\RelatedResource.cs
// Hl7.Fhir.Core\Model\Generated\Meta.cs
// Hl7.Fhir.Core\Model\Generated\BackboneElement.cs
// Hl7.Fhir.Core\Model\Generated\CodeableConcept.cs
// Hl7.Fhir.Core\Model\Generated\Ratio.cs
// Hl7.Fhir.Core\Model\Generated\SampledData.cs
// Hl7.Fhir.Core\Model\Generated\Signature.cs
// Hl7.Fhir.Core\Model\Generated\Coding.cs
// Hl7.Fhir.Core\Model\Generated\Identifier.cs
// Hl7.Fhir.Core\Model\Generated\Annotation.cs
// Hl7.Fhir.Core\Model\Generated\Range.cs
// Hl7.Fhir.Core\Model\Generated\Attachment.cs
// Hl7.Fhir.Core\Model\Generated\Period.cs
// Hl7.Fhir.Core\Model\Generated\Quantity.cs
// Hl7.Fhir.Core\Model\Generated\ResourceReference.cs
// Hl7.Fhir.Core\Model\Generated\Xhtml.cs
// Hl7.Fhir.Core\Model\Generated\FhirDecimal.cs
// Hl7.Fhir.Core\Model\Generated\PositiveInt.cs
// Hl7.Fhir.Core\Model\Generated\Id.cs
// Hl7.Fhir.Core\Model\Generated\Time.cs
// Hl7.Fhir.Core\Model\Generated\Markdown.cs
// Hl7.Fhir.Core\Model\Generated\UnsignedInt.cs
// Hl7.Fhir.Core\Model\Generated\Base64Binary.cs
// Hl7.Fhir.Core\Model\Generated\FhirBoolean.cs
// Hl7.Fhir.Core\Model\Generated\Instant.cs
// Hl7.Fhir.Core\Model\Generated\Uuid.cs
// Hl7.Fhir.Core\Model\Generated\FhirUri.cs
// Hl7.Fhir.Core\Model\Generated\Oid.cs
// Hl7.Fhir.Core\Model\Generated\Integer.cs
// Hl7.Fhir.Core\Model\Generated\FhirString.cs
// Hl7.Fhir.Core\Model\Generated\Code.cs
// Hl7.Fhir.Core\Model\Generated\FhirDateTime.cs
// Hl7.Fhir.Core\Model\Generated\Date.cs<|MERGE_RESOLUTION|>--- conflicted
+++ resolved
@@ -1,10 +1,7 @@
 ﻿
+
 //
-<<<<<<< HEAD
-// Model Generated on Sat, 13 Aug 2016 10:07:57 GMT for FHIR v1.6.0
-=======
-// Model Generated on Fri, 02 Sep 2016 23:04:27 GMT for FHIR v1.0.2
->>>>>>> 74210b01
+// Model Generated on Fri, 09 Sep 2016 22:27:35 GMT for FHIR v1.6.0
 //
 // Generated Shared Enumeration: ResourceType
 
