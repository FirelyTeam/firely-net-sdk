--- conflicted
+++ resolved
@@ -84,11 +84,7 @@
 
         [FhirType("MessageDestinationComponent")]
         [DataContract]
-<<<<<<< HEAD
-        public partial class ResponseComponent : Hl7.Fhir.Model.BackboneElement, System.ComponentModel.INotifyPropertyChanged, IBackboneElement
-=======
         public partial class MessageDestinationComponent : Hl7.Fhir.Model.BackboneElement, System.ComponentModel.INotifyPropertyChanged
->>>>>>> a220f7af
         {
             [NotMapped]
             public override string TypeName { get { return "MessageDestinationComponent"; } }
@@ -239,15 +235,9 @@
                 get
                 {
                     foreach (var item in base.NamedChildren) yield return item;
-<<<<<<< HEAD
-                    if (IdentifierElement != null) yield return new ElementValue("identifier", IdentifierElement);
-                    if (CodeElement != null) yield return new ElementValue("code", CodeElement);
-                    if (Details != null) yield return new ElementValue("details", Details);
-=======
                     if (NameElement != null) yield return new ElementValue("name", false, NameElement);
                     if (Target != null) yield return new ElementValue("target", false, Target);
                     if (EndpointElement != null) yield return new ElementValue("endpoint", false, EndpointElement);
->>>>>>> a220f7af
                 }
             }
 
@@ -257,7 +247,7 @@
         
         [FhirType("MessageSourceComponent")]
         [DataContract]
-        public partial class MessageSourceComponent : Hl7.Fhir.Model.BackboneElement, System.ComponentModel.INotifyPropertyChanged, IBackboneElement
+        public partial class MessageSourceComponent : Hl7.Fhir.Model.BackboneElement, System.ComponentModel.INotifyPropertyChanged
         {
             [NotMapped]
             public override string TypeName { get { return "MessageSourceComponent"; } }
@@ -478,11 +468,11 @@
                 get
                 {
                     foreach (var item in base.NamedChildren) yield return item;
-                    if (NameElement != null) yield return new ElementValue("name", NameElement);
-                    if (SoftwareElement != null) yield return new ElementValue("software", SoftwareElement);
-                    if (VersionElement != null) yield return new ElementValue("version", VersionElement);
-                    if (Contact != null) yield return new ElementValue("contact", Contact);
-                    if (EndpointElement != null) yield return new ElementValue("endpoint", EndpointElement);
+                    if (NameElement != null) yield return new ElementValue("name", false, NameElement);
+                    if (SoftwareElement != null) yield return new ElementValue("software", false, SoftwareElement);
+                    if (VersionElement != null) yield return new ElementValue("version", false, VersionElement);
+                    if (Contact != null) yield return new ElementValue("contact", false, Contact);
+                    if (EndpointElement != null) yield return new ElementValue("endpoint", false, EndpointElement);
                 }
             }
 
@@ -492,11 +482,7 @@
         
         [FhirType("ResponseComponent")]
         [DataContract]
-<<<<<<< HEAD
-        public partial class MessageDestinationComponent : Hl7.Fhir.Model.BackboneElement, System.ComponentModel.INotifyPropertyChanged, IBackboneElement
-=======
         public partial class ResponseComponent : Hl7.Fhir.Model.BackboneElement, System.ComponentModel.INotifyPropertyChanged
->>>>>>> a220f7af
         {
             [NotMapped]
             public override string TypeName { get { return "ResponseComponent"; } }
@@ -648,15 +634,9 @@
                 get
                 {
                     foreach (var item in base.NamedChildren) yield return item;
-<<<<<<< HEAD
-                    if (NameElement != null) yield return new ElementValue("name", NameElement);
-                    if (Target != null) yield return new ElementValue("target", Target);
-                    if (EndpointElement != null) yield return new ElementValue("endpoint", EndpointElement);
-=======
                     if (IdentifierElement != null) yield return new ElementValue("identifier", false, IdentifierElement);
                     if (CodeElement != null) yield return new ElementValue("code", false, CodeElement);
                     if (Details != null) yield return new ElementValue("details", false, Details);
->>>>>>> a220f7af
                 }
             }
 
@@ -964,19 +944,6 @@
             get
             {
                 foreach (var item in base.NamedChildren) yield return item;
-<<<<<<< HEAD
-                if (TimestampElement != null) yield return new ElementValue("timestamp", TimestampElement);
-                if (Event != null) yield return new ElementValue("event", Event);
-                if (Response != null) yield return new ElementValue("response", Response);
-                if (Source != null) yield return new ElementValue("source", Source);
-                foreach (var elem in Destination) { if (elem != null) yield return new ElementValue("destination", elem); }
-                if (Enterer != null) yield return new ElementValue("enterer", Enterer);
-                if (Author != null) yield return new ElementValue("author", Author);
-                if (Receiver != null) yield return new ElementValue("receiver", Receiver);
-                if (Responsible != null) yield return new ElementValue("responsible", Responsible);
-                if (Reason != null) yield return new ElementValue("reason", Reason);
-                foreach (var elem in Data) { if (elem != null) yield return new ElementValue("data", elem); }
-=======
                 if (Event != null) yield return new ElementValue("event", false, Event);
                 foreach (var elem in Destination) { if (elem != null) yield return new ElementValue("destination", true, elem); }
                 if (Receiver != null) yield return new ElementValue("receiver", false, Receiver);
@@ -989,7 +956,6 @@
                 if (Reason != null) yield return new ElementValue("reason", false, Reason);
                 if (Response != null) yield return new ElementValue("response", false, Response);
                 foreach (var elem in Focus) { if (elem != null) yield return new ElementValue("focus", true, elem); }
->>>>>>> a220f7af
             }
         }
 
