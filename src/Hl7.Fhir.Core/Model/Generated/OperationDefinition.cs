﻿using System;
using System.Collections.Generic;
using Hl7.Fhir.Introspection;
using Hl7.Fhir.Validation;
using System.Linq;
using System.Runtime.Serialization;
using Hl7.Fhir.Utility;

/*
  Copyright (c) 2011+, HL7, Inc.
  All rights reserved.
  
  Redistribution and use in source and binary forms, with or without modification, 
  are permitted provided that the following conditions are met:
  
   * Redistributions of source code must retain the above copyright notice, this 
     list of conditions and the following disclaimer.
   * Redistributions in binary form must reproduce the above copyright notice, 
     this list of conditions and the following disclaimer in the documentation 
     and/or other materials provided with the distribution.
   * Neither the name of HL7 nor the names of its contributors may be used to 
     endorse or promote products derived from this software without specific 
     prior written permission.
  
  THIS SOFTWARE IS PROVIDED BY THE COPYRIGHT HOLDERS AND CONTRIBUTORS "AS IS" AND 
  ANY EXPRESS OR IMPLIED WARRANTIES, INCLUDING, BUT NOT LIMITED TO, THE IMPLIED 
  WARRANTIES OF MERCHANTABILITY AND FITNESS FOR A PARTICULAR PURPOSE ARE DISCLAIMED. 
  IN NO EVENT SHALL THE COPYRIGHT HOLDER OR CONTRIBUTORS BE LIABLE FOR ANY DIRECT, 
  INDIRECT, INCIDENTAL, SPECIAL, EXEMPLARY, OR CONSEQUENTIAL DAMAGES (INCLUDING, BUT 
  NOT LIMITED TO, PROCUREMENT OF SUBSTITUTE GOODS OR SERVICES; LOSS OF USE, DATA, OR 
  PROFITS; OR BUSINESS INTERRUPTION) HOWEVER CAUSED AND ON ANY THEORY OF LIABILITY, 
  WHETHER IN CONTRACT, STRICT LIABILITY, OR TORT (INCLUDING NEGLIGENCE OR OTHERWISE) 
  ARISING IN ANY WAY OUT OF THE USE OF THIS SOFTWARE, EVEN IF ADVISED OF THE 
  POSSIBILITY OF SUCH DAMAGE.
  

*/

#pragma warning disable 1591 // suppress XML summary warnings 

//
// Generated for FHIR v3.6.0
//
namespace Hl7.Fhir.Model
{
    /// <summary>
    /// Definition of an operation or a named query
    /// </summary>
    [FhirType("OperationDefinition", IsResource=true)]
    [DataContract]
    public partial class OperationDefinition : Hl7.Fhir.Model.DomainResource, System.ComponentModel.INotifyPropertyChanged
    {
        [NotMapped]
        public override ResourceType ResourceType { get { return ResourceType.OperationDefinition; } }
        [NotMapped]
        public override string TypeName { get { return "OperationDefinition"; } }
        
        /// <summary>
        /// Whether an operation is a normal operation or a query.
        /// (url: http://hl7.org/fhir/ValueSet/operation-kind)
        /// </summary>
        [FhirEnumeration("OperationKind")]
        public enum OperationKind
        {
            /// <summary>
            /// MISSING DESCRIPTION
            /// (system: http://hl7.org/fhir/operation-kind)
            /// </summary>
            [EnumLiteral("operation", "http://hl7.org/fhir/operation-kind"), Description("Operation")]
            Operation,
            /// <summary>
            /// MISSING DESCRIPTION
            /// (system: http://hl7.org/fhir/operation-kind)
            /// </summary>
            [EnumLiteral("query", "http://hl7.org/fhir/operation-kind"), Description("Query")]
            Query,
        }

        [FhirType("ParameterComponent")]
        [DataContract]
        public partial class ParameterComponent : Hl7.Fhir.Model.BackboneElement, System.ComponentModel.INotifyPropertyChanged, IBackboneElement
        {
            [NotMapped]
            public override string TypeName { get { return "ParameterComponent"; } }
            
            /// <summary>
            /// Name in Parameters.parameter.name or in URL
            /// </summary>
            [FhirElement("name", Order=40)]
            [Cardinality(Min=1,Max=1)]
            [DataMember]
            public Hl7.Fhir.Model.Code NameElement
            {
                get { return _NameElement; }
                set { _NameElement = value; OnPropertyChanged("NameElement"); }
            }
            
            private Hl7.Fhir.Model.Code _NameElement;
            
            /// <summary>
            /// Name in Parameters.parameter.name or in URL
            /// </summary>
            /// <remarks>This uses the native .NET datatype, rather than the FHIR equivalent</remarks>
            [NotMapped]
            [IgnoreDataMemberAttribute]
            public string Name
            {
                get { return NameElement != null ? NameElement.Value : null; }
                set
                {
                    if (value == null)
                        NameElement = null; 
                    else
                        NameElement = new Hl7.Fhir.Model.Code(value);
                    OnPropertyChanged("Name");
                }
            }
            
            /// <summary>
            /// in | out
            /// </summary>
            [FhirElement("use", Order=50)]
            [Cardinality(Min=1,Max=1)]
            [DataMember]
            public Code<Hl7.Fhir.Model.OperationParameterUse> UseElement
            {
                get { return _UseElement; }
                set { _UseElement = value; OnPropertyChanged("UseElement"); }
            }
            
            private Code<Hl7.Fhir.Model.OperationParameterUse> _UseElement;
            
            /// <summary>
            /// in | out
            /// </summary>
            /// <remarks>This uses the native .NET datatype, rather than the FHIR equivalent</remarks>
            [NotMapped]
            [IgnoreDataMemberAttribute]
            public Hl7.Fhir.Model.OperationParameterUse? Use
            {
                get { return UseElement != null ? UseElement.Value : null; }
                set
                {
                    if (!value.HasValue)
                        UseElement = null; 
                    else
                        UseElement = new Code<Hl7.Fhir.Model.OperationParameterUse>(value);
                    OnPropertyChanged("Use");
                }
            }
            
            /// <summary>
            /// Minimum Cardinality
            /// </summary>
            [FhirElement("min", Order=60)]
            [Cardinality(Min=1,Max=1)]
            [DataMember]
            public Hl7.Fhir.Model.Integer MinElement
            {
                get { return _MinElement; }
                set { _MinElement = value; OnPropertyChanged("MinElement"); }
            }
            
            private Hl7.Fhir.Model.Integer _MinElement;
            
            /// <summary>
            /// Minimum Cardinality
            /// </summary>
            /// <remarks>This uses the native .NET datatype, rather than the FHIR equivalent</remarks>
            [NotMapped]
            [IgnoreDataMemberAttribute]
            public int? Min
            {
                get { return MinElement != null ? MinElement.Value : null; }
                set
                {
                    if (!value.HasValue)
                        MinElement = null; 
                    else
                        MinElement = new Hl7.Fhir.Model.Integer(value);
                    OnPropertyChanged("Min");
                }
            }
            
            /// <summary>
            /// Maximum Cardinality (a number or *)
            /// </summary>
            [FhirElement("max", Order=70)]
            [Cardinality(Min=1,Max=1)]
            [DataMember]
            public Hl7.Fhir.Model.FhirString MaxElement
            {
                get { return _MaxElement; }
                set { _MaxElement = value; OnPropertyChanged("MaxElement"); }
            }
            
            private Hl7.Fhir.Model.FhirString _MaxElement;
            
            /// <summary>
            /// Maximum Cardinality (a number or *)
            /// </summary>
            /// <remarks>This uses the native .NET datatype, rather than the FHIR equivalent</remarks>
            [NotMapped]
            [IgnoreDataMemberAttribute]
            public string Max
            {
                get { return MaxElement != null ? MaxElement.Value : null; }
                set
                {
                    if (value == null)
                        MaxElement = null; 
                    else
                        MaxElement = new Hl7.Fhir.Model.FhirString(value);
                    OnPropertyChanged("Max");
                }
            }
            
            /// <summary>
            /// Description of meaning/use
            /// </summary>
            [FhirElement("documentation", Order=80)]
            [DataMember]
            public Hl7.Fhir.Model.FhirString DocumentationElement
            {
                get { return _DocumentationElement; }
                set { _DocumentationElement = value; OnPropertyChanged("DocumentationElement"); }
            }
            
            private Hl7.Fhir.Model.FhirString _DocumentationElement;
            
            /// <summary>
            /// Description of meaning/use
            /// </summary>
            /// <remarks>This uses the native .NET datatype, rather than the FHIR equivalent</remarks>
            [NotMapped]
            [IgnoreDataMemberAttribute]
            public string Documentation
            {
                get { return DocumentationElement != null ? DocumentationElement.Value : null; }
                set
                {
                    if (value == null)
                        DocumentationElement = null; 
                    else
                        DocumentationElement = new Hl7.Fhir.Model.FhirString(value);
                    OnPropertyChanged("Documentation");
                }
            }
            
            /// <summary>
            /// What type this parameter has
            /// </summary>
            [FhirElement("type", Order=90)]
            [DataMember]
            public Code<Hl7.Fhir.Model.FHIRAllTypes> TypeElement
            {
                get { return _TypeElement; }
                set { _TypeElement = value; OnPropertyChanged("TypeElement"); }
            }
            
            private Code<Hl7.Fhir.Model.FHIRAllTypes> _TypeElement;
            
            /// <summary>
            /// What type this parameter has
            /// </summary>
            /// <remarks>This uses the native .NET datatype, rather than the FHIR equivalent</remarks>
            [NotMapped]
            [IgnoreDataMemberAttribute]
            public Hl7.Fhir.Model.FHIRAllTypes? Type
            {
                get { return TypeElement != null ? TypeElement.Value : null; }
                set
                {
                    if (!value.HasValue)
                        TypeElement = null; 
                    else
                        TypeElement = new Code<Hl7.Fhir.Model.FHIRAllTypes>(value);
                    OnPropertyChanged("Type");
                }
            }
            
            /// <summary>
            /// If type is Reference | canonical, allowed targets
            /// </summary>
            [FhirElement("targetProfile", Order=100)]
            [Cardinality(Min=0,Max=-1)]
            [DataMember]
            public List<Hl7.Fhir.Model.Canonical> TargetProfileElement
            {
                get { if(_TargetProfileElement==null) _TargetProfileElement = new List<Hl7.Fhir.Model.Canonical>(); return _TargetProfileElement; }
                set { _TargetProfileElement = value; OnPropertyChanged("TargetProfileElement"); }
            }
            
            private List<Hl7.Fhir.Model.Canonical> _TargetProfileElement;
            
            /// <summary>
            /// If type is Reference | canonical, allowed targets
            /// </summary>
            /// <remarks>This uses the native .NET datatype, rather than the FHIR equivalent</remarks>
            [NotMapped]
            [IgnoreDataMemberAttribute]
            public IEnumerable<string> TargetProfile
            {
                get { return TargetProfileElement != null ? TargetProfileElement.Select(elem => elem.Value) : null; }
                set
                {
                    if (value == null)
                        TargetProfileElement = null; 
                    else
                        TargetProfileElement = new List<Hl7.Fhir.Model.Canonical>(value.Select(elem=>new Hl7.Fhir.Model.Canonical(elem)));
                    OnPropertyChanged("TargetProfile");
                }
            }
            
            /// <summary>
            /// number | date | string | token | reference | composite | quantity | uri | special
            /// </summary>
            [FhirElement("searchType", Order=110)]
            [DataMember]
            public Code<Hl7.Fhir.Model.SearchParamType> SearchTypeElement
            {
                get { return _SearchTypeElement; }
                set { _SearchTypeElement = value; OnPropertyChanged("SearchTypeElement"); }
            }
            
            private Code<Hl7.Fhir.Model.SearchParamType> _SearchTypeElement;
            
            /// <summary>
            /// number | date | string | token | reference | composite | quantity | uri | special
            /// </summary>
            /// <remarks>This uses the native .NET datatype, rather than the FHIR equivalent</remarks>
            [NotMapped]
            [IgnoreDataMemberAttribute]
            public Hl7.Fhir.Model.SearchParamType? SearchType
            {
                get { return SearchTypeElement != null ? SearchTypeElement.Value : null; }
                set
                {
                    if (!value.HasValue)
                        SearchTypeElement = null; 
                    else
                        SearchTypeElement = new Code<Hl7.Fhir.Model.SearchParamType>(value);
                    OnPropertyChanged("SearchType");
                }
            }
            
            /// <summary>
            /// ValueSet details if this is coded
            /// </summary>
            [FhirElement("binding", Order=120)]
            [DataMember]
            public Hl7.Fhir.Model.OperationDefinition.BindingComponent Binding
            {
                get { return _Binding; }
                set { _Binding = value; OnPropertyChanged("Binding"); }
            }
            
            private Hl7.Fhir.Model.OperationDefinition.BindingComponent _Binding;
            
            /// <summary>
            /// References to this parameter
            /// </summary>
            [FhirElement("referencedFrom", Order=130)]
            [Cardinality(Min=0,Max=-1)]
            [DataMember]
            public List<Hl7.Fhir.Model.OperationDefinition.ReferencedFromComponent> ReferencedFrom
            {
                get { if(_ReferencedFrom==null) _ReferencedFrom = new List<Hl7.Fhir.Model.OperationDefinition.ReferencedFromComponent>(); return _ReferencedFrom; }
                set { _ReferencedFrom = value; OnPropertyChanged("ReferencedFrom"); }
            }
            
            private List<Hl7.Fhir.Model.OperationDefinition.ReferencedFromComponent> _ReferencedFrom;
            
            /// <summary>
            /// Parts of a nested Parameter
            /// </summary>
            [FhirElement("part", Order=140)]
            [Cardinality(Min=0,Max=-1)]
            [DataMember]
            public List<Hl7.Fhir.Model.OperationDefinition.ParameterComponent> Part
            {
                get { if(_Part==null) _Part = new List<Hl7.Fhir.Model.OperationDefinition.ParameterComponent>(); return _Part; }
                set { _Part = value; OnPropertyChanged("Part"); }
            }
            
            private List<Hl7.Fhir.Model.OperationDefinition.ParameterComponent> _Part;
            
            public override IDeepCopyable CopyTo(IDeepCopyable other)
            {
                var dest = other as ParameterComponent;
                
                if (dest != null)
                {
                    base.CopyTo(dest);
                    if(NameElement != null) dest.NameElement = (Hl7.Fhir.Model.Code)NameElement.DeepCopy();
                    if(UseElement != null) dest.UseElement = (Code<Hl7.Fhir.Model.OperationParameterUse>)UseElement.DeepCopy();
                    if(MinElement != null) dest.MinElement = (Hl7.Fhir.Model.Integer)MinElement.DeepCopy();
                    if(MaxElement != null) dest.MaxElement = (Hl7.Fhir.Model.FhirString)MaxElement.DeepCopy();
                    if(DocumentationElement != null) dest.DocumentationElement = (Hl7.Fhir.Model.FhirString)DocumentationElement.DeepCopy();
                    if(TypeElement != null) dest.TypeElement = (Code<Hl7.Fhir.Model.FHIRAllTypes>)TypeElement.DeepCopy();
                    if(TargetProfileElement != null) dest.TargetProfileElement = new List<Hl7.Fhir.Model.Canonical>(TargetProfileElement.DeepCopy());
                    if(SearchTypeElement != null) dest.SearchTypeElement = (Code<Hl7.Fhir.Model.SearchParamType>)SearchTypeElement.DeepCopy();
                    if(Binding != null) dest.Binding = (Hl7.Fhir.Model.OperationDefinition.BindingComponent)Binding.DeepCopy();
                    if(ReferencedFrom != null) dest.ReferencedFrom = new List<Hl7.Fhir.Model.OperationDefinition.ReferencedFromComponent>(ReferencedFrom.DeepCopy());
                    if(Part != null) dest.Part = new List<Hl7.Fhir.Model.OperationDefinition.ParameterComponent>(Part.DeepCopy());
                    return dest;
                }
                else
                	throw new ArgumentException("Can only copy to an object of the same type", "other");
            }
            
            public override IDeepCopyable DeepCopy()
            {
                return CopyTo(new ParameterComponent());
            }
            
            public override bool Matches(IDeepComparable other)
            {
                var otherT = other as ParameterComponent;
                if(otherT == null) return false;
                
                if(!base.Matches(otherT)) return false;
                if( !DeepComparable.Matches(NameElement, otherT.NameElement)) return false;
                if( !DeepComparable.Matches(UseElement, otherT.UseElement)) return false;
                if( !DeepComparable.Matches(MinElement, otherT.MinElement)) return false;
                if( !DeepComparable.Matches(MaxElement, otherT.MaxElement)) return false;
                if( !DeepComparable.Matches(DocumentationElement, otherT.DocumentationElement)) return false;
                if( !DeepComparable.Matches(TypeElement, otherT.TypeElement)) return false;
                if( !DeepComparable.Matches(TargetProfileElement, otherT.TargetProfileElement)) return false;
                if( !DeepComparable.Matches(SearchTypeElement, otherT.SearchTypeElement)) return false;
                if( !DeepComparable.Matches(Binding, otherT.Binding)) return false;
                if( !DeepComparable.Matches(ReferencedFrom, otherT.ReferencedFrom)) return false;
                if( !DeepComparable.Matches(Part, otherT.Part)) return false;
                
                return true;
            }
            
            public override bool IsExactly(IDeepComparable other)
            {
                var otherT = other as ParameterComponent;
                if(otherT == null) return false;
                
                if(!base.IsExactly(otherT)) return false;
                if( !DeepComparable.IsExactly(NameElement, otherT.NameElement)) return false;
                if( !DeepComparable.IsExactly(UseElement, otherT.UseElement)) return false;
                if( !DeepComparable.IsExactly(MinElement, otherT.MinElement)) return false;
                if( !DeepComparable.IsExactly(MaxElement, otherT.MaxElement)) return false;
                if( !DeepComparable.IsExactly(DocumentationElement, otherT.DocumentationElement)) return false;
                if( !DeepComparable.IsExactly(TypeElement, otherT.TypeElement)) return false;
                if( !DeepComparable.IsExactly(TargetProfileElement, otherT.TargetProfileElement)) return false;
                if( !DeepComparable.IsExactly(SearchTypeElement, otherT.SearchTypeElement)) return false;
                if( !DeepComparable.IsExactly(Binding, otherT.Binding)) return false;
                if( !DeepComparable.IsExactly(ReferencedFrom, otherT.ReferencedFrom)) return false;
                if( !DeepComparable.IsExactly(Part, otherT.Part)) return false;
                
                return true;
            }


            [NotMapped]
            public override IEnumerable<Base> Children
            {
                get
                {
                    foreach (var item in base.Children) yield return item;
                    if (NameElement != null) yield return NameElement;
                    if (UseElement != null) yield return UseElement;
                    if (MinElement != null) yield return MinElement;
                    if (MaxElement != null) yield return MaxElement;
                    if (DocumentationElement != null) yield return DocumentationElement;
                    if (TypeElement != null) yield return TypeElement;
                    foreach (var elem in TargetProfileElement) { if (elem != null) yield return elem; }
                    if (SearchTypeElement != null) yield return SearchTypeElement;
                    if (Binding != null) yield return Binding;
                    foreach (var elem in ReferencedFrom) { if (elem != null) yield return elem; }
                    foreach (var elem in Part) { if (elem != null) yield return elem; }
                }
            }

            [NotMapped]
            internal override IEnumerable<ElementValue> NamedChildren
            {
                get
                {
                    foreach (var item in base.NamedChildren) yield return item;
                    if (NameElement != null) yield return new ElementValue("name", NameElement);
                    if (UseElement != null) yield return new ElementValue("use", UseElement);
                    if (MinElement != null) yield return new ElementValue("min", MinElement);
                    if (MaxElement != null) yield return new ElementValue("max", MaxElement);
                    if (DocumentationElement != null) yield return new ElementValue("documentation", DocumentationElement);
                    if (TypeElement != null) yield return new ElementValue("type", TypeElement);
                    foreach (var elem in TargetProfileElement) { if (elem != null) yield return new ElementValue("targetProfile", elem); }
                    if (SearchTypeElement != null) yield return new ElementValue("searchType", SearchTypeElement);
                    if (Binding != null) yield return new ElementValue("binding", Binding);
                    foreach (var elem in ReferencedFrom) { if (elem != null) yield return new ElementValue("referencedFrom", elem); }
                    foreach (var elem in Part) { if (elem != null) yield return new ElementValue("part", elem); }
                }
            }

            
        }
        
        
        [FhirType("BindingComponent")]
        [DataContract]
        public partial class BindingComponent : Hl7.Fhir.Model.BackboneElement, System.ComponentModel.INotifyPropertyChanged, IBackboneElement
        {
            [NotMapped]
            public override string TypeName { get { return "BindingComponent"; } }
            
            /// <summary>
            /// required | extensible | preferred | example
            /// </summary>
            [FhirElement("strength", Order=40)]
            [Cardinality(Min=1,Max=1)]
            [DataMember]
            public Code<Hl7.Fhir.Model.BindingStrength> StrengthElement
            {
                get { return _StrengthElement; }
                set { _StrengthElement = value; OnPropertyChanged("StrengthElement"); }
            }
            
            private Code<Hl7.Fhir.Model.BindingStrength> _StrengthElement;
            
            /// <summary>
            /// required | extensible | preferred | example
            /// </summary>
            /// <remarks>This uses the native .NET datatype, rather than the FHIR equivalent</remarks>
            [NotMapped]
            [IgnoreDataMemberAttribute]
            public Hl7.Fhir.Model.BindingStrength? Strength
            {
                get { return StrengthElement != null ? StrengthElement.Value : null; }
                set
                {
                    if (!value.HasValue)
                        StrengthElement = null; 
                    else
                        StrengthElement = new Code<Hl7.Fhir.Model.BindingStrength>(value);
                    OnPropertyChanged("Strength");
                }
            }
            
            /// <summary>
            /// Source of value set
            /// </summary>
            [FhirElement("valueSet", Order=50)]
            [Cardinality(Min=1,Max=1)]
            [DataMember]
            public Hl7.Fhir.Model.Canonical ValueSetElement
            {
                get { return _ValueSetElement; }
                set { _ValueSetElement = value; OnPropertyChanged("ValueSetElement"); }
            }
            
            private Hl7.Fhir.Model.Canonical _ValueSetElement;
            
            /// <summary>
            /// Source of value set
            /// </summary>
            /// <remarks>This uses the native .NET datatype, rather than the FHIR equivalent</remarks>
            [NotMapped]
            [IgnoreDataMemberAttribute]
            public string ValueSet
            {
                get { return ValueSetElement != null ? ValueSetElement.Value : null; }
                set
                {
                    if (value == null)
                        ValueSetElement = null; 
                    else
                        ValueSetElement = new Hl7.Fhir.Model.Canonical(value);
                    OnPropertyChanged("ValueSet");
                }
            }
            
            public override IDeepCopyable CopyTo(IDeepCopyable other)
            {
                var dest = other as BindingComponent;
                
                if (dest != null)
                {
                    base.CopyTo(dest);
                    if(StrengthElement != null) dest.StrengthElement = (Code<Hl7.Fhir.Model.BindingStrength>)StrengthElement.DeepCopy();
                    if(ValueSetElement != null) dest.ValueSetElement = (Hl7.Fhir.Model.Canonical)ValueSetElement.DeepCopy();
                    return dest;
                }
                else
                	throw new ArgumentException("Can only copy to an object of the same type", "other");
            }
            
            public override IDeepCopyable DeepCopy()
            {
                return CopyTo(new BindingComponent());
            }
            
            public override bool Matches(IDeepComparable other)
            {
                var otherT = other as BindingComponent;
                if(otherT == null) return false;
                
                if(!base.Matches(otherT)) return false;
                if( !DeepComparable.Matches(StrengthElement, otherT.StrengthElement)) return false;
                if( !DeepComparable.Matches(ValueSetElement, otherT.ValueSetElement)) return false;
                
                return true;
            }
            
            public override bool IsExactly(IDeepComparable other)
            {
                var otherT = other as BindingComponent;
                if(otherT == null) return false;
                
                if(!base.IsExactly(otherT)) return false;
                if( !DeepComparable.IsExactly(StrengthElement, otherT.StrengthElement)) return false;
                if( !DeepComparable.IsExactly(ValueSetElement, otherT.ValueSetElement)) return false;
                
                return true;
            }


            [NotMapped]
            public override IEnumerable<Base> Children
            {
                get
                {
                    foreach (var item in base.Children) yield return item;
                    if (StrengthElement != null) yield return StrengthElement;
                    if (ValueSetElement != null) yield return ValueSetElement;
                }
            }

            [NotMapped]
            internal override IEnumerable<ElementValue> NamedChildren
            {
                get
                {
                    foreach (var item in base.NamedChildren) yield return item;
                    if (StrengthElement != null) yield return new ElementValue("strength", StrengthElement);
                    if (ValueSetElement != null) yield return new ElementValue("valueSet", ValueSetElement);
                }
            }

            
        }
        
        
        [FhirType("ReferencedFromComponent")]
        [DataContract]
        public partial class ReferencedFromComponent : Hl7.Fhir.Model.BackboneElement, System.ComponentModel.INotifyPropertyChanged, IBackboneElement
        {
            [NotMapped]
            public override string TypeName { get { return "ReferencedFromComponent"; } }
            
            /// <summary>
            /// Referencing parameter
            /// </summary>
            [FhirElement("source", Order=40)]
            [Cardinality(Min=1,Max=1)]
            [DataMember]
            public Hl7.Fhir.Model.FhirString SourceElement
            {
                get { return _SourceElement; }
                set { _SourceElement = value; OnPropertyChanged("SourceElement"); }
            }
            
            private Hl7.Fhir.Model.FhirString _SourceElement;
            
            /// <summary>
            /// Referencing parameter
            /// </summary>
            /// <remarks>This uses the native .NET datatype, rather than the FHIR equivalent</remarks>
            [NotMapped]
            [IgnoreDataMemberAttribute]
            public string Source
            {
                get { return SourceElement != null ? SourceElement.Value : null; }
                set
                {
                    if (value == null)
                        SourceElement = null; 
                    else
                        SourceElement = new Hl7.Fhir.Model.FhirString(value);
                    OnPropertyChanged("Source");
                }
            }
            
            /// <summary>
            /// Element id of reference
            /// </summary>
            [FhirElement("sourceId", Order=50)]
            [DataMember]
            public Hl7.Fhir.Model.FhirString SourceIdElement
            {
                get { return _SourceIdElement; }
                set { _SourceIdElement = value; OnPropertyChanged("SourceIdElement"); }
            }
            
            private Hl7.Fhir.Model.FhirString _SourceIdElement;
            
            /// <summary>
            /// Element id of reference
            /// </summary>
            /// <remarks>This uses the native .NET datatype, rather than the FHIR equivalent</remarks>
            [NotMapped]
            [IgnoreDataMemberAttribute]
            public string SourceId
            {
                get { return SourceIdElement != null ? SourceIdElement.Value : null; }
                set
                {
                    if (value == null)
                        SourceIdElement = null; 
                    else
                        SourceIdElement = new Hl7.Fhir.Model.FhirString(value);
                    OnPropertyChanged("SourceId");
                }
            }
            
            public override IDeepCopyable CopyTo(IDeepCopyable other)
            {
                var dest = other as ReferencedFromComponent;
                
                if (dest != null)
                {
                    base.CopyTo(dest);
                    if(SourceElement != null) dest.SourceElement = (Hl7.Fhir.Model.FhirString)SourceElement.DeepCopy();
                    if(SourceIdElement != null) dest.SourceIdElement = (Hl7.Fhir.Model.FhirString)SourceIdElement.DeepCopy();
                    return dest;
                }
                else
                	throw new ArgumentException("Can only copy to an object of the same type", "other");
            }
            
            public override IDeepCopyable DeepCopy()
            {
                return CopyTo(new ReferencedFromComponent());
            }
            
            public override bool Matches(IDeepComparable other)
            {
                var otherT = other as ReferencedFromComponent;
                if(otherT == null) return false;
                
                if(!base.Matches(otherT)) return false;
                if( !DeepComparable.Matches(SourceElement, otherT.SourceElement)) return false;
                if( !DeepComparable.Matches(SourceIdElement, otherT.SourceIdElement)) return false;
                
                return true;
            }
            
            public override bool IsExactly(IDeepComparable other)
            {
                var otherT = other as ReferencedFromComponent;
                if(otherT == null) return false;
                
                if(!base.IsExactly(otherT)) return false;
                if( !DeepComparable.IsExactly(SourceElement, otherT.SourceElement)) return false;
                if( !DeepComparable.IsExactly(SourceIdElement, otherT.SourceIdElement)) return false;
                
                return true;
            }


            [NotMapped]
            public override IEnumerable<Base> Children
            {
                get
                {
                    foreach (var item in base.Children) yield return item;
                    if (SourceElement != null) yield return SourceElement;
                    if (SourceIdElement != null) yield return SourceIdElement;
                }
            }

            [NotMapped]
            internal override IEnumerable<ElementValue> NamedChildren
            {
                get
                {
                    foreach (var item in base.NamedChildren) yield return item;
                    if (SourceElement != null) yield return new ElementValue("source", SourceElement);
                    if (SourceIdElement != null) yield return new ElementValue("sourceId", SourceIdElement);
                }
            }

            
        }
        
        
        [FhirType("OverloadComponent")]
        [DataContract]
        public partial class OverloadComponent : Hl7.Fhir.Model.BackboneElement, System.ComponentModel.INotifyPropertyChanged, IBackboneElement
        {
            [NotMapped]
            public override string TypeName { get { return "OverloadComponent"; } }
            
            /// <summary>
            /// Name of parameter to include in overload
            /// </summary>
            [FhirElement("parameterName", Order=40)]
            [Cardinality(Min=0,Max=-1)]
            [DataMember]
            public List<Hl7.Fhir.Model.FhirString> ParameterNameElement
            {
                get { if(_ParameterNameElement==null) _ParameterNameElement = new List<Hl7.Fhir.Model.FhirString>(); return _ParameterNameElement; }
                set { _ParameterNameElement = value; OnPropertyChanged("ParameterNameElement"); }
            }
            
            private List<Hl7.Fhir.Model.FhirString> _ParameterNameElement;
            
            /// <summary>
            /// Name of parameter to include in overload
            /// </summary>
            /// <remarks>This uses the native .NET datatype, rather than the FHIR equivalent</remarks>
            [NotMapped]
            [IgnoreDataMemberAttribute]
            public IEnumerable<string> ParameterName
            {
                get { return ParameterNameElement != null ? ParameterNameElement.Select(elem => elem.Value) : null; }
                set
                {
                    if (value == null)
                        ParameterNameElement = null; 
                    else
                        ParameterNameElement = new List<Hl7.Fhir.Model.FhirString>(value.Select(elem=>new Hl7.Fhir.Model.FhirString(elem)));
                    OnPropertyChanged("ParameterName");
                }
            }
            
            /// <summary>
            /// Comments to go on overload
            /// </summary>
            [FhirElement("comment", Order=50)]
            [DataMember]
            public Hl7.Fhir.Model.FhirString CommentElement
            {
                get { return _CommentElement; }
                set { _CommentElement = value; OnPropertyChanged("CommentElement"); }
            }
            
            private Hl7.Fhir.Model.FhirString _CommentElement;
            
            /// <summary>
            /// Comments to go on overload
            /// </summary>
            /// <remarks>This uses the native .NET datatype, rather than the FHIR equivalent</remarks>
            [NotMapped]
            [IgnoreDataMemberAttribute]
            public string Comment
            {
                get { return CommentElement != null ? CommentElement.Value : null; }
                set
                {
                    if (value == null)
                        CommentElement = null; 
                    else
                        CommentElement = new Hl7.Fhir.Model.FhirString(value);
                    OnPropertyChanged("Comment");
                }
            }
            
            public override IDeepCopyable CopyTo(IDeepCopyable other)
            {
                var dest = other as OverloadComponent;
                
                if (dest != null)
                {
                    base.CopyTo(dest);
                    if(ParameterNameElement != null) dest.ParameterNameElement = new List<Hl7.Fhir.Model.FhirString>(ParameterNameElement.DeepCopy());
                    if(CommentElement != null) dest.CommentElement = (Hl7.Fhir.Model.FhirString)CommentElement.DeepCopy();
                    return dest;
                }
                else
                	throw new ArgumentException("Can only copy to an object of the same type", "other");
            }
            
            public override IDeepCopyable DeepCopy()
            {
                return CopyTo(new OverloadComponent());
            }
            
            public override bool Matches(IDeepComparable other)
            {
                var otherT = other as OverloadComponent;
                if(otherT == null) return false;
                
                if(!base.Matches(otherT)) return false;
                if( !DeepComparable.Matches(ParameterNameElement, otherT.ParameterNameElement)) return false;
                if( !DeepComparable.Matches(CommentElement, otherT.CommentElement)) return false;
                
                return true;
            }
            
            public override bool IsExactly(IDeepComparable other)
            {
                var otherT = other as OverloadComponent;
                if(otherT == null) return false;
                
                if(!base.IsExactly(otherT)) return false;
                if( !DeepComparable.IsExactly(ParameterNameElement, otherT.ParameterNameElement)) return false;
                if( !DeepComparable.IsExactly(CommentElement, otherT.CommentElement)) return false;
                
                return true;
            }


            [NotMapped]
            public override IEnumerable<Base> Children
            {
                get
                {
                    foreach (var item in base.Children) yield return item;
                    foreach (var elem in ParameterNameElement) { if (elem != null) yield return elem; }
                    if (CommentElement != null) yield return CommentElement;
                }
            }

            [NotMapped]
            internal override IEnumerable<ElementValue> NamedChildren
            {
                get
                {
                    foreach (var item in base.NamedChildren) yield return item;
                    foreach (var elem in ParameterNameElement) { if (elem != null) yield return new ElementValue("parameterName", elem); }
                    if (CommentElement != null) yield return new ElementValue("comment", CommentElement);
                }
            }

            
        }
        
        
        /// <summary>
        /// Canonical identifier for this operation definition, represented as a URI (globally unique)
        /// </summary>
        [FhirElement("url", InSummary=true, Order=90)]
        [DataMember]
        public Hl7.Fhir.Model.FhirUri UrlElement
        {
            get { return _UrlElement; }
            set { _UrlElement = value; OnPropertyChanged("UrlElement"); }
        }
        
        private Hl7.Fhir.Model.FhirUri _UrlElement;
        
        /// <summary>
        /// Canonical identifier for this operation definition, represented as a URI (globally unique)
        /// </summary>
        /// <remarks>This uses the native .NET datatype, rather than the FHIR equivalent</remarks>
        [NotMapped]
        [IgnoreDataMemberAttribute]
        public string Url
        {
            get { return UrlElement != null ? UrlElement.Value : null; }
            set
            {
                if (value == null)
                  UrlElement = null; 
                else
                  UrlElement = new Hl7.Fhir.Model.FhirUri(value);
                OnPropertyChanged("Url");
            }
        }
        
        /// <summary>
        /// Business version of the operation definition
        /// </summary>
        [FhirElement("version", InSummary=true, Order=100)]
        [DataMember]
        public Hl7.Fhir.Model.FhirString VersionElement
        {
            get { return _VersionElement; }
            set { _VersionElement = value; OnPropertyChanged("VersionElement"); }
        }
        
        private Hl7.Fhir.Model.FhirString _VersionElement;
        
        /// <summary>
        /// Business version of the operation definition
        /// </summary>
        /// <remarks>This uses the native .NET datatype, rather than the FHIR equivalent</remarks>
        [NotMapped]
        [IgnoreDataMemberAttribute]
        public string Version
        {
            get { return VersionElement != null ? VersionElement.Value : null; }
            set
            {
                if (value == null)
                  VersionElement = null; 
                else
                  VersionElement = new Hl7.Fhir.Model.FhirString(value);
                OnPropertyChanged("Version");
            }
        }
        
        /// <summary>
        /// Name for this operation definition (computer friendly)
        /// </summary>
        [FhirElement("name", InSummary=true, Order=110)]
        [Cardinality(Min=1,Max=1)]
        [DataMember]
        public Hl7.Fhir.Model.FhirString NameElement
        {
            get { return _NameElement; }
            set { _NameElement = value; OnPropertyChanged("NameElement"); }
        }
        
        private Hl7.Fhir.Model.FhirString _NameElement;
        
        /// <summary>
        /// Name for this operation definition (computer friendly)
        /// </summary>
        /// <remarks>This uses the native .NET datatype, rather than the FHIR equivalent</remarks>
        [NotMapped]
        [IgnoreDataMemberAttribute]
        public string Name
        {
            get { return NameElement != null ? NameElement.Value : null; }
            set
            {
                if (value == null)
                  NameElement = null; 
                else
                  NameElement = new Hl7.Fhir.Model.FhirString(value);
                OnPropertyChanged("Name");
            }
        }
        
        /// <summary>
        /// Name for this operation definition (human friendly)
        /// </summary>
        [FhirElement("title", InSummary=true, Order=120)]
        [DataMember]
        public Hl7.Fhir.Model.FhirString TitleElement
        {
            get { return _TitleElement; }
            set { _TitleElement = value; OnPropertyChanged("TitleElement"); }
        }
        
        private Hl7.Fhir.Model.FhirString _TitleElement;
        
        /// <summary>
        /// Name for this operation definition (human friendly)
        /// </summary>
        /// <remarks>This uses the native .NET datatype, rather than the FHIR equivalent</remarks>
        [NotMapped]
        [IgnoreDataMemberAttribute]
        public string Title
        {
            get { return TitleElement != null ? TitleElement.Value : null; }
            set
            {
                if (value == null)
                  TitleElement = null; 
                else
                  TitleElement = new Hl7.Fhir.Model.FhirString(value);
                OnPropertyChanged("Title");
            }
        }
        
        /// <summary>
        /// draft | active | retired | unknown
        /// </summary>
        [FhirElement("status", InSummary=true, Order=130)]
        [Cardinality(Min=1,Max=1)]
        [DataMember]
        public Code<Hl7.Fhir.Model.PublicationStatus> StatusElement
        {
            get { return _StatusElement; }
            set { _StatusElement = value; OnPropertyChanged("StatusElement"); }
        }
        
        private Code<Hl7.Fhir.Model.PublicationStatus> _StatusElement;
        
        /// <summary>
        /// draft | active | retired | unknown
        /// </summary>
        /// <remarks>This uses the native .NET datatype, rather than the FHIR equivalent</remarks>
        [NotMapped]
        [IgnoreDataMemberAttribute]
        public Hl7.Fhir.Model.PublicationStatus? Status
        {
            get { return StatusElement != null ? StatusElement.Value : null; }
            set
            {
                if (!value.HasValue)
                  StatusElement = null; 
                else
                  StatusElement = new Code<Hl7.Fhir.Model.PublicationStatus>(value);
                OnPropertyChanged("Status");
            }
        }
        
        /// <summary>
        /// operation | query
        /// </summary>
        [FhirElement("kind", InSummary=true, Order=140)]
        [Cardinality(Min=1,Max=1)]
        [DataMember]
        public Code<Hl7.Fhir.Model.OperationDefinition.OperationKind> KindElement
        {
            get { return _KindElement; }
            set { _KindElement = value; OnPropertyChanged("KindElement"); }
        }
        
        private Code<Hl7.Fhir.Model.OperationDefinition.OperationKind> _KindElement;
        
        /// <summary>
        /// operation | query
        /// </summary>
        /// <remarks>This uses the native .NET datatype, rather than the FHIR equivalent</remarks>
        [NotMapped]
        [IgnoreDataMemberAttribute]
        public Hl7.Fhir.Model.OperationDefinition.OperationKind? Kind
        {
            get { return KindElement != null ? KindElement.Value : null; }
            set
            {
                if (!value.HasValue)
                  KindElement = null; 
                else
                  KindElement = new Code<Hl7.Fhir.Model.OperationDefinition.OperationKind>(value);
                OnPropertyChanged("Kind");
            }
        }
        
        /// <summary>
        /// For testing purposes, not real usage
        /// </summary>
        [FhirElement("experimental", InSummary=true, Order=150)]
        [DataMember]
        public Hl7.Fhir.Model.FhirBoolean ExperimentalElement
        {
            get { return _ExperimentalElement; }
            set { _ExperimentalElement = value; OnPropertyChanged("ExperimentalElement"); }
        }
        
        private Hl7.Fhir.Model.FhirBoolean _ExperimentalElement;
        
        /// <summary>
        /// For testing purposes, not real usage
        /// </summary>
        /// <remarks>This uses the native .NET datatype, rather than the FHIR equivalent</remarks>
        [NotMapped]
        [IgnoreDataMemberAttribute]
        public bool? Experimental
        {
            get { return ExperimentalElement != null ? ExperimentalElement.Value : null; }
            set
            {
                if (!value.HasValue)
                  ExperimentalElement = null; 
                else
                  ExperimentalElement = new Hl7.Fhir.Model.FhirBoolean(value);
                OnPropertyChanged("Experimental");
            }
        }
        
        /// <summary>
        /// Date last changed
        /// </summary>
        [FhirElement("date", InSummary=true, Order=160)]
        [DataMember]
        public Hl7.Fhir.Model.FhirDateTime DateElement
        {
            get { return _DateElement; }
            set { _DateElement = value; OnPropertyChanged("DateElement"); }
        }
        
        private Hl7.Fhir.Model.FhirDateTime _DateElement;
        
        /// <summary>
        /// Date last changed
        /// </summary>
        /// <remarks>This uses the native .NET datatype, rather than the FHIR equivalent</remarks>
        [NotMapped]
        [IgnoreDataMemberAttribute]
        public string Date
        {
            get { return DateElement != null ? DateElement.Value : null; }
            set
            {
                if (value == null)
                  DateElement = null; 
                else
                  DateElement = new Hl7.Fhir.Model.FhirDateTime(value);
                OnPropertyChanged("Date");
            }
        }
        
        /// <summary>
        /// Name of the publisher (organization or individual)
        /// </summary>
        [FhirElement("publisher", InSummary=true, Order=170)]
        [DataMember]
        public Hl7.Fhir.Model.FhirString PublisherElement
        {
            get { return _PublisherElement; }
            set { _PublisherElement = value; OnPropertyChanged("PublisherElement"); }
        }
        
        private Hl7.Fhir.Model.FhirString _PublisherElement;
        
        /// <summary>
        /// Name of the publisher (organization or individual)
        /// </summary>
        /// <remarks>This uses the native .NET datatype, rather than the FHIR equivalent</remarks>
        [NotMapped]
        [IgnoreDataMemberAttribute]
        public string Publisher
        {
            get { return PublisherElement != null ? PublisherElement.Value : null; }
            set
            {
                if (value == null)
                  PublisherElement = null; 
                else
                  PublisherElement = new Hl7.Fhir.Model.FhirString(value);
                OnPropertyChanged("Publisher");
            }
        }
        
        /// <summary>
        /// Contact details for the publisher
        /// </summary>
        [FhirElement("contact", InSummary=true, Order=180)]
        [Cardinality(Min=0,Max=-1)]
        [DataMember]
        public List<ContactDetail> Contact
        {
            get { if(_Contact==null) _Contact = new List<ContactDetail>(); return _Contact; }
            set { _Contact = value; OnPropertyChanged("Contact"); }
        }
        
        private List<ContactDetail> _Contact;
        
        /// <summary>
        /// Natural language description of the operation definition
        /// </summary>
        [FhirElement("description", Order=190)]
        [DataMember]
        public Hl7.Fhir.Model.Markdown DescriptionElement
        {
            get { return _DescriptionElement; }
            set { _DescriptionElement = value; OnPropertyChanged("DescriptionElement"); }
        }
        
        private Hl7.Fhir.Model.Markdown _DescriptionElement;
        
        /// <summary>
        /// Natural language description of the operation definition
        /// </summary>
        /// <remarks>This uses the native .NET datatype, rather than the FHIR equivalent</remarks>
        [NotMapped]
        [IgnoreDataMemberAttribute]
        public string Description
        {
            get { return DescriptionElement != null ? DescriptionElement.Value : null; }
            set
            {
                if (value == null)
                  DescriptionElement = null; 
                else
                  DescriptionElement = new Hl7.Fhir.Model.Markdown(value);
                OnPropertyChanged("Description");
            }
        }
        
        /// <summary>
        /// The context that the content is intended to support
        /// </summary>
        [FhirElement("useContext", InSummary=true, Order=200)]
        [Cardinality(Min=0,Max=-1)]
        [DataMember]
        public List<UsageContext> UseContext
        {
            get { if(_UseContext==null) _UseContext = new List<UsageContext>(); return _UseContext; }
            set { _UseContext = value; OnPropertyChanged("UseContext"); }
        }
        
        private List<UsageContext> _UseContext;
        
        /// <summary>
        /// Intended jurisdiction for operation definition (if applicable)
        /// </summary>
        [FhirElement("jurisdiction", InSummary=true, Order=210)]
        [Cardinality(Min=0,Max=-1)]
        [DataMember]
        public List<Hl7.Fhir.Model.CodeableConcept> Jurisdiction
        {
            get { if(_Jurisdiction==null) _Jurisdiction = new List<Hl7.Fhir.Model.CodeableConcept>(); return _Jurisdiction; }
            set { _Jurisdiction = value; OnPropertyChanged("Jurisdiction"); }
        }
        
        private List<Hl7.Fhir.Model.CodeableConcept> _Jurisdiction;
        
        /// <summary>
        /// Why this operation definition is defined
        /// </summary>
        [FhirElement("purpose", Order=220)]
        [DataMember]
        public Hl7.Fhir.Model.Markdown PurposeElement
        {
            get { return _PurposeElement; }
            set { _PurposeElement = value; OnPropertyChanged("PurposeElement"); }
        }
        
        private Hl7.Fhir.Model.Markdown _PurposeElement;
        
        /// <summary>
        /// Why this operation definition is defined
        /// </summary>
        /// <remarks>This uses the native .NET datatype, rather than the FHIR equivalent</remarks>
        [NotMapped]
        [IgnoreDataMemberAttribute]
        public string Purpose
        {
            get { return PurposeElement != null ? PurposeElement.Value : null; }
            set
            {
                if (value == null)
                  PurposeElement = null; 
                else
                  PurposeElement = new Hl7.Fhir.Model.Markdown(value);
                OnPropertyChanged("Purpose");
            }
        }
        
        /// <summary>
        /// Whether content is changed by the operation
        /// </summary>
        [FhirElement("affectsState", InSummary=true, Order=230)]
        [DataMember]
        public Hl7.Fhir.Model.FhirBoolean AffectsStateElement
        {
            get { return _AffectsStateElement; }
            set { _AffectsStateElement = value; OnPropertyChanged("AffectsStateElement"); }
        }
        
        private Hl7.Fhir.Model.FhirBoolean _AffectsStateElement;
        
        /// <summary>
        /// Whether content is changed by the operation
        /// </summary>
        /// <remarks>This uses the native .NET datatype, rather than the FHIR equivalent</remarks>
        [NotMapped]
        [IgnoreDataMemberAttribute]
        public bool? AffectsState
        {
            get { return AffectsStateElement != null ? AffectsStateElement.Value : null; }
            set
            {
                if (!value.HasValue)
                  AffectsStateElement = null; 
                else
                  AffectsStateElement = new Hl7.Fhir.Model.FhirBoolean(value);
                OnPropertyChanged("AffectsState");
            }
        }
        
        /// <summary>
        /// Name used to invoke the operation
        /// </summary>
        [FhirElement("code", InSummary=true, Order=240)]
        [Cardinality(Min=1,Max=1)]
        [DataMember]
        public Hl7.Fhir.Model.Code CodeElement
        {
            get { return _CodeElement; }
            set { _CodeElement = value; OnPropertyChanged("CodeElement"); }
        }
        
        private Hl7.Fhir.Model.Code _CodeElement;
        
        /// <summary>
        /// Name used to invoke the operation
        /// </summary>
        /// <remarks>This uses the native .NET datatype, rather than the FHIR equivalent</remarks>
        [NotMapped]
        [IgnoreDataMemberAttribute]
        public string Code
        {
            get { return CodeElement != null ? CodeElement.Value : null; }
            set
            {
                if (value == null)
                  CodeElement = null; 
                else
                  CodeElement = new Hl7.Fhir.Model.Code(value);
                OnPropertyChanged("Code");
            }
        }
        
        /// <summary>
        /// Additional information about use
        /// </summary>
        [FhirElement("comment", Order=250)]
        [DataMember]
        public Hl7.Fhir.Model.Markdown CommentElement
        {
            get { return _CommentElement; }
            set { _CommentElement = value; OnPropertyChanged("CommentElement"); }
        }
        
        private Hl7.Fhir.Model.Markdown _CommentElement;
        
        /// <summary>
        /// Additional information about use
        /// </summary>
        /// <remarks>This uses the native .NET datatype, rather than the FHIR equivalent</remarks>
        [NotMapped]
        [IgnoreDataMemberAttribute]
        public string Comment
        {
            get { return CommentElement != null ? CommentElement.Value : null; }
            set
            {
                if (value == null)
                  CommentElement = null; 
                else
                  CommentElement = new Hl7.Fhir.Model.Markdown(value);
                OnPropertyChanged("Comment");
            }
        }
        
        /// <summary>
        /// Marks this as a profile of the base
        /// </summary>
        [FhirElement("base", InSummary=true, Order=260)]
        [DataMember]
        public Hl7.Fhir.Model.Canonical BaseElement
        {
            get { return _BaseElement; }
            set { _BaseElement = value; OnPropertyChanged("BaseElement"); }
        }
        
        private Hl7.Fhir.Model.Canonical _BaseElement;
        
        /// <summary>
        /// Marks this as a profile of the base
        /// </summary>
        /// <remarks>This uses the native .NET datatype, rather than the FHIR equivalent</remarks>
        [NotMapped]
        [IgnoreDataMemberAttribute]
        public string Base
        {
            get { return BaseElement != null ? BaseElement.Value : null; }
            set
            {
                if (value == null)
                  BaseElement = null; 
                else
                  BaseElement = new Hl7.Fhir.Model.Canonical(value);
                OnPropertyChanged("Base");
            }
        }
        
        /// <summary>
        /// Types this operation applies to
        /// </summary>
        [FhirElement("resource", InSummary=true, Order=270)]
        [Cardinality(Min=0,Max=-1)]
        [DataMember]
        public List<Code<Hl7.Fhir.Model.ResourceType>> ResourceElement
        {
            get { if(_ResourceElement==null) _ResourceElement = new List<Hl7.Fhir.Model.Code<Hl7.Fhir.Model.ResourceType>>(); return _ResourceElement; }
            set { _ResourceElement = value; OnPropertyChanged("ResourceElement"); }
        }
        
        private List<Code<Hl7.Fhir.Model.ResourceType>> _ResourceElement;
        
        /// <summary>
        /// Types this operation applies to
        /// </summary>
        /// <remarks>This uses the native .NET datatype, rather than the FHIR equivalent</remarks>
        [NotMapped]
        [IgnoreDataMemberAttribute]
        public IEnumerable<Hl7.Fhir.Model.ResourceType?> Resource
        {
            get { return ResourceElement != null ? ResourceElement.Select(elem => elem.Value) : null; }
            set
            {
                if (value == null)
                  ResourceElement = null; 
                else
                  ResourceElement = new List<Hl7.Fhir.Model.Code<Hl7.Fhir.Model.ResourceType>>(value.Select(elem=>new Hl7.Fhir.Model.Code<Hl7.Fhir.Model.ResourceType>(elem)));
                OnPropertyChanged("Resource");
            }
        }
        
        /// <summary>
        /// Invoke at the system level?
        /// </summary>
        [FhirElement("system", InSummary=true, Order=280)]
        [Cardinality(Min=1,Max=1)]
        [DataMember]
        public Hl7.Fhir.Model.FhirBoolean SystemElement
        {
            get { return _SystemElement; }
            set { _SystemElement = value; OnPropertyChanged("SystemElement"); }
        }
        
        private Hl7.Fhir.Model.FhirBoolean _SystemElement;
        
        /// <summary>
        /// Invoke at the system level?
        /// </summary>
        /// <remarks>This uses the native .NET datatype, rather than the FHIR equivalent</remarks>
        [NotMapped]
        [IgnoreDataMemberAttribute]
        public bool? System
        {
            get { return SystemElement != null ? SystemElement.Value : null; }
            set
            {
                if (!value.HasValue)
                  SystemElement = null; 
                else
                  SystemElement = new Hl7.Fhir.Model.FhirBoolean(value);
                OnPropertyChanged("System");
            }
        }
        
        /// <summary>
        /// Invoke at the type level?
        /// </summary>
        [FhirElement("type", InSummary=true, Order=290)]
        [Cardinality(Min=1,Max=1)]
        [DataMember]
        public Hl7.Fhir.Model.FhirBoolean TypeElement
        {
            get { return _TypeElement; }
            set { _TypeElement = value; OnPropertyChanged("TypeElement"); }
        }
        
        private Hl7.Fhir.Model.FhirBoolean _TypeElement;
        
        /// <summary>
        /// Invoke at the type level?
        /// </summary>
        /// <remarks>This uses the native .NET datatype, rather than the FHIR equivalent</remarks>
        [NotMapped]
        [IgnoreDataMemberAttribute]
        public bool? Type
        {
            get { return TypeElement != null ? TypeElement.Value : null; }
            set
            {
                if (!value.HasValue)
                  TypeElement = null; 
                else
                  TypeElement = new Hl7.Fhir.Model.FhirBoolean(value);
                OnPropertyChanged("Type");
            }
        }
        
        /// <summary>
        /// Invoke on an instance?
        /// </summary>
        [FhirElement("instance", InSummary=true, Order=300)]
        [Cardinality(Min=1,Max=1)]
        [DataMember]
        public Hl7.Fhir.Model.FhirBoolean InstanceElement
        {
            get { return _InstanceElement; }
            set { _InstanceElement = value; OnPropertyChanged("InstanceElement"); }
        }
        
        private Hl7.Fhir.Model.FhirBoolean _InstanceElement;
        
        /// <summary>
        /// Invoke on an instance?
        /// </summary>
        /// <remarks>This uses the native .NET datatype, rather than the FHIR equivalent</remarks>
        [NotMapped]
        [IgnoreDataMemberAttribute]
        public bool? Instance
        {
            get { return InstanceElement != null ? InstanceElement.Value : null; }
            set
            {
                if (!value.HasValue)
                  InstanceElement = null; 
                else
                  InstanceElement = new Hl7.Fhir.Model.FhirBoolean(value);
                OnPropertyChanged("Instance");
            }
        }
        
        /// <summary>
        /// Validation information for in parameters
        /// </summary>
        [FhirElement("inputProfile", Order=310)]
        [DataMember]
        public Hl7.Fhir.Model.Canonical InputProfileElement
        {
            get { return _InputProfileElement; }
            set { _InputProfileElement = value; OnPropertyChanged("InputProfileElement"); }
        }
        
        private Hl7.Fhir.Model.Canonical _InputProfileElement;
        
        /// <summary>
        /// Validation information for in parameters
        /// </summary>
        /// <remarks>This uses the native .NET datatype, rather than the FHIR equivalent</remarks>
        [NotMapped]
        [IgnoreDataMemberAttribute]
        public string InputProfile
        {
            get { return InputProfileElement != null ? InputProfileElement.Value : null; }
            set
            {
                if (value == null)
                  InputProfileElement = null; 
                else
                  InputProfileElement = new Hl7.Fhir.Model.Canonical(value);
                OnPropertyChanged("InputProfile");
            }
        }
        
        /// <summary>
        /// Validation information for out parameters
        /// </summary>
        [FhirElement("outputProfile", Order=320)]
        [DataMember]
        public Hl7.Fhir.Model.Canonical OutputProfileElement
        {
            get { return _OutputProfileElement; }
            set { _OutputProfileElement = value; OnPropertyChanged("OutputProfileElement"); }
        }
        
        private Hl7.Fhir.Model.Canonical _OutputProfileElement;
        
        /// <summary>
        /// Validation information for out parameters
        /// </summary>
        /// <remarks>This uses the native .NET datatype, rather than the FHIR equivalent</remarks>
        [NotMapped]
        [IgnoreDataMemberAttribute]
        public string OutputProfile
        {
            get { return OutputProfileElement != null ? OutputProfileElement.Value : null; }
            set
            {
                if (value == null)
                  OutputProfileElement = null; 
                else
                  OutputProfileElement = new Hl7.Fhir.Model.Canonical(value);
                OnPropertyChanged("OutputProfile");
            }
        }
        
        /// <summary>
        /// Parameters for the operation/query
        /// </summary>
        [FhirElement("parameter", Order=330)]
        [Cardinality(Min=0,Max=-1)]
        [DataMember]
        public List<Hl7.Fhir.Model.OperationDefinition.ParameterComponent> Parameter
        {
            get { if(_Parameter==null) _Parameter = new List<Hl7.Fhir.Model.OperationDefinition.ParameterComponent>(); return _Parameter; }
            set { _Parameter = value; OnPropertyChanged("Parameter"); }
        }
        
        private List<Hl7.Fhir.Model.OperationDefinition.ParameterComponent> _Parameter;
        
        /// <summary>
        /// Define overloaded variants for when  generating code
        /// </summary>
        [FhirElement("overload", Order=340)]
        [Cardinality(Min=0,Max=-1)]
        [DataMember]
        public List<Hl7.Fhir.Model.OperationDefinition.OverloadComponent> Overload
        {
            get { if(_Overload==null) _Overload = new List<Hl7.Fhir.Model.OperationDefinition.OverloadComponent>(); return _Overload; }
            set { _Overload = value; OnPropertyChanged("Overload"); }
        }
        
        private List<Hl7.Fhir.Model.OperationDefinition.OverloadComponent> _Overload;
        

        public static ElementDefinition.ConstraintComponent OperationDefinition_OPD_0 = new ElementDefinition.ConstraintComponent()
        {
            Expression = "name.matches('[A-Z]([A-Za-z0-9_]){0,254}')",
            Key = "opd-0",
            Severity = ElementDefinition.ConstraintSeverity.Warning,
            Human = "Name should be usable as an identifier for the module by machine processing applications such as code generation",
            Xpath = "not(exists(f:name/@value)) or matches(f:name/@value, '[A-Z]([A-Za-z0-9_]){0,254}')"
        };

        public static ElementDefinition.ConstraintComponent OperationDefinition_OPD_1 = new ElementDefinition.ConstraintComponent()
        {
            Expression = "parameter.all(type.exists() or part.exists())",
            Key = "opd-1",
            Severity = ElementDefinition.ConstraintSeverity.Warning,
            Human = "Either a type must be provided, or parts",
            Xpath = "exists(f:type) or exists(f:part)"
        };

        public static ElementDefinition.ConstraintComponent OperationDefinition_OPD_2 = new ElementDefinition.ConstraintComponent()
        {
            Expression = "parameter.all(searchType.exists() implies type = 'string')",
            Key = "opd-2",
            Severity = ElementDefinition.ConstraintSeverity.Warning,
            Human = "A search type can only be specified for parameters of type string",
            Xpath = "not(exists(f:searchType)) or (f:type/@value = 'string')"
        };

        public static ElementDefinition.ConstraintComponent OperationDefinition_OPD_3 = new ElementDefinition.ConstraintComponent()
        {
            Expression = "parameter.all(targetProfile.exists() implies (type = 'Reference' or type = 'canonical'))",
            Key = "opd-3",
            Severity = ElementDefinition.ConstraintSeverity.Warning,
            Human = "A targetProfile can only be specified for parameters of type Reference or Canonical",
            Xpath = "not(exists(f:targetProfile)) or ((f:type/@value = 'Reference') or (f:type/@value = 'canonical'))"
        };

        public override void AddDefaultConstraints()
        {
            base.AddDefaultConstraints();

            InvariantConstraints.Add(OperationDefinition_OPD_0);
            InvariantConstraints.Add(OperationDefinition_OPD_1);
            InvariantConstraints.Add(OperationDefinition_OPD_2);
            InvariantConstraints.Add(OperationDefinition_OPD_3);
        }

        public override IDeepCopyable CopyTo(IDeepCopyable other)
        {
            var dest = other as OperationDefinition;
            
            if (dest != null)
            {
                base.CopyTo(dest);
                if(UrlElement != null) dest.UrlElement = (Hl7.Fhir.Model.FhirUri)UrlElement.DeepCopy();
                if(VersionElement != null) dest.VersionElement = (Hl7.Fhir.Model.FhirString)VersionElement.DeepCopy();
                if(NameElement != null) dest.NameElement = (Hl7.Fhir.Model.FhirString)NameElement.DeepCopy();
                if(TitleElement != null) dest.TitleElement = (Hl7.Fhir.Model.FhirString)TitleElement.DeepCopy();
                if(StatusElement != null) dest.StatusElement = (Code<Hl7.Fhir.Model.PublicationStatus>)StatusElement.DeepCopy();
                if(KindElement != null) dest.KindElement = (Code<Hl7.Fhir.Model.OperationDefinition.OperationKind>)KindElement.DeepCopy();
                if(ExperimentalElement != null) dest.ExperimentalElement = (Hl7.Fhir.Model.FhirBoolean)ExperimentalElement.DeepCopy();
                if(DateElement != null) dest.DateElement = (Hl7.Fhir.Model.FhirDateTime)DateElement.DeepCopy();
                if(PublisherElement != null) dest.PublisherElement = (Hl7.Fhir.Model.FhirString)PublisherElement.DeepCopy();
                if(Contact != null) dest.Contact = new List<ContactDetail>(Contact.DeepCopy());
                if(DescriptionElement != null) dest.DescriptionElement = (Hl7.Fhir.Model.Markdown)DescriptionElement.DeepCopy();
                if(UseContext != null) dest.UseContext = new List<UsageContext>(UseContext.DeepCopy());
                if(Jurisdiction != null) dest.Jurisdiction = new List<Hl7.Fhir.Model.CodeableConcept>(Jurisdiction.DeepCopy());
                if(PurposeElement != null) dest.PurposeElement = (Hl7.Fhir.Model.Markdown)PurposeElement.DeepCopy();
                if(AffectsStateElement != null) dest.AffectsStateElement = (Hl7.Fhir.Model.FhirBoolean)AffectsStateElement.DeepCopy();
                if(CodeElement != null) dest.CodeElement = (Hl7.Fhir.Model.Code)CodeElement.DeepCopy();
                if(CommentElement != null) dest.CommentElement = (Hl7.Fhir.Model.Markdown)CommentElement.DeepCopy();
                if(BaseElement != null) dest.BaseElement = (Hl7.Fhir.Model.Canonical)BaseElement.DeepCopy();
                if(ResourceElement != null) dest.ResourceElement = new List<Code<Hl7.Fhir.Model.ResourceType>>(ResourceElement.DeepCopy());
                if(SystemElement != null) dest.SystemElement = (Hl7.Fhir.Model.FhirBoolean)SystemElement.DeepCopy();
                if(TypeElement != null) dest.TypeElement = (Hl7.Fhir.Model.FhirBoolean)TypeElement.DeepCopy();
                if(InstanceElement != null) dest.InstanceElement = (Hl7.Fhir.Model.FhirBoolean)InstanceElement.DeepCopy();
                if(InputProfileElement != null) dest.InputProfileElement = (Hl7.Fhir.Model.Canonical)InputProfileElement.DeepCopy();
                if(OutputProfileElement != null) dest.OutputProfileElement = (Hl7.Fhir.Model.Canonical)OutputProfileElement.DeepCopy();
                if(Parameter != null) dest.Parameter = new List<Hl7.Fhir.Model.OperationDefinition.ParameterComponent>(Parameter.DeepCopy());
                if(Overload != null) dest.Overload = new List<Hl7.Fhir.Model.OperationDefinition.OverloadComponent>(Overload.DeepCopy());
                return dest;
            }
            else
            	throw new ArgumentException("Can only copy to an object of the same type", "other");
        }
        
        public override IDeepCopyable DeepCopy()
        {
            return CopyTo(new OperationDefinition());
        }
        
        public override bool Matches(IDeepComparable other)
        {
            var otherT = other as OperationDefinition;
            if(otherT == null) return false;
            
            if(!base.Matches(otherT)) return false;
            if( !DeepComparable.Matches(UrlElement, otherT.UrlElement)) return false;
            if( !DeepComparable.Matches(VersionElement, otherT.VersionElement)) return false;
            if( !DeepComparable.Matches(NameElement, otherT.NameElement)) return false;
            if( !DeepComparable.Matches(TitleElement, otherT.TitleElement)) return false;
            if( !DeepComparable.Matches(StatusElement, otherT.StatusElement)) return false;
            if( !DeepComparable.Matches(KindElement, otherT.KindElement)) return false;
            if( !DeepComparable.Matches(ExperimentalElement, otherT.ExperimentalElement)) return false;
            if( !DeepComparable.Matches(DateElement, otherT.DateElement)) return false;
            if( !DeepComparable.Matches(PublisherElement, otherT.PublisherElement)) return false;
            if( !DeepComparable.Matches(Contact, otherT.Contact)) return false;
            if( !DeepComparable.Matches(DescriptionElement, otherT.DescriptionElement)) return false;
            if( !DeepComparable.Matches(UseContext, otherT.UseContext)) return false;
            if( !DeepComparable.Matches(Jurisdiction, otherT.Jurisdiction)) return false;
            if( !DeepComparable.Matches(PurposeElement, otherT.PurposeElement)) return false;
            if( !DeepComparable.Matches(AffectsStateElement, otherT.AffectsStateElement)) return false;
            if( !DeepComparable.Matches(CodeElement, otherT.CodeElement)) return false;
            if( !DeepComparable.Matches(CommentElement, otherT.CommentElement)) return false;
            if( !DeepComparable.Matches(BaseElement, otherT.BaseElement)) return false;
            if( !DeepComparable.Matches(ResourceElement, otherT.ResourceElement)) return false;
            if( !DeepComparable.Matches(SystemElement, otherT.SystemElement)) return false;
            if( !DeepComparable.Matches(TypeElement, otherT.TypeElement)) return false;
            if( !DeepComparable.Matches(InstanceElement, otherT.InstanceElement)) return false;
            if( !DeepComparable.Matches(InputProfileElement, otherT.InputProfileElement)) return false;
            if( !DeepComparable.Matches(OutputProfileElement, otherT.OutputProfileElement)) return false;
            if( !DeepComparable.Matches(Parameter, otherT.Parameter)) return false;
            if( !DeepComparable.Matches(Overload, otherT.Overload)) return false;
            
            return true;
        }
        
        public override bool IsExactly(IDeepComparable other)
        {
            var otherT = other as OperationDefinition;
            if(otherT == null) return false;
            
            if(!base.IsExactly(otherT)) return false;
            if( !DeepComparable.IsExactly(UrlElement, otherT.UrlElement)) return false;
            if( !DeepComparable.IsExactly(VersionElement, otherT.VersionElement)) return false;
            if( !DeepComparable.IsExactly(NameElement, otherT.NameElement)) return false;
            if( !DeepComparable.IsExactly(TitleElement, otherT.TitleElement)) return false;
            if( !DeepComparable.IsExactly(StatusElement, otherT.StatusElement)) return false;
            if( !DeepComparable.IsExactly(KindElement, otherT.KindElement)) return false;
            if( !DeepComparable.IsExactly(ExperimentalElement, otherT.ExperimentalElement)) return false;
            if( !DeepComparable.IsExactly(DateElement, otherT.DateElement)) return false;
            if( !DeepComparable.IsExactly(PublisherElement, otherT.PublisherElement)) return false;
            if( !DeepComparable.IsExactly(Contact, otherT.Contact)) return false;
            if( !DeepComparable.IsExactly(DescriptionElement, otherT.DescriptionElement)) return false;
            if( !DeepComparable.IsExactly(UseContext, otherT.UseContext)) return false;
            if( !DeepComparable.IsExactly(Jurisdiction, otherT.Jurisdiction)) return false;
            if( !DeepComparable.IsExactly(PurposeElement, otherT.PurposeElement)) return false;
            if( !DeepComparable.IsExactly(AffectsStateElement, otherT.AffectsStateElement)) return false;
            if( !DeepComparable.IsExactly(CodeElement, otherT.CodeElement)) return false;
            if( !DeepComparable.IsExactly(CommentElement, otherT.CommentElement)) return false;
            if( !DeepComparable.IsExactly(BaseElement, otherT.BaseElement)) return false;
            if( !DeepComparable.IsExactly(ResourceElement, otherT.ResourceElement)) return false;
            if( !DeepComparable.IsExactly(SystemElement, otherT.SystemElement)) return false;
            if( !DeepComparable.IsExactly(TypeElement, otherT.TypeElement)) return false;
            if( !DeepComparable.IsExactly(InstanceElement, otherT.InstanceElement)) return false;
            if( !DeepComparable.IsExactly(InputProfileElement, otherT.InputProfileElement)) return false;
            if( !DeepComparable.IsExactly(OutputProfileElement, otherT.OutputProfileElement)) return false;
            if( !DeepComparable.IsExactly(Parameter, otherT.Parameter)) return false;
            if( !DeepComparable.IsExactly(Overload, otherT.Overload)) return false;
            
            return true;
        }

        [NotMapped]
        public override IEnumerable<Base> Children
        {
            get
            {
                foreach (var item in base.Children) yield return item;
				if (UrlElement != null) yield return UrlElement;
				if (VersionElement != null) yield return VersionElement;
				if (NameElement != null) yield return NameElement;
				if (TitleElement != null) yield return TitleElement;
				if (StatusElement != null) yield return StatusElement;
				if (KindElement != null) yield return KindElement;
				if (ExperimentalElement != null) yield return ExperimentalElement;
				if (DateElement != null) yield return DateElement;
				if (PublisherElement != null) yield return PublisherElement;
				foreach (var elem in Contact) { if (elem != null) yield return elem; }
				if (DescriptionElement != null) yield return DescriptionElement;
				foreach (var elem in UseContext) { if (elem != null) yield return elem; }
				foreach (var elem in Jurisdiction) { if (elem != null) yield return elem; }
				if (PurposeElement != null) yield return PurposeElement;
				if (AffectsStateElement != null) yield return AffectsStateElement;
				if (CodeElement != null) yield return CodeElement;
				if (CommentElement != null) yield return CommentElement;
				if (BaseElement != null) yield return BaseElement;
				foreach (var elem in ResourceElement) { if (elem != null) yield return elem; }
				if (SystemElement != null) yield return SystemElement;
				if (TypeElement != null) yield return TypeElement;
				if (InstanceElement != null) yield return InstanceElement;
				if (InputProfileElement != null) yield return InputProfileElement;
				if (OutputProfileElement != null) yield return OutputProfileElement;
				foreach (var elem in Parameter) { if (elem != null) yield return elem; }
				foreach (var elem in Overload) { if (elem != null) yield return elem; }
            }
        }

        [NotMapped]
        internal override IEnumerable<ElementValue> NamedChildren
        {
            get
            {
                foreach (var item in base.NamedChildren) yield return item;
<<<<<<< HEAD
                if (UrlElement != null) yield return new ElementValue("url", false, UrlElement);
                if (VersionElement != null) yield return new ElementValue("version", false, VersionElement);
                if (NameElement != null) yield return new ElementValue("name", false, NameElement);
                if (TitleElement != null) yield return new ElementValue("title", false, TitleElement);
                if (StatusElement != null) yield return new ElementValue("status", false, StatusElement);
                if (KindElement != null) yield return new ElementValue("kind", false, KindElement);
                if (ExperimentalElement != null) yield return new ElementValue("experimental", false, ExperimentalElement);
                if (DateElement != null) yield return new ElementValue("date", false, DateElement);
                if (PublisherElement != null) yield return new ElementValue("publisher", false, PublisherElement);
                foreach (var elem in Contact) { if (elem != null) yield return new ElementValue("contact", true, elem); }
                if (DescriptionElement != null) yield return new ElementValue("description", false, DescriptionElement);
                foreach (var elem in UseContext) { if (elem != null) yield return new ElementValue("useContext", true, elem); }
                foreach (var elem in Jurisdiction) { if (elem != null) yield return new ElementValue("jurisdiction", true, elem); }
                if (PurposeElement != null) yield return new ElementValue("purpose", false, PurposeElement);
                if (AffectsStateElement != null) yield return new ElementValue("affectsState", false, AffectsStateElement);
                if (CodeElement != null) yield return new ElementValue("code", false, CodeElement);
                if (CommentElement != null) yield return new ElementValue("comment", false, CommentElement);
                if (BaseElement != null) yield return new ElementValue("base", false, BaseElement);
                foreach (var elem in ResourceElement) { if (elem != null) yield return new ElementValue("resource", true, elem); }
                if (SystemElement != null) yield return new ElementValue("system", false, SystemElement);
                if (TypeElement != null) yield return new ElementValue("type", false, TypeElement);
                if (InstanceElement != null) yield return new ElementValue("instance", false, InstanceElement);
                if (InputProfileElement != null) yield return new ElementValue("inputProfile", false, InputProfileElement);
                if (OutputProfileElement != null) yield return new ElementValue("outputProfile", false, OutputProfileElement);
                foreach (var elem in Parameter) { if (elem != null) yield return new ElementValue("parameter", true, elem); }
                foreach (var elem in Overload) { if (elem != null) yield return new ElementValue("overload", true, elem); }
=======
                if (UrlElement != null) yield return new ElementValue("url", UrlElement);
                if (VersionElement != null) yield return new ElementValue("version", VersionElement);
                if (NameElement != null) yield return new ElementValue("name", NameElement);
                if (TitleElement != null) yield return new ElementValue("title", TitleElement);
                if (StatusElement != null) yield return new ElementValue("status", StatusElement);
                if (KindElement != null) yield return new ElementValue("kind", KindElement);
                if (ExperimentalElement != null) yield return new ElementValue("experimental", ExperimentalElement);
                if (DateElement != null) yield return new ElementValue("date", DateElement);
                if (PublisherElement != null) yield return new ElementValue("publisher", PublisherElement);
                foreach (var elem in Contact) { if (elem != null) yield return new ElementValue("contact", elem); }
                if (Description != null) yield return new ElementValue("description", Description);
                foreach (var elem in UseContext) { if (elem != null) yield return new ElementValue("useContext", elem); }
                foreach (var elem in Jurisdiction) { if (elem != null) yield return new ElementValue("jurisdiction", elem); }
                if (Purpose != null) yield return new ElementValue("purpose", Purpose);
                if (AffectsStateElement != null) yield return new ElementValue("affectsState", AffectsStateElement);
                if (CodeElement != null) yield return new ElementValue("code", CodeElement);
                if (Comment != null) yield return new ElementValue("comment", Comment);
                if (BaseElement != null) yield return new ElementValue("base", BaseElement);
                foreach (var elem in ResourceElement) { if (elem != null) yield return new ElementValue("resource", elem); }
                if (SystemElement != null) yield return new ElementValue("system", SystemElement);
                if (TypeElement != null) yield return new ElementValue("type", TypeElement);
                if (InstanceElement != null) yield return new ElementValue("instance", InstanceElement);
                if (InputProfileElement != null) yield return new ElementValue("inputProfile", InputProfileElement);
                if (OutputProfileElement != null) yield return new ElementValue("outputProfile", OutputProfileElement);
                foreach (var elem in Parameter) { if (elem != null) yield return new ElementValue("parameter", elem); }
                foreach (var elem in Overload) { if (elem != null) yield return new ElementValue("overload", elem); }
>>>>>>> 824431c8
            }
        }

    }
    
}<|MERGE_RESOLUTION|>--- conflicted
+++ resolved
@@ -78,7 +78,7 @@
 
         [FhirType("ParameterComponent")]
         [DataContract]
-        public partial class ParameterComponent : Hl7.Fhir.Model.BackboneElement, System.ComponentModel.INotifyPropertyChanged, IBackboneElement
+        public partial class ParameterComponent : Hl7.Fhir.Model.BackboneElement, System.ComponentModel.INotifyPropertyChanged
         {
             [NotMapped]
             public override string TypeName { get { return "ParameterComponent"; } }
@@ -503,7 +503,7 @@
         
         [FhirType("BindingComponent")]
         [DataContract]
-        public partial class BindingComponent : Hl7.Fhir.Model.BackboneElement, System.ComponentModel.INotifyPropertyChanged, IBackboneElement
+        public partial class BindingComponent : Hl7.Fhir.Model.BackboneElement, System.ComponentModel.INotifyPropertyChanged
         {
             [NotMapped]
             public override string TypeName { get { return "BindingComponent"; } }
@@ -647,7 +647,7 @@
         
         [FhirType("ReferencedFromComponent")]
         [DataContract]
-        public partial class ReferencedFromComponent : Hl7.Fhir.Model.BackboneElement, System.ComponentModel.INotifyPropertyChanged, IBackboneElement
+        public partial class ReferencedFromComponent : Hl7.Fhir.Model.BackboneElement, System.ComponentModel.INotifyPropertyChanged
         {
             [NotMapped]
             public override string TypeName { get { return "ReferencedFromComponent"; } }
@@ -790,7 +790,7 @@
         
         [FhirType("OverloadComponent")]
         [DataContract]
-        public partial class OverloadComponent : Hl7.Fhir.Model.BackboneElement, System.ComponentModel.INotifyPropertyChanged, IBackboneElement
+        public partial class OverloadComponent : Hl7.Fhir.Model.BackboneElement, System.ComponentModel.INotifyPropertyChanged
         {
             [NotMapped]
             public override string TypeName { get { return "OverloadComponent"; } }
@@ -1885,34 +1885,6 @@
             get
             {
                 foreach (var item in base.NamedChildren) yield return item;
-<<<<<<< HEAD
-                if (UrlElement != null) yield return new ElementValue("url", false, UrlElement);
-                if (VersionElement != null) yield return new ElementValue("version", false, VersionElement);
-                if (NameElement != null) yield return new ElementValue("name", false, NameElement);
-                if (TitleElement != null) yield return new ElementValue("title", false, TitleElement);
-                if (StatusElement != null) yield return new ElementValue("status", false, StatusElement);
-                if (KindElement != null) yield return new ElementValue("kind", false, KindElement);
-                if (ExperimentalElement != null) yield return new ElementValue("experimental", false, ExperimentalElement);
-                if (DateElement != null) yield return new ElementValue("date", false, DateElement);
-                if (PublisherElement != null) yield return new ElementValue("publisher", false, PublisherElement);
-                foreach (var elem in Contact) { if (elem != null) yield return new ElementValue("contact", true, elem); }
-                if (DescriptionElement != null) yield return new ElementValue("description", false, DescriptionElement);
-                foreach (var elem in UseContext) { if (elem != null) yield return new ElementValue("useContext", true, elem); }
-                foreach (var elem in Jurisdiction) { if (elem != null) yield return new ElementValue("jurisdiction", true, elem); }
-                if (PurposeElement != null) yield return new ElementValue("purpose", false, PurposeElement);
-                if (AffectsStateElement != null) yield return new ElementValue("affectsState", false, AffectsStateElement);
-                if (CodeElement != null) yield return new ElementValue("code", false, CodeElement);
-                if (CommentElement != null) yield return new ElementValue("comment", false, CommentElement);
-                if (BaseElement != null) yield return new ElementValue("base", false, BaseElement);
-                foreach (var elem in ResourceElement) { if (elem != null) yield return new ElementValue("resource", true, elem); }
-                if (SystemElement != null) yield return new ElementValue("system", false, SystemElement);
-                if (TypeElement != null) yield return new ElementValue("type", false, TypeElement);
-                if (InstanceElement != null) yield return new ElementValue("instance", false, InstanceElement);
-                if (InputProfileElement != null) yield return new ElementValue("inputProfile", false, InputProfileElement);
-                if (OutputProfileElement != null) yield return new ElementValue("outputProfile", false, OutputProfileElement);
-                foreach (var elem in Parameter) { if (elem != null) yield return new ElementValue("parameter", true, elem); }
-                foreach (var elem in Overload) { if (elem != null) yield return new ElementValue("overload", true, elem); }
-=======
                 if (UrlElement != null) yield return new ElementValue("url", UrlElement);
                 if (VersionElement != null) yield return new ElementValue("version", VersionElement);
                 if (NameElement != null) yield return new ElementValue("name", NameElement);
@@ -1923,13 +1895,13 @@
                 if (DateElement != null) yield return new ElementValue("date", DateElement);
                 if (PublisherElement != null) yield return new ElementValue("publisher", PublisherElement);
                 foreach (var elem in Contact) { if (elem != null) yield return new ElementValue("contact", elem); }
-                if (Description != null) yield return new ElementValue("description", Description);
+                if (DescriptionElement != null) yield return new ElementValue("description", DescriptionElement);
                 foreach (var elem in UseContext) { if (elem != null) yield return new ElementValue("useContext", elem); }
                 foreach (var elem in Jurisdiction) { if (elem != null) yield return new ElementValue("jurisdiction", elem); }
-                if (Purpose != null) yield return new ElementValue("purpose", Purpose);
+                if (PurposeElement != null) yield return new ElementValue("purpose", PurposeElement);
                 if (AffectsStateElement != null) yield return new ElementValue("affectsState", AffectsStateElement);
                 if (CodeElement != null) yield return new ElementValue("code", CodeElement);
-                if (Comment != null) yield return new ElementValue("comment", Comment);
+                if (CommentElement != null) yield return new ElementValue("comment", CommentElement);
                 if (BaseElement != null) yield return new ElementValue("base", BaseElement);
                 foreach (var elem in ResourceElement) { if (elem != null) yield return new ElementValue("resource", elem); }
                 if (SystemElement != null) yield return new ElementValue("system", SystemElement);
@@ -1939,7 +1911,6 @@
                 if (OutputProfileElement != null) yield return new ElementValue("outputProfile", OutputProfileElement);
                 foreach (var elem in Parameter) { if (elem != null) yield return new ElementValue("parameter", elem); }
                 foreach (var elem in Overload) { if (elem != null) yield return new ElementValue("overload", elem); }
->>>>>>> 824431c8
             }
         }
 
