﻿using System;
using System.Collections.Generic;
using Hl7.Fhir.Introspection;
using Hl7.Fhir.Validation;
using System.Linq;
using System.Runtime.Serialization;
using Hl7.Fhir.Utility;

/*
  Copyright (c) 2011+, HL7, Inc.
  All rights reserved.
  
  Redistribution and use in source and binary forms, with or without modification, 
  are permitted provided that the following conditions are met:
  
   * Redistributions of source code must retain the above copyright notice, this 
     list of conditions and the following disclaimer.
   * Redistributions in binary form must reproduce the above copyright notice, 
     this list of conditions and the following disclaimer in the documentation 
     and/or other materials provided with the distribution.
   * Neither the name of HL7 nor the names of its contributors may be used to 
     endorse or promote products derived from this software without specific 
     prior written permission.
  
  THIS SOFTWARE IS PROVIDED BY THE COPYRIGHT HOLDERS AND CONTRIBUTORS "AS IS" AND 
  ANY EXPRESS OR IMPLIED WARRANTIES, INCLUDING, BUT NOT LIMITED TO, THE IMPLIED 
  WARRANTIES OF MERCHANTABILITY AND FITNESS FOR A PARTICULAR PURPOSE ARE DISCLAIMED. 
  IN NO EVENT SHALL THE COPYRIGHT HOLDER OR CONTRIBUTORS BE LIABLE FOR ANY DIRECT, 
  INDIRECT, INCIDENTAL, SPECIAL, EXEMPLARY, OR CONSEQUENTIAL DAMAGES (INCLUDING, BUT 
  NOT LIMITED TO, PROCUREMENT OF SUBSTITUTE GOODS OR SERVICES; LOSS OF USE, DATA, OR 
  PROFITS; OR BUSINESS INTERRUPTION) HOWEVER CAUSED AND ON ANY THEORY OF LIABILITY, 
  WHETHER IN CONTRACT, STRICT LIABILITY, OR TORT (INCLUDING NEGLIGENCE OR OTHERWISE) 
  ARISING IN ANY WAY OUT OF THE USE OF THIS SOFTWARE, EVEN IF ADVISED OF THE 
  POSSIBILITY OF SUCH DAMAGE.
  

*/

#pragma warning disable 1591 // suppress XML summary warnings 

//
// Generated for FHIR v3.0.1
//
namespace Hl7.Fhir.Model
{
    /// <summary>
    /// Resource data element
    /// </summary>
    [FhirType("DataElement", IsResource=true)]
    [DataContract]
    public partial class DataElement : Hl7.Fhir.Model.DomainResource, System.ComponentModel.INotifyPropertyChanged
    {
        [NotMapped]
        public override ResourceType ResourceType { get { return ResourceType.DataElement; } }
        [NotMapped]
        public override string TypeName { get { return "DataElement"; } }
        
        /// <summary>
        /// Indicates the degree of precision of the data element definition.
        /// (url: http://hl7.org/fhir/ValueSet/dataelement-stringency)
        /// </summary>
        [FhirEnumeration("DataElementStringency")]
        public enum DataElementStringency
        {
            /// <summary>
            /// MISSING DESCRIPTION
            /// (system: http://hl7.org/fhir/dataelement-stringency)
            /// </summary>
            [EnumLiteral("comparable", "http://hl7.org/fhir/dataelement-stringency"), Description("Comparable")]
            Comparable,
            /// <summary>
            /// MISSING DESCRIPTION
            /// (system: http://hl7.org/fhir/dataelement-stringency)
            /// </summary>
            [EnumLiteral("fully-specified", "http://hl7.org/fhir/dataelement-stringency"), Description("Fully Specified")]
            FullySpecified,
            /// <summary>
            /// MISSING DESCRIPTION
            /// (system: http://hl7.org/fhir/dataelement-stringency)
            /// </summary>
            [EnumLiteral("equivalent", "http://hl7.org/fhir/dataelement-stringency"), Description("Equivalent")]
            Equivalent,
            /// <summary>
            /// MISSING DESCRIPTION
            /// (system: http://hl7.org/fhir/dataelement-stringency)
            /// </summary>
            [EnumLiteral("convertable", "http://hl7.org/fhir/dataelement-stringency"), Description("Convertable")]
            Convertable,
            /// <summary>
            /// MISSING DESCRIPTION
            /// (system: http://hl7.org/fhir/dataelement-stringency)
            /// </summary>
            [EnumLiteral("scaleable", "http://hl7.org/fhir/dataelement-stringency"), Description("Scaleable")]
            Scaleable,
            /// <summary>
            /// MISSING DESCRIPTION
            /// (system: http://hl7.org/fhir/dataelement-stringency)
            /// </summary>
            [EnumLiteral("flexible", "http://hl7.org/fhir/dataelement-stringency"), Description("Flexible")]
            Flexible,
        }

<<<<<<< HEAD
        [FhirType("ContactComponent")]
        [DataContract]
        public partial class ContactComponent : Hl7.Fhir.Model.BackboneElement, System.ComponentModel.INotifyPropertyChanged, IBackboneElement
        {
            [NotMapped]
            public override string TypeName { get { return "ContactComponent"; } }
            
            /// <summary>
            /// Name of a individual to contact
            /// </summary>
            [FhirElement("name", InSummary=true, Order=40)]
            [DataMember]
            public Hl7.Fhir.Model.FhirString NameElement
            {
                get { return _NameElement; }
                set { _NameElement = value; OnPropertyChanged("NameElement"); }
            }
            
            private Hl7.Fhir.Model.FhirString _NameElement;
            
            /// <summary>
            /// Name of a individual to contact
            /// </summary>
            /// <remarks>This uses the native .NET datatype, rather than the FHIR equivalent</remarks>
            [NotMapped]
            [IgnoreDataMemberAttribute]
            public string Name
            {
                get { return NameElement != null ? NameElement.Value : null; }
                set
                {
                    if (value == null)
                        NameElement = null; 
                    else
                        NameElement = new Hl7.Fhir.Model.FhirString(value);
                    OnPropertyChanged("Name");
                }
            }
            
            /// <summary>
            /// Contact details for individual or publisher
            /// </summary>
            [FhirElement("telecom", InSummary=true, Order=50)]
            [Cardinality(Min=0,Max=-1)]
            [DataMember]
            public List<Hl7.Fhir.Model.ContactPoint> Telecom
            {
                get { if(_Telecom==null) _Telecom = new List<Hl7.Fhir.Model.ContactPoint>(); return _Telecom; }
                set { _Telecom = value; OnPropertyChanged("Telecom"); }
            }
            
            private List<Hl7.Fhir.Model.ContactPoint> _Telecom;
            
            public override IDeepCopyable CopyTo(IDeepCopyable other)
            {
                var dest = other as ContactComponent;
                
                if (dest != null)
                {
                    base.CopyTo(dest);
                    if(NameElement != null) dest.NameElement = (Hl7.Fhir.Model.FhirString)NameElement.DeepCopy();
                    if(Telecom != null) dest.Telecom = new List<Hl7.Fhir.Model.ContactPoint>(Telecom.DeepCopy());
                    return dest;
                }
                else
                	throw new ArgumentException("Can only copy to an object of the same type", "other");
            }
            
            public override IDeepCopyable DeepCopy()
            {
                return CopyTo(new ContactComponent());
            }
            
            public override bool Matches(IDeepComparable other)
            {
                var otherT = other as ContactComponent;
                if(otherT == null) return false;
                
                if(!base.Matches(otherT)) return false;
                if( !DeepComparable.Matches(NameElement, otherT.NameElement)) return false;
                if( !DeepComparable.Matches(Telecom, otherT.Telecom)) return false;
                
                return true;
            }
            
            public override bool IsExactly(IDeepComparable other)
            {
                var otherT = other as ContactComponent;
                if(otherT == null) return false;
                
                if(!base.IsExactly(otherT)) return false;
                if( !DeepComparable.IsExactly(NameElement, otherT.NameElement)) return false;
                if( !DeepComparable.IsExactly(Telecom, otherT.Telecom)) return false;
                
                return true;
            }


            [NotMapped]
            public override IEnumerable<Base> Children
            {
                get
                {
                    foreach (var item in base.Children) yield return item;
                    if (NameElement != null) yield return NameElement;
                    foreach (var elem in Telecom) { if (elem != null) yield return elem; }
                }
            }

            [NotMapped]
            internal override IEnumerable<ElementValue> NamedChildren
            {
                get
                {
                    foreach (var item in base.NamedChildren) yield return item;
                    if (NameElement != null) yield return new ElementValue("name", NameElement);
                    foreach (var elem in Telecom) { if (elem != null) yield return new ElementValue("telecom", elem); }
                }
            }

            
        }
        
        
=======
>>>>>>> a220f7af
        [FhirType("MappingComponent")]
        [DataContract]
        public partial class MappingComponent : Hl7.Fhir.Model.BackboneElement, System.ComponentModel.INotifyPropertyChanged, IBackboneElement
        {
            [NotMapped]
            public override string TypeName { get { return "MappingComponent"; } }
            
            /// <summary>
            /// Internal id when this mapping is used
            /// </summary>
            [FhirElement("identity", Order=40)]
            [Cardinality(Min=1,Max=1)]
            [DataMember]
            public Hl7.Fhir.Model.Id IdentityElement
            {
                get { return _IdentityElement; }
                set { _IdentityElement = value; OnPropertyChanged("IdentityElement"); }
            }
            
            private Hl7.Fhir.Model.Id _IdentityElement;
            
            /// <summary>
            /// Internal id when this mapping is used
            /// </summary>
            /// <remarks>This uses the native .NET datatype, rather than the FHIR equivalent</remarks>
            [NotMapped]
            [IgnoreDataMemberAttribute]
            public string Identity
            {
                get { return IdentityElement != null ? IdentityElement.Value : null; }
                set
                {
                    if (value == null)
                        IdentityElement = null; 
                    else
                        IdentityElement = new Hl7.Fhir.Model.Id(value);
                    OnPropertyChanged("Identity");
                }
            }
            
            /// <summary>
            /// Identifies what this mapping refers to
            /// </summary>
            [FhirElement("uri", Order=50)]
            [DataMember]
            public Hl7.Fhir.Model.FhirUri UriElement
            {
                get { return _UriElement; }
                set { _UriElement = value; OnPropertyChanged("UriElement"); }
            }
            
            private Hl7.Fhir.Model.FhirUri _UriElement;
            
            /// <summary>
            /// Identifies what this mapping refers to
            /// </summary>
            /// <remarks>This uses the native .NET datatype, rather than the FHIR equivalent</remarks>
            [NotMapped]
            [IgnoreDataMemberAttribute]
            public string Uri
            {
                get { return UriElement != null ? UriElement.Value : null; }
                set
                {
                    if (value == null)
                        UriElement = null; 
                    else
                        UriElement = new Hl7.Fhir.Model.FhirUri(value);
                    OnPropertyChanged("Uri");
                }
            }
            
            /// <summary>
            /// Names what this mapping refers to
            /// </summary>
            [FhirElement("name", Order=60)]
            [DataMember]
            public Hl7.Fhir.Model.FhirString NameElement
            {
                get { return _NameElement; }
                set { _NameElement = value; OnPropertyChanged("NameElement"); }
            }
            
            private Hl7.Fhir.Model.FhirString _NameElement;
            
            /// <summary>
            /// Names what this mapping refers to
            /// </summary>
            /// <remarks>This uses the native .NET datatype, rather than the FHIR equivalent</remarks>
            [NotMapped]
            [IgnoreDataMemberAttribute]
            public string Name
            {
                get { return NameElement != null ? NameElement.Value : null; }
                set
                {
                    if (value == null)
                        NameElement = null; 
                    else
                        NameElement = new Hl7.Fhir.Model.FhirString(value);
                    OnPropertyChanged("Name");
                }
            }
            
            /// <summary>
            /// Versions, issues, scope limitations, etc.
            /// </summary>
            [FhirElement("comment", Order=70)]
            [DataMember]
            public Hl7.Fhir.Model.FhirString CommentElement
            {
                get { return _CommentElement; }
                set { _CommentElement = value; OnPropertyChanged("CommentElement"); }
            }
            
            private Hl7.Fhir.Model.FhirString _CommentElement;
            
            /// <summary>
            /// Versions, issues, scope limitations, etc.
            /// </summary>
            /// <remarks>This uses the native .NET datatype, rather than the FHIR equivalent</remarks>
            [NotMapped]
            [IgnoreDataMemberAttribute]
            public string Comment
            {
                get { return CommentElement != null ? CommentElement.Value : null; }
                set
                {
                    if (value == null)
                        CommentElement = null; 
                    else
                        CommentElement = new Hl7.Fhir.Model.FhirString(value);
                    OnPropertyChanged("Comment");
                }
            }
            
            public override IDeepCopyable CopyTo(IDeepCopyable other)
            {
                var dest = other as MappingComponent;
                
                if (dest != null)
                {
                    base.CopyTo(dest);
                    if(IdentityElement != null) dest.IdentityElement = (Hl7.Fhir.Model.Id)IdentityElement.DeepCopy();
                    if(UriElement != null) dest.UriElement = (Hl7.Fhir.Model.FhirUri)UriElement.DeepCopy();
                    if(NameElement != null) dest.NameElement = (Hl7.Fhir.Model.FhirString)NameElement.DeepCopy();
                    if(CommentElement != null) dest.CommentElement = (Hl7.Fhir.Model.FhirString)CommentElement.DeepCopy();
                    return dest;
                }
                else
                	throw new ArgumentException("Can only copy to an object of the same type", "other");
            }
            
            public override IDeepCopyable DeepCopy()
            {
                return CopyTo(new MappingComponent());
            }
            
            public override bool Matches(IDeepComparable other)
            {
                var otherT = other as MappingComponent;
                if(otherT == null) return false;
                
                if(!base.Matches(otherT)) return false;
                if( !DeepComparable.Matches(IdentityElement, otherT.IdentityElement)) return false;
                if( !DeepComparable.Matches(UriElement, otherT.UriElement)) return false;
                if( !DeepComparable.Matches(NameElement, otherT.NameElement)) return false;
                if( !DeepComparable.Matches(CommentElement, otherT.CommentElement)) return false;
                
                return true;
            }
            
            public override bool IsExactly(IDeepComparable other)
            {
                var otherT = other as MappingComponent;
                if(otherT == null) return false;
                
                if(!base.IsExactly(otherT)) return false;
                if( !DeepComparable.IsExactly(IdentityElement, otherT.IdentityElement)) return false;
                if( !DeepComparable.IsExactly(UriElement, otherT.UriElement)) return false;
                if( !DeepComparable.IsExactly(NameElement, otherT.NameElement)) return false;
                if( !DeepComparable.IsExactly(CommentElement, otherT.CommentElement)) return false;
                
                return true;
            }


            [NotMapped]
            public override IEnumerable<Base> Children
            {
                get
                {
                    foreach (var item in base.Children) yield return item;
                    if (IdentityElement != null) yield return IdentityElement;
                    if (UriElement != null) yield return UriElement;
                    if (NameElement != null) yield return NameElement;
                    if (CommentElement != null) yield return CommentElement;
                }
            }

            [NotMapped]
            internal override IEnumerable<ElementValue> NamedChildren
            {
                get
                {
                    foreach (var item in base.NamedChildren) yield return item;
<<<<<<< HEAD
                    if (IdentityElement != null) yield return new ElementValue("identity", IdentityElement);
                    if (UriElement != null) yield return new ElementValue("uri", UriElement);
                    if (NameElement != null) yield return new ElementValue("name", NameElement);
                    if (CommentsElement != null) yield return new ElementValue("comments", CommentsElement);
=======
                    if (IdentityElement != null) yield return new ElementValue("identity", false, IdentityElement);
                    if (UriElement != null) yield return new ElementValue("uri", false, UriElement);
                    if (NameElement != null) yield return new ElementValue("name", false, NameElement);
                    if (CommentElement != null) yield return new ElementValue("comment", false, CommentElement);
>>>>>>> a220f7af
                }
            }

            
        }
        
        
        /// <summary>
        /// Logical URI to reference this data element (globally unique)
        /// </summary>
        [FhirElement("url", InSummary=true, Order=90)]
        [DataMember]
        public Hl7.Fhir.Model.FhirUri UrlElement
        {
            get { return _UrlElement; }
            set { _UrlElement = value; OnPropertyChanged("UrlElement"); }
        }
        
        private Hl7.Fhir.Model.FhirUri _UrlElement;
        
        /// <summary>
        /// Logical URI to reference this data element (globally unique)
        /// </summary>
        /// <remarks>This uses the native .NET datatype, rather than the FHIR equivalent</remarks>
        [NotMapped]
        [IgnoreDataMemberAttribute]
        public string Url
        {
            get { return UrlElement != null ? UrlElement.Value : null; }
            set
            {
                if (value == null)
                  UrlElement = null; 
                else
                  UrlElement = new Hl7.Fhir.Model.FhirUri(value);
                OnPropertyChanged("Url");
            }
        }
        
        /// <summary>
        /// Additional identifier for the data element
        /// </summary>
        [FhirElement("identifier", InSummary=true, Order=100)]
        [Cardinality(Min=0,Max=-1)]
        [DataMember]
        public List<Hl7.Fhir.Model.Identifier> Identifier
        {
            get { if(_Identifier==null) _Identifier = new List<Hl7.Fhir.Model.Identifier>(); return _Identifier; }
            set { _Identifier = value; OnPropertyChanged("Identifier"); }
        }
        
        private List<Hl7.Fhir.Model.Identifier> _Identifier;
        
        /// <summary>
        /// Business version of the data element
        /// </summary>
        [FhirElement("version", InSummary=true, Order=110)]
        [DataMember]
        public Hl7.Fhir.Model.FhirString VersionElement
        {
            get { return _VersionElement; }
            set { _VersionElement = value; OnPropertyChanged("VersionElement"); }
        }
        
        private Hl7.Fhir.Model.FhirString _VersionElement;
        
        /// <summary>
        /// Business version of the data element
        /// </summary>
        /// <remarks>This uses the native .NET datatype, rather than the FHIR equivalent</remarks>
        [NotMapped]
        [IgnoreDataMemberAttribute]
        public string Version
        {
            get { return VersionElement != null ? VersionElement.Value : null; }
            set
            {
                if (value == null)
                  VersionElement = null; 
                else
                  VersionElement = new Hl7.Fhir.Model.FhirString(value);
                OnPropertyChanged("Version");
            }
        }
        
        /// <summary>
        /// draft | active | retired | unknown
        /// </summary>
        [FhirElement("status", InSummary=true, Order=120)]
        [Cardinality(Min=1,Max=1)]
        [DataMember]
        public Code<Hl7.Fhir.Model.PublicationStatus> StatusElement
        {
            get { return _StatusElement; }
            set { _StatusElement = value; OnPropertyChanged("StatusElement"); }
        }
        
        private Code<Hl7.Fhir.Model.PublicationStatus> _StatusElement;
        
        /// <summary>
        /// draft | active | retired | unknown
        /// </summary>
        /// <remarks>This uses the native .NET datatype, rather than the FHIR equivalent</remarks>
        [NotMapped]
        [IgnoreDataMemberAttribute]
        public Hl7.Fhir.Model.PublicationStatus? Status
        {
            get { return StatusElement != null ? StatusElement.Value : null; }
            set
            {
                if (!value.HasValue)
                  StatusElement = null; 
                else
                  StatusElement = new Code<Hl7.Fhir.Model.PublicationStatus>(value);
                OnPropertyChanged("Status");
            }
        }
        
        /// <summary>
        /// For testing purposes, not real usage
        /// </summary>
        [FhirElement("experimental", InSummary=true, Order=130)]
        [DataMember]
        public Hl7.Fhir.Model.FhirBoolean ExperimentalElement
        {
            get { return _ExperimentalElement; }
            set { _ExperimentalElement = value; OnPropertyChanged("ExperimentalElement"); }
        }
        
        private Hl7.Fhir.Model.FhirBoolean _ExperimentalElement;
        
        /// <summary>
        /// For testing purposes, not real usage
        /// </summary>
        /// <remarks>This uses the native .NET datatype, rather than the FHIR equivalent</remarks>
        [NotMapped]
        [IgnoreDataMemberAttribute]
        public bool? Experimental
        {
            get { return ExperimentalElement != null ? ExperimentalElement.Value : null; }
            set
            {
                if (!value.HasValue)
                  ExperimentalElement = null; 
                else
                  ExperimentalElement = new Hl7.Fhir.Model.FhirBoolean(value);
                OnPropertyChanged("Experimental");
            }
        }
        
        /// <summary>
        /// Date this was last changed
        /// </summary>
        [FhirElement("date", InSummary=true, Order=140)]
        [DataMember]
        public Hl7.Fhir.Model.FhirDateTime DateElement
        {
            get { return _DateElement; }
            set { _DateElement = value; OnPropertyChanged("DateElement"); }
        }
        
        private Hl7.Fhir.Model.FhirDateTime _DateElement;
        
        /// <summary>
        /// Date this was last changed
        /// </summary>
        /// <remarks>This uses the native .NET datatype, rather than the FHIR equivalent</remarks>
        [NotMapped]
        [IgnoreDataMemberAttribute]
        public string Date
        {
            get { return DateElement != null ? DateElement.Value : null; }
            set
            {
                if (value == null)
                  DateElement = null; 
                else
                  DateElement = new Hl7.Fhir.Model.FhirDateTime(value);
                OnPropertyChanged("Date");
            }
        }
        
        /// <summary>
        /// Name of the publisher (organization or individual)
        /// </summary>
        [FhirElement("publisher", InSummary=true, Order=150)]
        [DataMember]
        public Hl7.Fhir.Model.FhirString PublisherElement
        {
            get { return _PublisherElement; }
            set { _PublisherElement = value; OnPropertyChanged("PublisherElement"); }
        }
        
        private Hl7.Fhir.Model.FhirString _PublisherElement;
        
        /// <summary>
        /// Name of the publisher (organization or individual)
        /// </summary>
        /// <remarks>This uses the native .NET datatype, rather than the FHIR equivalent</remarks>
        [NotMapped]
        [IgnoreDataMemberAttribute]
        public string Publisher
        {
            get { return PublisherElement != null ? PublisherElement.Value : null; }
            set
            {
                if (value == null)
                  PublisherElement = null; 
                else
                  PublisherElement = new Hl7.Fhir.Model.FhirString(value);
                OnPropertyChanged("Publisher");
            }
        }
        
        /// <summary>
        /// Name for this data element (computer friendly)
        /// </summary>
        [FhirElement("name", InSummary=true, Order=160)]
        [DataMember]
        public Hl7.Fhir.Model.FhirString NameElement
        {
            get { return _NameElement; }
            set { _NameElement = value; OnPropertyChanged("NameElement"); }
        }
        
        private Hl7.Fhir.Model.FhirString _NameElement;
        
        /// <summary>
        /// Name for this data element (computer friendly)
        /// </summary>
        /// <remarks>This uses the native .NET datatype, rather than the FHIR equivalent</remarks>
        [NotMapped]
        [IgnoreDataMemberAttribute]
        public string Name
        {
            get { return NameElement != null ? NameElement.Value : null; }
            set
            {
                if (value == null)
                  NameElement = null; 
                else
                  NameElement = new Hl7.Fhir.Model.FhirString(value);
                OnPropertyChanged("Name");
            }
        }
        
        /// <summary>
        /// Name for this data element (human friendly)
        /// </summary>
        [FhirElement("title", InSummary=true, Order=170)]
        [DataMember]
        public Hl7.Fhir.Model.FhirString TitleElement
        {
            get { return _TitleElement; }
            set { _TitleElement = value; OnPropertyChanged("TitleElement"); }
        }
        
        private Hl7.Fhir.Model.FhirString _TitleElement;
        
        /// <summary>
        /// Name for this data element (human friendly)
        /// </summary>
        /// <remarks>This uses the native .NET datatype, rather than the FHIR equivalent</remarks>
        [NotMapped]
        [IgnoreDataMemberAttribute]
        public string Title
        {
            get { return TitleElement != null ? TitleElement.Value : null; }
            set
            {
                if (value == null)
                  TitleElement = null; 
                else
                  TitleElement = new Hl7.Fhir.Model.FhirString(value);
                OnPropertyChanged("Title");
            }
        }
        
        /// <summary>
        /// Contact details for the publisher
        /// </summary>
        [FhirElement("contact", InSummary=true, Order=180)]
        [Cardinality(Min=0,Max=-1)]
        [DataMember]
        public List<ContactDetail> Contact
        {
            get { if(_Contact==null) _Contact = new List<ContactDetail>(); return _Contact; }
            set { _Contact = value; OnPropertyChanged("Contact"); }
        }
        
        private List<ContactDetail> _Contact;
        
        /// <summary>
        /// Context the content is intended to support
        /// </summary>
        [FhirElement("useContext", InSummary=true, Order=190)]
        [Cardinality(Min=0,Max=-1)]
        [DataMember]
        public List<UsageContext> UseContext
        {
            get { if(_UseContext==null) _UseContext = new List<UsageContext>(); return _UseContext; }
            set { _UseContext = value; OnPropertyChanged("UseContext"); }
        }
        
        private List<UsageContext> _UseContext;
        
        /// <summary>
        /// Intended jurisdiction for data element (if applicable)
        /// </summary>
        [FhirElement("jurisdiction", InSummary=true, Order=200)]
        [Cardinality(Min=0,Max=-1)]
        [DataMember]
        public List<Hl7.Fhir.Model.CodeableConcept> Jurisdiction
        {
            get { if(_Jurisdiction==null) _Jurisdiction = new List<Hl7.Fhir.Model.CodeableConcept>(); return _Jurisdiction; }
            set { _Jurisdiction = value; OnPropertyChanged("Jurisdiction"); }
        }
        
        private List<Hl7.Fhir.Model.CodeableConcept> _Jurisdiction;
        
        /// <summary>
        /// Use and/or publishing restrictions
        /// </summary>
        [FhirElement("copyright", Order=210)]
        [DataMember]
        public Hl7.Fhir.Model.Markdown Copyright
        {
            get { return _Copyright; }
            set { _Copyright = value; OnPropertyChanged("Copyright"); }
        }
        
        private Hl7.Fhir.Model.Markdown _Copyright;
        
        /// <summary>
        /// comparable | fully-specified | equivalent | convertable | scaleable | flexible
        /// </summary>
        [FhirElement("stringency", InSummary=true, Order=220)]
        [DataMember]
        public Code<Hl7.Fhir.Model.DataElement.DataElementStringency> StringencyElement
        {
            get { return _StringencyElement; }
            set { _StringencyElement = value; OnPropertyChanged("StringencyElement"); }
        }
        
        private Code<Hl7.Fhir.Model.DataElement.DataElementStringency> _StringencyElement;
        
        /// <summary>
        /// comparable | fully-specified | equivalent | convertable | scaleable | flexible
        /// </summary>
        /// <remarks>This uses the native .NET datatype, rather than the FHIR equivalent</remarks>
        [NotMapped]
        [IgnoreDataMemberAttribute]
        public Hl7.Fhir.Model.DataElement.DataElementStringency? Stringency
        {
            get { return StringencyElement != null ? StringencyElement.Value : null; }
            set
            {
                if (!value.HasValue)
                  StringencyElement = null; 
                else
                  StringencyElement = new Code<Hl7.Fhir.Model.DataElement.DataElementStringency>(value);
                OnPropertyChanged("Stringency");
            }
        }
        
        /// <summary>
        /// External specification mapped to
        /// </summary>
        [FhirElement("mapping", Order=230)]
        [Cardinality(Min=0,Max=-1)]
        [DataMember]
        public List<Hl7.Fhir.Model.DataElement.MappingComponent> Mapping
        {
            get { if(_Mapping==null) _Mapping = new List<Hl7.Fhir.Model.DataElement.MappingComponent>(); return _Mapping; }
            set { _Mapping = value; OnPropertyChanged("Mapping"); }
        }
        
        private List<Hl7.Fhir.Model.DataElement.MappingComponent> _Mapping;
        
        /// <summary>
        /// Definition of element
        /// </summary>
        [FhirElement("element", InSummary=true, Order=240)]
        [Cardinality(Min=1,Max=-1)]
        [DataMember]
        public List<Hl7.Fhir.Model.ElementDefinition> Element
        {
            get { if(_Element==null) _Element = new List<Hl7.Fhir.Model.ElementDefinition>(); return _Element; }
            set { _Element = value; OnPropertyChanged("Element"); }
        }
        
        private List<Hl7.Fhir.Model.ElementDefinition> _Element;
        

        public static ElementDefinition.ConstraintComponent DataElement_DAE_3 = new ElementDefinition.ConstraintComponent()
        {
            Expression = "mapping.all(uri.exists() or name.exists())",
            Key = "dae-3",
            Severity = ElementDefinition.ConstraintSeverity.Warning,
            Human = "At least one of  name or uri SHALL be present",
            Xpath = "exists(f:uri) or exists(f:name)"
        };

        public static ElementDefinition.ConstraintComponent DataElement_DAE_1 = new ElementDefinition.ConstraintComponent()
        {
            Expression = "element.all(base.empty())",
            Key = "dae-1",
            Severity = ElementDefinition.ConstraintSeverity.Warning,
            Human = "No base allowed",
            Xpath = "not(exists(f:base))"
        };

        public static ElementDefinition.ConstraintComponent DataElement_DAE_2 = new ElementDefinition.ConstraintComponent()
        {
            Expression = "element.all(slicing.empty())",
            Key = "dae-2",
            Severity = ElementDefinition.ConstraintSeverity.Warning,
            Human = "No slicing allowed",
            Xpath = "not(exists(f:slicing))"
        };

        public override void AddDefaultConstraints()
        {
            base.AddDefaultConstraints();

            InvariantConstraints.Add(DataElement_DAE_3);
            InvariantConstraints.Add(DataElement_DAE_1);
            InvariantConstraints.Add(DataElement_DAE_2);
        }

        public override IDeepCopyable CopyTo(IDeepCopyable other)
        {
            var dest = other as DataElement;
            
            if (dest != null)
            {
                base.CopyTo(dest);
                if(UrlElement != null) dest.UrlElement = (Hl7.Fhir.Model.FhirUri)UrlElement.DeepCopy();
                if(Identifier != null) dest.Identifier = new List<Hl7.Fhir.Model.Identifier>(Identifier.DeepCopy());
                if(VersionElement != null) dest.VersionElement = (Hl7.Fhir.Model.FhirString)VersionElement.DeepCopy();
                if(StatusElement != null) dest.StatusElement = (Code<Hl7.Fhir.Model.PublicationStatus>)StatusElement.DeepCopy();
                if(ExperimentalElement != null) dest.ExperimentalElement = (Hl7.Fhir.Model.FhirBoolean)ExperimentalElement.DeepCopy();
                if(DateElement != null) dest.DateElement = (Hl7.Fhir.Model.FhirDateTime)DateElement.DeepCopy();
                if(PublisherElement != null) dest.PublisherElement = (Hl7.Fhir.Model.FhirString)PublisherElement.DeepCopy();
                if(NameElement != null) dest.NameElement = (Hl7.Fhir.Model.FhirString)NameElement.DeepCopy();
                if(TitleElement != null) dest.TitleElement = (Hl7.Fhir.Model.FhirString)TitleElement.DeepCopy();
                if(Contact != null) dest.Contact = new List<ContactDetail>(Contact.DeepCopy());
                if(UseContext != null) dest.UseContext = new List<UsageContext>(UseContext.DeepCopy());
                if(Jurisdiction != null) dest.Jurisdiction = new List<Hl7.Fhir.Model.CodeableConcept>(Jurisdiction.DeepCopy());
                if(Copyright != null) dest.Copyright = (Hl7.Fhir.Model.Markdown)Copyright.DeepCopy();
                if(StringencyElement != null) dest.StringencyElement = (Code<Hl7.Fhir.Model.DataElement.DataElementStringency>)StringencyElement.DeepCopy();
                if(Mapping != null) dest.Mapping = new List<Hl7.Fhir.Model.DataElement.MappingComponent>(Mapping.DeepCopy());
                if(Element != null) dest.Element = new List<Hl7.Fhir.Model.ElementDefinition>(Element.DeepCopy());
                return dest;
            }
            else
            	throw new ArgumentException("Can only copy to an object of the same type", "other");
        }
        
        public override IDeepCopyable DeepCopy()
        {
            return CopyTo(new DataElement());
        }
        
        public override bool Matches(IDeepComparable other)
        {
            var otherT = other as DataElement;
            if(otherT == null) return false;
            
            if(!base.Matches(otherT)) return false;
            if( !DeepComparable.Matches(UrlElement, otherT.UrlElement)) return false;
            if( !DeepComparable.Matches(Identifier, otherT.Identifier)) return false;
            if( !DeepComparable.Matches(VersionElement, otherT.VersionElement)) return false;
            if( !DeepComparable.Matches(StatusElement, otherT.StatusElement)) return false;
            if( !DeepComparable.Matches(ExperimentalElement, otherT.ExperimentalElement)) return false;
            if( !DeepComparable.Matches(DateElement, otherT.DateElement)) return false;
            if( !DeepComparable.Matches(PublisherElement, otherT.PublisherElement)) return false;
            if( !DeepComparable.Matches(NameElement, otherT.NameElement)) return false;
            if( !DeepComparable.Matches(TitleElement, otherT.TitleElement)) return false;
            if( !DeepComparable.Matches(Contact, otherT.Contact)) return false;
            if( !DeepComparable.Matches(UseContext, otherT.UseContext)) return false;
            if( !DeepComparable.Matches(Jurisdiction, otherT.Jurisdiction)) return false;
            if( !DeepComparable.Matches(Copyright, otherT.Copyright)) return false;
            if( !DeepComparable.Matches(StringencyElement, otherT.StringencyElement)) return false;
            if( !DeepComparable.Matches(Mapping, otherT.Mapping)) return false;
            if( !DeepComparable.Matches(Element, otherT.Element)) return false;
            
            return true;
        }
        
        public override bool IsExactly(IDeepComparable other)
        {
            var otherT = other as DataElement;
            if(otherT == null) return false;
            
            if(!base.IsExactly(otherT)) return false;
            if( !DeepComparable.IsExactly(UrlElement, otherT.UrlElement)) return false;
            if( !DeepComparable.IsExactly(Identifier, otherT.Identifier)) return false;
            if( !DeepComparable.IsExactly(VersionElement, otherT.VersionElement)) return false;
            if( !DeepComparable.IsExactly(StatusElement, otherT.StatusElement)) return false;
            if( !DeepComparable.IsExactly(ExperimentalElement, otherT.ExperimentalElement)) return false;
            if( !DeepComparable.IsExactly(DateElement, otherT.DateElement)) return false;
            if( !DeepComparable.IsExactly(PublisherElement, otherT.PublisherElement)) return false;
            if( !DeepComparable.IsExactly(NameElement, otherT.NameElement)) return false;
            if( !DeepComparable.IsExactly(TitleElement, otherT.TitleElement)) return false;
            if( !DeepComparable.IsExactly(Contact, otherT.Contact)) return false;
            if( !DeepComparable.IsExactly(UseContext, otherT.UseContext)) return false;
            if( !DeepComparable.IsExactly(Jurisdiction, otherT.Jurisdiction)) return false;
            if( !DeepComparable.IsExactly(Copyright, otherT.Copyright)) return false;
            if( !DeepComparable.IsExactly(StringencyElement, otherT.StringencyElement)) return false;
            if( !DeepComparable.IsExactly(Mapping, otherT.Mapping)) return false;
            if( !DeepComparable.IsExactly(Element, otherT.Element)) return false;
            
            return true;
        }

        [NotMapped]
        public override IEnumerable<Base> Children
        {
            get
            {
                foreach (var item in base.Children) yield return item;
				if (UrlElement != null) yield return UrlElement;
				foreach (var elem in Identifier) { if (elem != null) yield return elem; }
				if (VersionElement != null) yield return VersionElement;
				if (StatusElement != null) yield return StatusElement;
				if (ExperimentalElement != null) yield return ExperimentalElement;
				if (DateElement != null) yield return DateElement;
				if (PublisherElement != null) yield return PublisherElement;
				if (NameElement != null) yield return NameElement;
				if (TitleElement != null) yield return TitleElement;
				foreach (var elem in Contact) { if (elem != null) yield return elem; }
				foreach (var elem in UseContext) { if (elem != null) yield return elem; }
				foreach (var elem in Jurisdiction) { if (elem != null) yield return elem; }
				if (Copyright != null) yield return Copyright;
				if (StringencyElement != null) yield return StringencyElement;
				foreach (var elem in Mapping) { if (elem != null) yield return elem; }
				foreach (var elem in Element) { if (elem != null) yield return elem; }
            }
        }

        [NotMapped]
        internal override IEnumerable<ElementValue> NamedChildren
        {
            get
            {
                foreach (var item in base.NamedChildren) yield return item;
<<<<<<< HEAD
                if (UrlElement != null) yield return new ElementValue("url", UrlElement);
                foreach (var elem in Identifier) { if (elem != null) yield return new ElementValue("identifier", elem); }
                if (VersionElement != null) yield return new ElementValue("version", VersionElement);
                if (NameElement != null) yield return new ElementValue("name", NameElement);
                if (StatusElement != null) yield return new ElementValue("status", StatusElement);
                if (ExperimentalElement != null) yield return new ElementValue("experimental", ExperimentalElement);
                if (PublisherElement != null) yield return new ElementValue("publisher", PublisherElement);
                foreach (var elem in Contact) { if (elem != null) yield return new ElementValue("contact", elem); }
                if (DateElement != null) yield return new ElementValue("date", DateElement);
                foreach (var elem in UseContext) { if (elem != null) yield return new ElementValue("useContext", elem); }
                if (CopyrightElement != null) yield return new ElementValue("copyright", CopyrightElement);
                if (StringencyElement != null) yield return new ElementValue("stringency", StringencyElement);
                foreach (var elem in Mapping) { if (elem != null) yield return new ElementValue("mapping", elem); }
                foreach (var elem in Element) { if (elem != null) yield return new ElementValue("element", elem); }
=======
                if (UrlElement != null) yield return new ElementValue("url", false, UrlElement);
                foreach (var elem in Identifier) { if (elem != null) yield return new ElementValue("identifier", true, elem); }
                if (VersionElement != null) yield return new ElementValue("version", false, VersionElement);
                if (StatusElement != null) yield return new ElementValue("status", false, StatusElement);
                if (ExperimentalElement != null) yield return new ElementValue("experimental", false, ExperimentalElement);
                if (DateElement != null) yield return new ElementValue("date", false, DateElement);
                if (PublisherElement != null) yield return new ElementValue("publisher", false, PublisherElement);
                if (NameElement != null) yield return new ElementValue("name", false, NameElement);
                if (TitleElement != null) yield return new ElementValue("title", false, TitleElement);
                foreach (var elem in Contact) { if (elem != null) yield return new ElementValue("contact", true, elem); }
                foreach (var elem in UseContext) { if (elem != null) yield return new ElementValue("useContext", true, elem); }
                foreach (var elem in Jurisdiction) { if (elem != null) yield return new ElementValue("jurisdiction", true, elem); }
                if (Copyright != null) yield return new ElementValue("copyright", false, Copyright);
                if (StringencyElement != null) yield return new ElementValue("stringency", false, StringencyElement);
                foreach (var elem in Mapping) { if (elem != null) yield return new ElementValue("mapping", true, elem); }
                foreach (var elem in Element) { if (elem != null) yield return new ElementValue("element", true, elem); }
>>>>>>> a220f7af
            }
        }

    }
    
}<|MERGE_RESOLUTION|>--- conflicted
+++ resolved
@@ -100,136 +100,9 @@
             Flexible,
         }
 
-<<<<<<< HEAD
-        [FhirType("ContactComponent")]
-        [DataContract]
-        public partial class ContactComponent : Hl7.Fhir.Model.BackboneElement, System.ComponentModel.INotifyPropertyChanged, IBackboneElement
-        {
-            [NotMapped]
-            public override string TypeName { get { return "ContactComponent"; } }
-            
-            /// <summary>
-            /// Name of a individual to contact
-            /// </summary>
-            [FhirElement("name", InSummary=true, Order=40)]
-            [DataMember]
-            public Hl7.Fhir.Model.FhirString NameElement
-            {
-                get { return _NameElement; }
-                set { _NameElement = value; OnPropertyChanged("NameElement"); }
-            }
-            
-            private Hl7.Fhir.Model.FhirString _NameElement;
-            
-            /// <summary>
-            /// Name of a individual to contact
-            /// </summary>
-            /// <remarks>This uses the native .NET datatype, rather than the FHIR equivalent</remarks>
-            [NotMapped]
-            [IgnoreDataMemberAttribute]
-            public string Name
-            {
-                get { return NameElement != null ? NameElement.Value : null; }
-                set
-                {
-                    if (value == null)
-                        NameElement = null; 
-                    else
-                        NameElement = new Hl7.Fhir.Model.FhirString(value);
-                    OnPropertyChanged("Name");
-                }
-            }
-            
-            /// <summary>
-            /// Contact details for individual or publisher
-            /// </summary>
-            [FhirElement("telecom", InSummary=true, Order=50)]
-            [Cardinality(Min=0,Max=-1)]
-            [DataMember]
-            public List<Hl7.Fhir.Model.ContactPoint> Telecom
-            {
-                get { if(_Telecom==null) _Telecom = new List<Hl7.Fhir.Model.ContactPoint>(); return _Telecom; }
-                set { _Telecom = value; OnPropertyChanged("Telecom"); }
-            }
-            
-            private List<Hl7.Fhir.Model.ContactPoint> _Telecom;
-            
-            public override IDeepCopyable CopyTo(IDeepCopyable other)
-            {
-                var dest = other as ContactComponent;
-                
-                if (dest != null)
-                {
-                    base.CopyTo(dest);
-                    if(NameElement != null) dest.NameElement = (Hl7.Fhir.Model.FhirString)NameElement.DeepCopy();
-                    if(Telecom != null) dest.Telecom = new List<Hl7.Fhir.Model.ContactPoint>(Telecom.DeepCopy());
-                    return dest;
-                }
-                else
-                	throw new ArgumentException("Can only copy to an object of the same type", "other");
-            }
-            
-            public override IDeepCopyable DeepCopy()
-            {
-                return CopyTo(new ContactComponent());
-            }
-            
-            public override bool Matches(IDeepComparable other)
-            {
-                var otherT = other as ContactComponent;
-                if(otherT == null) return false;
-                
-                if(!base.Matches(otherT)) return false;
-                if( !DeepComparable.Matches(NameElement, otherT.NameElement)) return false;
-                if( !DeepComparable.Matches(Telecom, otherT.Telecom)) return false;
-                
-                return true;
-            }
-            
-            public override bool IsExactly(IDeepComparable other)
-            {
-                var otherT = other as ContactComponent;
-                if(otherT == null) return false;
-                
-                if(!base.IsExactly(otherT)) return false;
-                if( !DeepComparable.IsExactly(NameElement, otherT.NameElement)) return false;
-                if( !DeepComparable.IsExactly(Telecom, otherT.Telecom)) return false;
-                
-                return true;
-            }
-
-
-            [NotMapped]
-            public override IEnumerable<Base> Children
-            {
-                get
-                {
-                    foreach (var item in base.Children) yield return item;
-                    if (NameElement != null) yield return NameElement;
-                    foreach (var elem in Telecom) { if (elem != null) yield return elem; }
-                }
-            }
-
-            [NotMapped]
-            internal override IEnumerable<ElementValue> NamedChildren
-            {
-                get
-                {
-                    foreach (var item in base.NamedChildren) yield return item;
-                    if (NameElement != null) yield return new ElementValue("name", NameElement);
-                    foreach (var elem in Telecom) { if (elem != null) yield return new ElementValue("telecom", elem); }
-                }
-            }
-
-            
-        }
-        
-        
-=======
->>>>>>> a220f7af
         [FhirType("MappingComponent")]
         [DataContract]
-        public partial class MappingComponent : Hl7.Fhir.Model.BackboneElement, System.ComponentModel.INotifyPropertyChanged, IBackboneElement
+        public partial class MappingComponent : Hl7.Fhir.Model.BackboneElement, System.ComponentModel.INotifyPropertyChanged
         {
             [NotMapped]
             public override string TypeName { get { return "MappingComponent"; } }
@@ -433,17 +306,10 @@
                 get
                 {
                     foreach (var item in base.NamedChildren) yield return item;
-<<<<<<< HEAD
-                    if (IdentityElement != null) yield return new ElementValue("identity", IdentityElement);
-                    if (UriElement != null) yield return new ElementValue("uri", UriElement);
-                    if (NameElement != null) yield return new ElementValue("name", NameElement);
-                    if (CommentsElement != null) yield return new ElementValue("comments", CommentsElement);
-=======
                     if (IdentityElement != null) yield return new ElementValue("identity", false, IdentityElement);
                     if (UriElement != null) yield return new ElementValue("uri", false, UriElement);
                     if (NameElement != null) yield return new ElementValue("name", false, NameElement);
                     if (CommentElement != null) yield return new ElementValue("comment", false, CommentElement);
->>>>>>> a220f7af
                 }
             }
 
@@ -991,22 +857,6 @@
             get
             {
                 foreach (var item in base.NamedChildren) yield return item;
-<<<<<<< HEAD
-                if (UrlElement != null) yield return new ElementValue("url", UrlElement);
-                foreach (var elem in Identifier) { if (elem != null) yield return new ElementValue("identifier", elem); }
-                if (VersionElement != null) yield return new ElementValue("version", VersionElement);
-                if (NameElement != null) yield return new ElementValue("name", NameElement);
-                if (StatusElement != null) yield return new ElementValue("status", StatusElement);
-                if (ExperimentalElement != null) yield return new ElementValue("experimental", ExperimentalElement);
-                if (PublisherElement != null) yield return new ElementValue("publisher", PublisherElement);
-                foreach (var elem in Contact) { if (elem != null) yield return new ElementValue("contact", elem); }
-                if (DateElement != null) yield return new ElementValue("date", DateElement);
-                foreach (var elem in UseContext) { if (elem != null) yield return new ElementValue("useContext", elem); }
-                if (CopyrightElement != null) yield return new ElementValue("copyright", CopyrightElement);
-                if (StringencyElement != null) yield return new ElementValue("stringency", StringencyElement);
-                foreach (var elem in Mapping) { if (elem != null) yield return new ElementValue("mapping", elem); }
-                foreach (var elem in Element) { if (elem != null) yield return new ElementValue("element", elem); }
-=======
                 if (UrlElement != null) yield return new ElementValue("url", false, UrlElement);
                 foreach (var elem in Identifier) { if (elem != null) yield return new ElementValue("identifier", true, elem); }
                 if (VersionElement != null) yield return new ElementValue("version", false, VersionElement);
@@ -1023,7 +873,6 @@
                 if (StringencyElement != null) yield return new ElementValue("stringency", false, StringencyElement);
                 foreach (var elem in Mapping) { if (elem != null) yield return new ElementValue("mapping", true, elem); }
                 foreach (var elem in Element) { if (elem != null) yield return new ElementValue("element", true, elem); }
->>>>>>> a220f7af
             }
         }
 
