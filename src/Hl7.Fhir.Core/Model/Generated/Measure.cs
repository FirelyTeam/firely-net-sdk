--- conflicted
+++ resolved
@@ -57,7 +57,7 @@
         
         [FhirType("GroupComponent")]
         [DataContract]
-        public partial class GroupComponent : Hl7.Fhir.Model.BackboneElement, System.ComponentModel.INotifyPropertyChanged, IBackboneElement
+        public partial class GroupComponent : Hl7.Fhir.Model.BackboneElement, System.ComponentModel.INotifyPropertyChanged
         {
             [NotMapped]
             public override string TypeName { get { return "GroupComponent"; } }
@@ -218,7 +218,7 @@
         
         [FhirType("PopulationComponent")]
         [DataContract]
-        public partial class PopulationComponent : Hl7.Fhir.Model.BackboneElement, System.ComponentModel.INotifyPropertyChanged, IBackboneElement
+        public partial class PopulationComponent : Hl7.Fhir.Model.BackboneElement, System.ComponentModel.INotifyPropertyChanged
         {
             [NotMapped]
             public override string TypeName { get { return "PopulationComponent"; } }
@@ -360,7 +360,7 @@
         
         [FhirType("StratifierComponent")]
         [DataContract]
-        public partial class StratifierComponent : Hl7.Fhir.Model.BackboneElement, System.ComponentModel.INotifyPropertyChanged, IBackboneElement
+        public partial class StratifierComponent : Hl7.Fhir.Model.BackboneElement, System.ComponentModel.INotifyPropertyChanged
         {
             [NotMapped]
             public override string TypeName { get { return "StratifierComponent"; } }
@@ -507,10 +507,10 @@
                 get
                 {
                     foreach (var item in base.NamedChildren) yield return item;
-                    if (Code != null) yield return new ElementValue("code", false, Code);
-                    if (DescriptionElement != null) yield return new ElementValue("description", false, DescriptionElement);
-                    if (Criteria != null) yield return new ElementValue("criteria", false, Criteria);
-                    foreach (var elem in Component) { if (elem != null) yield return new ElementValue("component", true, elem); }
+                    if (Code != null) yield return new ElementValue("code", Code);
+                    if (DescriptionElement != null) yield return new ElementValue("description", DescriptionElement);
+                    if (Criteria != null) yield return new ElementValue("criteria", Criteria);
+                    foreach (var elem in Component) { if (elem != null) yield return new ElementValue("component", elem); }
                 }
             }
 
@@ -662,7 +662,7 @@
         
         [FhirType("SupplementalDataComponent")]
         [DataContract]
-        public partial class SupplementalDataComponent : Hl7.Fhir.Model.BackboneElement, System.ComponentModel.INotifyPropertyChanged, IBackboneElement
+        public partial class SupplementalDataComponent : Hl7.Fhir.Model.BackboneElement, System.ComponentModel.INotifyPropertyChanged
         {
             [NotMapped]
             public override string TypeName { get { return "SupplementalDataComponent"; } }
@@ -2053,49 +2053,6 @@
             get
             {
                 foreach (var item in base.NamedChildren) yield return item;
-<<<<<<< HEAD
-                if (UrlElement != null) yield return new ElementValue("url", false, UrlElement);
-                foreach (var elem in Identifier) { if (elem != null) yield return new ElementValue("identifier", true, elem); }
-                if (VersionElement != null) yield return new ElementValue("version", false, VersionElement);
-                if (NameElement != null) yield return new ElementValue("name", false, NameElement);
-                if (TitleElement != null) yield return new ElementValue("title", false, TitleElement);
-                if (SubtitleElement != null) yield return new ElementValue("subtitle", false, SubtitleElement);
-                if (StatusElement != null) yield return new ElementValue("status", false, StatusElement);
-                if (ExperimentalElement != null) yield return new ElementValue("experimental", false, ExperimentalElement);
-                if (Subject != null) yield return new ElementValue("subject", false, Subject);
-                if (DateElement != null) yield return new ElementValue("date", false, DateElement);
-                if (PublisherElement != null) yield return new ElementValue("publisher", false, PublisherElement);
-                foreach (var elem in Contact) { if (elem != null) yield return new ElementValue("contact", true, elem); }
-                if (DescriptionElement != null) yield return new ElementValue("description", false, DescriptionElement);
-                foreach (var elem in UseContext) { if (elem != null) yield return new ElementValue("useContext", true, elem); }
-                foreach (var elem in Jurisdiction) { if (elem != null) yield return new ElementValue("jurisdiction", true, elem); }
-                if (PurposeElement != null) yield return new ElementValue("purpose", false, PurposeElement);
-                if (UsageElement != null) yield return new ElementValue("usage", false, UsageElement);
-                if (CopyrightElement != null) yield return new ElementValue("copyright", false, CopyrightElement);
-                if (ApprovalDateElement != null) yield return new ElementValue("approvalDate", false, ApprovalDateElement);
-                if (LastReviewDateElement != null) yield return new ElementValue("lastReviewDate", false, LastReviewDateElement);
-                if (EffectivePeriod != null) yield return new ElementValue("effectivePeriod", false, EffectivePeriod);
-                foreach (var elem in Topic) { if (elem != null) yield return new ElementValue("topic", true, elem); }
-                foreach (var elem in Author) { if (elem != null) yield return new ElementValue("author", true, elem); }
-                foreach (var elem in Editor) { if (elem != null) yield return new ElementValue("editor", true, elem); }
-                foreach (var elem in Reviewer) { if (elem != null) yield return new ElementValue("reviewer", true, elem); }
-                foreach (var elem in Endorser) { if (elem != null) yield return new ElementValue("endorser", true, elem); }
-                foreach (var elem in RelatedArtifact) { if (elem != null) yield return new ElementValue("relatedArtifact", true, elem); }
-                foreach (var elem in LibraryElement) { if (elem != null) yield return new ElementValue("library", true, elem); }
-                if (DisclaimerElement != null) yield return new ElementValue("disclaimer", false, DisclaimerElement);
-                if (Scoring != null) yield return new ElementValue("scoring", false, Scoring);
-                if (CompositeScoring != null) yield return new ElementValue("compositeScoring", false, CompositeScoring);
-                foreach (var elem in Type) { if (elem != null) yield return new ElementValue("type", true, elem); }
-                if (RiskAdjustmentElement != null) yield return new ElementValue("riskAdjustment", false, RiskAdjustmentElement);
-                if (RateAggregationElement != null) yield return new ElementValue("rateAggregation", false, RateAggregationElement);
-                if (RationaleElement != null) yield return new ElementValue("rationale", false, RationaleElement);
-                if (ClinicalRecommendationStatementElement != null) yield return new ElementValue("clinicalRecommendationStatement", false, ClinicalRecommendationStatementElement);
-                if (ImprovementNotation != null) yield return new ElementValue("improvementNotation", false, ImprovementNotation);
-                foreach (var elem in DefinitionElement) { if (elem != null) yield return new ElementValue("definition", true, elem); }
-                if (GuidanceElement != null) yield return new ElementValue("guidance", false, GuidanceElement);
-                foreach (var elem in Group) { if (elem != null) yield return new ElementValue("group", true, elem); }
-                foreach (var elem in SupplementalData) { if (elem != null) yield return new ElementValue("supplementalData", true, elem); }
-=======
                 if (UrlElement != null) yield return new ElementValue("url", UrlElement);
                 foreach (var elem in Identifier) { if (elem != null) yield return new ElementValue("identifier", elem); }
                 if (VersionElement != null) yield return new ElementValue("version", VersionElement);
@@ -2108,12 +2065,12 @@
                 if (DateElement != null) yield return new ElementValue("date", DateElement);
                 if (PublisherElement != null) yield return new ElementValue("publisher", PublisherElement);
                 foreach (var elem in Contact) { if (elem != null) yield return new ElementValue("contact", elem); }
-                if (Description != null) yield return new ElementValue("description", Description);
+                if (DescriptionElement != null) yield return new ElementValue("description", DescriptionElement);
                 foreach (var elem in UseContext) { if (elem != null) yield return new ElementValue("useContext", elem); }
                 foreach (var elem in Jurisdiction) { if (elem != null) yield return new ElementValue("jurisdiction", elem); }
-                if (Purpose != null) yield return new ElementValue("purpose", Purpose);
+                if (PurposeElement != null) yield return new ElementValue("purpose", PurposeElement);
                 if (UsageElement != null) yield return new ElementValue("usage", UsageElement);
-                if (Copyright != null) yield return new ElementValue("copyright", Copyright);
+                if (CopyrightElement != null) yield return new ElementValue("copyright", CopyrightElement);
                 if (ApprovalDateElement != null) yield return new ElementValue("approvalDate", ApprovalDateElement);
                 if (LastReviewDateElement != null) yield return new ElementValue("lastReviewDate", LastReviewDateElement);
                 if (EffectivePeriod != null) yield return new ElementValue("effectivePeriod", EffectivePeriod);
@@ -2124,20 +2081,19 @@
                 foreach (var elem in Endorser) { if (elem != null) yield return new ElementValue("endorser", elem); }
                 foreach (var elem in RelatedArtifact) { if (elem != null) yield return new ElementValue("relatedArtifact", elem); }
                 foreach (var elem in LibraryElement) { if (elem != null) yield return new ElementValue("library", elem); }
-                if (Disclaimer != null) yield return new ElementValue("disclaimer", Disclaimer);
+                if (DisclaimerElement != null) yield return new ElementValue("disclaimer", DisclaimerElement);
                 if (Scoring != null) yield return new ElementValue("scoring", Scoring);
                 if (CompositeScoring != null) yield return new ElementValue("compositeScoring", CompositeScoring);
                 foreach (var elem in Type) { if (elem != null) yield return new ElementValue("type", elem); }
                 if (RiskAdjustmentElement != null) yield return new ElementValue("riskAdjustment", RiskAdjustmentElement);
                 if (RateAggregationElement != null) yield return new ElementValue("rateAggregation", RateAggregationElement);
-                if (Rationale != null) yield return new ElementValue("rationale", Rationale);
-                if (ClinicalRecommendationStatement != null) yield return new ElementValue("clinicalRecommendationStatement", ClinicalRecommendationStatement);
-                if (ImprovementNotationElement != null) yield return new ElementValue("improvementNotation", ImprovementNotationElement);
-                foreach (var elem in Definition) { if (elem != null) yield return new ElementValue("definition", elem); }
-                if (Guidance != null) yield return new ElementValue("guidance", Guidance);
+                if (RationaleElement != null) yield return new ElementValue("rationale", RationaleElement);
+                if (ClinicalRecommendationStatementElement != null) yield return new ElementValue("clinicalRecommendationStatement", ClinicalRecommendationStatementElement);
+                if (ImprovementNotation != null) yield return new ElementValue("improvementNotation", ImprovementNotation);
+                foreach (var elem in DefinitionElement) { if (elem != null) yield return new ElementValue("definition", elem); }
+                if (GuidanceElement != null) yield return new ElementValue("guidance", GuidanceElement);
                 foreach (var elem in Group) { if (elem != null) yield return new ElementValue("group", elem); }
                 foreach (var elem in SupplementalData) { if (elem != null) yield return new ElementValue("supplementalData", elem); }
->>>>>>> 824431c8
             }
         }
 
