﻿using System;
using System.Collections.Generic;
using Hl7.Fhir.Introspection;
using Hl7.Fhir.Validation;
using System.Linq;
using System.Runtime.Serialization;
using Hl7.Fhir.Utility;

/*
  Copyright (c) 2011+, HL7, Inc.
  All rights reserved.
  
  Redistribution and use in source and binary forms, with or without modification, 
  are permitted provided that the following conditions are met:
  
   * Redistributions of source code must retain the above copyright notice, this 
     list of conditions and the following disclaimer.
   * Redistributions in binary form must reproduce the above copyright notice, 
     this list of conditions and the following disclaimer in the documentation 
     and/or other materials provided with the distribution.
   * Neither the name of HL7 nor the names of its contributors may be used to 
     endorse or promote products derived from this software without specific 
     prior written permission.
  
  THIS SOFTWARE IS PROVIDED BY THE COPYRIGHT HOLDERS AND CONTRIBUTORS "AS IS" AND 
  ANY EXPRESS OR IMPLIED WARRANTIES, INCLUDING, BUT NOT LIMITED TO, THE IMPLIED 
  WARRANTIES OF MERCHANTABILITY AND FITNESS FOR A PARTICULAR PURPOSE ARE DISCLAIMED. 
  IN NO EVENT SHALL THE COPYRIGHT HOLDER OR CONTRIBUTORS BE LIABLE FOR ANY DIRECT, 
  INDIRECT, INCIDENTAL, SPECIAL, EXEMPLARY, OR CONSEQUENTIAL DAMAGES (INCLUDING, BUT 
  NOT LIMITED TO, PROCUREMENT OF SUBSTITUTE GOODS OR SERVICES; LOSS OF USE, DATA, OR 
  PROFITS; OR BUSINESS INTERRUPTION) HOWEVER CAUSED AND ON ANY THEORY OF LIABILITY, 
  WHETHER IN CONTRACT, STRICT LIABILITY, OR TORT (INCLUDING NEGLIGENCE OR OTHERWISE) 
  ARISING IN ANY WAY OUT OF THE USE OF THIS SOFTWARE, EVEN IF ADVISED OF THE 
  POSSIBILITY OF SUCH DAMAGE.
  

*/

#pragma warning disable 1591 // suppress XML summary warnings 

//
// Generated for FHIR v3.6.0
//
namespace Hl7.Fhir.Model
{
    /// <summary>
    /// A task to be performed
    /// </summary>
    [FhirType("Task", IsResource=true)]
    [DataContract]
    public partial class Task : Hl7.Fhir.Model.DomainResource, System.ComponentModel.INotifyPropertyChanged
    {
        [NotMapped]
        public override ResourceType ResourceType { get { return ResourceType.Task; } }
        [NotMapped]
        public override string TypeName { get { return "Task"; } }
        
        /// <summary>
        /// The current status of the task.
        /// (url: http://hl7.org/fhir/ValueSet/task-status)
        /// </summary>
        [FhirEnumeration("TaskStatus")]
        public enum TaskStatus
        {
            /// <summary>
            /// MISSING DESCRIPTION
            /// (system: http://hl7.org/fhir/task-status)
            /// </summary>
            [EnumLiteral("draft", "http://hl7.org/fhir/task-status"), Description("Draft")]
            Draft,
            /// <summary>
            /// MISSING DESCRIPTION
            /// (system: http://hl7.org/fhir/task-status)
            /// </summary>
            [EnumLiteral("requested", "http://hl7.org/fhir/task-status"), Description("Requested")]
            Requested,
            /// <summary>
            /// MISSING DESCRIPTION
            /// (system: http://hl7.org/fhir/task-status)
            /// </summary>
            [EnumLiteral("received", "http://hl7.org/fhir/task-status"), Description("Received")]
            Received,
            /// <summary>
            /// MISSING DESCRIPTION
            /// (system: http://hl7.org/fhir/task-status)
            /// </summary>
            [EnumLiteral("accepted", "http://hl7.org/fhir/task-status"), Description("Accepted")]
            Accepted,
            /// <summary>
            /// MISSING DESCRIPTION
            /// (system: http://hl7.org/fhir/task-status)
            /// </summary>
            [EnumLiteral("rejected", "http://hl7.org/fhir/task-status"), Description("Rejected")]
            Rejected,
            /// <summary>
            /// MISSING DESCRIPTION
            /// (system: http://hl7.org/fhir/task-status)
            /// </summary>
            [EnumLiteral("ready", "http://hl7.org/fhir/task-status"), Description("Ready")]
            Ready,
            /// <summary>
            /// MISSING DESCRIPTION
            /// (system: http://hl7.org/fhir/task-status)
            /// </summary>
            [EnumLiteral("cancelled", "http://hl7.org/fhir/task-status"), Description("Cancelled")]
            Cancelled,
            /// <summary>
            /// MISSING DESCRIPTION
            /// (system: http://hl7.org/fhir/task-status)
            /// </summary>
            [EnumLiteral("in-progress", "http://hl7.org/fhir/task-status"), Description("In Progress")]
            InProgress,
            /// <summary>
            /// MISSING DESCRIPTION
            /// (system: http://hl7.org/fhir/task-status)
            /// </summary>
            [EnumLiteral("on-hold", "http://hl7.org/fhir/task-status"), Description("On Hold")]
            OnHold,
            /// <summary>
            /// MISSING DESCRIPTION
            /// (system: http://hl7.org/fhir/task-status)
            /// </summary>
            [EnumLiteral("failed", "http://hl7.org/fhir/task-status"), Description("Failed")]
            Failed,
            /// <summary>
            /// MISSING DESCRIPTION
            /// (system: http://hl7.org/fhir/task-status)
            /// </summary>
            [EnumLiteral("completed", "http://hl7.org/fhir/task-status"), Description("Completed")]
            Completed,
            /// <summary>
            /// MISSING DESCRIPTION
            /// (system: http://hl7.org/fhir/task-status)
            /// </summary>
            [EnumLiteral("entered-in-error", "http://hl7.org/fhir/task-status"), Description("Entered in Error")]
            EnteredInError,
        }

        /// <summary>
        /// Distinguishes whether the task is a proposal, plan or full order.
        /// (url: http://hl7.org/fhir/ValueSet/task-intent)
        /// </summary>
        [FhirEnumeration("TaskIntent")]
        public enum TaskIntent
        {
            /// <summary>
            /// MISSING DESCRIPTION
            /// (system: http://hl7.org/fhir/task-intent)
            /// </summary>
            [EnumLiteral("unknown", "http://hl7.org/fhir/task-intent"), Description("Unknown")]
            Unknown,
            /// <summary>
            /// MISSING DESCRIPTION
            /// (system: http://hl7.org/fhir/request-intent)
            /// </summary>
            [EnumLiteral("proposal", "http://hl7.org/fhir/request-intent"), Description("Proposal")]
            Proposal,
            /// <summary>
            /// MISSING DESCRIPTION
            /// (system: http://hl7.org/fhir/request-intent)
            /// </summary>
            [EnumLiteral("plan", "http://hl7.org/fhir/request-intent"), Description("Plan")]
            Plan,
            /// <summary>
            /// MISSING DESCRIPTION
            /// (system: http://hl7.org/fhir/request-intent)
            /// </summary>
            [EnumLiteral("order", "http://hl7.org/fhir/request-intent"), Description("Order")]
            Order,
            /// <summary>
            /// MISSING DESCRIPTION
            /// (system: http://hl7.org/fhir/request-intent)
            /// </summary>
            [EnumLiteral("original-order", "http://hl7.org/fhir/request-intent"), Description("Original Order")]
            OriginalOrder,
            /// <summary>
            /// MISSING DESCRIPTION
            /// (system: http://hl7.org/fhir/request-intent)
            /// </summary>
            [EnumLiteral("reflex-order", "http://hl7.org/fhir/request-intent"), Description("Reflex Order")]
            ReflexOrder,
            /// <summary>
            /// MISSING DESCRIPTION
            /// (system: http://hl7.org/fhir/request-intent)
            /// </summary>
            [EnumLiteral("filler-order", "http://hl7.org/fhir/request-intent"), Description("Filler Order")]
            FillerOrder,
            /// <summary>
            /// MISSING DESCRIPTION
            /// (system: http://hl7.org/fhir/request-intent)
            /// </summary>
            [EnumLiteral("instance-order", "http://hl7.org/fhir/request-intent"), Description("Instance Order")]
            InstanceOrder,
            /// <summary>
            /// MISSING DESCRIPTION
            /// (system: http://hl7.org/fhir/request-intent)
            /// </summary>
            [EnumLiteral("option", "http://hl7.org/fhir/request-intent"), Description("Option")]
            Option,
        }

        [FhirType("RestrictionComponent")]
        [DataContract]
        public partial class RestrictionComponent : Hl7.Fhir.Model.BackboneElement, System.ComponentModel.INotifyPropertyChanged, IBackboneElement
        {
            [NotMapped]
            public override string TypeName { get { return "RestrictionComponent"; } }
            
            /// <summary>
            /// How many times to repeat
            /// </summary>
            [FhirElement("repetitions", Order=40)]
            [DataMember]
            public Hl7.Fhir.Model.PositiveInt RepetitionsElement
            {
                get { return _RepetitionsElement; }
                set { _RepetitionsElement = value; OnPropertyChanged("RepetitionsElement"); }
            }
            
            private Hl7.Fhir.Model.PositiveInt _RepetitionsElement;
            
            /// <summary>
            /// How many times to repeat
            /// </summary>
            /// <remarks>This uses the native .NET datatype, rather than the FHIR equivalent</remarks>
            [NotMapped]
            [IgnoreDataMemberAttribute]
            public int? Repetitions
            {
                get { return RepetitionsElement != null ? RepetitionsElement.Value : null; }
                set
                {
                    if (!value.HasValue)
                        RepetitionsElement = null; 
                    else
                        RepetitionsElement = new Hl7.Fhir.Model.PositiveInt(value);
                    OnPropertyChanged("Repetitions");
                }
            }
            
            /// <summary>
            /// When fulfillment sought
            /// </summary>
            [FhirElement("period", Order=50)]
            [DataMember]
            public Hl7.Fhir.Model.Period Period
            {
                get { return _Period; }
                set { _Period = value; OnPropertyChanged("Period"); }
            }
            
            private Hl7.Fhir.Model.Period _Period;
            
            /// <summary>
            /// For whom is fulfillment sought?
            /// </summary>
            [FhirElement("recipient", Order=60)]
            [CLSCompliant(false)]
			[References("Patient","Practitioner","RelatedPerson","Group","Organization")]
            [Cardinality(Min=0,Max=-1)]
            [DataMember]
            public List<Hl7.Fhir.Model.ResourceReference> Recipient
            {
                get { if(_Recipient==null) _Recipient = new List<Hl7.Fhir.Model.ResourceReference>(); return _Recipient; }
                set { _Recipient = value; OnPropertyChanged("Recipient"); }
            }
            
            private List<Hl7.Fhir.Model.ResourceReference> _Recipient;
            
            public override IDeepCopyable CopyTo(IDeepCopyable other)
            {
                var dest = other as RestrictionComponent;
                
                if (dest != null)
                {
                    base.CopyTo(dest);
                    if(RepetitionsElement != null) dest.RepetitionsElement = (Hl7.Fhir.Model.PositiveInt)RepetitionsElement.DeepCopy();
                    if(Period != null) dest.Period = (Hl7.Fhir.Model.Period)Period.DeepCopy();
                    if(Recipient != null) dest.Recipient = new List<Hl7.Fhir.Model.ResourceReference>(Recipient.DeepCopy());
                    return dest;
                }
                else
                	throw new ArgumentException("Can only copy to an object of the same type", "other");
            }
            
            public override IDeepCopyable DeepCopy()
            {
                return CopyTo(new RestrictionComponent());
            }
            
            public override bool Matches(IDeepComparable other)
            {
                var otherT = other as RestrictionComponent;
                if(otherT == null) return false;
                
                if(!base.Matches(otherT)) return false;
                if( !DeepComparable.Matches(RepetitionsElement, otherT.RepetitionsElement)) return false;
                if( !DeepComparable.Matches(Period, otherT.Period)) return false;
                if( !DeepComparable.Matches(Recipient, otherT.Recipient)) return false;
                
                return true;
            }
            
            public override bool IsExactly(IDeepComparable other)
            {
                var otherT = other as RestrictionComponent;
                if(otherT == null) return false;
                
                if(!base.IsExactly(otherT)) return false;
                if( !DeepComparable.IsExactly(RepetitionsElement, otherT.RepetitionsElement)) return false;
                if( !DeepComparable.IsExactly(Period, otherT.Period)) return false;
                if( !DeepComparable.IsExactly(Recipient, otherT.Recipient)) return false;
                
                return true;
            }


            [NotMapped]
            public override IEnumerable<Base> Children
            {
                get
                {
                    foreach (var item in base.Children) yield return item;
                    if (RepetitionsElement != null) yield return RepetitionsElement;
                    if (Period != null) yield return Period;
                    foreach (var elem in Recipient) { if (elem != null) yield return elem; }
                }
            }

            [NotMapped]
            internal override IEnumerable<ElementValue> NamedChildren
            {
                get
                {
                    foreach (var item in base.NamedChildren) yield return item;
                    if (RepetitionsElement != null) yield return new ElementValue("repetitions", RepetitionsElement);
                    if (Period != null) yield return new ElementValue("period", Period);
                    foreach (var elem in Recipient) { if (elem != null) yield return new ElementValue("recipient", elem); }
                }
            }

            
        }
        
        
        [FhirType("ParameterComponent")]
        [DataContract]
        public partial class ParameterComponent : Hl7.Fhir.Model.BackboneElement, System.ComponentModel.INotifyPropertyChanged, IBackboneElement
        {
            [NotMapped]
            public override string TypeName { get { return "ParameterComponent"; } }
            
            /// <summary>
            /// Label for the input
            /// </summary>
            [FhirElement("type", Order=40)]
            [Cardinality(Min=1,Max=1)]
            [DataMember]
            public Hl7.Fhir.Model.CodeableConcept Type
            {
                get { return _Type; }
                set { _Type = value; OnPropertyChanged("Type"); }
            }
            
            private Hl7.Fhir.Model.CodeableConcept _Type;
            
            /// <summary>
            /// Content to use in performing the task
            /// </summary>
            [FhirElement("value", Order=50, Choice=ChoiceType.DatatypeChoice)]
            [CLSCompliant(false)]
			[AllowedTypes(typeof(Hl7.Fhir.Model.Base64Binary),typeof(Hl7.Fhir.Model.FhirBoolean),typeof(Hl7.Fhir.Model.Canonical),typeof(Hl7.Fhir.Model.Code),typeof(Hl7.Fhir.Model.Date),typeof(Hl7.Fhir.Model.FhirDateTime),typeof(Hl7.Fhir.Model.FhirDecimal),typeof(Hl7.Fhir.Model.Id),typeof(Hl7.Fhir.Model.Instant),typeof(Hl7.Fhir.Model.Integer),typeof(Hl7.Fhir.Model.Markdown),typeof(Hl7.Fhir.Model.Oid),typeof(Hl7.Fhir.Model.PositiveInt),typeof(Hl7.Fhir.Model.FhirString),typeof(Hl7.Fhir.Model.Time),typeof(Hl7.Fhir.Model.UnsignedInt),typeof(Hl7.Fhir.Model.FhirUri),typeof(Hl7.Fhir.Model.FhirUrl),typeof(Hl7.Fhir.Model.Uuid),typeof(Hl7.Fhir.Model.Address),typeof(Age),typeof(Hl7.Fhir.Model.Annotation),typeof(Hl7.Fhir.Model.Attachment),typeof(Hl7.Fhir.Model.CodeableConcept),typeof(Hl7.Fhir.Model.Coding),typeof(Hl7.Fhir.Model.ContactPoint),typeof(Count),typeof(Distance),typeof(Duration),typeof(Hl7.Fhir.Model.HumanName),typeof(Hl7.Fhir.Model.Identifier),typeof(Money),typeof(Hl7.Fhir.Model.Period),typeof(Quantity),typeof(Hl7.Fhir.Model.Range),typeof(Hl7.Fhir.Model.Ratio),typeof(Hl7.Fhir.Model.ResourceReference),typeof(Hl7.Fhir.Model.SampledData),typeof(Hl7.Fhir.Model.Signature),typeof(Hl7.Fhir.Model.Timing),typeof(ContactDetail),typeof(Contributor),typeof(DataRequirement),typeof(Expression),typeof(ParameterDefinition),typeof(RelatedArtifact),typeof(TriggerDefinition),typeof(UsageContext),typeof(Dosage))]
            [Cardinality(Min=1,Max=1)]
            [DataMember]
            public Hl7.Fhir.Model.Element Value
            {
                get { return _Value; }
                set { _Value = value; OnPropertyChanged("Value"); }
            }
            
            private Hl7.Fhir.Model.Element _Value;
            
            public override IDeepCopyable CopyTo(IDeepCopyable other)
            {
                var dest = other as ParameterComponent;
                
                if (dest != null)
                {
                    base.CopyTo(dest);
                    if(Type != null) dest.Type = (Hl7.Fhir.Model.CodeableConcept)Type.DeepCopy();
                    if(Value != null) dest.Value = (Hl7.Fhir.Model.Element)Value.DeepCopy();
                    return dest;
                }
                else
                	throw new ArgumentException("Can only copy to an object of the same type", "other");
            }
            
            public override IDeepCopyable DeepCopy()
            {
                return CopyTo(new ParameterComponent());
            }
            
            public override bool Matches(IDeepComparable other)
            {
                var otherT = other as ParameterComponent;
                if(otherT == null) return false;
                
                if(!base.Matches(otherT)) return false;
                if( !DeepComparable.Matches(Type, otherT.Type)) return false;
                if( !DeepComparable.Matches(Value, otherT.Value)) return false;
                
                return true;
            }
            
            public override bool IsExactly(IDeepComparable other)
            {
                var otherT = other as ParameterComponent;
                if(otherT == null) return false;
                
                if(!base.IsExactly(otherT)) return false;
                if( !DeepComparable.IsExactly(Type, otherT.Type)) return false;
                if( !DeepComparable.IsExactly(Value, otherT.Value)) return false;
                
                return true;
            }


            [NotMapped]
            public override IEnumerable<Base> Children
            {
                get
                {
                    foreach (var item in base.Children) yield return item;
                    if (Type != null) yield return Type;
                    if (Value != null) yield return Value;
                }
            }

            [NotMapped]
            internal override IEnumerable<ElementValue> NamedChildren
            {
                get
                {
                    foreach (var item in base.NamedChildren) yield return item;
                    if (Type != null) yield return new ElementValue("type", Type);
                    if (Value != null) yield return new ElementValue("value", Value);
                }
            }

            
        }
        
        
        [FhirType("OutputComponent")]
        [DataContract]
        public partial class OutputComponent : Hl7.Fhir.Model.BackboneElement, System.ComponentModel.INotifyPropertyChanged, IBackboneElement
        {
            [NotMapped]
            public override string TypeName { get { return "OutputComponent"; } }
            
            /// <summary>
            /// Label for output
            /// </summary>
            [FhirElement("type", Order=40)]
            [Cardinality(Min=1,Max=1)]
            [DataMember]
            public Hl7.Fhir.Model.CodeableConcept Type
            {
                get { return _Type; }
                set { _Type = value; OnPropertyChanged("Type"); }
            }
            
            private Hl7.Fhir.Model.CodeableConcept _Type;
            
            /// <summary>
            /// Result of output
            /// </summary>
            [FhirElement("value", Order=50, Choice=ChoiceType.DatatypeChoice)]
            [CLSCompliant(false)]
			[AllowedTypes(typeof(Hl7.Fhir.Model.Base64Binary),typeof(Hl7.Fhir.Model.FhirBoolean),typeof(Hl7.Fhir.Model.Canonical),typeof(Hl7.Fhir.Model.Code),typeof(Hl7.Fhir.Model.Date),typeof(Hl7.Fhir.Model.FhirDateTime),typeof(Hl7.Fhir.Model.FhirDecimal),typeof(Hl7.Fhir.Model.Id),typeof(Hl7.Fhir.Model.Instant),typeof(Hl7.Fhir.Model.Integer),typeof(Hl7.Fhir.Model.Markdown),typeof(Hl7.Fhir.Model.Oid),typeof(Hl7.Fhir.Model.PositiveInt),typeof(Hl7.Fhir.Model.FhirString),typeof(Hl7.Fhir.Model.Time),typeof(Hl7.Fhir.Model.UnsignedInt),typeof(Hl7.Fhir.Model.FhirUri),typeof(Hl7.Fhir.Model.FhirUrl),typeof(Hl7.Fhir.Model.Uuid),typeof(Hl7.Fhir.Model.Address),typeof(Age),typeof(Hl7.Fhir.Model.Annotation),typeof(Hl7.Fhir.Model.Attachment),typeof(Hl7.Fhir.Model.CodeableConcept),typeof(Hl7.Fhir.Model.Coding),typeof(Hl7.Fhir.Model.ContactPoint),typeof(Count),typeof(Distance),typeof(Duration),typeof(Hl7.Fhir.Model.HumanName),typeof(Hl7.Fhir.Model.Identifier),typeof(Money),typeof(Hl7.Fhir.Model.Period),typeof(Quantity),typeof(Hl7.Fhir.Model.Range),typeof(Hl7.Fhir.Model.Ratio),typeof(Hl7.Fhir.Model.ResourceReference),typeof(Hl7.Fhir.Model.SampledData),typeof(Hl7.Fhir.Model.Signature),typeof(Hl7.Fhir.Model.Timing),typeof(ContactDetail),typeof(Contributor),typeof(DataRequirement),typeof(Expression),typeof(ParameterDefinition),typeof(RelatedArtifact),typeof(TriggerDefinition),typeof(UsageContext),typeof(Dosage))]
            [Cardinality(Min=1,Max=1)]
            [DataMember]
            public Hl7.Fhir.Model.Element Value
            {
                get { return _Value; }
                set { _Value = value; OnPropertyChanged("Value"); }
            }
            
            private Hl7.Fhir.Model.Element _Value;
            
            public override IDeepCopyable CopyTo(IDeepCopyable other)
            {
                var dest = other as OutputComponent;
                
                if (dest != null)
                {
                    base.CopyTo(dest);
                    if(Type != null) dest.Type = (Hl7.Fhir.Model.CodeableConcept)Type.DeepCopy();
                    if(Value != null) dest.Value = (Hl7.Fhir.Model.Element)Value.DeepCopy();
                    return dest;
                }
                else
                	throw new ArgumentException("Can only copy to an object of the same type", "other");
            }
            
            public override IDeepCopyable DeepCopy()
            {
                return CopyTo(new OutputComponent());
            }
            
            public override bool Matches(IDeepComparable other)
            {
                var otherT = other as OutputComponent;
                if(otherT == null) return false;
                
                if(!base.Matches(otherT)) return false;
                if( !DeepComparable.Matches(Type, otherT.Type)) return false;
                if( !DeepComparable.Matches(Value, otherT.Value)) return false;
                
                return true;
            }
            
            public override bool IsExactly(IDeepComparable other)
            {
                var otherT = other as OutputComponent;
                if(otherT == null) return false;
                
                if(!base.IsExactly(otherT)) return false;
                if( !DeepComparable.IsExactly(Type, otherT.Type)) return false;
                if( !DeepComparable.IsExactly(Value, otherT.Value)) return false;
                
                return true;
            }


            [NotMapped]
            public override IEnumerable<Base> Children
            {
                get
                {
                    foreach (var item in base.Children) yield return item;
                    if (Type != null) yield return Type;
                    if (Value != null) yield return Value;
                }
            }

            [NotMapped]
            internal override IEnumerable<ElementValue> NamedChildren
            {
                get
                {
                    foreach (var item in base.NamedChildren) yield return item;
                    if (Type != null) yield return new ElementValue("type", Type);
                    if (Value != null) yield return new ElementValue("value", Value);
                }
            }

            
        }
        
        
        /// <summary>
        /// Task Instance Identifier
        /// </summary>
        [FhirElement("identifier", Order=90)]
        [Cardinality(Min=0,Max=-1)]
        [DataMember]
        public List<Hl7.Fhir.Model.Identifier> Identifier
        {
            get { if(_Identifier==null) _Identifier = new List<Hl7.Fhir.Model.Identifier>(); return _Identifier; }
            set { _Identifier = value; OnPropertyChanged("Identifier"); }
        }
        
        private List<Hl7.Fhir.Model.Identifier> _Identifier;
        
        /// <summary>
        /// Formal definition of task
        /// </summary>
        [FhirElement("instantiatesCanonical", InSummary=true, Order=100)]
        [DataMember]
        public Hl7.Fhir.Model.Canonical InstantiatesCanonicalElement
        {
            get { return _InstantiatesCanonicalElement; }
            set { _InstantiatesCanonicalElement = value; OnPropertyChanged("InstantiatesCanonicalElement"); }
        }
        
        private Hl7.Fhir.Model.Canonical _InstantiatesCanonicalElement;
        
        /// <summary>
        /// Formal definition of task
        /// </summary>
        /// <remarks>This uses the native .NET datatype, rather than the FHIR equivalent</remarks>
        [NotMapped]
        [IgnoreDataMemberAttribute]
        public string InstantiatesCanonical
        {
            get { return InstantiatesCanonicalElement != null ? InstantiatesCanonicalElement.Value : null; }
            set
            {
                if (value == null)
                  InstantiatesCanonicalElement = null; 
                else
                  InstantiatesCanonicalElement = new Hl7.Fhir.Model.Canonical(value);
                OnPropertyChanged("InstantiatesCanonical");
            }
        }
        
        /// <summary>
        /// Formal definition of task
        /// </summary>
        [FhirElement("instantiatesUri", InSummary=true, Order=110)]
        [DataMember]
        public Hl7.Fhir.Model.FhirUri InstantiatesUriElement
        {
            get { return _InstantiatesUriElement; }
            set { _InstantiatesUriElement = value; OnPropertyChanged("InstantiatesUriElement"); }
        }
        
        private Hl7.Fhir.Model.FhirUri _InstantiatesUriElement;
        
        /// <summary>
        /// Formal definition of task
        /// </summary>
        /// <remarks>This uses the native .NET datatype, rather than the FHIR equivalent</remarks>
        [NotMapped]
        [IgnoreDataMemberAttribute]
        public string InstantiatesUri
        {
            get { return InstantiatesUriElement != null ? InstantiatesUriElement.Value : null; }
            set
            {
                if (value == null)
                  InstantiatesUriElement = null; 
                else
                  InstantiatesUriElement = new Hl7.Fhir.Model.FhirUri(value);
                OnPropertyChanged("InstantiatesUri");
            }
        }
        
        /// <summary>
        /// Request fulfilled by this task
        /// </summary>
        [FhirElement("basedOn", InSummary=true, Order=120)]
        [CLSCompliant(false)]
		[References()]
        [Cardinality(Min=0,Max=-1)]
        [DataMember]
        public List<Hl7.Fhir.Model.ResourceReference> BasedOn
        {
            get { if(_BasedOn==null) _BasedOn = new List<Hl7.Fhir.Model.ResourceReference>(); return _BasedOn; }
            set { _BasedOn = value; OnPropertyChanged("BasedOn"); }
        }
        
        private List<Hl7.Fhir.Model.ResourceReference> _BasedOn;
        
        /// <summary>
        /// Requisition or grouper id
        /// </summary>
        [FhirElement("groupIdentifier", InSummary=true, Order=130)]
        [DataMember]
        public Hl7.Fhir.Model.Identifier GroupIdentifier
        {
            get { return _GroupIdentifier; }
            set { _GroupIdentifier = value; OnPropertyChanged("GroupIdentifier"); }
        }
        
        private Hl7.Fhir.Model.Identifier _GroupIdentifier;
        
        /// <summary>
        /// Composite task
        /// </summary>
        [FhirElement("partOf", InSummary=true, Order=140)]
        [CLSCompliant(false)]
		[References("Task")]
        [Cardinality(Min=0,Max=-1)]
        [DataMember]
        public List<Hl7.Fhir.Model.ResourceReference> PartOf
        {
            get { if(_PartOf==null) _PartOf = new List<Hl7.Fhir.Model.ResourceReference>(); return _PartOf; }
            set { _PartOf = value; OnPropertyChanged("PartOf"); }
        }
        
        private List<Hl7.Fhir.Model.ResourceReference> _PartOf;
        
        /// <summary>
        /// draft | requested | received | accepted | +
        /// </summary>
        [FhirElement("status", InSummary=true, Order=150)]
        [Cardinality(Min=1,Max=1)]
        [DataMember]
        public Code<Hl7.Fhir.Model.Task.TaskStatus> StatusElement
        {
            get { return _StatusElement; }
            set { _StatusElement = value; OnPropertyChanged("StatusElement"); }
        }
        
        private Code<Hl7.Fhir.Model.Task.TaskStatus> _StatusElement;
        
        /// <summary>
        /// draft | requested | received | accepted | +
        /// </summary>
        /// <remarks>This uses the native .NET datatype, rather than the FHIR equivalent</remarks>
        [NotMapped]
        [IgnoreDataMemberAttribute]
        public Hl7.Fhir.Model.Task.TaskStatus? Status
        {
            get { return StatusElement != null ? StatusElement.Value : null; }
            set
            {
                if (!value.HasValue)
                  StatusElement = null; 
                else
                  StatusElement = new Code<Hl7.Fhir.Model.Task.TaskStatus>(value);
                OnPropertyChanged("Status");
            }
        }
        
        /// <summary>
        /// Reason for current status
        /// </summary>
        [FhirElement("statusReason", InSummary=true, Order=160)]
        [DataMember]
        public Hl7.Fhir.Model.CodeableConcept StatusReason
        {
            get { return _StatusReason; }
            set { _StatusReason = value; OnPropertyChanged("StatusReason"); }
        }
        
        private Hl7.Fhir.Model.CodeableConcept _StatusReason;
        
        /// <summary>
        /// E.g. "Specimen collected", "IV prepped"
        /// </summary>
        [FhirElement("businessStatus", InSummary=true, Order=170)]
        [DataMember]
        public Hl7.Fhir.Model.CodeableConcept BusinessStatus
        {
            get { return _BusinessStatus; }
            set { _BusinessStatus = value; OnPropertyChanged("BusinessStatus"); }
        }
        
        private Hl7.Fhir.Model.CodeableConcept _BusinessStatus;
        
        /// <summary>
        /// unknown | proposal | plan | order | original-order | reflex-order | filler-order | instance-order | option
        /// </summary>
        [FhirElement("intent", InSummary=true, Order=180)]
        [Cardinality(Min=1,Max=1)]
        [DataMember]
        public Code<Hl7.Fhir.Model.Task.TaskIntent> IntentElement
        {
            get { return _IntentElement; }
            set { _IntentElement = value; OnPropertyChanged("IntentElement"); }
        }
        
        private Code<Hl7.Fhir.Model.Task.TaskIntent> _IntentElement;
        
        /// <summary>
        /// unknown | proposal | plan | order | original-order | reflex-order | filler-order | instance-order | option
        /// </summary>
        /// <remarks>This uses the native .NET datatype, rather than the FHIR equivalent</remarks>
        [NotMapped]
        [IgnoreDataMemberAttribute]
        public Hl7.Fhir.Model.Task.TaskIntent? Intent
        {
            get { return IntentElement != null ? IntentElement.Value : null; }
            set
            {
                if (!value.HasValue)
                  IntentElement = null; 
                else
                  IntentElement = new Code<Hl7.Fhir.Model.Task.TaskIntent>(value);
                OnPropertyChanged("Intent");
            }
        }
        
        /// <summary>
        /// routine | urgent | asap | stat
        /// </summary>
        [FhirElement("priority", Order=190)]
        [DataMember]
        public Code<Hl7.Fhir.Model.RequestPriority> PriorityElement
        {
            get { return _PriorityElement; }
            set { _PriorityElement = value; OnPropertyChanged("PriorityElement"); }
        }
        
        private Code<Hl7.Fhir.Model.RequestPriority> _PriorityElement;
        
        /// <summary>
        /// routine | urgent | asap | stat
        /// </summary>
        /// <remarks>This uses the native .NET datatype, rather than the FHIR equivalent</remarks>
        [NotMapped]
        [IgnoreDataMemberAttribute]
        public Hl7.Fhir.Model.RequestPriority? Priority
        {
            get { return PriorityElement != null ? PriorityElement.Value : null; }
            set
            {
                if (!value.HasValue)
                  PriorityElement = null; 
                else
                  PriorityElement = new Code<Hl7.Fhir.Model.RequestPriority>(value);
                OnPropertyChanged("Priority");
            }
        }
        
        /// <summary>
        /// Task Type
        /// </summary>
        [FhirElement("code", InSummary=true, Order=200)]
        [DataMember]
        public Hl7.Fhir.Model.CodeableConcept Code
        {
            get { return _Code; }
            set { _Code = value; OnPropertyChanged("Code"); }
        }
        
        private Hl7.Fhir.Model.CodeableConcept _Code;
        
        /// <summary>
        /// Human-readable explanation of task
        /// </summary>
        [FhirElement("description", InSummary=true, Order=210)]
        [DataMember]
        public Hl7.Fhir.Model.FhirString DescriptionElement
        {
            get { return _DescriptionElement; }
            set { _DescriptionElement = value; OnPropertyChanged("DescriptionElement"); }
        }
        
        private Hl7.Fhir.Model.FhirString _DescriptionElement;
        
        /// <summary>
        /// Human-readable explanation of task
        /// </summary>
        /// <remarks>This uses the native .NET datatype, rather than the FHIR equivalent</remarks>
        [NotMapped]
        [IgnoreDataMemberAttribute]
        public string Description
        {
            get { return DescriptionElement != null ? DescriptionElement.Value : null; }
            set
            {
                if (value == null)
                  DescriptionElement = null; 
                else
                  DescriptionElement = new Hl7.Fhir.Model.FhirString(value);
                OnPropertyChanged("Description");
            }
        }
        
        /// <summary>
        /// What task is acting on
        /// </summary>
        [FhirElement("focus", InSummary=true, Order=220)]
        [CLSCompliant(false)]
		[References()]
        [DataMember]
        public Hl7.Fhir.Model.ResourceReference Focus
        {
            get { return _Focus; }
            set { _Focus = value; OnPropertyChanged("Focus"); }
        }
        
        private Hl7.Fhir.Model.ResourceReference _Focus;
        
        /// <summary>
        /// Beneficiary of the Task
        /// </summary>
        [FhirElement("for", InSummary=true, Order=230)]
        [CLSCompliant(false)]
		[References()]
        [DataMember]
        public Hl7.Fhir.Model.ResourceReference For
        {
            get { return _For; }
            set { _For = value; OnPropertyChanged("For"); }
        }
        
        private Hl7.Fhir.Model.ResourceReference _For;
        
        /// <summary>
        /// Healthcare event during which this task originated
        /// </summary>
        [FhirElement("encounter", InSummary=true, Order=240)]
        [CLSCompliant(false)]
		[References("Encounter")]
        [DataMember]
        public Hl7.Fhir.Model.ResourceReference Encounter
        {
            get { return _Encounter; }
            set { _Encounter = value; OnPropertyChanged("Encounter"); }
        }
        
        private Hl7.Fhir.Model.ResourceReference _Encounter;
        
        /// <summary>
        /// Start and end time of execution
        /// </summary>
        [FhirElement("executionPeriod", InSummary=true, Order=250)]
        [DataMember]
        public Hl7.Fhir.Model.Period ExecutionPeriod
        {
            get { return _ExecutionPeriod; }
            set { _ExecutionPeriod = value; OnPropertyChanged("ExecutionPeriod"); }
        }
        
        private Hl7.Fhir.Model.Period _ExecutionPeriod;
        
        /// <summary>
        /// Task Creation Date
        /// </summary>
        [FhirElement("authoredOn", Order=260)]
        [DataMember]
        public Hl7.Fhir.Model.FhirDateTime AuthoredOnElement
        {
            get { return _AuthoredOnElement; }
            set { _AuthoredOnElement = value; OnPropertyChanged("AuthoredOnElement"); }
        }
        
        private Hl7.Fhir.Model.FhirDateTime _AuthoredOnElement;
        
        /// <summary>
        /// Task Creation Date
        /// </summary>
        /// <remarks>This uses the native .NET datatype, rather than the FHIR equivalent</remarks>
        [NotMapped]
        [IgnoreDataMemberAttribute]
        public string AuthoredOn
        {
            get { return AuthoredOnElement != null ? AuthoredOnElement.Value : null; }
            set
            {
                if (value == null)
                  AuthoredOnElement = null; 
                else
                  AuthoredOnElement = new Hl7.Fhir.Model.FhirDateTime(value);
                OnPropertyChanged("AuthoredOn");
            }
        }
        
        /// <summary>
        /// Task Last Modified Date
        /// </summary>
        [FhirElement("lastModified", InSummary=true, Order=270)]
        [DataMember]
        public Hl7.Fhir.Model.FhirDateTime LastModifiedElement
        {
            get { return _LastModifiedElement; }
            set { _LastModifiedElement = value; OnPropertyChanged("LastModifiedElement"); }
        }
        
        private Hl7.Fhir.Model.FhirDateTime _LastModifiedElement;
        
        /// <summary>
        /// Task Last Modified Date
        /// </summary>
        /// <remarks>This uses the native .NET datatype, rather than the FHIR equivalent</remarks>
        [NotMapped]
        [IgnoreDataMemberAttribute]
        public string LastModified
        {
            get { return LastModifiedElement != null ? LastModifiedElement.Value : null; }
            set
            {
                if (value == null)
                  LastModifiedElement = null; 
                else
                  LastModifiedElement = new Hl7.Fhir.Model.FhirDateTime(value);
                OnPropertyChanged("LastModified");
            }
        }
        
        /// <summary>
        /// Who is asking for task to be done
        /// </summary>
        [FhirElement("requester", InSummary=true, Order=280)]
        [CLSCompliant(false)]
		[References("Device","Organization","Patient","Practitioner","PractitionerRole","RelatedPerson")]
        [DataMember]
        public Hl7.Fhir.Model.ResourceReference Requester
        {
            get { return _Requester; }
            set { _Requester = value; OnPropertyChanged("Requester"); }
        }
        
        private Hl7.Fhir.Model.ResourceReference _Requester;
        
        /// <summary>
        /// Requested performer
        /// </summary>
        [FhirElement("performerType", Order=290)]
        [Cardinality(Min=0,Max=-1)]
        [DataMember]
        public List<Hl7.Fhir.Model.CodeableConcept> PerformerType
        {
            get { if(_PerformerType==null) _PerformerType = new List<Hl7.Fhir.Model.CodeableConcept>(); return _PerformerType; }
            set { _PerformerType = value; OnPropertyChanged("PerformerType"); }
        }
        
        private List<Hl7.Fhir.Model.CodeableConcept> _PerformerType;
        
        /// <summary>
        /// Responsible individual
        /// </summary>
        [FhirElement("owner", InSummary=true, Order=300)]
        [CLSCompliant(false)]
		[References("Practitioner","PractitionerRole","Organization","CareTeam","HealthcareService","Patient","Device","RelatedPerson")]
        [DataMember]
        public Hl7.Fhir.Model.ResourceReference Owner
        {
            get { return _Owner; }
            set { _Owner = value; OnPropertyChanged("Owner"); }
        }
        
        private Hl7.Fhir.Model.ResourceReference _Owner;
        
        /// <summary>
        /// Where task occurs
        /// </summary>
        [FhirElement("location", InSummary=true, Order=310)]
        [CLSCompliant(false)]
		[References("Location")]
        [DataMember]
        public Hl7.Fhir.Model.ResourceReference Location
        {
            get { return _Location; }
            set { _Location = value; OnPropertyChanged("Location"); }
        }
        
        private Hl7.Fhir.Model.ResourceReference _Location;
        
        /// <summary>
        /// Why task is needed
        /// </summary>
        [FhirElement("reasonCode", Order=320)]
        [DataMember]
        public Hl7.Fhir.Model.CodeableConcept ReasonCode
        {
            get { return _ReasonCode; }
            set { _ReasonCode = value; OnPropertyChanged("ReasonCode"); }
        }
        
        private Hl7.Fhir.Model.CodeableConcept _ReasonCode;
        
        /// <summary>
        /// Why task is needed
        /// </summary>
        [FhirElement("reasonReference", Order=330)]
        [CLSCompliant(false)]
		[References()]
        [DataMember]
        public Hl7.Fhir.Model.ResourceReference ReasonReference
        {
            get { return _ReasonReference; }
            set { _ReasonReference = value; OnPropertyChanged("ReasonReference"); }
        }
        
        private Hl7.Fhir.Model.ResourceReference _ReasonReference;
        
        /// <summary>
        /// Associated insurance coverage
        /// </summary>
        [FhirElement("insurance", Order=340)]
        [CLSCompliant(false)]
		[References("Coverage","ClaimResponse")]
        [Cardinality(Min=0,Max=-1)]
        [DataMember]
        public List<Hl7.Fhir.Model.ResourceReference> Insurance
        {
            get { if(_Insurance==null) _Insurance = new List<Hl7.Fhir.Model.ResourceReference>(); return _Insurance; }
            set { _Insurance = value; OnPropertyChanged("Insurance"); }
        }
        
        private List<Hl7.Fhir.Model.ResourceReference> _Insurance;
        
        /// <summary>
        /// Comments made about the task
        /// </summary>
        [FhirElement("note", Order=350)]
        [Cardinality(Min=0,Max=-1)]
        [DataMember]
        public List<Hl7.Fhir.Model.Annotation> Note
        {
            get { if(_Note==null) _Note = new List<Hl7.Fhir.Model.Annotation>(); return _Note; }
            set { _Note = value; OnPropertyChanged("Note"); }
        }
        
        private List<Hl7.Fhir.Model.Annotation> _Note;
        
        /// <summary>
        /// Key events in history of the Task
        /// </summary>
        [FhirElement("relevantHistory", Order=360)]
        [CLSCompliant(false)]
		[References("Provenance")]
        [Cardinality(Min=0,Max=-1)]
        [DataMember]
        public List<Hl7.Fhir.Model.ResourceReference> RelevantHistory
        {
            get { if(_RelevantHistory==null) _RelevantHistory = new List<Hl7.Fhir.Model.ResourceReference>(); return _RelevantHistory; }
            set { _RelevantHistory = value; OnPropertyChanged("RelevantHistory"); }
        }
        
        private List<Hl7.Fhir.Model.ResourceReference> _RelevantHistory;
        
        /// <summary>
        /// Constraints on fulfillment tasks
        /// </summary>
        [FhirElement("restriction", Order=370)]
        [DataMember]
        public Hl7.Fhir.Model.Task.RestrictionComponent Restriction
        {
            get { return _Restriction; }
            set { _Restriction = value; OnPropertyChanged("Restriction"); }
        }
        
        private Hl7.Fhir.Model.Task.RestrictionComponent _Restriction;
        
        /// <summary>
        /// Information used to perform task
        /// </summary>
        [FhirElement("input", Order=380)]
        [Cardinality(Min=0,Max=-1)]
        [DataMember]
        public List<Hl7.Fhir.Model.Task.ParameterComponent> Input
        {
            get { if(_Input==null) _Input = new List<Hl7.Fhir.Model.Task.ParameterComponent>(); return _Input; }
            set { _Input = value; OnPropertyChanged("Input"); }
        }
        
        private List<Hl7.Fhir.Model.Task.ParameterComponent> _Input;
        
        /// <summary>
        /// Information produced as part of task
        /// </summary>
        [FhirElement("output", Order=390)]
        [Cardinality(Min=0,Max=-1)]
        [DataMember]
        public List<Hl7.Fhir.Model.Task.OutputComponent> Output
        {
            get { if(_Output==null) _Output = new List<Hl7.Fhir.Model.Task.OutputComponent>(); return _Output; }
            set { _Output = value; OnPropertyChanged("Output"); }
        }
        
        private List<Hl7.Fhir.Model.Task.OutputComponent> _Output;
        

        public static ElementDefinition.ConstraintComponent Task_INV_1 = new ElementDefinition.ConstraintComponent()
        {
            Expression = "lastModified.exists().not() or authoredOn.exists().not() or lastModified >= authoredOn",
            Key = "inv-1",
            Severity = ElementDefinition.ConstraintSeverity.Warning,
            Human = "Last modified date must be greater than or equal to authored-on date.",
            Xpath = "not(exists(f:lastModified/@value)) or not(exists(f:authoredOn/@value)) or f:lastModified/@value >= f:authoredOn/@value"
        };

        public override void AddDefaultConstraints()
        {
            base.AddDefaultConstraints();

            InvariantConstraints.Add(Task_INV_1);
        }

        public override IDeepCopyable CopyTo(IDeepCopyable other)
        {
            var dest = other as Task;
            
            if (dest != null)
            {
                base.CopyTo(dest);
                if(Identifier != null) dest.Identifier = new List<Hl7.Fhir.Model.Identifier>(Identifier.DeepCopy());
                if(InstantiatesCanonicalElement != null) dest.InstantiatesCanonicalElement = (Hl7.Fhir.Model.Canonical)InstantiatesCanonicalElement.DeepCopy();
                if(InstantiatesUriElement != null) dest.InstantiatesUriElement = (Hl7.Fhir.Model.FhirUri)InstantiatesUriElement.DeepCopy();
                if(BasedOn != null) dest.BasedOn = new List<Hl7.Fhir.Model.ResourceReference>(BasedOn.DeepCopy());
                if(GroupIdentifier != null) dest.GroupIdentifier = (Hl7.Fhir.Model.Identifier)GroupIdentifier.DeepCopy();
                if(PartOf != null) dest.PartOf = new List<Hl7.Fhir.Model.ResourceReference>(PartOf.DeepCopy());
                if(StatusElement != null) dest.StatusElement = (Code<Hl7.Fhir.Model.Task.TaskStatus>)StatusElement.DeepCopy();
                if(StatusReason != null) dest.StatusReason = (Hl7.Fhir.Model.CodeableConcept)StatusReason.DeepCopy();
                if(BusinessStatus != null) dest.BusinessStatus = (Hl7.Fhir.Model.CodeableConcept)BusinessStatus.DeepCopy();
                if(IntentElement != null) dest.IntentElement = (Code<Hl7.Fhir.Model.Task.TaskIntent>)IntentElement.DeepCopy();
                if(PriorityElement != null) dest.PriorityElement = (Code<Hl7.Fhir.Model.RequestPriority>)PriorityElement.DeepCopy();
                if(Code != null) dest.Code = (Hl7.Fhir.Model.CodeableConcept)Code.DeepCopy();
                if(DescriptionElement != null) dest.DescriptionElement = (Hl7.Fhir.Model.FhirString)DescriptionElement.DeepCopy();
                if(Focus != null) dest.Focus = (Hl7.Fhir.Model.ResourceReference)Focus.DeepCopy();
                if(For != null) dest.For = (Hl7.Fhir.Model.ResourceReference)For.DeepCopy();
                if(Encounter != null) dest.Encounter = (Hl7.Fhir.Model.ResourceReference)Encounter.DeepCopy();
                if(ExecutionPeriod != null) dest.ExecutionPeriod = (Hl7.Fhir.Model.Period)ExecutionPeriod.DeepCopy();
                if(AuthoredOnElement != null) dest.AuthoredOnElement = (Hl7.Fhir.Model.FhirDateTime)AuthoredOnElement.DeepCopy();
                if(LastModifiedElement != null) dest.LastModifiedElement = (Hl7.Fhir.Model.FhirDateTime)LastModifiedElement.DeepCopy();
                if(Requester != null) dest.Requester = (Hl7.Fhir.Model.ResourceReference)Requester.DeepCopy();
                if(PerformerType != null) dest.PerformerType = new List<Hl7.Fhir.Model.CodeableConcept>(PerformerType.DeepCopy());
                if(Owner != null) dest.Owner = (Hl7.Fhir.Model.ResourceReference)Owner.DeepCopy();
                if(Location != null) dest.Location = (Hl7.Fhir.Model.ResourceReference)Location.DeepCopy();
                if(ReasonCode != null) dest.ReasonCode = (Hl7.Fhir.Model.CodeableConcept)ReasonCode.DeepCopy();
                if(ReasonReference != null) dest.ReasonReference = (Hl7.Fhir.Model.ResourceReference)ReasonReference.DeepCopy();
                if(Insurance != null) dest.Insurance = new List<Hl7.Fhir.Model.ResourceReference>(Insurance.DeepCopy());
                if(Note != null) dest.Note = new List<Hl7.Fhir.Model.Annotation>(Note.DeepCopy());
                if(RelevantHistory != null) dest.RelevantHistory = new List<Hl7.Fhir.Model.ResourceReference>(RelevantHistory.DeepCopy());
                if(Restriction != null) dest.Restriction = (Hl7.Fhir.Model.Task.RestrictionComponent)Restriction.DeepCopy();
                if(Input != null) dest.Input = new List<Hl7.Fhir.Model.Task.ParameterComponent>(Input.DeepCopy());
                if(Output != null) dest.Output = new List<Hl7.Fhir.Model.Task.OutputComponent>(Output.DeepCopy());
                return dest;
            }
            else
            	throw new ArgumentException("Can only copy to an object of the same type", "other");
        }
        
        public override IDeepCopyable DeepCopy()
        {
            return CopyTo(new Task());
        }
        
        public override bool Matches(IDeepComparable other)
        {
            var otherT = other as Task;
            if(otherT == null) return false;
            
            if(!base.Matches(otherT)) return false;
            if( !DeepComparable.Matches(Identifier, otherT.Identifier)) return false;
            if( !DeepComparable.Matches(InstantiatesCanonicalElement, otherT.InstantiatesCanonicalElement)) return false;
            if( !DeepComparable.Matches(InstantiatesUriElement, otherT.InstantiatesUriElement)) return false;
            if( !DeepComparable.Matches(BasedOn, otherT.BasedOn)) return false;
            if( !DeepComparable.Matches(GroupIdentifier, otherT.GroupIdentifier)) return false;
            if( !DeepComparable.Matches(PartOf, otherT.PartOf)) return false;
            if( !DeepComparable.Matches(StatusElement, otherT.StatusElement)) return false;
            if( !DeepComparable.Matches(StatusReason, otherT.StatusReason)) return false;
            if( !DeepComparable.Matches(BusinessStatus, otherT.BusinessStatus)) return false;
            if( !DeepComparable.Matches(IntentElement, otherT.IntentElement)) return false;
            if( !DeepComparable.Matches(PriorityElement, otherT.PriorityElement)) return false;
            if( !DeepComparable.Matches(Code, otherT.Code)) return false;
            if( !DeepComparable.Matches(DescriptionElement, otherT.DescriptionElement)) return false;
            if( !DeepComparable.Matches(Focus, otherT.Focus)) return false;
            if( !DeepComparable.Matches(For, otherT.For)) return false;
            if( !DeepComparable.Matches(Encounter, otherT.Encounter)) return false;
            if( !DeepComparable.Matches(ExecutionPeriod, otherT.ExecutionPeriod)) return false;
            if( !DeepComparable.Matches(AuthoredOnElement, otherT.AuthoredOnElement)) return false;
            if( !DeepComparable.Matches(LastModifiedElement, otherT.LastModifiedElement)) return false;
            if( !DeepComparable.Matches(Requester, otherT.Requester)) return false;
            if( !DeepComparable.Matches(PerformerType, otherT.PerformerType)) return false;
            if( !DeepComparable.Matches(Owner, otherT.Owner)) return false;
            if( !DeepComparable.Matches(Location, otherT.Location)) return false;
            if( !DeepComparable.Matches(ReasonCode, otherT.ReasonCode)) return false;
            if( !DeepComparable.Matches(ReasonReference, otherT.ReasonReference)) return false;
            if( !DeepComparable.Matches(Insurance, otherT.Insurance)) return false;
            if( !DeepComparable.Matches(Note, otherT.Note)) return false;
            if( !DeepComparable.Matches(RelevantHistory, otherT.RelevantHistory)) return false;
            if( !DeepComparable.Matches(Restriction, otherT.Restriction)) return false;
            if( !DeepComparable.Matches(Input, otherT.Input)) return false;
            if( !DeepComparable.Matches(Output, otherT.Output)) return false;
            
            return true;
        }
        
        public override bool IsExactly(IDeepComparable other)
        {
            var otherT = other as Task;
            if(otherT == null) return false;
            
            if(!base.IsExactly(otherT)) return false;
            if( !DeepComparable.IsExactly(Identifier, otherT.Identifier)) return false;
            if( !DeepComparable.IsExactly(InstantiatesCanonicalElement, otherT.InstantiatesCanonicalElement)) return false;
            if( !DeepComparable.IsExactly(InstantiatesUriElement, otherT.InstantiatesUriElement)) return false;
            if( !DeepComparable.IsExactly(BasedOn, otherT.BasedOn)) return false;
            if( !DeepComparable.IsExactly(GroupIdentifier, otherT.GroupIdentifier)) return false;
            if( !DeepComparable.IsExactly(PartOf, otherT.PartOf)) return false;
            if( !DeepComparable.IsExactly(StatusElement, otherT.StatusElement)) return false;
            if( !DeepComparable.IsExactly(StatusReason, otherT.StatusReason)) return false;
            if( !DeepComparable.IsExactly(BusinessStatus, otherT.BusinessStatus)) return false;
            if( !DeepComparable.IsExactly(IntentElement, otherT.IntentElement)) return false;
            if( !DeepComparable.IsExactly(PriorityElement, otherT.PriorityElement)) return false;
            if( !DeepComparable.IsExactly(Code, otherT.Code)) return false;
            if( !DeepComparable.IsExactly(DescriptionElement, otherT.DescriptionElement)) return false;
            if( !DeepComparable.IsExactly(Focus, otherT.Focus)) return false;
            if( !DeepComparable.IsExactly(For, otherT.For)) return false;
            if( !DeepComparable.IsExactly(Encounter, otherT.Encounter)) return false;
            if( !DeepComparable.IsExactly(ExecutionPeriod, otherT.ExecutionPeriod)) return false;
            if( !DeepComparable.IsExactly(AuthoredOnElement, otherT.AuthoredOnElement)) return false;
            if( !DeepComparable.IsExactly(LastModifiedElement, otherT.LastModifiedElement)) return false;
            if( !DeepComparable.IsExactly(Requester, otherT.Requester)) return false;
            if( !DeepComparable.IsExactly(PerformerType, otherT.PerformerType)) return false;
            if( !DeepComparable.IsExactly(Owner, otherT.Owner)) return false;
            if( !DeepComparable.IsExactly(Location, otherT.Location)) return false;
            if( !DeepComparable.IsExactly(ReasonCode, otherT.ReasonCode)) return false;
            if( !DeepComparable.IsExactly(ReasonReference, otherT.ReasonReference)) return false;
            if( !DeepComparable.IsExactly(Insurance, otherT.Insurance)) return false;
            if( !DeepComparable.IsExactly(Note, otherT.Note)) return false;
            if( !DeepComparable.IsExactly(RelevantHistory, otherT.RelevantHistory)) return false;
            if( !DeepComparable.IsExactly(Restriction, otherT.Restriction)) return false;
            if( !DeepComparable.IsExactly(Input, otherT.Input)) return false;
            if( !DeepComparable.IsExactly(Output, otherT.Output)) return false;
            
            return true;
        }

        [NotMapped]
        public override IEnumerable<Base> Children
        {
            get
            {
                foreach (var item in base.Children) yield return item;
				foreach (var elem in Identifier) { if (elem != null) yield return elem; }
				if (InstantiatesCanonicalElement != null) yield return InstantiatesCanonicalElement;
				if (InstantiatesUriElement != null) yield return InstantiatesUriElement;
				foreach (var elem in BasedOn) { if (elem != null) yield return elem; }
				if (GroupIdentifier != null) yield return GroupIdentifier;
				foreach (var elem in PartOf) { if (elem != null) yield return elem; }
				if (StatusElement != null) yield return StatusElement;
				if (StatusReason != null) yield return StatusReason;
				if (BusinessStatus != null) yield return BusinessStatus;
				if (IntentElement != null) yield return IntentElement;
				if (PriorityElement != null) yield return PriorityElement;
				if (Code != null) yield return Code;
				if (DescriptionElement != null) yield return DescriptionElement;
				if (Focus != null) yield return Focus;
				if (For != null) yield return For;
				if (Encounter != null) yield return Encounter;
				if (ExecutionPeriod != null) yield return ExecutionPeriod;
				if (AuthoredOnElement != null) yield return AuthoredOnElement;
				if (LastModifiedElement != null) yield return LastModifiedElement;
				if (Requester != null) yield return Requester;
				foreach (var elem in PerformerType) { if (elem != null) yield return elem; }
				if (Owner != null) yield return Owner;
				if (Location != null) yield return Location;
				if (ReasonCode != null) yield return ReasonCode;
				if (ReasonReference != null) yield return ReasonReference;
				foreach (var elem in Insurance) { if (elem != null) yield return elem; }
				foreach (var elem in Note) { if (elem != null) yield return elem; }
				foreach (var elem in RelevantHistory) { if (elem != null) yield return elem; }
				if (Restriction != null) yield return Restriction;
				foreach (var elem in Input) { if (elem != null) yield return elem; }
				foreach (var elem in Output) { if (elem != null) yield return elem; }
            }
        }

        [NotMapped]
        internal override IEnumerable<ElementValue> NamedChildren
        {
            get
            {
                foreach (var item in base.NamedChildren) yield return item;
<<<<<<< HEAD
                foreach (var elem in Identifier) { if (elem != null) yield return new ElementValue("identifier", true, elem); }
                if (InstantiatesCanonicalElement != null) yield return new ElementValue("instantiatesCanonical", false, InstantiatesCanonicalElement);
                if (InstantiatesUriElement != null) yield return new ElementValue("instantiatesUri", false, InstantiatesUriElement);
                foreach (var elem in BasedOn) { if (elem != null) yield return new ElementValue("basedOn", true, elem); }
                if (GroupIdentifier != null) yield return new ElementValue("groupIdentifier", false, GroupIdentifier);
                foreach (var elem in PartOf) { if (elem != null) yield return new ElementValue("partOf", true, elem); }
                if (StatusElement != null) yield return new ElementValue("status", false, StatusElement);
                if (StatusReason != null) yield return new ElementValue("statusReason", false, StatusReason);
                if (BusinessStatus != null) yield return new ElementValue("businessStatus", false, BusinessStatus);
                if (IntentElement != null) yield return new ElementValue("intent", false, IntentElement);
                if (PriorityElement != null) yield return new ElementValue("priority", false, PriorityElement);
                if (Code != null) yield return new ElementValue("code", false, Code);
                if (DescriptionElement != null) yield return new ElementValue("description", false, DescriptionElement);
                if (Focus != null) yield return new ElementValue("focus", false, Focus);
                if (For != null) yield return new ElementValue("for", false, For);
                if (Encounter != null) yield return new ElementValue("encounter", false, Encounter);
                if (ExecutionPeriod != null) yield return new ElementValue("executionPeriod", false, ExecutionPeriod);
                if (AuthoredOnElement != null) yield return new ElementValue("authoredOn", false, AuthoredOnElement);
                if (LastModifiedElement != null) yield return new ElementValue("lastModified", false, LastModifiedElement);
                if (Requester != null) yield return new ElementValue("requester", false, Requester);
                foreach (var elem in PerformerType) { if (elem != null) yield return new ElementValue("performerType", true, elem); }
                if (Owner != null) yield return new ElementValue("owner", false, Owner);
                if (Location != null) yield return new ElementValue("location", false, Location);
                if (ReasonCode != null) yield return new ElementValue("reasonCode", false, ReasonCode);
                if (ReasonReference != null) yield return new ElementValue("reasonReference", false, ReasonReference);
                foreach (var elem in Insurance) { if (elem != null) yield return new ElementValue("insurance", true, elem); }
                foreach (var elem in Note) { if (elem != null) yield return new ElementValue("note", true, elem); }
                foreach (var elem in RelevantHistory) { if (elem != null) yield return new ElementValue("relevantHistory", true, elem); }
                if (Restriction != null) yield return new ElementValue("restriction", false, Restriction);
                foreach (var elem in Input) { if (elem != null) yield return new ElementValue("input", true, elem); }
                foreach (var elem in Output) { if (elem != null) yield return new ElementValue("output", true, elem); }
=======
                foreach (var elem in Identifier) { if (elem != null) yield return new ElementValue("identifier", elem); }
                if (InstantiatesCanonicalElement != null) yield return new ElementValue("instantiatesCanonical", InstantiatesCanonicalElement);
                if (InstantiatesUriElement != null) yield return new ElementValue("instantiatesUri", InstantiatesUriElement);
                foreach (var elem in BasedOn) { if (elem != null) yield return new ElementValue("basedOn", elem); }
                if (GroupIdentifier != null) yield return new ElementValue("groupIdentifier", GroupIdentifier);
                foreach (var elem in PartOf) { if (elem != null) yield return new ElementValue("partOf", elem); }
                if (StatusElement != null) yield return new ElementValue("status", StatusElement);
                if (StatusReason != null) yield return new ElementValue("statusReason", StatusReason);
                if (BusinessStatus != null) yield return new ElementValue("businessStatus", BusinessStatus);
                if (IntentElement != null) yield return new ElementValue("intent", IntentElement);
                if (PriorityElement != null) yield return new ElementValue("priority", PriorityElement);
                if (Code != null) yield return new ElementValue("code", Code);
                if (DescriptionElement != null) yield return new ElementValue("description", DescriptionElement);
                if (Focus != null) yield return new ElementValue("focus", Focus);
                if (For != null) yield return new ElementValue("for", For);
                if (Context != null) yield return new ElementValue("context", Context);
                if (ExecutionPeriod != null) yield return new ElementValue("executionPeriod", ExecutionPeriod);
                if (AuthoredOnElement != null) yield return new ElementValue("authoredOn", AuthoredOnElement);
                if (LastModifiedElement != null) yield return new ElementValue("lastModified", LastModifiedElement);
                if (Requester != null) yield return new ElementValue("requester", Requester);
                foreach (var elem in PerformerType) { if (elem != null) yield return new ElementValue("performerType", elem); }
                if (Owner != null) yield return new ElementValue("owner", Owner);
                if (Location != null) yield return new ElementValue("location", Location);
                if (ReasonCode != null) yield return new ElementValue("reasonCode", ReasonCode);
                if (ReasonReference != null) yield return new ElementValue("reasonReference", ReasonReference);
                foreach (var elem in Insurance) { if (elem != null) yield return new ElementValue("insurance", elem); }
                foreach (var elem in Note) { if (elem != null) yield return new ElementValue("note", elem); }
                foreach (var elem in RelevantHistory) { if (elem != null) yield return new ElementValue("relevantHistory", elem); }
                if (Restriction != null) yield return new ElementValue("restriction", Restriction);
                foreach (var elem in Input) { if (elem != null) yield return new ElementValue("input", elem); }
                foreach (var elem in Output) { if (elem != null) yield return new ElementValue("output", elem); }
>>>>>>> 824431c8
            }
        }

    }
    
}<|MERGE_RESOLUTION|>--- conflicted
+++ resolved
@@ -201,7 +201,7 @@
 
         [FhirType("RestrictionComponent")]
         [DataContract]
-        public partial class RestrictionComponent : Hl7.Fhir.Model.BackboneElement, System.ComponentModel.INotifyPropertyChanged, IBackboneElement
+        public partial class RestrictionComponent : Hl7.Fhir.Model.BackboneElement, System.ComponentModel.INotifyPropertyChanged
         {
             [NotMapped]
             public override string TypeName { get { return "RestrictionComponent"; } }
@@ -345,7 +345,7 @@
         
         [FhirType("ParameterComponent")]
         [DataContract]
-        public partial class ParameterComponent : Hl7.Fhir.Model.BackboneElement, System.ComponentModel.INotifyPropertyChanged, IBackboneElement
+        public partial class ParameterComponent : Hl7.Fhir.Model.BackboneElement, System.ComponentModel.INotifyPropertyChanged
         {
             [NotMapped]
             public override string TypeName { get { return "ParameterComponent"; } }
@@ -453,7 +453,7 @@
         
         [FhirType("OutputComponent")]
         [DataContract]
-        public partial class OutputComponent : Hl7.Fhir.Model.BackboneElement, System.ComponentModel.INotifyPropertyChanged, IBackboneElement
+        public partial class OutputComponent : Hl7.Fhir.Model.BackboneElement, System.ComponentModel.INotifyPropertyChanged
         {
             [NotMapped]
             public override string TypeName { get { return "OutputComponent"; } }
@@ -1341,39 +1341,6 @@
             get
             {
                 foreach (var item in base.NamedChildren) yield return item;
-<<<<<<< HEAD
-                foreach (var elem in Identifier) { if (elem != null) yield return new ElementValue("identifier", true, elem); }
-                if (InstantiatesCanonicalElement != null) yield return new ElementValue("instantiatesCanonical", false, InstantiatesCanonicalElement);
-                if (InstantiatesUriElement != null) yield return new ElementValue("instantiatesUri", false, InstantiatesUriElement);
-                foreach (var elem in BasedOn) { if (elem != null) yield return new ElementValue("basedOn", true, elem); }
-                if (GroupIdentifier != null) yield return new ElementValue("groupIdentifier", false, GroupIdentifier);
-                foreach (var elem in PartOf) { if (elem != null) yield return new ElementValue("partOf", true, elem); }
-                if (StatusElement != null) yield return new ElementValue("status", false, StatusElement);
-                if (StatusReason != null) yield return new ElementValue("statusReason", false, StatusReason);
-                if (BusinessStatus != null) yield return new ElementValue("businessStatus", false, BusinessStatus);
-                if (IntentElement != null) yield return new ElementValue("intent", false, IntentElement);
-                if (PriorityElement != null) yield return new ElementValue("priority", false, PriorityElement);
-                if (Code != null) yield return new ElementValue("code", false, Code);
-                if (DescriptionElement != null) yield return new ElementValue("description", false, DescriptionElement);
-                if (Focus != null) yield return new ElementValue("focus", false, Focus);
-                if (For != null) yield return new ElementValue("for", false, For);
-                if (Encounter != null) yield return new ElementValue("encounter", false, Encounter);
-                if (ExecutionPeriod != null) yield return new ElementValue("executionPeriod", false, ExecutionPeriod);
-                if (AuthoredOnElement != null) yield return new ElementValue("authoredOn", false, AuthoredOnElement);
-                if (LastModifiedElement != null) yield return new ElementValue("lastModified", false, LastModifiedElement);
-                if (Requester != null) yield return new ElementValue("requester", false, Requester);
-                foreach (var elem in PerformerType) { if (elem != null) yield return new ElementValue("performerType", true, elem); }
-                if (Owner != null) yield return new ElementValue("owner", false, Owner);
-                if (Location != null) yield return new ElementValue("location", false, Location);
-                if (ReasonCode != null) yield return new ElementValue("reasonCode", false, ReasonCode);
-                if (ReasonReference != null) yield return new ElementValue("reasonReference", false, ReasonReference);
-                foreach (var elem in Insurance) { if (elem != null) yield return new ElementValue("insurance", true, elem); }
-                foreach (var elem in Note) { if (elem != null) yield return new ElementValue("note", true, elem); }
-                foreach (var elem in RelevantHistory) { if (elem != null) yield return new ElementValue("relevantHistory", true, elem); }
-                if (Restriction != null) yield return new ElementValue("restriction", false, Restriction);
-                foreach (var elem in Input) { if (elem != null) yield return new ElementValue("input", true, elem); }
-                foreach (var elem in Output) { if (elem != null) yield return new ElementValue("output", true, elem); }
-=======
                 foreach (var elem in Identifier) { if (elem != null) yield return new ElementValue("identifier", elem); }
                 if (InstantiatesCanonicalElement != null) yield return new ElementValue("instantiatesCanonical", InstantiatesCanonicalElement);
                 if (InstantiatesUriElement != null) yield return new ElementValue("instantiatesUri", InstantiatesUriElement);
@@ -1389,7 +1356,7 @@
                 if (DescriptionElement != null) yield return new ElementValue("description", DescriptionElement);
                 if (Focus != null) yield return new ElementValue("focus", Focus);
                 if (For != null) yield return new ElementValue("for", For);
-                if (Context != null) yield return new ElementValue("context", Context);
+                if (Encounter != null) yield return new ElementValue("encounter", Encounter);
                 if (ExecutionPeriod != null) yield return new ElementValue("executionPeriod", ExecutionPeriod);
                 if (AuthoredOnElement != null) yield return new ElementValue("authoredOn", AuthoredOnElement);
                 if (LastModifiedElement != null) yield return new ElementValue("lastModified", LastModifiedElement);
@@ -1405,7 +1372,6 @@
                 if (Restriction != null) yield return new ElementValue("restriction", Restriction);
                 foreach (var elem in Input) { if (elem != null) yield return new ElementValue("input", elem); }
                 foreach (var elem in Output) { if (elem != null) yield return new ElementValue("output", elem); }
->>>>>>> 824431c8
             }
         }
 
