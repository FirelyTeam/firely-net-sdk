﻿using System;
using System.Collections.Generic;
using Hl7.Fhir.Introspection;
using Hl7.Fhir.Validation;
using System.Linq;
using System.Runtime.Serialization;
using Hl7.Fhir.Utility;

/*
  Copyright (c) 2011+, HL7, Inc.
  All rights reserved.
  
  Redistribution and use in source and binary forms, with or without modification, 
  are permitted provided that the following conditions are met:
  
   * Redistributions of source code must retain the above copyright notice, this 
     list of conditions and the following disclaimer.
   * Redistributions in binary form must reproduce the above copyright notice, 
     this list of conditions and the following disclaimer in the documentation 
     and/or other materials provided with the distribution.
   * Neither the name of HL7 nor the names of its contributors may be used to 
     endorse or promote products derived from this software without specific 
     prior written permission.
  
  THIS SOFTWARE IS PROVIDED BY THE COPYRIGHT HOLDERS AND CONTRIBUTORS "AS IS" AND 
  ANY EXPRESS OR IMPLIED WARRANTIES, INCLUDING, BUT NOT LIMITED TO, THE IMPLIED 
  WARRANTIES OF MERCHANTABILITY AND FITNESS FOR A PARTICULAR PURPOSE ARE DISCLAIMED. 
  IN NO EVENT SHALL THE COPYRIGHT HOLDER OR CONTRIBUTORS BE LIABLE FOR ANY DIRECT, 
  INDIRECT, INCIDENTAL, SPECIAL, EXEMPLARY, OR CONSEQUENTIAL DAMAGES (INCLUDING, BUT 
  NOT LIMITED TO, PROCUREMENT OF SUBSTITUTE GOODS OR SERVICES; LOSS OF USE, DATA, OR 
  PROFITS; OR BUSINESS INTERRUPTION) HOWEVER CAUSED AND ON ANY THEORY OF LIABILITY, 
  WHETHER IN CONTRACT, STRICT LIABILITY, OR TORT (INCLUDING NEGLIGENCE OR OTHERWISE) 
  ARISING IN ANY WAY OUT OF THE USE OF THIS SOFTWARE, EVEN IF ADVISED OF THE 
  POSSIBILITY OF SUCH DAMAGE.
  

*/

#pragma warning disable 1591 // suppress XML summary warnings 

//
// Generated for FHIR v3.0.1
//
namespace Hl7.Fhir.Model
{
    /// <summary>
    /// Search Parameter for a resource
    /// </summary>
    [FhirType("SearchParameter", IsResource=true)]
    [DataContract]
    public partial class SearchParameter : Hl7.Fhir.Model.DomainResource, System.ComponentModel.INotifyPropertyChanged
    {
        [NotMapped]
        public override ResourceType ResourceType { get { return ResourceType.SearchParameter; } }
        [NotMapped]
        public override string TypeName { get { return "SearchParameter"; } }
        
        /// <summary>
        /// How a search parameter relates to the set of elements returned by evaluating its xpath query.
        /// (url: http://hl7.org/fhir/ValueSet/search-xpath-usage)
        /// </summary>
        [FhirEnumeration("XPathUsageType")]
        public enum XPathUsageType
        {
            /// <summary>
            /// MISSING DESCRIPTION
            /// (system: http://hl7.org/fhir/search-xpath-usage)
            /// </summary>
            [EnumLiteral("normal", "http://hl7.org/fhir/search-xpath-usage"), Description("Normal")]
            Normal,
            /// <summary>
            /// MISSING DESCRIPTION
            /// (system: http://hl7.org/fhir/search-xpath-usage)
            /// </summary>
            [EnumLiteral("phonetic", "http://hl7.org/fhir/search-xpath-usage"), Description("Phonetic")]
            Phonetic,
            /// <summary>
            /// MISSING DESCRIPTION
            /// (system: http://hl7.org/fhir/search-xpath-usage)
            /// </summary>
            [EnumLiteral("nearby", "http://hl7.org/fhir/search-xpath-usage"), Description("Nearby")]
            Nearby,
            /// <summary>
            /// MISSING DESCRIPTION
            /// (system: http://hl7.org/fhir/search-xpath-usage)
            /// </summary>
            [EnumLiteral("distance", "http://hl7.org/fhir/search-xpath-usage"), Description("Distance")]
            Distance,
            /// <summary>
            /// MISSING DESCRIPTION
            /// (system: http://hl7.org/fhir/search-xpath-usage)
            /// </summary>
            [EnumLiteral("other", "http://hl7.org/fhir/search-xpath-usage"), Description("Other")]
            Other,
        }

        /// <summary>
        /// What Search Comparator Codes are supported in search
        /// (url: http://hl7.org/fhir/ValueSet/search-comparator)
        /// </summary>
        [FhirEnumeration("SearchComparator")]
        public enum SearchComparator
        {
            /// <summary>
            /// MISSING DESCRIPTION
            /// (system: http://hl7.org/fhir/search-comparator)
            /// </summary>
            [EnumLiteral("eq", "http://hl7.org/fhir/search-comparator"), Description("Equals")]
            Eq,
            /// <summary>
            /// MISSING DESCRIPTION
            /// (system: http://hl7.org/fhir/search-comparator)
            /// </summary>
            [EnumLiteral("ne", "http://hl7.org/fhir/search-comparator"), Description("Not Equals")]
            Ne,
            /// <summary>
            /// MISSING DESCRIPTION
            /// (system: http://hl7.org/fhir/search-comparator)
            /// </summary>
            [EnumLiteral("gt", "http://hl7.org/fhir/search-comparator"), Description("Greater Than")]
            Gt,
            /// <summary>
            /// MISSING DESCRIPTION
            /// (system: http://hl7.org/fhir/search-comparator)
            /// </summary>
            [EnumLiteral("lt", "http://hl7.org/fhir/search-comparator"), Description("Less Then")]
            Lt,
            /// <summary>
            /// MISSING DESCRIPTION
            /// (system: http://hl7.org/fhir/search-comparator)
            /// </summary>
            [EnumLiteral("ge", "http://hl7.org/fhir/search-comparator"), Description("Greater or Equals")]
            Ge,
            /// <summary>
            /// MISSING DESCRIPTION
            /// (system: http://hl7.org/fhir/search-comparator)
            /// </summary>
            [EnumLiteral("le", "http://hl7.org/fhir/search-comparator"), Description("Less of Equal")]
            Le,
            /// <summary>
            /// MISSING DESCRIPTION
            /// (system: http://hl7.org/fhir/search-comparator)
            /// </summary>
            [EnumLiteral("sa", "http://hl7.org/fhir/search-comparator"), Description("Starts After")]
            Sa,
            /// <summary>
            /// MISSING DESCRIPTION
            /// (system: http://hl7.org/fhir/search-comparator)
            /// </summary>
            [EnumLiteral("eb", "http://hl7.org/fhir/search-comparator"), Description("Ends Before")]
            Eb,
            /// <summary>
            /// MISSING DESCRIPTION
            /// (system: http://hl7.org/fhir/search-comparator)
            /// </summary>
            [EnumLiteral("ap", "http://hl7.org/fhir/search-comparator"), Description("Approximately")]
            Ap,
        }

        /// <summary>
        /// A supported modifier for a search parameter.
        /// (url: http://hl7.org/fhir/ValueSet/search-modifier-code)
        /// </summary>
        [FhirEnumeration("SearchModifierCode")]
        public enum SearchModifierCode
        {
            /// <summary>
            /// MISSING DESCRIPTION
            /// (system: http://hl7.org/fhir/search-modifier-code)
            /// </summary>
            [EnumLiteral("missing", "http://hl7.org/fhir/search-modifier-code"), Description("Missing")]
            Missing,
            /// <summary>
            /// MISSING DESCRIPTION
            /// (system: http://hl7.org/fhir/search-modifier-code)
            /// </summary>
            [EnumLiteral("exact", "http://hl7.org/fhir/search-modifier-code"), Description("Exact")]
            Exact,
            /// <summary>
            /// MISSING DESCRIPTION
            /// (system: http://hl7.org/fhir/search-modifier-code)
            /// </summary>
            [EnumLiteral("contains", "http://hl7.org/fhir/search-modifier-code"), Description("Contains")]
            Contains,
            /// <summary>
            /// MISSING DESCRIPTION
            /// (system: http://hl7.org/fhir/search-modifier-code)
            /// </summary>
            [EnumLiteral("not", "http://hl7.org/fhir/search-modifier-code"), Description("Not")]
            Not,
            /// <summary>
            /// MISSING DESCRIPTION
            /// (system: http://hl7.org/fhir/search-modifier-code)
            /// </summary>
            [EnumLiteral("text", "http://hl7.org/fhir/search-modifier-code"), Description("Text")]
            Text,
            /// <summary>
            /// MISSING DESCRIPTION
            /// (system: http://hl7.org/fhir/search-modifier-code)
            /// </summary>
            [EnumLiteral("in", "http://hl7.org/fhir/search-modifier-code"), Description("In")]
            In,
            /// <summary>
            /// MISSING DESCRIPTION
            /// (system: http://hl7.org/fhir/search-modifier-code)
            /// </summary>
            [EnumLiteral("not-in", "http://hl7.org/fhir/search-modifier-code"), Description("Not In")]
            NotIn,
            /// <summary>
            /// MISSING DESCRIPTION
            /// (system: http://hl7.org/fhir/search-modifier-code)
            /// </summary>
            [EnumLiteral("below", "http://hl7.org/fhir/search-modifier-code"), Description("Below")]
            Below,
            /// <summary>
            /// MISSING DESCRIPTION
            /// (system: http://hl7.org/fhir/search-modifier-code)
            /// </summary>
            [EnumLiteral("above", "http://hl7.org/fhir/search-modifier-code"), Description("Above")]
            Above,
            /// <summary>
            /// MISSING DESCRIPTION
            /// (system: http://hl7.org/fhir/search-modifier-code)
            /// </summary>
            [EnumLiteral("type", "http://hl7.org/fhir/search-modifier-code"), Description("Type")]
            Type,
        }

        [FhirType("ComponentComponent")]
        [DataContract]
<<<<<<< HEAD
        public partial class ContactComponent : Hl7.Fhir.Model.BackboneElement, System.ComponentModel.INotifyPropertyChanged, IBackboneElement
=======
        public partial class ComponentComponent : Hl7.Fhir.Model.BackboneElement, System.ComponentModel.INotifyPropertyChanged
>>>>>>> a220f7af
        {
            [NotMapped]
            public override string TypeName { get { return "ComponentComponent"; } }
            
            /// <summary>
            /// Defines how the part works
            /// </summary>
            [FhirElement("definition", Order=40)]
            [CLSCompliant(false)]
			[References("SearchParameter")]
            [Cardinality(Min=1,Max=1)]
            [DataMember]
            public Hl7.Fhir.Model.ResourceReference Definition
            {
                get { return _Definition; }
                set { _Definition = value; OnPropertyChanged("Definition"); }
            }
            
            private Hl7.Fhir.Model.ResourceReference _Definition;
            
            /// <summary>
            /// Subexpression relative to main expression
            /// </summary>
            [FhirElement("expression", Order=50)]
            [Cardinality(Min=1,Max=1)]
            [DataMember]
            public Hl7.Fhir.Model.FhirString ExpressionElement
            {
                get { return _ExpressionElement; }
                set { _ExpressionElement = value; OnPropertyChanged("ExpressionElement"); }
            }
            
            private Hl7.Fhir.Model.FhirString _ExpressionElement;
            
            /// <summary>
            /// Subexpression relative to main expression
            /// </summary>
            /// <remarks>This uses the native .NET datatype, rather than the FHIR equivalent</remarks>
            [NotMapped]
            [IgnoreDataMemberAttribute]
            public string Expression
            {
                get { return ExpressionElement != null ? ExpressionElement.Value : null; }
                set
                {
                    if (value == null)
                        ExpressionElement = null; 
                    else
                        ExpressionElement = new Hl7.Fhir.Model.FhirString(value);
                    OnPropertyChanged("Expression");
                }
            }
            
            public override IDeepCopyable CopyTo(IDeepCopyable other)
            {
                var dest = other as ComponentComponent;
                
                if (dest != null)
                {
                    base.CopyTo(dest);
                    if(Definition != null) dest.Definition = (Hl7.Fhir.Model.ResourceReference)Definition.DeepCopy();
                    if(ExpressionElement != null) dest.ExpressionElement = (Hl7.Fhir.Model.FhirString)ExpressionElement.DeepCopy();
                    return dest;
                }
                else
                	throw new ArgumentException("Can only copy to an object of the same type", "other");
            }
            
            public override IDeepCopyable DeepCopy()
            {
                return CopyTo(new ComponentComponent());
            }
            
            public override bool Matches(IDeepComparable other)
            {
                var otherT = other as ComponentComponent;
                if(otherT == null) return false;
                
                if(!base.Matches(otherT)) return false;
                if( !DeepComparable.Matches(Definition, otherT.Definition)) return false;
                if( !DeepComparable.Matches(ExpressionElement, otherT.ExpressionElement)) return false;
                
                return true;
            }
            
            public override bool IsExactly(IDeepComparable other)
            {
                var otherT = other as ComponentComponent;
                if(otherT == null) return false;
                
                if(!base.IsExactly(otherT)) return false;
                if( !DeepComparable.IsExactly(Definition, otherT.Definition)) return false;
                if( !DeepComparable.IsExactly(ExpressionElement, otherT.ExpressionElement)) return false;
                
                return true;
            }


            [NotMapped]
            public override IEnumerable<Base> Children
            {
                get
                {
                    foreach (var item in base.Children) yield return item;
                    if (Definition != null) yield return Definition;
                    if (ExpressionElement != null) yield return ExpressionElement;
                }
            }

            [NotMapped]
            internal override IEnumerable<ElementValue> NamedChildren
            {
                get
                {
                    foreach (var item in base.NamedChildren) yield return item;
<<<<<<< HEAD
                    if (NameElement != null) yield return new ElementValue("name", NameElement);
                    foreach (var elem in Telecom) { if (elem != null) yield return new ElementValue("telecom", elem); }
=======
                    if (Definition != null) yield return new ElementValue("definition", false, Definition);
                    if (ExpressionElement != null) yield return new ElementValue("expression", false, ExpressionElement);
>>>>>>> a220f7af
                }
            }

            
        }
        
        
        /// <summary>
        /// Logical URI to reference this search parameter (globally unique)
        /// </summary>
        [FhirElement("url", InSummary=true, Order=90)]
        [Cardinality(Min=1,Max=1)]
        [DataMember]
        public Hl7.Fhir.Model.FhirUri UrlElement
        {
            get { return _UrlElement; }
            set { _UrlElement = value; OnPropertyChanged("UrlElement"); }
        }
        
        private Hl7.Fhir.Model.FhirUri _UrlElement;
        
        /// <summary>
        /// Logical URI to reference this search parameter (globally unique)
        /// </summary>
        /// <remarks>This uses the native .NET datatype, rather than the FHIR equivalent</remarks>
        [NotMapped]
        [IgnoreDataMemberAttribute]
        public string Url
        {
            get { return UrlElement != null ? UrlElement.Value : null; }
            set
            {
                if (value == null)
                  UrlElement = null; 
                else
                  UrlElement = new Hl7.Fhir.Model.FhirUri(value);
                OnPropertyChanged("Url");
            }
        }
        
        /// <summary>
        /// Business version of the search parameter
        /// </summary>
        [FhirElement("version", InSummary=true, Order=100)]
        [DataMember]
        public Hl7.Fhir.Model.FhirString VersionElement
        {
            get { return _VersionElement; }
            set { _VersionElement = value; OnPropertyChanged("VersionElement"); }
        }
        
        private Hl7.Fhir.Model.FhirString _VersionElement;
        
        /// <summary>
        /// Business version of the search parameter
        /// </summary>
        /// <remarks>This uses the native .NET datatype, rather than the FHIR equivalent</remarks>
        [NotMapped]
        [IgnoreDataMemberAttribute]
        public string Version
        {
            get { return VersionElement != null ? VersionElement.Value : null; }
            set
            {
                if (value == null)
                  VersionElement = null; 
                else
                  VersionElement = new Hl7.Fhir.Model.FhirString(value);
                OnPropertyChanged("Version");
            }
        }
        
        /// <summary>
        /// Name for this search parameter (computer friendly)
        /// </summary>
        [FhirElement("name", InSummary=true, Order=110)]
        [Cardinality(Min=1,Max=1)]
        [DataMember]
        public Hl7.Fhir.Model.FhirString NameElement
        {
            get { return _NameElement; }
            set { _NameElement = value; OnPropertyChanged("NameElement"); }
        }
        
        private Hl7.Fhir.Model.FhirString _NameElement;
        
        /// <summary>
        /// Name for this search parameter (computer friendly)
        /// </summary>
        /// <remarks>This uses the native .NET datatype, rather than the FHIR equivalent</remarks>
        [NotMapped]
        [IgnoreDataMemberAttribute]
        public string Name
        {
            get { return NameElement != null ? NameElement.Value : null; }
            set
            {
                if (value == null)
                  NameElement = null; 
                else
                  NameElement = new Hl7.Fhir.Model.FhirString(value);
                OnPropertyChanged("Name");
            }
        }
        
        /// <summary>
        /// draft | active | retired | unknown
        /// </summary>
        [FhirElement("status", InSummary=true, Order=120)]
        [Cardinality(Min=1,Max=1)]
        [DataMember]
        public Code<Hl7.Fhir.Model.PublicationStatus> StatusElement
        {
            get { return _StatusElement; }
            set { _StatusElement = value; OnPropertyChanged("StatusElement"); }
        }
        
        private Code<Hl7.Fhir.Model.PublicationStatus> _StatusElement;
        
        /// <summary>
        /// draft | active | retired | unknown
        /// </summary>
        /// <remarks>This uses the native .NET datatype, rather than the FHIR equivalent</remarks>
        [NotMapped]
        [IgnoreDataMemberAttribute]
        public Hl7.Fhir.Model.PublicationStatus? Status
        {
            get { return StatusElement != null ? StatusElement.Value : null; }
            set
            {
                if (!value.HasValue)
                  StatusElement = null; 
                else
                  StatusElement = new Code<Hl7.Fhir.Model.PublicationStatus>(value);
                OnPropertyChanged("Status");
            }
        }
        
        /// <summary>
        /// For testing purposes, not real usage
        /// </summary>
        [FhirElement("experimental", InSummary=true, Order=130)]
        [DataMember]
        public Hl7.Fhir.Model.FhirBoolean ExperimentalElement
        {
            get { return _ExperimentalElement; }
            set { _ExperimentalElement = value; OnPropertyChanged("ExperimentalElement"); }
        }
        
        private Hl7.Fhir.Model.FhirBoolean _ExperimentalElement;
        
        /// <summary>
        /// For testing purposes, not real usage
        /// </summary>
        /// <remarks>This uses the native .NET datatype, rather than the FHIR equivalent</remarks>
        [NotMapped]
        [IgnoreDataMemberAttribute]
        public bool? Experimental
        {
            get { return ExperimentalElement != null ? ExperimentalElement.Value : null; }
            set
            {
                if (!value.HasValue)
                  ExperimentalElement = null; 
                else
                  ExperimentalElement = new Hl7.Fhir.Model.FhirBoolean(value);
                OnPropertyChanged("Experimental");
            }
        }
        
        /// <summary>
        /// Date this was last changed
        /// </summary>
        [FhirElement("date", InSummary=true, Order=140)]
        [DataMember]
        public Hl7.Fhir.Model.FhirDateTime DateElement
        {
            get { return _DateElement; }
            set { _DateElement = value; OnPropertyChanged("DateElement"); }
        }
        
        private Hl7.Fhir.Model.FhirDateTime _DateElement;
        
        /// <summary>
        /// Date this was last changed
        /// </summary>
        /// <remarks>This uses the native .NET datatype, rather than the FHIR equivalent</remarks>
        [NotMapped]
        [IgnoreDataMemberAttribute]
        public string Date
        {
            get { return DateElement != null ? DateElement.Value : null; }
            set
            {
                if (value == null)
                  DateElement = null; 
                else
                  DateElement = new Hl7.Fhir.Model.FhirDateTime(value);
                OnPropertyChanged("Date");
            }
        }
        
        /// <summary>
        /// Name of the publisher (organization or individual)
        /// </summary>
        [FhirElement("publisher", InSummary=true, Order=150)]
        [DataMember]
        public Hl7.Fhir.Model.FhirString PublisherElement
        {
            get { return _PublisherElement; }
            set { _PublisherElement = value; OnPropertyChanged("PublisherElement"); }
        }
        
        private Hl7.Fhir.Model.FhirString _PublisherElement;
        
        /// <summary>
        /// Name of the publisher (organization or individual)
        /// </summary>
        /// <remarks>This uses the native .NET datatype, rather than the FHIR equivalent</remarks>
        [NotMapped]
        [IgnoreDataMemberAttribute]
        public string Publisher
        {
            get { return PublisherElement != null ? PublisherElement.Value : null; }
            set
            {
                if (value == null)
                  PublisherElement = null; 
                else
                  PublisherElement = new Hl7.Fhir.Model.FhirString(value);
                OnPropertyChanged("Publisher");
            }
        }
        
        /// <summary>
        /// Contact details for the publisher
        /// </summary>
        [FhirElement("contact", InSummary=true, Order=160)]
        [Cardinality(Min=0,Max=-1)]
        [DataMember]
        public List<ContactDetail> Contact
        {
            get { if(_Contact==null) _Contact = new List<ContactDetail>(); return _Contact; }
            set { _Contact = value; OnPropertyChanged("Contact"); }
        }
        
        private List<ContactDetail> _Contact;
        
        /// <summary>
        /// Context the content is intended to support
        /// </summary>
        [FhirElement("useContext", InSummary=true, Order=170)]
        [Cardinality(Min=0,Max=-1)]
        [DataMember]
        public List<UsageContext> UseContext
        {
            get { if(_UseContext==null) _UseContext = new List<UsageContext>(); return _UseContext; }
            set { _UseContext = value; OnPropertyChanged("UseContext"); }
        }
        
        private List<UsageContext> _UseContext;
        
        /// <summary>
        /// Intended jurisdiction for search parameter (if applicable)
        /// </summary>
        [FhirElement("jurisdiction", InSummary=true, Order=180)]
        [Cardinality(Min=0,Max=-1)]
        [DataMember]
        public List<Hl7.Fhir.Model.CodeableConcept> Jurisdiction
        {
            get { if(_Jurisdiction==null) _Jurisdiction = new List<Hl7.Fhir.Model.CodeableConcept>(); return _Jurisdiction; }
            set { _Jurisdiction = value; OnPropertyChanged("Jurisdiction"); }
        }
        
        private List<Hl7.Fhir.Model.CodeableConcept> _Jurisdiction;
        
        /// <summary>
        /// Why this search parameter is defined
        /// </summary>
        [FhirElement("purpose", Order=190)]
        [DataMember]
        public Hl7.Fhir.Model.Markdown Purpose
        {
            get { return _Purpose; }
            set { _Purpose = value; OnPropertyChanged("Purpose"); }
        }
        
        private Hl7.Fhir.Model.Markdown _Purpose;
        
        /// <summary>
        /// Code used in URL
        /// </summary>
        [FhirElement("code", InSummary=true, Order=200)]
        [Cardinality(Min=1,Max=1)]
        [DataMember]
        public Hl7.Fhir.Model.Code CodeElement
        {
            get { return _CodeElement; }
            set { _CodeElement = value; OnPropertyChanged("CodeElement"); }
        }
        
        private Hl7.Fhir.Model.Code _CodeElement;
        
        /// <summary>
        /// Code used in URL
        /// </summary>
        /// <remarks>This uses the native .NET datatype, rather than the FHIR equivalent</remarks>
        [NotMapped]
        [IgnoreDataMemberAttribute]
        public string Code
        {
            get { return CodeElement != null ? CodeElement.Value : null; }
            set
            {
                if (value == null)
                  CodeElement = null; 
                else
                  CodeElement = new Hl7.Fhir.Model.Code(value);
                OnPropertyChanged("Code");
            }
        }
        
        /// <summary>
        /// The resource type(s) this search parameter applies to
        /// </summary>
        [FhirElement("base", InSummary=true, Order=210)]
        [Cardinality(Min=1,Max=-1)]
        [DataMember]
        public List<Code<Hl7.Fhir.Model.ResourceType>> BaseElement
        {
            get { if(_BaseElement==null) _BaseElement = new List<Hl7.Fhir.Model.Code<Hl7.Fhir.Model.ResourceType>>(); return _BaseElement; }
            set { _BaseElement = value; OnPropertyChanged("BaseElement"); }
        }
        
        private List<Code<Hl7.Fhir.Model.ResourceType>> _BaseElement;
        
        /// <summary>
        /// The resource type(s) this search parameter applies to
        /// </summary>
        /// <remarks>This uses the native .NET datatype, rather than the FHIR equivalent</remarks>
        [NotMapped]
        [IgnoreDataMemberAttribute]
        public IEnumerable<Hl7.Fhir.Model.ResourceType?> Base
        {
            get { return BaseElement != null ? BaseElement.Select(elem => elem.Value) : null; }
            set
            {
                if (value == null)
                  BaseElement = null; 
                else
                  BaseElement = new List<Hl7.Fhir.Model.Code<Hl7.Fhir.Model.ResourceType>>(value.Select(elem=>new Hl7.Fhir.Model.Code<Hl7.Fhir.Model.ResourceType>(elem)));
                OnPropertyChanged("Base");
            }
        }
        
        /// <summary>
        /// number | date | string | token | reference | composite | quantity | uri
        /// </summary>
        [FhirElement("type", InSummary=true, Order=220)]
        [Cardinality(Min=1,Max=1)]
        [DataMember]
        public Code<Hl7.Fhir.Model.SearchParamType> TypeElement
        {
            get { return _TypeElement; }
            set { _TypeElement = value; OnPropertyChanged("TypeElement"); }
        }
        
        private Code<Hl7.Fhir.Model.SearchParamType> _TypeElement;
        
        /// <summary>
        /// number | date | string | token | reference | composite | quantity | uri
        /// </summary>
        /// <remarks>This uses the native .NET datatype, rather than the FHIR equivalent</remarks>
        [NotMapped]
        [IgnoreDataMemberAttribute]
        public Hl7.Fhir.Model.SearchParamType? Type
        {
            get { return TypeElement != null ? TypeElement.Value : null; }
            set
            {
                if (!value.HasValue)
                  TypeElement = null; 
                else
                  TypeElement = new Code<Hl7.Fhir.Model.SearchParamType>(value);
                OnPropertyChanged("Type");
            }
        }
        
        /// <summary>
        /// Original Definition for the search parameter
        /// </summary>
        [FhirElement("derivedFrom", Order=230)]
        [DataMember]
        public Hl7.Fhir.Model.FhirUri DerivedFromElement
        {
            get { return _DerivedFromElement; }
            set { _DerivedFromElement = value; OnPropertyChanged("DerivedFromElement"); }
        }
        
        private Hl7.Fhir.Model.FhirUri _DerivedFromElement;
        
        /// <summary>
        /// Original Definition for the search parameter
        /// </summary>
        /// <remarks>This uses the native .NET datatype, rather than the FHIR equivalent</remarks>
        [NotMapped]
        [IgnoreDataMemberAttribute]
        public string DerivedFrom
        {
            get { return DerivedFromElement != null ? DerivedFromElement.Value : null; }
            set
            {
                if (value == null)
                  DerivedFromElement = null; 
                else
                  DerivedFromElement = new Hl7.Fhir.Model.FhirUri(value);
                OnPropertyChanged("DerivedFrom");
            }
        }
        
        /// <summary>
        /// Natural language description of the search parameter
        /// </summary>
        [FhirElement("description", InSummary=true, Order=240)]
        [Cardinality(Min=1,Max=1)]
        [DataMember]
        public Hl7.Fhir.Model.Markdown Description
        {
            get { return _Description; }
            set { _Description = value; OnPropertyChanged("Description"); }
        }
        
        private Hl7.Fhir.Model.Markdown _Description;
        
        /// <summary>
        /// FHIRPath expression that extracts the values
        /// </summary>
        [FhirElement("expression", Order=250)]
        [DataMember]
        public Hl7.Fhir.Model.FhirString ExpressionElement
        {
            get { return _ExpressionElement; }
            set { _ExpressionElement = value; OnPropertyChanged("ExpressionElement"); }
        }
        
        private Hl7.Fhir.Model.FhirString _ExpressionElement;
        
        /// <summary>
        /// FHIRPath expression that extracts the values
        /// </summary>
        /// <remarks>This uses the native .NET datatype, rather than the FHIR equivalent</remarks>
        [NotMapped]
        [IgnoreDataMemberAttribute]
        public string Expression
        {
            get { return ExpressionElement != null ? ExpressionElement.Value : null; }
            set
            {
                if (value == null)
                  ExpressionElement = null; 
                else
                  ExpressionElement = new Hl7.Fhir.Model.FhirString(value);
                OnPropertyChanged("Expression");
            }
        }
        
        /// <summary>
        /// XPath that extracts the values
        /// </summary>
        [FhirElement("xpath", Order=260)]
        [DataMember]
        public Hl7.Fhir.Model.FhirString XpathElement
        {
            get { return _XpathElement; }
            set { _XpathElement = value; OnPropertyChanged("XpathElement"); }
        }
        
        private Hl7.Fhir.Model.FhirString _XpathElement;
        
        /// <summary>
        /// XPath that extracts the values
        /// </summary>
        /// <remarks>This uses the native .NET datatype, rather than the FHIR equivalent</remarks>
        [NotMapped]
        [IgnoreDataMemberAttribute]
        public string Xpath
        {
            get { return XpathElement != null ? XpathElement.Value : null; }
            set
            {
                if (value == null)
                  XpathElement = null; 
                else
                  XpathElement = new Hl7.Fhir.Model.FhirString(value);
                OnPropertyChanged("Xpath");
            }
        }
        
        /// <summary>
        /// normal | phonetic | nearby | distance | other
        /// </summary>
        [FhirElement("xpathUsage", Order=270)]
        [DataMember]
        public Code<Hl7.Fhir.Model.SearchParameter.XPathUsageType> XpathUsageElement
        {
            get { return _XpathUsageElement; }
            set { _XpathUsageElement = value; OnPropertyChanged("XpathUsageElement"); }
        }
        
        private Code<Hl7.Fhir.Model.SearchParameter.XPathUsageType> _XpathUsageElement;
        
        /// <summary>
        /// normal | phonetic | nearby | distance | other
        /// </summary>
        /// <remarks>This uses the native .NET datatype, rather than the FHIR equivalent</remarks>
        [NotMapped]
        [IgnoreDataMemberAttribute]
        public Hl7.Fhir.Model.SearchParameter.XPathUsageType? XpathUsage
        {
            get { return XpathUsageElement != null ? XpathUsageElement.Value : null; }
            set
            {
                if (!value.HasValue)
                  XpathUsageElement = null; 
                else
                  XpathUsageElement = new Code<Hl7.Fhir.Model.SearchParameter.XPathUsageType>(value);
                OnPropertyChanged("XpathUsage");
            }
        }
        
        /// <summary>
        /// Types of resource (if a resource reference)
        /// </summary>
        [FhirElement("target", Order=280)]
        [Cardinality(Min=0,Max=-1)]
        [DataMember]
        public List<Code<Hl7.Fhir.Model.ResourceType>> TargetElement
        {
            get { if(_TargetElement==null) _TargetElement = new List<Hl7.Fhir.Model.Code<Hl7.Fhir.Model.ResourceType>>(); return _TargetElement; }
            set { _TargetElement = value; OnPropertyChanged("TargetElement"); }
        }
        
        private List<Code<Hl7.Fhir.Model.ResourceType>> _TargetElement;
        
        /// <summary>
        /// Types of resource (if a resource reference)
        /// </summary>
        /// <remarks>This uses the native .NET datatype, rather than the FHIR equivalent</remarks>
        [NotMapped]
        [IgnoreDataMemberAttribute]
        public IEnumerable<Hl7.Fhir.Model.ResourceType?> Target
        {
            get { return TargetElement != null ? TargetElement.Select(elem => elem.Value) : null; }
            set
            {
                if (value == null)
                  TargetElement = null; 
                else
                  TargetElement = new List<Hl7.Fhir.Model.Code<Hl7.Fhir.Model.ResourceType>>(value.Select(elem=>new Hl7.Fhir.Model.Code<Hl7.Fhir.Model.ResourceType>(elem)));
                OnPropertyChanged("Target");
            }
        }
        
        /// <summary>
        /// eq | ne | gt | lt | ge | le | sa | eb | ap
        /// </summary>
        [FhirElement("comparator", Order=290)]
        [Cardinality(Min=0,Max=-1)]
        [DataMember]
        public List<Code<Hl7.Fhir.Model.SearchParameter.SearchComparator>> ComparatorElement
        {
            get { if(_ComparatorElement==null) _ComparatorElement = new List<Hl7.Fhir.Model.Code<Hl7.Fhir.Model.SearchParameter.SearchComparator>>(); return _ComparatorElement; }
            set { _ComparatorElement = value; OnPropertyChanged("ComparatorElement"); }
        }
        
        private List<Code<Hl7.Fhir.Model.SearchParameter.SearchComparator>> _ComparatorElement;
        
        /// <summary>
        /// eq | ne | gt | lt | ge | le | sa | eb | ap
        /// </summary>
        /// <remarks>This uses the native .NET datatype, rather than the FHIR equivalent</remarks>
        [NotMapped]
        [IgnoreDataMemberAttribute]
        public IEnumerable<Hl7.Fhir.Model.SearchParameter.SearchComparator?> Comparator
        {
            get { return ComparatorElement != null ? ComparatorElement.Select(elem => elem.Value) : null; }
            set
            {
                if (value == null)
                  ComparatorElement = null; 
                else
                  ComparatorElement = new List<Hl7.Fhir.Model.Code<Hl7.Fhir.Model.SearchParameter.SearchComparator>>(value.Select(elem=>new Hl7.Fhir.Model.Code<Hl7.Fhir.Model.SearchParameter.SearchComparator>(elem)));
                OnPropertyChanged("Comparator");
            }
        }
        
        /// <summary>
        /// missing | exact | contains | not | text | in | not-in | below | above | type
        /// </summary>
        [FhirElement("modifier", Order=300)]
        [Cardinality(Min=0,Max=-1)]
        [DataMember]
        public List<Code<Hl7.Fhir.Model.SearchParameter.SearchModifierCode>> ModifierElement
        {
            get { if(_ModifierElement==null) _ModifierElement = new List<Hl7.Fhir.Model.Code<Hl7.Fhir.Model.SearchParameter.SearchModifierCode>>(); return _ModifierElement; }
            set { _ModifierElement = value; OnPropertyChanged("ModifierElement"); }
        }
        
        private List<Code<Hl7.Fhir.Model.SearchParameter.SearchModifierCode>> _ModifierElement;
        
        /// <summary>
        /// missing | exact | contains | not | text | in | not-in | below | above | type
        /// </summary>
        /// <remarks>This uses the native .NET datatype, rather than the FHIR equivalent</remarks>
        [NotMapped]
        [IgnoreDataMemberAttribute]
        public IEnumerable<Hl7.Fhir.Model.SearchParameter.SearchModifierCode?> Modifier
        {
            get { return ModifierElement != null ? ModifierElement.Select(elem => elem.Value) : null; }
            set
            {
                if (value == null)
                  ModifierElement = null; 
                else
                  ModifierElement = new List<Hl7.Fhir.Model.Code<Hl7.Fhir.Model.SearchParameter.SearchModifierCode>>(value.Select(elem=>new Hl7.Fhir.Model.Code<Hl7.Fhir.Model.SearchParameter.SearchModifierCode>(elem)));
                OnPropertyChanged("Modifier");
            }
        }
        
        /// <summary>
        /// Chained names supported
        /// </summary>
        [FhirElement("chain", Order=310)]
        [Cardinality(Min=0,Max=-1)]
        [DataMember]
        public List<Hl7.Fhir.Model.FhirString> ChainElement
        {
            get { if(_ChainElement==null) _ChainElement = new List<Hl7.Fhir.Model.FhirString>(); return _ChainElement; }
            set { _ChainElement = value; OnPropertyChanged("ChainElement"); }
        }
        
        private List<Hl7.Fhir.Model.FhirString> _ChainElement;
        
        /// <summary>
        /// Chained names supported
        /// </summary>
        /// <remarks>This uses the native .NET datatype, rather than the FHIR equivalent</remarks>
        [NotMapped]
        [IgnoreDataMemberAttribute]
        public IEnumerable<string> Chain
        {
            get { return ChainElement != null ? ChainElement.Select(elem => elem.Value) : null; }
            set
            {
                if (value == null)
                  ChainElement = null; 
                else
                  ChainElement = new List<Hl7.Fhir.Model.FhirString>(value.Select(elem=>new Hl7.Fhir.Model.FhirString(elem)));
                OnPropertyChanged("Chain");
            }
        }
        
        /// <summary>
        /// For Composite resources to define the parts
        /// </summary>
        [FhirElement("component", Order=320)]
        [Cardinality(Min=0,Max=-1)]
        [DataMember]
        public List<Hl7.Fhir.Model.SearchParameter.ComponentComponent> Component
        {
            get { if(_Component==null) _Component = new List<Hl7.Fhir.Model.SearchParameter.ComponentComponent>(); return _Component; }
            set { _Component = value; OnPropertyChanged("Component"); }
        }
        
        private List<Hl7.Fhir.Model.SearchParameter.ComponentComponent> _Component;
        

        public static ElementDefinition.ConstraintComponent SearchParameter_SPD_1 = new ElementDefinition.ConstraintComponent()
        {
            Expression = "xpath.empty() or xpathUsage.exists()",
            Key = "spd-1",
            Severity = ElementDefinition.ConstraintSeverity.Warning,
            Human = "If an xpath is present, there SHALL be an xpathUsage",
            Xpath = "not(exists(f:xpath)) or exists(f:xpathUsage)"
        };

        public static ElementDefinition.ConstraintComponent SearchParameter_SPD_2 = new ElementDefinition.ConstraintComponent()
        {
            Expression = "chain.empty() or type = 'reference'",
            Key = "spd-2",
            Severity = ElementDefinition.ConstraintSeverity.Warning,
            Human = "Search parameters can only have chain names when the search parameter type is 'reference'",
            Xpath = "not(exists(f:chain)) or (f:type/@value = 'reference')"
        };

        public override void AddDefaultConstraints()
        {
            base.AddDefaultConstraints();

            InvariantConstraints.Add(SearchParameter_SPD_1);
            InvariantConstraints.Add(SearchParameter_SPD_2);
        }

        public override IDeepCopyable CopyTo(IDeepCopyable other)
        {
            var dest = other as SearchParameter;
            
            if (dest != null)
            {
                base.CopyTo(dest);
                if(UrlElement != null) dest.UrlElement = (Hl7.Fhir.Model.FhirUri)UrlElement.DeepCopy();
                if(VersionElement != null) dest.VersionElement = (Hl7.Fhir.Model.FhirString)VersionElement.DeepCopy();
                if(NameElement != null) dest.NameElement = (Hl7.Fhir.Model.FhirString)NameElement.DeepCopy();
                if(StatusElement != null) dest.StatusElement = (Code<Hl7.Fhir.Model.PublicationStatus>)StatusElement.DeepCopy();
                if(ExperimentalElement != null) dest.ExperimentalElement = (Hl7.Fhir.Model.FhirBoolean)ExperimentalElement.DeepCopy();
                if(DateElement != null) dest.DateElement = (Hl7.Fhir.Model.FhirDateTime)DateElement.DeepCopy();
                if(PublisherElement != null) dest.PublisherElement = (Hl7.Fhir.Model.FhirString)PublisherElement.DeepCopy();
                if(Contact != null) dest.Contact = new List<ContactDetail>(Contact.DeepCopy());
                if(UseContext != null) dest.UseContext = new List<UsageContext>(UseContext.DeepCopy());
                if(Jurisdiction != null) dest.Jurisdiction = new List<Hl7.Fhir.Model.CodeableConcept>(Jurisdiction.DeepCopy());
                if(Purpose != null) dest.Purpose = (Hl7.Fhir.Model.Markdown)Purpose.DeepCopy();
                if(CodeElement != null) dest.CodeElement = (Hl7.Fhir.Model.Code)CodeElement.DeepCopy();
                if(BaseElement != null) dest.BaseElement = new List<Code<Hl7.Fhir.Model.ResourceType>>(BaseElement.DeepCopy());
                if(TypeElement != null) dest.TypeElement = (Code<Hl7.Fhir.Model.SearchParamType>)TypeElement.DeepCopy();
                if(DerivedFromElement != null) dest.DerivedFromElement = (Hl7.Fhir.Model.FhirUri)DerivedFromElement.DeepCopy();
                if(Description != null) dest.Description = (Hl7.Fhir.Model.Markdown)Description.DeepCopy();
                if(ExpressionElement != null) dest.ExpressionElement = (Hl7.Fhir.Model.FhirString)ExpressionElement.DeepCopy();
                if(XpathElement != null) dest.XpathElement = (Hl7.Fhir.Model.FhirString)XpathElement.DeepCopy();
                if(XpathUsageElement != null) dest.XpathUsageElement = (Code<Hl7.Fhir.Model.SearchParameter.XPathUsageType>)XpathUsageElement.DeepCopy();
                if(TargetElement != null) dest.TargetElement = new List<Code<Hl7.Fhir.Model.ResourceType>>(TargetElement.DeepCopy());
                if(ComparatorElement != null) dest.ComparatorElement = new List<Code<Hl7.Fhir.Model.SearchParameter.SearchComparator>>(ComparatorElement.DeepCopy());
                if(ModifierElement != null) dest.ModifierElement = new List<Code<Hl7.Fhir.Model.SearchParameter.SearchModifierCode>>(ModifierElement.DeepCopy());
                if(ChainElement != null) dest.ChainElement = new List<Hl7.Fhir.Model.FhirString>(ChainElement.DeepCopy());
                if(Component != null) dest.Component = new List<Hl7.Fhir.Model.SearchParameter.ComponentComponent>(Component.DeepCopy());
                return dest;
            }
            else
            	throw new ArgumentException("Can only copy to an object of the same type", "other");
        }
        
        public override IDeepCopyable DeepCopy()
        {
            return CopyTo(new SearchParameter());
        }
        
        public override bool Matches(IDeepComparable other)
        {
            var otherT = other as SearchParameter;
            if(otherT == null) return false;
            
            if(!base.Matches(otherT)) return false;
            if( !DeepComparable.Matches(UrlElement, otherT.UrlElement)) return false;
            if( !DeepComparable.Matches(VersionElement, otherT.VersionElement)) return false;
            if( !DeepComparable.Matches(NameElement, otherT.NameElement)) return false;
            if( !DeepComparable.Matches(StatusElement, otherT.StatusElement)) return false;
            if( !DeepComparable.Matches(ExperimentalElement, otherT.ExperimentalElement)) return false;
            if( !DeepComparable.Matches(DateElement, otherT.DateElement)) return false;
            if( !DeepComparable.Matches(PublisherElement, otherT.PublisherElement)) return false;
            if( !DeepComparable.Matches(Contact, otherT.Contact)) return false;
            if( !DeepComparable.Matches(UseContext, otherT.UseContext)) return false;
            if( !DeepComparable.Matches(Jurisdiction, otherT.Jurisdiction)) return false;
            if( !DeepComparable.Matches(Purpose, otherT.Purpose)) return false;
            if( !DeepComparable.Matches(CodeElement, otherT.CodeElement)) return false;
            if( !DeepComparable.Matches(BaseElement, otherT.BaseElement)) return false;
            if( !DeepComparable.Matches(TypeElement, otherT.TypeElement)) return false;
            if( !DeepComparable.Matches(DerivedFromElement, otherT.DerivedFromElement)) return false;
            if( !DeepComparable.Matches(Description, otherT.Description)) return false;
            if( !DeepComparable.Matches(ExpressionElement, otherT.ExpressionElement)) return false;
            if( !DeepComparable.Matches(XpathElement, otherT.XpathElement)) return false;
            if( !DeepComparable.Matches(XpathUsageElement, otherT.XpathUsageElement)) return false;
            if( !DeepComparable.Matches(TargetElement, otherT.TargetElement)) return false;
            if( !DeepComparable.Matches(ComparatorElement, otherT.ComparatorElement)) return false;
            if( !DeepComparable.Matches(ModifierElement, otherT.ModifierElement)) return false;
            if( !DeepComparable.Matches(ChainElement, otherT.ChainElement)) return false;
            if( !DeepComparable.Matches(Component, otherT.Component)) return false;
            
            return true;
        }
        
        public override bool IsExactly(IDeepComparable other)
        {
            var otherT = other as SearchParameter;
            if(otherT == null) return false;
            
            if(!base.IsExactly(otherT)) return false;
            if( !DeepComparable.IsExactly(UrlElement, otherT.UrlElement)) return false;
            if( !DeepComparable.IsExactly(VersionElement, otherT.VersionElement)) return false;
            if( !DeepComparable.IsExactly(NameElement, otherT.NameElement)) return false;
            if( !DeepComparable.IsExactly(StatusElement, otherT.StatusElement)) return false;
            if( !DeepComparable.IsExactly(ExperimentalElement, otherT.ExperimentalElement)) return false;
            if( !DeepComparable.IsExactly(DateElement, otherT.DateElement)) return false;
            if( !DeepComparable.IsExactly(PublisherElement, otherT.PublisherElement)) return false;
            if( !DeepComparable.IsExactly(Contact, otherT.Contact)) return false;
            if( !DeepComparable.IsExactly(UseContext, otherT.UseContext)) return false;
            if( !DeepComparable.IsExactly(Jurisdiction, otherT.Jurisdiction)) return false;
            if( !DeepComparable.IsExactly(Purpose, otherT.Purpose)) return false;
            if( !DeepComparable.IsExactly(CodeElement, otherT.CodeElement)) return false;
            if( !DeepComparable.IsExactly(BaseElement, otherT.BaseElement)) return false;
            if( !DeepComparable.IsExactly(TypeElement, otherT.TypeElement)) return false;
            if( !DeepComparable.IsExactly(DerivedFromElement, otherT.DerivedFromElement)) return false;
            if( !DeepComparable.IsExactly(Description, otherT.Description)) return false;
            if( !DeepComparable.IsExactly(ExpressionElement, otherT.ExpressionElement)) return false;
            if( !DeepComparable.IsExactly(XpathElement, otherT.XpathElement)) return false;
            if( !DeepComparable.IsExactly(XpathUsageElement, otherT.XpathUsageElement)) return false;
            if( !DeepComparable.IsExactly(TargetElement, otherT.TargetElement)) return false;
            if( !DeepComparable.IsExactly(ComparatorElement, otherT.ComparatorElement)) return false;
            if( !DeepComparable.IsExactly(ModifierElement, otherT.ModifierElement)) return false;
            if( !DeepComparable.IsExactly(ChainElement, otherT.ChainElement)) return false;
            if( !DeepComparable.IsExactly(Component, otherT.Component)) return false;
            
            return true;
        }

        [NotMapped]
        public override IEnumerable<Base> Children
        {
            get
            {
                foreach (var item in base.Children) yield return item;
				if (UrlElement != null) yield return UrlElement;
				if (VersionElement != null) yield return VersionElement;
				if (NameElement != null) yield return NameElement;
				if (StatusElement != null) yield return StatusElement;
				if (ExperimentalElement != null) yield return ExperimentalElement;
				if (DateElement != null) yield return DateElement;
				if (PublisherElement != null) yield return PublisherElement;
				foreach (var elem in Contact) { if (elem != null) yield return elem; }
				foreach (var elem in UseContext) { if (elem != null) yield return elem; }
				foreach (var elem in Jurisdiction) { if (elem != null) yield return elem; }
				if (Purpose != null) yield return Purpose;
				if (CodeElement != null) yield return CodeElement;
				foreach (var elem in BaseElement) { if (elem != null) yield return elem; }
				if (TypeElement != null) yield return TypeElement;
				if (DerivedFromElement != null) yield return DerivedFromElement;
				if (Description != null) yield return Description;
				if (ExpressionElement != null) yield return ExpressionElement;
				if (XpathElement != null) yield return XpathElement;
				if (XpathUsageElement != null) yield return XpathUsageElement;
				foreach (var elem in TargetElement) { if (elem != null) yield return elem; }
				foreach (var elem in ComparatorElement) { if (elem != null) yield return elem; }
				foreach (var elem in ModifierElement) { if (elem != null) yield return elem; }
				foreach (var elem in ChainElement) { if (elem != null) yield return elem; }
				foreach (var elem in Component) { if (elem != null) yield return elem; }
            }
        }

        [NotMapped]
        internal override IEnumerable<ElementValue> NamedChildren
        {
            get
            {
                foreach (var item in base.NamedChildren) yield return item;
<<<<<<< HEAD
                if (UrlElement != null) yield return new ElementValue("url", UrlElement);
                if (NameElement != null) yield return new ElementValue("name", NameElement);
                if (StatusElement != null) yield return new ElementValue("status", StatusElement);
                if (ExperimentalElement != null) yield return new ElementValue("experimental", ExperimentalElement);
                if (PublisherElement != null) yield return new ElementValue("publisher", PublisherElement);
                foreach (var elem in Contact) { if (elem != null) yield return new ElementValue("contact", elem); }
                if (DateElement != null) yield return new ElementValue("date", DateElement);
                if (RequirementsElement != null) yield return new ElementValue("requirements", RequirementsElement);
                if (CodeElement != null) yield return new ElementValue("code", CodeElement);
                if (BaseElement != null) yield return new ElementValue("base", BaseElement);
                if (TypeElement != null) yield return new ElementValue("type", TypeElement);
                if (DescriptionElement != null) yield return new ElementValue("description", DescriptionElement);
                if (XpathElement != null) yield return new ElementValue("xpath", XpathElement);
                if (XpathUsageElement != null) yield return new ElementValue("xpathUsage", XpathUsageElement);
                foreach (var elem in TargetElement) { if (elem != null) yield return new ElementValue("target", elem); }
=======
                if (UrlElement != null) yield return new ElementValue("url", false, UrlElement);
                if (VersionElement != null) yield return new ElementValue("version", false, VersionElement);
                if (NameElement != null) yield return new ElementValue("name", false, NameElement);
                if (StatusElement != null) yield return new ElementValue("status", false, StatusElement);
                if (ExperimentalElement != null) yield return new ElementValue("experimental", false, ExperimentalElement);
                if (DateElement != null) yield return new ElementValue("date", false, DateElement);
                if (PublisherElement != null) yield return new ElementValue("publisher", false, PublisherElement);
                foreach (var elem in Contact) { if (elem != null) yield return new ElementValue("contact", true, elem); }
                foreach (var elem in UseContext) { if (elem != null) yield return new ElementValue("useContext", true, elem); }
                foreach (var elem in Jurisdiction) { if (elem != null) yield return new ElementValue("jurisdiction", true, elem); }
                if (Purpose != null) yield return new ElementValue("purpose", false, Purpose);
                if (CodeElement != null) yield return new ElementValue("code", false, CodeElement);
                foreach (var elem in BaseElement) { if (elem != null) yield return new ElementValue("base", true, elem); }
                if (TypeElement != null) yield return new ElementValue("type", false, TypeElement);
                if (DerivedFromElement != null) yield return new ElementValue("derivedFrom", false, DerivedFromElement);
                if (Description != null) yield return new ElementValue("description", false, Description);
                if (ExpressionElement != null) yield return new ElementValue("expression", false, ExpressionElement);
                if (XpathElement != null) yield return new ElementValue("xpath", false, XpathElement);
                if (XpathUsageElement != null) yield return new ElementValue("xpathUsage", false, XpathUsageElement);
                foreach (var elem in TargetElement) { if (elem != null) yield return new ElementValue("target", true, elem); }
                foreach (var elem in ComparatorElement) { if (elem != null) yield return new ElementValue("comparator", true, elem); }
                foreach (var elem in ModifierElement) { if (elem != null) yield return new ElementValue("modifier", true, elem); }
                foreach (var elem in ChainElement) { if (elem != null) yield return new ElementValue("chain", true, elem); }
                foreach (var elem in Component) { if (elem != null) yield return new ElementValue("component", true, elem); }
>>>>>>> a220f7af
            }
        }

    }
    
}<|MERGE_RESOLUTION|>--- conflicted
+++ resolved
@@ -228,11 +228,7 @@
 
         [FhirType("ComponentComponent")]
         [DataContract]
-<<<<<<< HEAD
-        public partial class ContactComponent : Hl7.Fhir.Model.BackboneElement, System.ComponentModel.INotifyPropertyChanged, IBackboneElement
-=======
         public partial class ComponentComponent : Hl7.Fhir.Model.BackboneElement, System.ComponentModel.INotifyPropertyChanged
->>>>>>> a220f7af
         {
             [NotMapped]
             public override string TypeName { get { return "ComponentComponent"; } }
@@ -348,13 +344,8 @@
                 get
                 {
                     foreach (var item in base.NamedChildren) yield return item;
-<<<<<<< HEAD
-                    if (NameElement != null) yield return new ElementValue("name", NameElement);
-                    foreach (var elem in Telecom) { if (elem != null) yield return new ElementValue("telecom", elem); }
-=======
                     if (Definition != null) yield return new ElementValue("definition", false, Definition);
                     if (ExpressionElement != null) yield return new ElementValue("expression", false, ExpressionElement);
->>>>>>> a220f7af
                 }
             }
 
@@ -1207,23 +1198,6 @@
             get
             {
                 foreach (var item in base.NamedChildren) yield return item;
-<<<<<<< HEAD
-                if (UrlElement != null) yield return new ElementValue("url", UrlElement);
-                if (NameElement != null) yield return new ElementValue("name", NameElement);
-                if (StatusElement != null) yield return new ElementValue("status", StatusElement);
-                if (ExperimentalElement != null) yield return new ElementValue("experimental", ExperimentalElement);
-                if (PublisherElement != null) yield return new ElementValue("publisher", PublisherElement);
-                foreach (var elem in Contact) { if (elem != null) yield return new ElementValue("contact", elem); }
-                if (DateElement != null) yield return new ElementValue("date", DateElement);
-                if (RequirementsElement != null) yield return new ElementValue("requirements", RequirementsElement);
-                if (CodeElement != null) yield return new ElementValue("code", CodeElement);
-                if (BaseElement != null) yield return new ElementValue("base", BaseElement);
-                if (TypeElement != null) yield return new ElementValue("type", TypeElement);
-                if (DescriptionElement != null) yield return new ElementValue("description", DescriptionElement);
-                if (XpathElement != null) yield return new ElementValue("xpath", XpathElement);
-                if (XpathUsageElement != null) yield return new ElementValue("xpathUsage", XpathUsageElement);
-                foreach (var elem in TargetElement) { if (elem != null) yield return new ElementValue("target", elem); }
-=======
                 if (UrlElement != null) yield return new ElementValue("url", false, UrlElement);
                 if (VersionElement != null) yield return new ElementValue("version", false, VersionElement);
                 if (NameElement != null) yield return new ElementValue("name", false, NameElement);
@@ -1248,7 +1222,6 @@
                 foreach (var elem in ModifierElement) { if (elem != null) yield return new ElementValue("modifier", true, elem); }
                 foreach (var elem in ChainElement) { if (elem != null) yield return new ElementValue("chain", true, elem); }
                 foreach (var elem in Component) { if (elem != null) yield return new ElementValue("component", true, elem); }
->>>>>>> a220f7af
             }
         }
 
