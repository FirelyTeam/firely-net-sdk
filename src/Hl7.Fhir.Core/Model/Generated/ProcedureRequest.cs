﻿using System;
using System.Collections.Generic;
using Hl7.Fhir.Introspection;
using Hl7.Fhir.Validation;
using System.Linq;
using System.Runtime.Serialization;
using Hl7.Fhir.Utility;

/*
  Copyright (c) 2011+, HL7, Inc.
  All rights reserved.
  
  Redistribution and use in source and binary forms, with or without modification, 
  are permitted provided that the following conditions are met:
  
   * Redistributions of source code must retain the above copyright notice, this 
     list of conditions and the following disclaimer.
   * Redistributions in binary form must reproduce the above copyright notice, 
     this list of conditions and the following disclaimer in the documentation 
     and/or other materials provided with the distribution.
   * Neither the name of HL7 nor the names of its contributors may be used to 
     endorse or promote products derived from this software without specific 
     prior written permission.
  
  THIS SOFTWARE IS PROVIDED BY THE COPYRIGHT HOLDERS AND CONTRIBUTORS "AS IS" AND 
  ANY EXPRESS OR IMPLIED WARRANTIES, INCLUDING, BUT NOT LIMITED TO, THE IMPLIED 
  WARRANTIES OF MERCHANTABILITY AND FITNESS FOR A PARTICULAR PURPOSE ARE DISCLAIMED. 
  IN NO EVENT SHALL THE COPYRIGHT HOLDER OR CONTRIBUTORS BE LIABLE FOR ANY DIRECT, 
  INDIRECT, INCIDENTAL, SPECIAL, EXEMPLARY, OR CONSEQUENTIAL DAMAGES (INCLUDING, BUT 
  NOT LIMITED TO, PROCUREMENT OF SUBSTITUTE GOODS OR SERVICES; LOSS OF USE, DATA, OR 
  PROFITS; OR BUSINESS INTERRUPTION) HOWEVER CAUSED AND ON ANY THEORY OF LIABILITY, 
  WHETHER IN CONTRACT, STRICT LIABILITY, OR TORT (INCLUDING NEGLIGENCE OR OTHERWISE) 
  ARISING IN ANY WAY OUT OF THE USE OF THIS SOFTWARE, EVEN IF ADVISED OF THE 
  POSSIBILITY OF SUCH DAMAGE.
  

*/

#pragma warning disable 1591 // suppress XML summary warnings 

//
// Generated for FHIR v3.0.1
//
namespace Hl7.Fhir.Model
{
    /// <summary>
    /// A request for a procedure or diagnostic to be performed
    /// </summary>
    [FhirType("ProcedureRequest", IsResource=true)]
    [DataContract]
    public partial class ProcedureRequest : Hl7.Fhir.Model.DomainResource, System.ComponentModel.INotifyPropertyChanged
    {
        [NotMapped]
        public override ResourceType ResourceType { get { return ResourceType.ProcedureRequest; } }
        [NotMapped]
        public override string TypeName { get { return "ProcedureRequest"; } }
        
        [FhirType("RequesterComponent")]
        [DataContract]
        public partial class RequesterComponent : Hl7.Fhir.Model.BackboneElement, System.ComponentModel.INotifyPropertyChanged
        {
            [NotMapped]
            public override string TypeName { get { return "RequesterComponent"; } }
            
            /// <summary>
            /// Individual making the request
            /// </summary>
            [FhirElement("agent", InSummary=true, Order=40)]
            [CLSCompliant(false)]
			[References("Device","Practitioner","Organization")]
            [Cardinality(Min=1,Max=1)]
            [DataMember]
            public Hl7.Fhir.Model.ResourceReference Agent
            {
                get { return _Agent; }
                set { _Agent = value; OnPropertyChanged("Agent"); }
            }
            
            private Hl7.Fhir.Model.ResourceReference _Agent;
            
            /// <summary>
            /// Organization agent is acting for
            /// </summary>
            [FhirElement("onBehalfOf", InSummary=true, Order=50)]
            [CLSCompliant(false)]
			[References("Organization")]
            [DataMember]
            public Hl7.Fhir.Model.ResourceReference OnBehalfOf
            {
                get { return _OnBehalfOf; }
                set { _OnBehalfOf = value; OnPropertyChanged("OnBehalfOf"); }
            }
            
            private Hl7.Fhir.Model.ResourceReference _OnBehalfOf;
            
            public override IDeepCopyable CopyTo(IDeepCopyable other)
            {
                var dest = other as RequesterComponent;
                
                if (dest != null)
                {
                    base.CopyTo(dest);
                    if(Agent != null) dest.Agent = (Hl7.Fhir.Model.ResourceReference)Agent.DeepCopy();
                    if(OnBehalfOf != null) dest.OnBehalfOf = (Hl7.Fhir.Model.ResourceReference)OnBehalfOf.DeepCopy();
                    return dest;
                }
                else
                	throw new ArgumentException("Can only copy to an object of the same type", "other");
            }
            
            public override IDeepCopyable DeepCopy()
            {
                return CopyTo(new RequesterComponent());
            }
            
            public override bool Matches(IDeepComparable other)
            {
                var otherT = other as RequesterComponent;
                if(otherT == null) return false;
                
                if(!base.Matches(otherT)) return false;
                if( !DeepComparable.Matches(Agent, otherT.Agent)) return false;
                if( !DeepComparable.Matches(OnBehalfOf, otherT.OnBehalfOf)) return false;
                
                return true;
            }
            
            public override bool IsExactly(IDeepComparable other)
            {
                var otherT = other as RequesterComponent;
                if(otherT == null) return false;
                
                if(!base.IsExactly(otherT)) return false;
                if( !DeepComparable.IsExactly(Agent, otherT.Agent)) return false;
                if( !DeepComparable.IsExactly(OnBehalfOf, otherT.OnBehalfOf)) return false;
                
                return true;
            }


            [NotMapped]
            public override IEnumerable<Base> Children
            {
                get
                {
                    foreach (var item in base.Children) yield return item;
                    if (Agent != null) yield return Agent;
                    if (OnBehalfOf != null) yield return OnBehalfOf;
                }
            }

            [NotMapped]
            internal override IEnumerable<ElementValue> NamedChildren
            {
                get
                {
                    foreach (var item in base.NamedChildren) yield return item;
                    if (Agent != null) yield return new ElementValue("agent", false, Agent);
                    if (OnBehalfOf != null) yield return new ElementValue("onBehalfOf", false, OnBehalfOf);
                }
            }

            
        }
        
        
        /// <summary>
        /// Identifiers assigned to this order
        /// </summary>
        [FhirElement("identifier", InSummary=true, Order=90)]
        [Cardinality(Min=0,Max=-1)]
        [DataMember]
        public List<Hl7.Fhir.Model.Identifier> Identifier
        {
            get { if(_Identifier==null) _Identifier = new List<Hl7.Fhir.Model.Identifier>(); return _Identifier; }
            set { _Identifier = value; OnPropertyChanged("Identifier"); }
        }
        
        private List<Hl7.Fhir.Model.Identifier> _Identifier;
        
        /// <summary>
        /// Protocol or definition
        /// </summary>
        [FhirElement("definition", InSummary=true, Order=100)]
        [CLSCompliant(false)]
		[References("ActivityDefinition","PlanDefinition")]
        [Cardinality(Min=0,Max=-1)]
        [DataMember]
        public List<Hl7.Fhir.Model.ResourceReference> Definition
        {
            get { if(_Definition==null) _Definition = new List<Hl7.Fhir.Model.ResourceReference>(); return _Definition; }
            set { _Definition = value; OnPropertyChanged("Definition"); }
        }
        
        private List<Hl7.Fhir.Model.ResourceReference> _Definition;
        
        /// <summary>
        /// What request fulfills
        /// </summary>
        [FhirElement("basedOn", InSummary=true, Order=110)]
        [CLSCompliant(false)]
		[References()]
        [Cardinality(Min=0,Max=-1)]
        [DataMember]
        public List<Hl7.Fhir.Model.ResourceReference> BasedOn
        {
            get { if(_BasedOn==null) _BasedOn = new List<Hl7.Fhir.Model.ResourceReference>(); return _BasedOn; }
            set { _BasedOn = value; OnPropertyChanged("BasedOn"); }
        }
        
        private List<Hl7.Fhir.Model.ResourceReference> _BasedOn;
        
        /// <summary>
        /// What request replaces
        /// </summary>
        [FhirElement("replaces", InSummary=true, Order=120)]
        [CLSCompliant(false)]
		[References()]
        [Cardinality(Min=0,Max=-1)]
        [DataMember]
        public List<Hl7.Fhir.Model.ResourceReference> Replaces
        {
            get { if(_Replaces==null) _Replaces = new List<Hl7.Fhir.Model.ResourceReference>(); return _Replaces; }
            set { _Replaces = value; OnPropertyChanged("Replaces"); }
        }
        
        private List<Hl7.Fhir.Model.ResourceReference> _Replaces;
        
        /// <summary>
        /// Composite Request ID
        /// </summary>
        [FhirElement("requisition", InSummary=true, Order=130)]
        [DataMember]
        public Hl7.Fhir.Model.Identifier Requisition
        {
            get { return _Requisition; }
            set { _Requisition = value; OnPropertyChanged("Requisition"); }
        }
        
        private Hl7.Fhir.Model.Identifier _Requisition;
        
        /// <summary>
        /// draft | active | suspended | completed | entered-in-error | cancelled
        /// </summary>
        [FhirElement("status", InSummary=true, Order=140)]
        [Cardinality(Min=1,Max=1)]
        [DataMember]
        public Code<Hl7.Fhir.Model.RequestStatus> StatusElement
        {
            get { return _StatusElement; }
            set { _StatusElement = value; OnPropertyChanged("StatusElement"); }
        }
        
        private Code<Hl7.Fhir.Model.RequestStatus> _StatusElement;
        
        /// <summary>
        /// draft | active | suspended | completed | entered-in-error | cancelled
        /// </summary>
        /// <remarks>This uses the native .NET datatype, rather than the FHIR equivalent</remarks>
        [NotMapped]
        [IgnoreDataMemberAttribute]
        public Hl7.Fhir.Model.RequestStatus? Status
        {
            get { return StatusElement != null ? StatusElement.Value : null; }
            set
            {
                if (!value.HasValue)
                  StatusElement = null; 
                else
                  StatusElement = new Code<Hl7.Fhir.Model.RequestStatus>(value);
                OnPropertyChanged("Status");
            }
        }
        
        /// <summary>
        /// proposal | plan | order +
        /// </summary>
        [FhirElement("intent", InSummary=true, Order=150)]
        [Cardinality(Min=1,Max=1)]
        [DataMember]
        public Code<Hl7.Fhir.Model.RequestIntent> IntentElement
        {
            get { return _IntentElement; }
            set { _IntentElement = value; OnPropertyChanged("IntentElement"); }
        }
        
        private Code<Hl7.Fhir.Model.RequestIntent> _IntentElement;
        
        /// <summary>
        /// proposal | plan | order +
        /// </summary>
        /// <remarks>This uses the native .NET datatype, rather than the FHIR equivalent</remarks>
        [NotMapped]
        [IgnoreDataMemberAttribute]
        public Hl7.Fhir.Model.RequestIntent? Intent
        {
            get { return IntentElement != null ? IntentElement.Value : null; }
            set
            {
                if (!value.HasValue)
                  IntentElement = null; 
                else
                  IntentElement = new Code<Hl7.Fhir.Model.RequestIntent>(value);
                OnPropertyChanged("Intent");
            }
        }
        
        /// <summary>
        /// routine | urgent | asap | stat
        /// </summary>
        [FhirElement("priority", InSummary=true, Order=160)]
        [DataMember]
        public Code<Hl7.Fhir.Model.RequestPriority> PriorityElement
        {
            get { return _PriorityElement; }
            set { _PriorityElement = value; OnPropertyChanged("PriorityElement"); }
        }
        
        private Code<Hl7.Fhir.Model.RequestPriority> _PriorityElement;
        
        /// <summary>
        /// routine | urgent | asap | stat
        /// </summary>
        /// <remarks>This uses the native .NET datatype, rather than the FHIR equivalent</remarks>
        [NotMapped]
        [IgnoreDataMemberAttribute]
        public Hl7.Fhir.Model.RequestPriority? Priority
        {
            get { return PriorityElement != null ? PriorityElement.Value : null; }
            set
            {
                if (!value.HasValue)
                  PriorityElement = null; 
                else
                  PriorityElement = new Code<Hl7.Fhir.Model.RequestPriority>(value);
                OnPropertyChanged("Priority");
            }
        }
        
        /// <summary>
        /// True if procedure should not be performed
        /// </summary>
        [FhirElement("doNotPerform", InSummary=true, Order=170)]
        [DataMember]
        public Hl7.Fhir.Model.FhirBoolean DoNotPerformElement
        {
            get { return _DoNotPerformElement; }
            set { _DoNotPerformElement = value; OnPropertyChanged("DoNotPerformElement"); }
        }
        
        private Hl7.Fhir.Model.FhirBoolean _DoNotPerformElement;
        
        /// <summary>
        /// True if procedure should not be performed
        /// </summary>
        /// <remarks>This uses the native .NET datatype, rather than the FHIR equivalent</remarks>
        [NotMapped]
        [IgnoreDataMemberAttribute]
        public bool? DoNotPerform
        {
            get { return DoNotPerformElement != null ? DoNotPerformElement.Value : null; }
            set
            {
                if (!value.HasValue)
                  DoNotPerformElement = null; 
                else
                  DoNotPerformElement = new Hl7.Fhir.Model.FhirBoolean(value);
                OnPropertyChanged("DoNotPerform");
            }
        }
        
        /// <summary>
        /// Classification of procedure
        /// </summary>
        [FhirElement("category", InSummary=true, Order=180)]
        [Cardinality(Min=0,Max=-1)]
        [DataMember]
        public List<Hl7.Fhir.Model.CodeableConcept> Category
        {
            get { if(_Category==null) _Category = new List<Hl7.Fhir.Model.CodeableConcept>(); return _Category; }
            set { _Category = value; OnPropertyChanged("Category"); }
        }
        
        private List<Hl7.Fhir.Model.CodeableConcept> _Category;
        
        /// <summary>
        /// What is being requested/ordered
        /// </summary>
        [FhirElement("code", InSummary=true, Order=190)]
        [Cardinality(Min=1,Max=1)]
        [DataMember]
        public Hl7.Fhir.Model.CodeableConcept Code
        {
            get { return _Code; }
            set { _Code = value; OnPropertyChanged("Code"); }
        }
        
        private Hl7.Fhir.Model.CodeableConcept _Code;
        
        /// <summary>
        /// Individual the service is ordered for
        /// </summary>
        [FhirElement("subject", InSummary=true, Order=200)]
        [CLSCompliant(false)]
		[References("Patient","Group","Location","Device")]
        [Cardinality(Min=1,Max=1)]
        [DataMember]
        public Hl7.Fhir.Model.ResourceReference Subject
        {
            get { return _Subject; }
            set { _Subject = value; OnPropertyChanged("Subject"); }
        }
        
        private Hl7.Fhir.Model.ResourceReference _Subject;
        
        /// <summary>
        /// Encounter or Episode during which request was created
        /// </summary>
        [FhirElement("context", InSummary=true, Order=210)]
        [CLSCompliant(false)]
		[References("Encounter","EpisodeOfCare")]
        [DataMember]
        public Hl7.Fhir.Model.ResourceReference Context
        {
            get { return _Context; }
            set { _Context = value; OnPropertyChanged("Context"); }
        }
        
        private Hl7.Fhir.Model.ResourceReference _Context;
        
        /// <summary>
        /// When procedure should occur
        /// </summary>
        [FhirElement("occurrence", InSummary=true, Order=220, Choice=ChoiceType.DatatypeChoice)]
        [CLSCompliant(false)]
		[AllowedTypes(typeof(Hl7.Fhir.Model.FhirDateTime),typeof(Hl7.Fhir.Model.Period),typeof(Hl7.Fhir.Model.Timing))]
        [DataMember]
        public Hl7.Fhir.Model.Element Occurrence
        {
            get { return _Occurrence; }
            set { _Occurrence = value; OnPropertyChanged("Occurrence"); }
        }
        
        private Hl7.Fhir.Model.Element _Occurrence;
        
        /// <summary>
        /// Preconditions for procedure or diagnostic
        /// </summary>
        [FhirElement("asNeeded", InSummary=true, Order=230, Choice=ChoiceType.DatatypeChoice)]
        [CLSCompliant(false)]
		[AllowedTypes(typeof(Hl7.Fhir.Model.FhirBoolean),typeof(Hl7.Fhir.Model.CodeableConcept))]
        [DataMember]
        public Hl7.Fhir.Model.Element AsNeeded
        {
            get { return _AsNeeded; }
            set { _AsNeeded = value; OnPropertyChanged("AsNeeded"); }
        }
        
        private Hl7.Fhir.Model.Element _AsNeeded;
        
        /// <summary>
        /// Date request signed
        /// </summary>
        [FhirElement("authoredOn", InSummary=true, Order=240)]
        [DataMember]
        public Hl7.Fhir.Model.FhirDateTime AuthoredOnElement
        {
            get { return _AuthoredOnElement; }
            set { _AuthoredOnElement = value; OnPropertyChanged("AuthoredOnElement"); }
        }
        
        private Hl7.Fhir.Model.FhirDateTime _AuthoredOnElement;
        
        /// <summary>
        /// Date request signed
        /// </summary>
        /// <remarks>This uses the native .NET datatype, rather than the FHIR equivalent</remarks>
        [NotMapped]
        [IgnoreDataMemberAttribute]
        public string AuthoredOn
        {
            get { return AuthoredOnElement != null ? AuthoredOnElement.Value : null; }
            set
            {
                if (value == null)
                  AuthoredOnElement = null; 
                else
                  AuthoredOnElement = new Hl7.Fhir.Model.FhirDateTime(value);
                OnPropertyChanged("AuthoredOn");
            }
        }
        
        /// <summary>
        /// Who/what is requesting procedure or diagnostic
        /// </summary>
        [FhirElement("requester", InSummary=true, Order=250)]
        [DataMember]
        public Hl7.Fhir.Model.ProcedureRequest.RequesterComponent Requester
        {
            get { return _Requester; }
            set { _Requester = value; OnPropertyChanged("Requester"); }
        }
        
        private Hl7.Fhir.Model.ProcedureRequest.RequesterComponent _Requester;
        
        /// <summary>
        /// Performer role
        /// </summary>
        [FhirElement("performerType", InSummary=true, Order=260)]
        [DataMember]
        public Hl7.Fhir.Model.CodeableConcept PerformerType
        {
            get { return _PerformerType; }
            set { _PerformerType = value; OnPropertyChanged("PerformerType"); }
        }
        
        private Hl7.Fhir.Model.CodeableConcept _PerformerType;
        
        /// <summary>
        /// Requested perfomer
        /// </summary>
        [FhirElement("performer", InSummary=true, Order=270)]
        [CLSCompliant(false)]
		[References("Practitioner","Organization","Patient","Device","RelatedPerson","HealthcareService")]
        [DataMember]
        public Hl7.Fhir.Model.ResourceReference Performer
        {
            get { return _Performer; }
            set { _Performer = value; OnPropertyChanged("Performer"); }
        }
        
        private Hl7.Fhir.Model.ResourceReference _Performer;
        
        /// <summary>
        /// Explanation/Justification for test
        /// </summary>
        [FhirElement("reasonCode", InSummary=true, Order=280)]
        [Cardinality(Min=0,Max=-1)]
        [DataMember]
        public List<Hl7.Fhir.Model.CodeableConcept> ReasonCode
        {
            get { if(_ReasonCode==null) _ReasonCode = new List<Hl7.Fhir.Model.CodeableConcept>(); return _ReasonCode; }
            set { _ReasonCode = value; OnPropertyChanged("ReasonCode"); }
        }
        
        private List<Hl7.Fhir.Model.CodeableConcept> _ReasonCode;
        
        /// <summary>
        /// Explanation/Justification for test
        /// </summary>
        [FhirElement("reasonReference", InSummary=true, Order=290)]
        [CLSCompliant(false)]
		[References("Condition","Observation")]
        [Cardinality(Min=0,Max=-1)]
        [DataMember]
        public List<Hl7.Fhir.Model.ResourceReference> ReasonReference
        {
            get { if(_ReasonReference==null) _ReasonReference = new List<Hl7.Fhir.Model.ResourceReference>(); return _ReasonReference; }
            set { _ReasonReference = value; OnPropertyChanged("ReasonReference"); }
        }
        
        private List<Hl7.Fhir.Model.ResourceReference> _ReasonReference;
        
        /// <summary>
        /// Additional clinical information
        /// </summary>
        [FhirElement("supportingInfo", Order=300)]
        [CLSCompliant(false)]
		[References()]
        [Cardinality(Min=0,Max=-1)]
        [DataMember]
        public List<Hl7.Fhir.Model.ResourceReference> SupportingInfo
        {
            get { if(_SupportingInfo==null) _SupportingInfo = new List<Hl7.Fhir.Model.ResourceReference>(); return _SupportingInfo; }
            set { _SupportingInfo = value; OnPropertyChanged("SupportingInfo"); }
        }
        
        private List<Hl7.Fhir.Model.ResourceReference> _SupportingInfo;
        
        /// <summary>
        /// Procedure Samples
        /// </summary>
        [FhirElement("specimen", InSummary=true, Order=310)]
        [CLSCompliant(false)]
		[References("Specimen")]
        [Cardinality(Min=0,Max=-1)]
        [DataMember]
        public List<Hl7.Fhir.Model.ResourceReference> Specimen
        {
            get { if(_Specimen==null) _Specimen = new List<Hl7.Fhir.Model.ResourceReference>(); return _Specimen; }
            set { _Specimen = value; OnPropertyChanged("Specimen"); }
        }
        
        private List<Hl7.Fhir.Model.ResourceReference> _Specimen;
        
        /// <summary>
        /// Location on Body
        /// </summary>
        [FhirElement("bodySite", InSummary=true, Order=320)]
        [Cardinality(Min=0,Max=-1)]
        [DataMember]
        public List<Hl7.Fhir.Model.CodeableConcept> BodySite
        {
            get { if(_BodySite==null) _BodySite = new List<Hl7.Fhir.Model.CodeableConcept>(); return _BodySite; }
            set { _BodySite = value; OnPropertyChanged("BodySite"); }
        }
        
        private List<Hl7.Fhir.Model.CodeableConcept> _BodySite;
        
        /// <summary>
        /// Comments
        /// </summary>
        [FhirElement("note", Order=330)]
        [Cardinality(Min=0,Max=-1)]
        [DataMember]
        public List<Hl7.Fhir.Model.Annotation> Note
        {
            get { if(_Note==null) _Note = new List<Hl7.Fhir.Model.Annotation>(); return _Note; }
            set { _Note = value; OnPropertyChanged("Note"); }
        }
        
        private List<Hl7.Fhir.Model.Annotation> _Note;
        
        /// <summary>
        /// Request provenance
        /// </summary>
        [FhirElement("relevantHistory", Order=340)]
        [CLSCompliant(false)]
		[References("Provenance")]
        [Cardinality(Min=0,Max=-1)]
        [DataMember]
        public List<Hl7.Fhir.Model.ResourceReference> RelevantHistory
        {
            get { if(_RelevantHistory==null) _RelevantHistory = new List<Hl7.Fhir.Model.ResourceReference>(); return _RelevantHistory; }
            set { _RelevantHistory = value; OnPropertyChanged("RelevantHistory"); }
        }
        
        private List<Hl7.Fhir.Model.ResourceReference> _RelevantHistory;
        

        public override void AddDefaultConstraints()
        {
            base.AddDefaultConstraints();

        }

        public override IDeepCopyable CopyTo(IDeepCopyable other)
        {
            var dest = other as ProcedureRequest;
            
            if (dest != null)
            {
                base.CopyTo(dest);
                if(Identifier != null) dest.Identifier = new List<Hl7.Fhir.Model.Identifier>(Identifier.DeepCopy());
                if(Definition != null) dest.Definition = new List<Hl7.Fhir.Model.ResourceReference>(Definition.DeepCopy());
                if(BasedOn != null) dest.BasedOn = new List<Hl7.Fhir.Model.ResourceReference>(BasedOn.DeepCopy());
                if(Replaces != null) dest.Replaces = new List<Hl7.Fhir.Model.ResourceReference>(Replaces.DeepCopy());
                if(Requisition != null) dest.Requisition = (Hl7.Fhir.Model.Identifier)Requisition.DeepCopy();
                if(StatusElement != null) dest.StatusElement = (Code<Hl7.Fhir.Model.RequestStatus>)StatusElement.DeepCopy();
                if(IntentElement != null) dest.IntentElement = (Code<Hl7.Fhir.Model.RequestIntent>)IntentElement.DeepCopy();
                if(PriorityElement != null) dest.PriorityElement = (Code<Hl7.Fhir.Model.RequestPriority>)PriorityElement.DeepCopy();
                if(DoNotPerformElement != null) dest.DoNotPerformElement = (Hl7.Fhir.Model.FhirBoolean)DoNotPerformElement.DeepCopy();
                if(Category != null) dest.Category = new List<Hl7.Fhir.Model.CodeableConcept>(Category.DeepCopy());
                if(Code != null) dest.Code = (Hl7.Fhir.Model.CodeableConcept)Code.DeepCopy();
                if(Subject != null) dest.Subject = (Hl7.Fhir.Model.ResourceReference)Subject.DeepCopy();
                if(Context != null) dest.Context = (Hl7.Fhir.Model.ResourceReference)Context.DeepCopy();
                if(Occurrence != null) dest.Occurrence = (Hl7.Fhir.Model.Element)Occurrence.DeepCopy();
                if(AsNeeded != null) dest.AsNeeded = (Hl7.Fhir.Model.Element)AsNeeded.DeepCopy();
                if(AuthoredOnElement != null) dest.AuthoredOnElement = (Hl7.Fhir.Model.FhirDateTime)AuthoredOnElement.DeepCopy();
                if(Requester != null) dest.Requester = (Hl7.Fhir.Model.ProcedureRequest.RequesterComponent)Requester.DeepCopy();
                if(PerformerType != null) dest.PerformerType = (Hl7.Fhir.Model.CodeableConcept)PerformerType.DeepCopy();
                if(Performer != null) dest.Performer = (Hl7.Fhir.Model.ResourceReference)Performer.DeepCopy();
                if(ReasonCode != null) dest.ReasonCode = new List<Hl7.Fhir.Model.CodeableConcept>(ReasonCode.DeepCopy());
                if(ReasonReference != null) dest.ReasonReference = new List<Hl7.Fhir.Model.ResourceReference>(ReasonReference.DeepCopy());
                if(SupportingInfo != null) dest.SupportingInfo = new List<Hl7.Fhir.Model.ResourceReference>(SupportingInfo.DeepCopy());
                if(Specimen != null) dest.Specimen = new List<Hl7.Fhir.Model.ResourceReference>(Specimen.DeepCopy());
                if(BodySite != null) dest.BodySite = new List<Hl7.Fhir.Model.CodeableConcept>(BodySite.DeepCopy());
                if(Note != null) dest.Note = new List<Hl7.Fhir.Model.Annotation>(Note.DeepCopy());
                if(RelevantHistory != null) dest.RelevantHistory = new List<Hl7.Fhir.Model.ResourceReference>(RelevantHistory.DeepCopy());
                return dest;
            }
            else
            	throw new ArgumentException("Can only copy to an object of the same type", "other");
        }
        
        public override IDeepCopyable DeepCopy()
        {
            return CopyTo(new ProcedureRequest());
        }
        
        public override bool Matches(IDeepComparable other)
        {
            var otherT = other as ProcedureRequest;
            if(otherT == null) return false;
            
            if(!base.Matches(otherT)) return false;
            if( !DeepComparable.Matches(Identifier, otherT.Identifier)) return false;
            if( !DeepComparable.Matches(Definition, otherT.Definition)) return false;
            if( !DeepComparable.Matches(BasedOn, otherT.BasedOn)) return false;
            if( !DeepComparable.Matches(Replaces, otherT.Replaces)) return false;
            if( !DeepComparable.Matches(Requisition, otherT.Requisition)) return false;
            if( !DeepComparable.Matches(StatusElement, otherT.StatusElement)) return false;
            if( !DeepComparable.Matches(IntentElement, otherT.IntentElement)) return false;
            if( !DeepComparable.Matches(PriorityElement, otherT.PriorityElement)) return false;
            if( !DeepComparable.Matches(DoNotPerformElement, otherT.DoNotPerformElement)) return false;
            if( !DeepComparable.Matches(Category, otherT.Category)) return false;
            if( !DeepComparable.Matches(Code, otherT.Code)) return false;
            if( !DeepComparable.Matches(Subject, otherT.Subject)) return false;
            if( !DeepComparable.Matches(Context, otherT.Context)) return false;
            if( !DeepComparable.Matches(Occurrence, otherT.Occurrence)) return false;
            if( !DeepComparable.Matches(AsNeeded, otherT.AsNeeded)) return false;
            if( !DeepComparable.Matches(AuthoredOnElement, otherT.AuthoredOnElement)) return false;
            if( !DeepComparable.Matches(Requester, otherT.Requester)) return false;
            if( !DeepComparable.Matches(PerformerType, otherT.PerformerType)) return false;
            if( !DeepComparable.Matches(Performer, otherT.Performer)) return false;
            if( !DeepComparable.Matches(ReasonCode, otherT.ReasonCode)) return false;
            if( !DeepComparable.Matches(ReasonReference, otherT.ReasonReference)) return false;
            if( !DeepComparable.Matches(SupportingInfo, otherT.SupportingInfo)) return false;
            if( !DeepComparable.Matches(Specimen, otherT.Specimen)) return false;
            if( !DeepComparable.Matches(BodySite, otherT.BodySite)) return false;
            if( !DeepComparable.Matches(Note, otherT.Note)) return false;
            if( !DeepComparable.Matches(RelevantHistory, otherT.RelevantHistory)) return false;
            
            return true;
        }
        
        public override bool IsExactly(IDeepComparable other)
        {
            var otherT = other as ProcedureRequest;
            if(otherT == null) return false;
            
            if(!base.IsExactly(otherT)) return false;
            if( !DeepComparable.IsExactly(Identifier, otherT.Identifier)) return false;
            if( !DeepComparable.IsExactly(Definition, otherT.Definition)) return false;
            if( !DeepComparable.IsExactly(BasedOn, otherT.BasedOn)) return false;
            if( !DeepComparable.IsExactly(Replaces, otherT.Replaces)) return false;
            if( !DeepComparable.IsExactly(Requisition, otherT.Requisition)) return false;
            if( !DeepComparable.IsExactly(StatusElement, otherT.StatusElement)) return false;
            if( !DeepComparable.IsExactly(IntentElement, otherT.IntentElement)) return false;
            if( !DeepComparable.IsExactly(PriorityElement, otherT.PriorityElement)) return false;
            if( !DeepComparable.IsExactly(DoNotPerformElement, otherT.DoNotPerformElement)) return false;
            if( !DeepComparable.IsExactly(Category, otherT.Category)) return false;
            if( !DeepComparable.IsExactly(Code, otherT.Code)) return false;
            if( !DeepComparable.IsExactly(Subject, otherT.Subject)) return false;
            if( !DeepComparable.IsExactly(Context, otherT.Context)) return false;
            if( !DeepComparable.IsExactly(Occurrence, otherT.Occurrence)) return false;
            if( !DeepComparable.IsExactly(AsNeeded, otherT.AsNeeded)) return false;
            if( !DeepComparable.IsExactly(AuthoredOnElement, otherT.AuthoredOnElement)) return false;
            if( !DeepComparable.IsExactly(Requester, otherT.Requester)) return false;
            if( !DeepComparable.IsExactly(PerformerType, otherT.PerformerType)) return false;
            if( !DeepComparable.IsExactly(Performer, otherT.Performer)) return false;
            if( !DeepComparable.IsExactly(ReasonCode, otherT.ReasonCode)) return false;
            if( !DeepComparable.IsExactly(ReasonReference, otherT.ReasonReference)) return false;
            if( !DeepComparable.IsExactly(SupportingInfo, otherT.SupportingInfo)) return false;
            if( !DeepComparable.IsExactly(Specimen, otherT.Specimen)) return false;
            if( !DeepComparable.IsExactly(BodySite, otherT.BodySite)) return false;
            if( !DeepComparable.IsExactly(Note, otherT.Note)) return false;
            if( !DeepComparable.IsExactly(RelevantHistory, otherT.RelevantHistory)) return false;
            
            return true;
        }

        [NotMapped]
        public override IEnumerable<Base> Children
        {
            get
            {
                foreach (var item in base.Children) yield return item;
				foreach (var elem in Identifier) { if (elem != null) yield return elem; }
				foreach (var elem in Definition) { if (elem != null) yield return elem; }
				foreach (var elem in BasedOn) { if (elem != null) yield return elem; }
				foreach (var elem in Replaces) { if (elem != null) yield return elem; }
				if (Requisition != null) yield return Requisition;
				if (StatusElement != null) yield return StatusElement;
				if (IntentElement != null) yield return IntentElement;
				if (PriorityElement != null) yield return PriorityElement;
				if (DoNotPerformElement != null) yield return DoNotPerformElement;
				foreach (var elem in Category) { if (elem != null) yield return elem; }
				if (Code != null) yield return Code;
				if (Subject != null) yield return Subject;
				if (Context != null) yield return Context;
				if (Occurrence != null) yield return Occurrence;
				if (AsNeeded != null) yield return AsNeeded;
				if (AuthoredOnElement != null) yield return AuthoredOnElement;
				if (Requester != null) yield return Requester;
				if (PerformerType != null) yield return PerformerType;
				if (Performer != null) yield return Performer;
				foreach (var elem in ReasonCode) { if (elem != null) yield return elem; }
				foreach (var elem in ReasonReference) { if (elem != null) yield return elem; }
				foreach (var elem in SupportingInfo) { if (elem != null) yield return elem; }
				foreach (var elem in Specimen) { if (elem != null) yield return elem; }
				foreach (var elem in BodySite) { if (elem != null) yield return elem; }
				foreach (var elem in Note) { if (elem != null) yield return elem; }
				foreach (var elem in RelevantHistory) { if (elem != null) yield return elem; }
            }
        }

        [NotMapped]
        internal override IEnumerable<ElementValue> NamedChildren
        {
            get
            {
                foreach (var item in base.NamedChildren) yield return item;
<<<<<<< HEAD
                foreach (var elem in Identifier) { if (elem != null) yield return new ElementValue("identifier", elem); }
                if (Subject != null) yield return new ElementValue("subject", Subject);
                if (Code != null) yield return new ElementValue("code", Code);
                foreach (var elem in BodySite) { if (elem != null) yield return new ElementValue("bodySite", elem); }
                if (Reason != null) yield return new ElementValue("reason", Reason);
                if (Scheduled != null) yield return new ElementValue("scheduled", Scheduled);
                if (Encounter != null) yield return new ElementValue("encounter", Encounter);
                if (Performer != null) yield return new ElementValue("performer", Performer);
                if (StatusElement != null) yield return new ElementValue("status", StatusElement);
                foreach (var elem in Notes) { if (elem != null) yield return new ElementValue("notes", elem); }
                if (AsNeeded != null) yield return new ElementValue("asNeeded", AsNeeded);
                if (OrderedOnElement != null) yield return new ElementValue("orderedOn", OrderedOnElement);
                if (Orderer != null) yield return new ElementValue("orderer", Orderer);
                if (PriorityElement != null) yield return new ElementValue("priority", PriorityElement);
=======
                foreach (var elem in Identifier) { if (elem != null) yield return new ElementValue("identifier", true, elem); }
                foreach (var elem in Definition) { if (elem != null) yield return new ElementValue("definition", true, elem); }
                foreach (var elem in BasedOn) { if (elem != null) yield return new ElementValue("basedOn", true, elem); }
                foreach (var elem in Replaces) { if (elem != null) yield return new ElementValue("replaces", true, elem); }
                if (Requisition != null) yield return new ElementValue("requisition", false, Requisition);
                if (StatusElement != null) yield return new ElementValue("status", false, StatusElement);
                if (IntentElement != null) yield return new ElementValue("intent", false, IntentElement);
                if (PriorityElement != null) yield return new ElementValue("priority", false, PriorityElement);
                if (DoNotPerformElement != null) yield return new ElementValue("doNotPerform", false, DoNotPerformElement);
                foreach (var elem in Category) { if (elem != null) yield return new ElementValue("category", true, elem); }
                if (Code != null) yield return new ElementValue("code", false, Code);
                if (Subject != null) yield return new ElementValue("subject", false, Subject);
                if (Context != null) yield return new ElementValue("context", false, Context);
                if (Occurrence != null) yield return new ElementValue("occurrence", false, Occurrence);
                if (AsNeeded != null) yield return new ElementValue("asNeeded", false, AsNeeded);
                if (AuthoredOnElement != null) yield return new ElementValue("authoredOn", false, AuthoredOnElement);
                if (Requester != null) yield return new ElementValue("requester", false, Requester);
                if (PerformerType != null) yield return new ElementValue("performerType", false, PerformerType);
                if (Performer != null) yield return new ElementValue("performer", false, Performer);
                foreach (var elem in ReasonCode) { if (elem != null) yield return new ElementValue("reasonCode", true, elem); }
                foreach (var elem in ReasonReference) { if (elem != null) yield return new ElementValue("reasonReference", true, elem); }
                foreach (var elem in SupportingInfo) { if (elem != null) yield return new ElementValue("supportingInfo", true, elem); }
                foreach (var elem in Specimen) { if (elem != null) yield return new ElementValue("specimen", true, elem); }
                foreach (var elem in BodySite) { if (elem != null) yield return new ElementValue("bodySite", true, elem); }
                foreach (var elem in Note) { if (elem != null) yield return new ElementValue("note", true, elem); }
                foreach (var elem in RelevantHistory) { if (elem != null) yield return new ElementValue("relevantHistory", true, elem); }
>>>>>>> a220f7af
            }
        }

    }
    
}<|MERGE_RESOLUTION|>--- conflicted
+++ resolved
@@ -801,22 +801,6 @@
             get
             {
                 foreach (var item in base.NamedChildren) yield return item;
-<<<<<<< HEAD
-                foreach (var elem in Identifier) { if (elem != null) yield return new ElementValue("identifier", elem); }
-                if (Subject != null) yield return new ElementValue("subject", Subject);
-                if (Code != null) yield return new ElementValue("code", Code);
-                foreach (var elem in BodySite) { if (elem != null) yield return new ElementValue("bodySite", elem); }
-                if (Reason != null) yield return new ElementValue("reason", Reason);
-                if (Scheduled != null) yield return new ElementValue("scheduled", Scheduled);
-                if (Encounter != null) yield return new ElementValue("encounter", Encounter);
-                if (Performer != null) yield return new ElementValue("performer", Performer);
-                if (StatusElement != null) yield return new ElementValue("status", StatusElement);
-                foreach (var elem in Notes) { if (elem != null) yield return new ElementValue("notes", elem); }
-                if (AsNeeded != null) yield return new ElementValue("asNeeded", AsNeeded);
-                if (OrderedOnElement != null) yield return new ElementValue("orderedOn", OrderedOnElement);
-                if (Orderer != null) yield return new ElementValue("orderer", Orderer);
-                if (PriorityElement != null) yield return new ElementValue("priority", PriorityElement);
-=======
                 foreach (var elem in Identifier) { if (elem != null) yield return new ElementValue("identifier", true, elem); }
                 foreach (var elem in Definition) { if (elem != null) yield return new ElementValue("definition", true, elem); }
                 foreach (var elem in BasedOn) { if (elem != null) yield return new ElementValue("basedOn", true, elem); }
@@ -843,7 +827,6 @@
                 foreach (var elem in BodySite) { if (elem != null) yield return new ElementValue("bodySite", true, elem); }
                 foreach (var elem in Note) { if (elem != null) yield return new ElementValue("note", true, elem); }
                 foreach (var elem in RelevantHistory) { if (elem != null) yield return new ElementValue("relevantHistory", true, elem); }
->>>>>>> a220f7af
             }
         }
 
