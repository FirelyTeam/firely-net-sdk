--- conflicted
+++ resolved
@@ -57,7 +57,7 @@
         
         [FhirType("PayloadComponent")]
         [DataContract]
-        public partial class PayloadComponent : Hl7.Fhir.Model.BackboneElement, System.ComponentModel.INotifyPropertyChanged, IBackboneElement
+        public partial class PayloadComponent : Hl7.Fhir.Model.BackboneElement, System.ComponentModel.INotifyPropertyChanged
         {
             [NotMapped]
             public override string TypeName { get { return "PayloadComponent"; } }
@@ -686,30 +686,6 @@
             get
             {
                 foreach (var item in base.NamedChildren) yield return item;
-<<<<<<< HEAD
-                foreach (var elem in Identifier) { if (elem != null) yield return new ElementValue("identifier", true, elem); }
-                foreach (var elem in BasedOn) { if (elem != null) yield return new ElementValue("basedOn", true, elem); }
-                foreach (var elem in Replaces) { if (elem != null) yield return new ElementValue("replaces", true, elem); }
-                if (GroupIdentifier != null) yield return new ElementValue("groupIdentifier", false, GroupIdentifier);
-                if (StatusElement != null) yield return new ElementValue("status", false, StatusElement);
-                if (StatusReason != null) yield return new ElementValue("statusReason", false, StatusReason);
-                foreach (var elem in Category) { if (elem != null) yield return new ElementValue("category", true, elem); }
-                if (PriorityElement != null) yield return new ElementValue("priority", false, PriorityElement);
-                if (DoNotPerformElement != null) yield return new ElementValue("doNotPerform", false, DoNotPerformElement);
-                foreach (var elem in Medium) { if (elem != null) yield return new ElementValue("medium", true, elem); }
-                if (Subject != null) yield return new ElementValue("subject", false, Subject);
-                foreach (var elem in About) { if (elem != null) yield return new ElementValue("about", true, elem); }
-                if (Encounter != null) yield return new ElementValue("encounter", false, Encounter);
-                foreach (var elem in Payload) { if (elem != null) yield return new ElementValue("payload", true, elem); }
-                if (Occurrence != null) yield return new ElementValue("occurrence", false, Occurrence);
-                if (AuthoredOnElement != null) yield return new ElementValue("authoredOn", false, AuthoredOnElement);
-                if (Requester != null) yield return new ElementValue("requester", false, Requester);
-                foreach (var elem in Recipient) { if (elem != null) yield return new ElementValue("recipient", true, elem); }
-                if (Sender != null) yield return new ElementValue("sender", false, Sender);
-                foreach (var elem in ReasonCode) { if (elem != null) yield return new ElementValue("reasonCode", true, elem); }
-                foreach (var elem in ReasonReference) { if (elem != null) yield return new ElementValue("reasonReference", true, elem); }
-                foreach (var elem in Note) { if (elem != null) yield return new ElementValue("note", true, elem); }
-=======
                 foreach (var elem in Identifier) { if (elem != null) yield return new ElementValue("identifier", elem); }
                 foreach (var elem in BasedOn) { if (elem != null) yield return new ElementValue("basedOn", elem); }
                 foreach (var elem in Replaces) { if (elem != null) yield return new ElementValue("replaces", elem); }
@@ -722,7 +698,7 @@
                 foreach (var elem in Medium) { if (elem != null) yield return new ElementValue("medium", elem); }
                 if (Subject != null) yield return new ElementValue("subject", Subject);
                 foreach (var elem in About) { if (elem != null) yield return new ElementValue("about", elem); }
-                if (Context != null) yield return new ElementValue("context", Context);
+                if (Encounter != null) yield return new ElementValue("encounter", Encounter);
                 foreach (var elem in Payload) { if (elem != null) yield return new ElementValue("payload", elem); }
                 if (Occurrence != null) yield return new ElementValue("occurrence", Occurrence);
                 if (AuthoredOnElement != null) yield return new ElementValue("authoredOn", AuthoredOnElement);
@@ -732,7 +708,6 @@
                 foreach (var elem in ReasonCode) { if (elem != null) yield return new ElementValue("reasonCode", elem); }
                 foreach (var elem in ReasonReference) { if (elem != null) yield return new ElementValue("reasonReference", elem); }
                 foreach (var elem in Note) { if (elem != null) yield return new ElementValue("note", elem); }
->>>>>>> 824431c8
             }
         }
 
