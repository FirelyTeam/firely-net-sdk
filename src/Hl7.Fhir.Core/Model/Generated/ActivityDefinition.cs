--- conflicted
+++ resolved
@@ -156,7 +156,7 @@
 
         [FhirType("ParticipantComponent")]
         [DataContract]
-        public partial class ParticipantComponent : Hl7.Fhir.Model.BackboneElement, System.ComponentModel.INotifyPropertyChanged, IBackboneElement
+        public partial class ParticipantComponent : Hl7.Fhir.Model.BackboneElement, System.ComponentModel.INotifyPropertyChanged
         {
             [NotMapped]
             public override string TypeName { get { return "ParticipantComponent"; } }
@@ -280,7 +280,7 @@
         
         [FhirType("DynamicValueComponent")]
         [DataContract]
-        public partial class DynamicValueComponent : Hl7.Fhir.Model.BackboneElement, System.ComponentModel.INotifyPropertyChanged, IBackboneElement
+        public partial class DynamicValueComponent : Hl7.Fhir.Model.BackboneElement, System.ComponentModel.INotifyPropertyChanged
         {
             [NotMapped]
             public override string TypeName { get { return "DynamicValueComponent"; } }
@@ -1706,54 +1706,6 @@
             get
             {
                 foreach (var item in base.NamedChildren) yield return item;
-<<<<<<< HEAD
-                if (UrlElement != null) yield return new ElementValue("url", false, UrlElement);
-                foreach (var elem in Identifier) { if (elem != null) yield return new ElementValue("identifier", true, elem); }
-                if (VersionElement != null) yield return new ElementValue("version", false, VersionElement);
-                if (NameElement != null) yield return new ElementValue("name", false, NameElement);
-                if (TitleElement != null) yield return new ElementValue("title", false, TitleElement);
-                if (SubtitleElement != null) yield return new ElementValue("subtitle", false, SubtitleElement);
-                if (StatusElement != null) yield return new ElementValue("status", false, StatusElement);
-                if (ExperimentalElement != null) yield return new ElementValue("experimental", false, ExperimentalElement);
-                if (Subject != null) yield return new ElementValue("subject", false, Subject);
-                if (DateElement != null) yield return new ElementValue("date", false, DateElement);
-                if (PublisherElement != null) yield return new ElementValue("publisher", false, PublisherElement);
-                foreach (var elem in Contact) { if (elem != null) yield return new ElementValue("contact", true, elem); }
-                if (DescriptionElement != null) yield return new ElementValue("description", false, DescriptionElement);
-                foreach (var elem in UseContext) { if (elem != null) yield return new ElementValue("useContext", true, elem); }
-                foreach (var elem in Jurisdiction) { if (elem != null) yield return new ElementValue("jurisdiction", true, elem); }
-                if (PurposeElement != null) yield return new ElementValue("purpose", false, PurposeElement);
-                if (UsageElement != null) yield return new ElementValue("usage", false, UsageElement);
-                if (CopyrightElement != null) yield return new ElementValue("copyright", false, CopyrightElement);
-                if (ApprovalDateElement != null) yield return new ElementValue("approvalDate", false, ApprovalDateElement);
-                if (LastReviewDateElement != null) yield return new ElementValue("lastReviewDate", false, LastReviewDateElement);
-                if (EffectivePeriod != null) yield return new ElementValue("effectivePeriod", false, EffectivePeriod);
-                foreach (var elem in Topic) { if (elem != null) yield return new ElementValue("topic", true, elem); }
-                foreach (var elem in Author) { if (elem != null) yield return new ElementValue("author", true, elem); }
-                foreach (var elem in Editor) { if (elem != null) yield return new ElementValue("editor", true, elem); }
-                foreach (var elem in Reviewer) { if (elem != null) yield return new ElementValue("reviewer", true, elem); }
-                foreach (var elem in Endorser) { if (elem != null) yield return new ElementValue("endorser", true, elem); }
-                foreach (var elem in RelatedArtifact) { if (elem != null) yield return new ElementValue("relatedArtifact", true, elem); }
-                foreach (var elem in LibraryElement) { if (elem != null) yield return new ElementValue("library", true, elem); }
-                if (KindElement != null) yield return new ElementValue("kind", false, KindElement);
-                if (ProfileElement != null) yield return new ElementValue("profile", false, ProfileElement);
-                if (Code != null) yield return new ElementValue("code", false, Code);
-                if (IntentElement != null) yield return new ElementValue("intent", false, IntentElement);
-                if (PriorityElement != null) yield return new ElementValue("priority", false, PriorityElement);
-                if (DoNotPerformElement != null) yield return new ElementValue("doNotPerform", false, DoNotPerformElement);
-                if (Timing != null) yield return new ElementValue("timing", false, Timing);
-                if (Location != null) yield return new ElementValue("location", false, Location);
-                foreach (var elem in Participant) { if (elem != null) yield return new ElementValue("participant", true, elem); }
-                if (Product != null) yield return new ElementValue("product", false, Product);
-                if (Quantity != null) yield return new ElementValue("quantity", false, Quantity);
-                foreach (var elem in Dosage) { if (elem != null) yield return new ElementValue("dosage", true, elem); }
-                foreach (var elem in BodySite) { if (elem != null) yield return new ElementValue("bodySite", true, elem); }
-                foreach (var elem in SpecimenRequirement) { if (elem != null) yield return new ElementValue("specimenRequirement", true, elem); }
-                foreach (var elem in ObservationRequirement) { if (elem != null) yield return new ElementValue("observationRequirement", true, elem); }
-                foreach (var elem in ObservationResultRequirement) { if (elem != null) yield return new ElementValue("observationResultRequirement", true, elem); }
-                if (TransformElement != null) yield return new ElementValue("transform", false, TransformElement);
-                foreach (var elem in DynamicValue) { if (elem != null) yield return new ElementValue("dynamicValue", true, elem); }
-=======
                 if (UrlElement != null) yield return new ElementValue("url", UrlElement);
                 foreach (var elem in Identifier) { if (elem != null) yield return new ElementValue("identifier", elem); }
                 if (VersionElement != null) yield return new ElementValue("version", VersionElement);
@@ -1766,12 +1718,12 @@
                 if (DateElement != null) yield return new ElementValue("date", DateElement);
                 if (PublisherElement != null) yield return new ElementValue("publisher", PublisherElement);
                 foreach (var elem in Contact) { if (elem != null) yield return new ElementValue("contact", elem); }
-                if (Description != null) yield return new ElementValue("description", Description);
+                if (DescriptionElement != null) yield return new ElementValue("description", DescriptionElement);
                 foreach (var elem in UseContext) { if (elem != null) yield return new ElementValue("useContext", elem); }
                 foreach (var elem in Jurisdiction) { if (elem != null) yield return new ElementValue("jurisdiction", elem); }
-                if (Purpose != null) yield return new ElementValue("purpose", Purpose);
+                if (PurposeElement != null) yield return new ElementValue("purpose", PurposeElement);
                 if (UsageElement != null) yield return new ElementValue("usage", UsageElement);
-                if (Copyright != null) yield return new ElementValue("copyright", Copyright);
+                if (CopyrightElement != null) yield return new ElementValue("copyright", CopyrightElement);
                 if (ApprovalDateElement != null) yield return new ElementValue("approvalDate", ApprovalDateElement);
                 if (LastReviewDateElement != null) yield return new ElementValue("lastReviewDate", LastReviewDateElement);
                 if (EffectivePeriod != null) yield return new ElementValue("effectivePeriod", EffectivePeriod);
@@ -1800,7 +1752,6 @@
                 foreach (var elem in ObservationResultRequirement) { if (elem != null) yield return new ElementValue("observationResultRequirement", elem); }
                 if (TransformElement != null) yield return new ElementValue("transform", TransformElement);
                 foreach (var elem in DynamicValue) { if (elem != null) yield return new ElementValue("dynamicValue", elem); }
->>>>>>> 824431c8
             }
         }
 
