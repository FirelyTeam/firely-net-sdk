--- conflicted
+++ resolved
@@ -4,9 +4,7 @@
 using Hl7.Fhir.Validation;
 using System.Linq;
 using System.Runtime.Serialization;
-using Hl7.Fhir.Serialization;
 using Hl7.Fhir.Utility;
-using Hl7.Fhir.Specification;
 
 /*
     Copyright (c) 2011+, HL7, Inc.
@@ -289,35 +287,18 @@
         }
         
         [NotMapped]
-<<<<<<< HEAD
         internal override IEnumerable<ElementValue> NamedChildren
         {
             get
             {
                 foreach (var item in base.NamedChildren) yield return item;
-                if (SystemElement != null) yield return new ElementValue("system", false, SystemElement);
-                if (VersionElement != null) yield return new ElementValue("version", false, VersionElement);
-                if (CodeElement != null) yield return new ElementValue("code", false, CodeElement);
-                if (DisplayElement != null) yield return new ElementValue("display", false, DisplayElement);
-                if (UserSelectedElement != null) yield return new ElementValue("userSelected", false, UserSelectedElement);
-            }
-        }
-=======
-        internal override IEnumerable<ElementValue> NamedChildren 
-        { 
-            get 
-            { 
-                foreach (var item in base.NamedChildren) yield return item; 
                 if (SystemElement != null) yield return new ElementValue("system", SystemElement);
                 if (VersionElement != null) yield return new ElementValue("version", VersionElement);
                 if (CodeElement != null) yield return new ElementValue("code", CodeElement);
                 if (DisplayElement != null) yield return new ElementValue("display", DisplayElement);
                 if (UserSelectedElement != null) yield return new ElementValue("userSelected", UserSelectedElement);
- 
-            } 
-        } 
-    
->>>>>>> 9b4f60c5
+            }
+        }
     
     }
 
