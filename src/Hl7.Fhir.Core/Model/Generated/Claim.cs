﻿using System;
using System.Collections.Generic;
using Hl7.Fhir.Introspection;
using Hl7.Fhir.Validation;
using System.Linq;
using System.Runtime.Serialization;
using Hl7.Fhir.Utility;

/*
  Copyright (c) 2011+, HL7, Inc.
  All rights reserved.
  
  Redistribution and use in source and binary forms, with or without modification, 
  are permitted provided that the following conditions are met:
  
   * Redistributions of source code must retain the above copyright notice, this 
     list of conditions and the following disclaimer.
   * Redistributions in binary form must reproduce the above copyright notice, 
     this list of conditions and the following disclaimer in the documentation 
     and/or other materials provided with the distribution.
   * Neither the name of HL7 nor the names of its contributors may be used to 
     endorse or promote products derived from this software without specific 
     prior written permission.
  
  THIS SOFTWARE IS PROVIDED BY THE COPYRIGHT HOLDERS AND CONTRIBUTORS "AS IS" AND 
  ANY EXPRESS OR IMPLIED WARRANTIES, INCLUDING, BUT NOT LIMITED TO, THE IMPLIED 
  WARRANTIES OF MERCHANTABILITY AND FITNESS FOR A PARTICULAR PURPOSE ARE DISCLAIMED. 
  IN NO EVENT SHALL THE COPYRIGHT HOLDER OR CONTRIBUTORS BE LIABLE FOR ANY DIRECT, 
  INDIRECT, INCIDENTAL, SPECIAL, EXEMPLARY, OR CONSEQUENTIAL DAMAGES (INCLUDING, BUT 
  NOT LIMITED TO, PROCUREMENT OF SUBSTITUTE GOODS OR SERVICES; LOSS OF USE, DATA, OR 
  PROFITS; OR BUSINESS INTERRUPTION) HOWEVER CAUSED AND ON ANY THEORY OF LIABILITY, 
  WHETHER IN CONTRACT, STRICT LIABILITY, OR TORT (INCLUDING NEGLIGENCE OR OTHERWISE) 
  ARISING IN ANY WAY OUT OF THE USE OF THIS SOFTWARE, EVEN IF ADVISED OF THE 
  POSSIBILITY OF SUCH DAMAGE.
  

*/

#pragma warning disable 1591 // suppress XML summary warnings 

//
// Generated for FHIR v4.0.1
//
namespace Hl7.Fhir.Model
{
    /// <summary>
    /// Claim, Pre-determination or Pre-authorization
    /// </summary>
    [FhirType("Claim")]
    [DataContract]
    public partial class Claim : Hl7.Fhir.Model.DomainResource
    {
        public override string TypeName { get { return "Claim"; } }
        
        [FhirType("RelatedClaimComponent", NamedBackboneElement=true)]
        [DataContract]
        public partial class RelatedClaimComponent : Hl7.Fhir.Model.BackboneElement
        {
            public override string TypeName { get { return "RelatedClaimComponent"; } }
            
            /// <summary>
            /// Reference to the related claim
            /// </summary>
            [FhirElement("claim", Order=40)]
            [CLSCompliant(false)]
			[References("Claim")]
            [DataMember]
            public Hl7.Fhir.Model.ResourceReference Claim
            {
                get { return _Claim; }
                set { _Claim = value; OnPropertyChanged("Claim"); }
            }
            
            private Hl7.Fhir.Model.ResourceReference _Claim;
            
            /// <summary>
            /// How the reference claim is related
            /// </summary>
            [FhirElement("relationship", Order=50)]
            [DataMember]
            public Hl7.Fhir.Model.CodeableConcept Relationship
            {
                get { return _Relationship; }
                set { _Relationship = value; OnPropertyChanged("Relationship"); }
            }
            
            private Hl7.Fhir.Model.CodeableConcept _Relationship;
            
            /// <summary>
            /// File or case reference
            /// </summary>
            [FhirElement("reference", Order=60)]
            [DataMember]
            public Hl7.Fhir.Model.Identifier Reference
            {
                get { return _Reference; }
                set { _Reference = value; OnPropertyChanged("Reference"); }
            }
            
            private Hl7.Fhir.Model.Identifier _Reference;
            
            public override IDeepCopyable CopyTo(IDeepCopyable other)
            {
                var dest = other as RelatedClaimComponent;
                
                if (dest != null)
                {
                    base.CopyTo(dest);
                    if(Claim != null) dest.Claim = (Hl7.Fhir.Model.ResourceReference)Claim.DeepCopy();
                    if(Relationship != null) dest.Relationship = (Hl7.Fhir.Model.CodeableConcept)Relationship.DeepCopy();
                    if(Reference != null) dest.Reference = (Hl7.Fhir.Model.Identifier)Reference.DeepCopy();
                    return dest;
                }
                else
                	throw new ArgumentException("Can only copy to an object of the same type", "other");
            }
            
            public override IDeepCopyable DeepCopy()
            {
                return CopyTo(new RelatedClaimComponent());
            }
            
            public override bool Matches(IDeepComparable other)
            {
                var otherT = other as RelatedClaimComponent;
                if(otherT == null) return false;
                
                if(!base.Matches(otherT)) return false;
                if( !DeepComparable.Matches(Claim, otherT.Claim)) return false;
                if( !DeepComparable.Matches(Relationship, otherT.Relationship)) return false;
                if( !DeepComparable.Matches(Reference, otherT.Reference)) return false;
                
                return true;
            }
            
            public override bool IsExactly(IDeepComparable other)
            {
                var otherT = other as RelatedClaimComponent;
                if(otherT == null) return false;
                
                if(!base.IsExactly(otherT)) return false;
                if( !DeepComparable.IsExactly(Claim, otherT.Claim)) return false;
                if( !DeepComparable.IsExactly(Relationship, otherT.Relationship)) return false;
                if( !DeepComparable.IsExactly(Reference, otherT.Reference)) return false;
                
                return true;
            }


            public override IEnumerable<Base> Children
            {
                get
                {
                    foreach (var item in base.Children) yield return item;
                    if (Claim != null) yield return Claim;
                    if (Relationship != null) yield return Relationship;
                    if (Reference != null) yield return Reference;
                }
            }

            public override IEnumerable<ElementValue> NamedChildren
            {
                get
                {
                    foreach (var item in base.NamedChildren) yield return item;
                    if (Claim != null) yield return new ElementValue("claim", Claim);
                    if (Relationship != null) yield return new ElementValue("relationship", Relationship);
                    if (Reference != null) yield return new ElementValue("reference", Reference);
                }
            }

            
        }
        
        
        [FhirType("PayeeComponent", NamedBackboneElement=true)]
        [DataContract]
        public partial class PayeeComponent : Hl7.Fhir.Model.BackboneElement
        {
            public override string TypeName { get { return "PayeeComponent"; } }
            
            /// <summary>
            /// Category of recipient
            /// </summary>
            [FhirElement("type", Order=40)]
            [Cardinality(Min=1,Max=1)]
            [DataMember]
            public Hl7.Fhir.Model.CodeableConcept Type
            {
                get { return _Type; }
                set { _Type = value; OnPropertyChanged("Type"); }
            }
            
            private Hl7.Fhir.Model.CodeableConcept _Type;
            
            /// <summary>
            /// Recipient reference
            /// </summary>
            [FhirElement("party", Order=50)]
            [CLSCompliant(false)]
			[References("Practitioner","PractitionerRole","Organization","Patient","RelatedPerson")]
            [DataMember]
            public Hl7.Fhir.Model.ResourceReference Party
            {
                get { return _Party; }
                set { _Party = value; OnPropertyChanged("Party"); }
            }
            
            private Hl7.Fhir.Model.ResourceReference _Party;
            
            public override IDeepCopyable CopyTo(IDeepCopyable other)
            {
                var dest = other as PayeeComponent;
                
                if (dest != null)
                {
                    base.CopyTo(dest);
                    if(Type != null) dest.Type = (Hl7.Fhir.Model.CodeableConcept)Type.DeepCopy();
                    if(Party != null) dest.Party = (Hl7.Fhir.Model.ResourceReference)Party.DeepCopy();
                    return dest;
                }
                else
                	throw new ArgumentException("Can only copy to an object of the same type", "other");
            }
            
            public override IDeepCopyable DeepCopy()
            {
                return CopyTo(new PayeeComponent());
            }
            
            public override bool Matches(IDeepComparable other)
            {
                var otherT = other as PayeeComponent;
                if(otherT == null) return false;
                
                if(!base.Matches(otherT)) return false;
                if( !DeepComparable.Matches(Type, otherT.Type)) return false;
                if( !DeepComparable.Matches(Party, otherT.Party)) return false;
                
                return true;
            }
            
            public override bool IsExactly(IDeepComparable other)
            {
                var otherT = other as PayeeComponent;
                if(otherT == null) return false;
                
                if(!base.IsExactly(otherT)) return false;
                if( !DeepComparable.IsExactly(Type, otherT.Type)) return false;
                if( !DeepComparable.IsExactly(Party, otherT.Party)) return false;
                
                return true;
            }


            public override IEnumerable<Base> Children
            {
                get
                {
                    foreach (var item in base.Children) yield return item;
                    if (Type != null) yield return Type;
                    if (Party != null) yield return Party;
                }
            }

            public override IEnumerable<ElementValue> NamedChildren
            {
                get
                {
                    foreach (var item in base.NamedChildren) yield return item;
                    if (Type != null) yield return new ElementValue("type", Type);
                    if (Party != null) yield return new ElementValue("party", Party);
                }
            }

            
        }
        
        
        [FhirType("CareTeamComponent", NamedBackboneElement=true)]
        [DataContract]
        public partial class CareTeamComponent : Hl7.Fhir.Model.BackboneElement
        {
            public override string TypeName { get { return "CareTeamComponent"; } }
            
            /// <summary>
            /// Order of care team
            /// </summary>
            [FhirElement("sequence", Order=40)]
            [Cardinality(Min=1,Max=1)]
            [DataMember]
            public Hl7.Fhir.Model.PositiveInt SequenceElement
            {
                get { return _SequenceElement; }
                set { _SequenceElement = value; OnPropertyChanged("SequenceElement"); }
            }
            
            private Hl7.Fhir.Model.PositiveInt _SequenceElement;
            
            /// <summary>
            /// Order of care team
            /// </summary>
            /// <remarks>This uses the native .NET datatype, rather than the FHIR equivalent</remarks>
            [IgnoreDataMemberAttribute]
            public int? Sequence
            {
                get { return SequenceElement != null ? SequenceElement.Value : null; }
                set
                {
                    if (!value.HasValue)
                        SequenceElement = null; 
                    else
                        SequenceElement = new Hl7.Fhir.Model.PositiveInt(value);
                    OnPropertyChanged("Sequence");
                }
            }
            
            /// <summary>
            /// Practitioner or organization
            /// </summary>
            [FhirElement("provider", Order=50)]
            [CLSCompliant(false)]
			[References("Practitioner","PractitionerRole","Organization")]
            [Cardinality(Min=1,Max=1)]
            [DataMember]
            public Hl7.Fhir.Model.ResourceReference Provider
            {
                get { return _Provider; }
                set { _Provider = value; OnPropertyChanged("Provider"); }
            }
            
            private Hl7.Fhir.Model.ResourceReference _Provider;
            
            /// <summary>
            /// Indicator of the lead practitioner
            /// </summary>
            [FhirElement("responsible", Order=60)]
            [DataMember]
            public Hl7.Fhir.Model.FhirBoolean ResponsibleElement
            {
                get { return _ResponsibleElement; }
                set { _ResponsibleElement = value; OnPropertyChanged("ResponsibleElement"); }
            }
            
            private Hl7.Fhir.Model.FhirBoolean _ResponsibleElement;
            
            /// <summary>
            /// Indicator of the lead practitioner
            /// </summary>
            /// <remarks>This uses the native .NET datatype, rather than the FHIR equivalent</remarks>
            [IgnoreDataMemberAttribute]
            public bool? Responsible
            {
                get { return ResponsibleElement != null ? ResponsibleElement.Value : null; }
                set
                {
                    if (!value.HasValue)
                        ResponsibleElement = null; 
                    else
                        ResponsibleElement = new Hl7.Fhir.Model.FhirBoolean(value);
                    OnPropertyChanged("Responsible");
                }
            }
            
            /// <summary>
            /// Function within the team
            /// </summary>
            [FhirElement("role", Order=70)]
            [DataMember]
            public Hl7.Fhir.Model.CodeableConcept Role
            {
                get { return _Role; }
                set { _Role = value; OnPropertyChanged("Role"); }
            }
            
            private Hl7.Fhir.Model.CodeableConcept _Role;
            
            /// <summary>
            /// Practitioner credential or specialization
            /// </summary>
            [FhirElement("qualification", Order=80)]
            [DataMember]
            public Hl7.Fhir.Model.CodeableConcept Qualification
            {
                get { return _Qualification; }
                set { _Qualification = value; OnPropertyChanged("Qualification"); }
            }
            
            private Hl7.Fhir.Model.CodeableConcept _Qualification;
            
            public override IDeepCopyable CopyTo(IDeepCopyable other)
            {
                var dest = other as CareTeamComponent;
                
                if (dest != null)
                {
                    base.CopyTo(dest);
                    if(SequenceElement != null) dest.SequenceElement = (Hl7.Fhir.Model.PositiveInt)SequenceElement.DeepCopy();
                    if(Provider != null) dest.Provider = (Hl7.Fhir.Model.ResourceReference)Provider.DeepCopy();
                    if(ResponsibleElement != null) dest.ResponsibleElement = (Hl7.Fhir.Model.FhirBoolean)ResponsibleElement.DeepCopy();
                    if(Role != null) dest.Role = (Hl7.Fhir.Model.CodeableConcept)Role.DeepCopy();
                    if(Qualification != null) dest.Qualification = (Hl7.Fhir.Model.CodeableConcept)Qualification.DeepCopy();
                    return dest;
                }
                else
                	throw new ArgumentException("Can only copy to an object of the same type", "other");
            }
            
            public override IDeepCopyable DeepCopy()
            {
                return CopyTo(new CareTeamComponent());
            }
            
            public override bool Matches(IDeepComparable other)
            {
                var otherT = other as CareTeamComponent;
                if(otherT == null) return false;
                
                if(!base.Matches(otherT)) return false;
                if( !DeepComparable.Matches(SequenceElement, otherT.SequenceElement)) return false;
                if( !DeepComparable.Matches(Provider, otherT.Provider)) return false;
                if( !DeepComparable.Matches(ResponsibleElement, otherT.ResponsibleElement)) return false;
                if( !DeepComparable.Matches(Role, otherT.Role)) return false;
                if( !DeepComparable.Matches(Qualification, otherT.Qualification)) return false;
                
                return true;
            }
            
            public override bool IsExactly(IDeepComparable other)
            {
                var otherT = other as CareTeamComponent;
                if(otherT == null) return false;
                
                if(!base.IsExactly(otherT)) return false;
                if( !DeepComparable.IsExactly(SequenceElement, otherT.SequenceElement)) return false;
                if( !DeepComparable.IsExactly(Provider, otherT.Provider)) return false;
                if( !DeepComparable.IsExactly(ResponsibleElement, otherT.ResponsibleElement)) return false;
                if( !DeepComparable.IsExactly(Role, otherT.Role)) return false;
                if( !DeepComparable.IsExactly(Qualification, otherT.Qualification)) return false;
                
                return true;
            }


            public override IEnumerable<Base> Children
            {
                get
                {
                    foreach (var item in base.Children) yield return item;
                    if (SequenceElement != null) yield return SequenceElement;
                    if (Provider != null) yield return Provider;
                    if (ResponsibleElement != null) yield return ResponsibleElement;
                    if (Role != null) yield return Role;
                    if (Qualification != null) yield return Qualification;
                }
            }

            public override IEnumerable<ElementValue> NamedChildren
            {
                get
                {
                    foreach (var item in base.NamedChildren) yield return item;
                    if (SequenceElement != null) yield return new ElementValue("sequence", SequenceElement);
                    if (Provider != null) yield return new ElementValue("provider", Provider);
                    if (ResponsibleElement != null) yield return new ElementValue("responsible", ResponsibleElement);
                    if (Role != null) yield return new ElementValue("role", Role);
                    if (Qualification != null) yield return new ElementValue("qualification", Qualification);
                }
            }

            
        }
        
        
        [FhirType("SupportingInformationComponent", NamedBackboneElement=true)]
        [DataContract]
        public partial class SupportingInformationComponent : Hl7.Fhir.Model.BackboneElement
        {
            public override string TypeName { get { return "SupportingInformationComponent"; } }
            
            /// <summary>
            /// Information instance identifier
            /// </summary>
            [FhirElement("sequence", Order=40)]
            [Cardinality(Min=1,Max=1)]
            [DataMember]
            public Hl7.Fhir.Model.PositiveInt SequenceElement
            {
                get { return _SequenceElement; }
                set { _SequenceElement = value; OnPropertyChanged("SequenceElement"); }
            }
            
            private Hl7.Fhir.Model.PositiveInt _SequenceElement;
            
            /// <summary>
            /// Information instance identifier
            /// </summary>
            /// <remarks>This uses the native .NET datatype, rather than the FHIR equivalent</remarks>
            [IgnoreDataMemberAttribute]
            public int? Sequence
            {
                get { return SequenceElement != null ? SequenceElement.Value : null; }
                set
                {
                    if (!value.HasValue)
                        SequenceElement = null; 
                    else
                        SequenceElement = new Hl7.Fhir.Model.PositiveInt(value);
                    OnPropertyChanged("Sequence");
                }
            }
            
            /// <summary>
            /// Classification of the supplied information
            /// </summary>
            [FhirElement("category", Order=50)]
            [Cardinality(Min=1,Max=1)]
            [DataMember]
            public Hl7.Fhir.Model.CodeableConcept Category
            {
                get { return _Category; }
                set { _Category = value; OnPropertyChanged("Category"); }
            }
            
            private Hl7.Fhir.Model.CodeableConcept _Category;
            
            /// <summary>
            /// Type of information
            /// </summary>
            [FhirElement("code", Order=60)]
            [DataMember]
            public Hl7.Fhir.Model.CodeableConcept Code
            {
                get { return _Code; }
                set { _Code = value; OnPropertyChanged("Code"); }
            }
            
            private Hl7.Fhir.Model.CodeableConcept _Code;
            
            /// <summary>
            /// When it occurred
            /// </summary>
            [FhirElement("timing", Order=70, Choice=ChoiceType.DatatypeChoice)]
            [CLSCompliant(false)]
			[AllowedTypes(typeof(Hl7.Fhir.Model.Date),typeof(Hl7.Fhir.Model.Period))]
            [DataMember]
            public Hl7.Fhir.Model.Element Timing
            {
                get { return _Timing; }
                set { _Timing = value; OnPropertyChanged("Timing"); }
            }
            
            private Hl7.Fhir.Model.Element _Timing;
            
            /// <summary>
            /// Data to be provided
            /// </summary>
            [FhirElement("value", Order=80, Choice=ChoiceType.DatatypeChoice)]
            [CLSCompliant(false)]
<<<<<<< HEAD
			[AllowedTypes(typeof(Hl7.Fhir.Model.FhirBoolean),typeof(Hl7.Fhir.Model.FhirString),typeof(Quantity),typeof(Hl7.Fhir.Model.Attachment),typeof(Hl7.Fhir.Model.ResourceReference))]
=======
			[AllowedTypes(typeof(Hl7.Fhir.Model.FhirString),typeof(Hl7.Fhir.Model.Quantity),typeof(Hl7.Fhir.Model.Attachment),typeof(Hl7.Fhir.Model.ResourceReference))]
>>>>>>> 88ba2e81
            [DataMember]
            public Hl7.Fhir.Model.Element Value
            {
                get { return _Value; }
                set { _Value = value; OnPropertyChanged("Value"); }
            }
            
            private Hl7.Fhir.Model.Element _Value;
            
            /// <summary>
            /// Explanation for the information
            /// </summary>
            [FhirElement("reason", Order=90)]
            [DataMember]
            public Hl7.Fhir.Model.CodeableConcept Reason
            {
                get { return _Reason; }
                set { _Reason = value; OnPropertyChanged("Reason"); }
            }
            
            private Hl7.Fhir.Model.CodeableConcept _Reason;
            
            public override IDeepCopyable CopyTo(IDeepCopyable other)
            {
                var dest = other as SupportingInformationComponent;
                
                if (dest != null)
                {
                    base.CopyTo(dest);
                    if(SequenceElement != null) dest.SequenceElement = (Hl7.Fhir.Model.PositiveInt)SequenceElement.DeepCopy();
                    if(Category != null) dest.Category = (Hl7.Fhir.Model.CodeableConcept)Category.DeepCopy();
                    if(Code != null) dest.Code = (Hl7.Fhir.Model.CodeableConcept)Code.DeepCopy();
                    if(Timing != null) dest.Timing = (Hl7.Fhir.Model.Element)Timing.DeepCopy();
                    if(Value != null) dest.Value = (Hl7.Fhir.Model.Element)Value.DeepCopy();
                    if(Reason != null) dest.Reason = (Hl7.Fhir.Model.CodeableConcept)Reason.DeepCopy();
                    return dest;
                }
                else
                	throw new ArgumentException("Can only copy to an object of the same type", "other");
            }
            
            public override IDeepCopyable DeepCopy()
            {
                return CopyTo(new SupportingInformationComponent());
            }
            
            public override bool Matches(IDeepComparable other)
            {
                var otherT = other as SupportingInformationComponent;
                if(otherT == null) return false;
                
                if(!base.Matches(otherT)) return false;
                if( !DeepComparable.Matches(SequenceElement, otherT.SequenceElement)) return false;
                if( !DeepComparable.Matches(Category, otherT.Category)) return false;
                if( !DeepComparable.Matches(Code, otherT.Code)) return false;
                if( !DeepComparable.Matches(Timing, otherT.Timing)) return false;
                if( !DeepComparable.Matches(Value, otherT.Value)) return false;
                if( !DeepComparable.Matches(Reason, otherT.Reason)) return false;
                
                return true;
            }
            
            public override bool IsExactly(IDeepComparable other)
            {
                var otherT = other as SupportingInformationComponent;
                if(otherT == null) return false;
                
                if(!base.IsExactly(otherT)) return false;
                if( !DeepComparable.IsExactly(SequenceElement, otherT.SequenceElement)) return false;
                if( !DeepComparable.IsExactly(Category, otherT.Category)) return false;
                if( !DeepComparable.IsExactly(Code, otherT.Code)) return false;
                if( !DeepComparable.IsExactly(Timing, otherT.Timing)) return false;
                if( !DeepComparable.IsExactly(Value, otherT.Value)) return false;
                if( !DeepComparable.IsExactly(Reason, otherT.Reason)) return false;
                
                return true;
            }


            public override IEnumerable<Base> Children
            {
                get
                {
                    foreach (var item in base.Children) yield return item;
                    if (SequenceElement != null) yield return SequenceElement;
                    if (Category != null) yield return Category;
                    if (Code != null) yield return Code;
                    if (Timing != null) yield return Timing;
                    if (Value != null) yield return Value;
                    if (Reason != null) yield return Reason;
                }
            }

            public override IEnumerable<ElementValue> NamedChildren
            {
                get
                {
                    foreach (var item in base.NamedChildren) yield return item;
                    if (SequenceElement != null) yield return new ElementValue("sequence", SequenceElement);
                    if (Category != null) yield return new ElementValue("category", Category);
                    if (Code != null) yield return new ElementValue("code", Code);
                    if (Timing != null) yield return new ElementValue("timing", Timing);
                    if (Value != null) yield return new ElementValue("value", Value);
                    if (Reason != null) yield return new ElementValue("reason", Reason);
                }
            }

            
        }
        
        
        [FhirType("DiagnosisComponent", NamedBackboneElement=true)]
        [DataContract]
        public partial class DiagnosisComponent : Hl7.Fhir.Model.BackboneElement
        {
            public override string TypeName { get { return "DiagnosisComponent"; } }
            
            /// <summary>
            /// Diagnosis instance identifier
            /// </summary>
            [FhirElement("sequence", Order=40)]
            [Cardinality(Min=1,Max=1)]
            [DataMember]
            public Hl7.Fhir.Model.PositiveInt SequenceElement
            {
                get { return _SequenceElement; }
                set { _SequenceElement = value; OnPropertyChanged("SequenceElement"); }
            }
            
            private Hl7.Fhir.Model.PositiveInt _SequenceElement;
            
            /// <summary>
            /// Diagnosis instance identifier
            /// </summary>
            /// <remarks>This uses the native .NET datatype, rather than the FHIR equivalent</remarks>
            [IgnoreDataMemberAttribute]
            public int? Sequence
            {
                get { return SequenceElement != null ? SequenceElement.Value : null; }
                set
                {
                    if (!value.HasValue)
                        SequenceElement = null; 
                    else
                        SequenceElement = new Hl7.Fhir.Model.PositiveInt(value);
                    OnPropertyChanged("Sequence");
                }
            }
            
            /// <summary>
            /// Nature of illness or problem
            /// </summary>
            [FhirElement("diagnosis", Order=50, Choice=ChoiceType.DatatypeChoice)]
            [CLSCompliant(false)]
			[AllowedTypes(typeof(Hl7.Fhir.Model.CodeableConcept),typeof(Hl7.Fhir.Model.ResourceReference))]
            [Cardinality(Min=1,Max=1)]
            [DataMember]
            public Hl7.Fhir.Model.Element Diagnosis
            {
                get { return _Diagnosis; }
                set { _Diagnosis = value; OnPropertyChanged("Diagnosis"); }
            }
            
            private Hl7.Fhir.Model.Element _Diagnosis;
            
            /// <summary>
            /// Timing or nature of the diagnosis
            /// </summary>
            [FhirElement("type", Order=60)]
            [Cardinality(Min=0,Max=-1)]
            [DataMember]
            public List<Hl7.Fhir.Model.CodeableConcept> Type
            {
                get { if(_Type==null) _Type = new List<Hl7.Fhir.Model.CodeableConcept>(); return _Type; }
                set { _Type = value; OnPropertyChanged("Type"); }
            }
            
            private List<Hl7.Fhir.Model.CodeableConcept> _Type;
            
            /// <summary>
            /// Present on admission
            /// </summary>
            [FhirElement("onAdmission", Order=70)]
            [DataMember]
            public Hl7.Fhir.Model.CodeableConcept OnAdmission
            {
                get { return _OnAdmission; }
                set { _OnAdmission = value; OnPropertyChanged("OnAdmission"); }
            }
            
            private Hl7.Fhir.Model.CodeableConcept _OnAdmission;
            
            /// <summary>
            /// Package billing code
            /// </summary>
            [FhirElement("packageCode", Order=80)]
            [DataMember]
            public Hl7.Fhir.Model.CodeableConcept PackageCode
            {
                get { return _PackageCode; }
                set { _PackageCode = value; OnPropertyChanged("PackageCode"); }
            }
            
            private Hl7.Fhir.Model.CodeableConcept _PackageCode;
            
            public override IDeepCopyable CopyTo(IDeepCopyable other)
            {
                var dest = other as DiagnosisComponent;
                
                if (dest != null)
                {
                    base.CopyTo(dest);
                    if(SequenceElement != null) dest.SequenceElement = (Hl7.Fhir.Model.PositiveInt)SequenceElement.DeepCopy();
                    if(Diagnosis != null) dest.Diagnosis = (Hl7.Fhir.Model.Element)Diagnosis.DeepCopy();
                    if(Type != null) dest.Type = new List<Hl7.Fhir.Model.CodeableConcept>(Type.DeepCopy());
                    if(OnAdmission != null) dest.OnAdmission = (Hl7.Fhir.Model.CodeableConcept)OnAdmission.DeepCopy();
                    if(PackageCode != null) dest.PackageCode = (Hl7.Fhir.Model.CodeableConcept)PackageCode.DeepCopy();
                    return dest;
                }
                else
                	throw new ArgumentException("Can only copy to an object of the same type", "other");
            }
            
            public override IDeepCopyable DeepCopy()
            {
                return CopyTo(new DiagnosisComponent());
            }
            
            public override bool Matches(IDeepComparable other)
            {
                var otherT = other as DiagnosisComponent;
                if(otherT == null) return false;
                
                if(!base.Matches(otherT)) return false;
                if( !DeepComparable.Matches(SequenceElement, otherT.SequenceElement)) return false;
                if( !DeepComparable.Matches(Diagnosis, otherT.Diagnosis)) return false;
                if( !DeepComparable.Matches(Type, otherT.Type)) return false;
                if( !DeepComparable.Matches(OnAdmission, otherT.OnAdmission)) return false;
                if( !DeepComparable.Matches(PackageCode, otherT.PackageCode)) return false;
                
                return true;
            }
            
            public override bool IsExactly(IDeepComparable other)
            {
                var otherT = other as DiagnosisComponent;
                if(otherT == null) return false;
                
                if(!base.IsExactly(otherT)) return false;
                if( !DeepComparable.IsExactly(SequenceElement, otherT.SequenceElement)) return false;
                if( !DeepComparable.IsExactly(Diagnosis, otherT.Diagnosis)) return false;
                if( !DeepComparable.IsExactly(Type, otherT.Type)) return false;
                if( !DeepComparable.IsExactly(OnAdmission, otherT.OnAdmission)) return false;
                if( !DeepComparable.IsExactly(PackageCode, otherT.PackageCode)) return false;
                
                return true;
            }


            public override IEnumerable<Base> Children
            {
                get
                {
                    foreach (var item in base.Children) yield return item;
                    if (SequenceElement != null) yield return SequenceElement;
                    if (Diagnosis != null) yield return Diagnosis;
                    foreach (var elem in Type) { if (elem != null) yield return elem; }
                    if (OnAdmission != null) yield return OnAdmission;
                    if (PackageCode != null) yield return PackageCode;
                }
            }

            public override IEnumerable<ElementValue> NamedChildren
            {
                get
                {
                    foreach (var item in base.NamedChildren) yield return item;
                    if (SequenceElement != null) yield return new ElementValue("sequence", SequenceElement);
                    if (Diagnosis != null) yield return new ElementValue("diagnosis", Diagnosis);
                    foreach (var elem in Type) { if (elem != null) yield return new ElementValue("type", elem); }
                    if (OnAdmission != null) yield return new ElementValue("onAdmission", OnAdmission);
                    if (PackageCode != null) yield return new ElementValue("packageCode", PackageCode);
                }
            }

            
        }
        
        
        [FhirType("ProcedureComponent", NamedBackboneElement=true)]
        [DataContract]
        public partial class ProcedureComponent : Hl7.Fhir.Model.BackboneElement
        {
            public override string TypeName { get { return "ProcedureComponent"; } }
            
            /// <summary>
            /// Procedure instance identifier
            /// </summary>
            [FhirElement("sequence", Order=40)]
            [Cardinality(Min=1,Max=1)]
            [DataMember]
            public Hl7.Fhir.Model.PositiveInt SequenceElement
            {
                get { return _SequenceElement; }
                set { _SequenceElement = value; OnPropertyChanged("SequenceElement"); }
            }
            
            private Hl7.Fhir.Model.PositiveInt _SequenceElement;
            
            /// <summary>
            /// Procedure instance identifier
            /// </summary>
            /// <remarks>This uses the native .NET datatype, rather than the FHIR equivalent</remarks>
            [IgnoreDataMemberAttribute]
            public int? Sequence
            {
                get { return SequenceElement != null ? SequenceElement.Value : null; }
                set
                {
                    if (!value.HasValue)
                        SequenceElement = null; 
                    else
                        SequenceElement = new Hl7.Fhir.Model.PositiveInt(value);
                    OnPropertyChanged("Sequence");
                }
            }
            
            /// <summary>
            /// Category of Procedure
            /// </summary>
            [FhirElement("type", Order=50)]
            [Cardinality(Min=0,Max=-1)]
            [DataMember]
            public List<Hl7.Fhir.Model.CodeableConcept> Type
            {
                get { if(_Type==null) _Type = new List<Hl7.Fhir.Model.CodeableConcept>(); return _Type; }
                set { _Type = value; OnPropertyChanged("Type"); }
            }
            
            private List<Hl7.Fhir.Model.CodeableConcept> _Type;
            
            /// <summary>
            /// When the procedure was performed
            /// </summary>
            [FhirElement("date", Order=60)]
            [DataMember]
            public Hl7.Fhir.Model.FhirDateTime DateElement
            {
                get { return _DateElement; }
                set { _DateElement = value; OnPropertyChanged("DateElement"); }
            }
            
            private Hl7.Fhir.Model.FhirDateTime _DateElement;
            
            /// <summary>
            /// When the procedure was performed
            /// </summary>
            /// <remarks>This uses the native .NET datatype, rather than the FHIR equivalent</remarks>
            [IgnoreDataMemberAttribute]
            public string Date
            {
                get { return DateElement != null ? DateElement.Value : null; }
                set
                {
                    if (value == null)
                        DateElement = null; 
                    else
                        DateElement = new Hl7.Fhir.Model.FhirDateTime(value);
                    OnPropertyChanged("Date");
                }
            }
            
            /// <summary>
            /// Specific clinical procedure
            /// </summary>
            [FhirElement("procedure", Order=70, Choice=ChoiceType.DatatypeChoice)]
            [CLSCompliant(false)]
			[AllowedTypes(typeof(Hl7.Fhir.Model.CodeableConcept),typeof(Hl7.Fhir.Model.ResourceReference))]
            [Cardinality(Min=1,Max=1)]
            [DataMember]
            public Hl7.Fhir.Model.Element Procedure
            {
                get { return _Procedure; }
                set { _Procedure = value; OnPropertyChanged("Procedure"); }
            }
            
            private Hl7.Fhir.Model.Element _Procedure;
            
            /// <summary>
            /// Unique device identifier
            /// </summary>
            [FhirElement("udi", Order=80)]
            [CLSCompliant(false)]
			[References("Device")]
            [Cardinality(Min=0,Max=-1)]
            [DataMember]
            public List<Hl7.Fhir.Model.ResourceReference> Udi
            {
                get { if(_Udi==null) _Udi = new List<Hl7.Fhir.Model.ResourceReference>(); return _Udi; }
                set { _Udi = value; OnPropertyChanged("Udi"); }
            }
            
            private List<Hl7.Fhir.Model.ResourceReference> _Udi;
            
            public override IDeepCopyable CopyTo(IDeepCopyable other)
            {
                var dest = other as ProcedureComponent;
                
                if (dest != null)
                {
                    base.CopyTo(dest);
                    if(SequenceElement != null) dest.SequenceElement = (Hl7.Fhir.Model.PositiveInt)SequenceElement.DeepCopy();
                    if(Type != null) dest.Type = new List<Hl7.Fhir.Model.CodeableConcept>(Type.DeepCopy());
                    if(DateElement != null) dest.DateElement = (Hl7.Fhir.Model.FhirDateTime)DateElement.DeepCopy();
                    if(Procedure != null) dest.Procedure = (Hl7.Fhir.Model.Element)Procedure.DeepCopy();
                    if(Udi != null) dest.Udi = new List<Hl7.Fhir.Model.ResourceReference>(Udi.DeepCopy());
                    return dest;
                }
                else
                	throw new ArgumentException("Can only copy to an object of the same type", "other");
            }
            
            public override IDeepCopyable DeepCopy()
            {
                return CopyTo(new ProcedureComponent());
            }
            
            public override bool Matches(IDeepComparable other)
            {
                var otherT = other as ProcedureComponent;
                if(otherT == null) return false;
                
                if(!base.Matches(otherT)) return false;
                if( !DeepComparable.Matches(SequenceElement, otherT.SequenceElement)) return false;
                if( !DeepComparable.Matches(Type, otherT.Type)) return false;
                if( !DeepComparable.Matches(DateElement, otherT.DateElement)) return false;
                if( !DeepComparable.Matches(Procedure, otherT.Procedure)) return false;
                if( !DeepComparable.Matches(Udi, otherT.Udi)) return false;
                
                return true;
            }
            
            public override bool IsExactly(IDeepComparable other)
            {
                var otherT = other as ProcedureComponent;
                if(otherT == null) return false;
                
                if(!base.IsExactly(otherT)) return false;
                if( !DeepComparable.IsExactly(SequenceElement, otherT.SequenceElement)) return false;
                if( !DeepComparable.IsExactly(Type, otherT.Type)) return false;
                if( !DeepComparable.IsExactly(DateElement, otherT.DateElement)) return false;
                if( !DeepComparable.IsExactly(Procedure, otherT.Procedure)) return false;
                if( !DeepComparable.IsExactly(Udi, otherT.Udi)) return false;
                
                return true;
            }


            public override IEnumerable<Base> Children
            {
                get
                {
                    foreach (var item in base.Children) yield return item;
                    if (SequenceElement != null) yield return SequenceElement;
                    foreach (var elem in Type) { if (elem != null) yield return elem; }
                    if (DateElement != null) yield return DateElement;
                    if (Procedure != null) yield return Procedure;
                    foreach (var elem in Udi) { if (elem != null) yield return elem; }
                }
            }

            public override IEnumerable<ElementValue> NamedChildren
            {
                get
                {
                    foreach (var item in base.NamedChildren) yield return item;
                    if (SequenceElement != null) yield return new ElementValue("sequence", SequenceElement);
                    foreach (var elem in Type) { if (elem != null) yield return new ElementValue("type", elem); }
                    if (DateElement != null) yield return new ElementValue("date", DateElement);
                    if (Procedure != null) yield return new ElementValue("procedure", Procedure);
                    foreach (var elem in Udi) { if (elem != null) yield return new ElementValue("udi", elem); }
                }
            }

            
        }
        
        
        [FhirType("InsuranceComponent", NamedBackboneElement=true)]
        [DataContract]
        public partial class InsuranceComponent : Hl7.Fhir.Model.BackboneElement
        {
            public override string TypeName { get { return "InsuranceComponent"; } }
            
            /// <summary>
            /// Insurance instance identifier
            /// </summary>
            [FhirElement("sequence", InSummary=true, Order=40)]
            [Cardinality(Min=1,Max=1)]
            [DataMember]
            public Hl7.Fhir.Model.PositiveInt SequenceElement
            {
                get { return _SequenceElement; }
                set { _SequenceElement = value; OnPropertyChanged("SequenceElement"); }
            }
            
            private Hl7.Fhir.Model.PositiveInt _SequenceElement;
            
            /// <summary>
            /// Insurance instance identifier
            /// </summary>
            /// <remarks>This uses the native .NET datatype, rather than the FHIR equivalent</remarks>
            [IgnoreDataMemberAttribute]
            public int? Sequence
            {
                get { return SequenceElement != null ? SequenceElement.Value : null; }
                set
                {
                    if (!value.HasValue)
                        SequenceElement = null; 
                    else
                        SequenceElement = new Hl7.Fhir.Model.PositiveInt(value);
                    OnPropertyChanged("Sequence");
                }
            }
            
            /// <summary>
            /// Coverage to be used for adjudication
            /// </summary>
            [FhirElement("focal", InSummary=true, Order=50)]
            [Cardinality(Min=1,Max=1)]
            [DataMember]
            public Hl7.Fhir.Model.FhirBoolean FocalElement
            {
                get { return _FocalElement; }
                set { _FocalElement = value; OnPropertyChanged("FocalElement"); }
            }
            
            private Hl7.Fhir.Model.FhirBoolean _FocalElement;
            
            /// <summary>
            /// Coverage to be used for adjudication
            /// </summary>
            /// <remarks>This uses the native .NET datatype, rather than the FHIR equivalent</remarks>
            [IgnoreDataMemberAttribute]
            public bool? Focal
            {
                get { return FocalElement != null ? FocalElement.Value : null; }
                set
                {
                    if (!value.HasValue)
                        FocalElement = null; 
                    else
                        FocalElement = new Hl7.Fhir.Model.FhirBoolean(value);
                    OnPropertyChanged("Focal");
                }
            }
            
            /// <summary>
            /// Pre-assigned Claim number
            /// </summary>
            [FhirElement("identifier", Order=60)]
            [DataMember]
            public Hl7.Fhir.Model.Identifier Identifier
            {
                get { return _Identifier; }
                set { _Identifier = value; OnPropertyChanged("Identifier"); }
            }
            
            private Hl7.Fhir.Model.Identifier _Identifier;
            
            /// <summary>
            /// Insurance information
            /// </summary>
            [FhirElement("coverage", InSummary=true, Order=70)]
            [CLSCompliant(false)]
			[References("Coverage")]
            [Cardinality(Min=1,Max=1)]
            [DataMember]
            public Hl7.Fhir.Model.ResourceReference Coverage
            {
                get { return _Coverage; }
                set { _Coverage = value; OnPropertyChanged("Coverage"); }
            }
            
            private Hl7.Fhir.Model.ResourceReference _Coverage;
            
            /// <summary>
            /// Additional provider contract number
            /// </summary>
            [FhirElement("businessArrangement", Order=80)]
            [DataMember]
            public Hl7.Fhir.Model.FhirString BusinessArrangementElement
            {
                get { return _BusinessArrangementElement; }
                set { _BusinessArrangementElement = value; OnPropertyChanged("BusinessArrangementElement"); }
            }
            
            private Hl7.Fhir.Model.FhirString _BusinessArrangementElement;
            
            /// <summary>
            /// Additional provider contract number
            /// </summary>
            /// <remarks>This uses the native .NET datatype, rather than the FHIR equivalent</remarks>
            [IgnoreDataMemberAttribute]
            public string BusinessArrangement
            {
                get { return BusinessArrangementElement != null ? BusinessArrangementElement.Value : null; }
                set
                {
                    if (value == null)
                        BusinessArrangementElement = null; 
                    else
                        BusinessArrangementElement = new Hl7.Fhir.Model.FhirString(value);
                    OnPropertyChanged("BusinessArrangement");
                }
            }
            
            /// <summary>
            /// Prior authorization reference number
            /// </summary>
            [FhirElement("preAuthRef", Order=90)]
            [Cardinality(Min=0,Max=-1)]
            [DataMember]
            public List<Hl7.Fhir.Model.FhirString> PreAuthRefElement
            {
                get { if(_PreAuthRefElement==null) _PreAuthRefElement = new List<Hl7.Fhir.Model.FhirString>(); return _PreAuthRefElement; }
                set { _PreAuthRefElement = value; OnPropertyChanged("PreAuthRefElement"); }
            }
            
            private List<Hl7.Fhir.Model.FhirString> _PreAuthRefElement;
            
            /// <summary>
            /// Prior authorization reference number
            /// </summary>
            /// <remarks>This uses the native .NET datatype, rather than the FHIR equivalent</remarks>
            [IgnoreDataMemberAttribute]
            public IEnumerable<string> PreAuthRef
            {
                get { return PreAuthRefElement != null ? PreAuthRefElement.Select(elem => elem.Value) : null; }
                set
                {
                    if (value == null)
                        PreAuthRefElement = null; 
                    else
                        PreAuthRefElement = new List<Hl7.Fhir.Model.FhirString>(value.Select(elem=>new Hl7.Fhir.Model.FhirString(elem)));
                    OnPropertyChanged("PreAuthRef");
                }
            }
            
            /// <summary>
            /// Adjudication results
            /// </summary>
            [FhirElement("claimResponse", Order=100)]
            [CLSCompliant(false)]
			[References("ClaimResponse")]
            [DataMember]
            public Hl7.Fhir.Model.ResourceReference ClaimResponse
            {
                get { return _ClaimResponse; }
                set { _ClaimResponse = value; OnPropertyChanged("ClaimResponse"); }
            }
            
            private Hl7.Fhir.Model.ResourceReference _ClaimResponse;
            
            public override IDeepCopyable CopyTo(IDeepCopyable other)
            {
                var dest = other as InsuranceComponent;
                
                if (dest != null)
                {
                    base.CopyTo(dest);
                    if(SequenceElement != null) dest.SequenceElement = (Hl7.Fhir.Model.PositiveInt)SequenceElement.DeepCopy();
                    if(FocalElement != null) dest.FocalElement = (Hl7.Fhir.Model.FhirBoolean)FocalElement.DeepCopy();
                    if(Identifier != null) dest.Identifier = (Hl7.Fhir.Model.Identifier)Identifier.DeepCopy();
                    if(Coverage != null) dest.Coverage = (Hl7.Fhir.Model.ResourceReference)Coverage.DeepCopy();
                    if(BusinessArrangementElement != null) dest.BusinessArrangementElement = (Hl7.Fhir.Model.FhirString)BusinessArrangementElement.DeepCopy();
                    if(PreAuthRefElement != null) dest.PreAuthRefElement = new List<Hl7.Fhir.Model.FhirString>(PreAuthRefElement.DeepCopy());
                    if(ClaimResponse != null) dest.ClaimResponse = (Hl7.Fhir.Model.ResourceReference)ClaimResponse.DeepCopy();
                    return dest;
                }
                else
                	throw new ArgumentException("Can only copy to an object of the same type", "other");
            }
            
            public override IDeepCopyable DeepCopy()
            {
                return CopyTo(new InsuranceComponent());
            }
            
            public override bool Matches(IDeepComparable other)
            {
                var otherT = other as InsuranceComponent;
                if(otherT == null) return false;
                
                if(!base.Matches(otherT)) return false;
                if( !DeepComparable.Matches(SequenceElement, otherT.SequenceElement)) return false;
                if( !DeepComparable.Matches(FocalElement, otherT.FocalElement)) return false;
                if( !DeepComparable.Matches(Identifier, otherT.Identifier)) return false;
                if( !DeepComparable.Matches(Coverage, otherT.Coverage)) return false;
                if( !DeepComparable.Matches(BusinessArrangementElement, otherT.BusinessArrangementElement)) return false;
                if( !DeepComparable.Matches(PreAuthRefElement, otherT.PreAuthRefElement)) return false;
                if( !DeepComparable.Matches(ClaimResponse, otherT.ClaimResponse)) return false;
                
                return true;
            }
            
            public override bool IsExactly(IDeepComparable other)
            {
                var otherT = other as InsuranceComponent;
                if(otherT == null) return false;
                
                if(!base.IsExactly(otherT)) return false;
                if( !DeepComparable.IsExactly(SequenceElement, otherT.SequenceElement)) return false;
                if( !DeepComparable.IsExactly(FocalElement, otherT.FocalElement)) return false;
                if( !DeepComparable.IsExactly(Identifier, otherT.Identifier)) return false;
                if( !DeepComparable.IsExactly(Coverage, otherT.Coverage)) return false;
                if( !DeepComparable.IsExactly(BusinessArrangementElement, otherT.BusinessArrangementElement)) return false;
                if( !DeepComparable.IsExactly(PreAuthRefElement, otherT.PreAuthRefElement)) return false;
                if( !DeepComparable.IsExactly(ClaimResponse, otherT.ClaimResponse)) return false;
                
                return true;
            }


            public override IEnumerable<Base> Children
            {
                get
                {
                    foreach (var item in base.Children) yield return item;
                    if (SequenceElement != null) yield return SequenceElement;
                    if (FocalElement != null) yield return FocalElement;
                    if (Identifier != null) yield return Identifier;
                    if (Coverage != null) yield return Coverage;
                    if (BusinessArrangementElement != null) yield return BusinessArrangementElement;
                    foreach (var elem in PreAuthRefElement) { if (elem != null) yield return elem; }
                    if (ClaimResponse != null) yield return ClaimResponse;
                }
            }

            public override IEnumerable<ElementValue> NamedChildren
            {
                get
                {
                    foreach (var item in base.NamedChildren) yield return item;
                    if (SequenceElement != null) yield return new ElementValue("sequence", SequenceElement);
                    if (FocalElement != null) yield return new ElementValue("focal", FocalElement);
                    if (Identifier != null) yield return new ElementValue("identifier", Identifier);
                    if (Coverage != null) yield return new ElementValue("coverage", Coverage);
                    if (BusinessArrangementElement != null) yield return new ElementValue("businessArrangement", BusinessArrangementElement);
                    foreach (var elem in PreAuthRefElement) { if (elem != null) yield return new ElementValue("preAuthRef", elem); }
                    if (ClaimResponse != null) yield return new ElementValue("claimResponse", ClaimResponse);
                }
            }

            
        }
        
        
        [FhirType("AccidentComponent", NamedBackboneElement=true)]
        [DataContract]
        public partial class AccidentComponent : Hl7.Fhir.Model.BackboneElement
        {
            public override string TypeName { get { return "AccidentComponent"; } }
            
            /// <summary>
            /// When the incident occurred
            /// </summary>
            [FhirElement("date", Order=40)]
            [Cardinality(Min=1,Max=1)]
            [DataMember]
            public Hl7.Fhir.Model.Date DateElement
            {
                get { return _DateElement; }
                set { _DateElement = value; OnPropertyChanged("DateElement"); }
            }
            
            private Hl7.Fhir.Model.Date _DateElement;
            
            /// <summary>
            /// When the incident occurred
            /// </summary>
            /// <remarks>This uses the native .NET datatype, rather than the FHIR equivalent</remarks>
            [IgnoreDataMemberAttribute]
            public string Date
            {
                get { return DateElement != null ? DateElement.Value : null; }
                set
                {
                    if (value == null)
                        DateElement = null; 
                    else
                        DateElement = new Hl7.Fhir.Model.Date(value);
                    OnPropertyChanged("Date");
                }
            }
            
            /// <summary>
            /// The nature of the accident
            /// </summary>
            [FhirElement("type", Order=50)]
            [DataMember]
            public Hl7.Fhir.Model.CodeableConcept Type
            {
                get { return _Type; }
                set { _Type = value; OnPropertyChanged("Type"); }
            }
            
            private Hl7.Fhir.Model.CodeableConcept _Type;
            
            /// <summary>
            /// Where the event occurred
            /// </summary>
            [FhirElement("location", Order=60, Choice=ChoiceType.DatatypeChoice)]
            [CLSCompliant(false)]
			[AllowedTypes(typeof(Hl7.Fhir.Model.Address),typeof(Hl7.Fhir.Model.ResourceReference))]
            [DataMember]
            public Hl7.Fhir.Model.Element Location
            {
                get { return _Location; }
                set { _Location = value; OnPropertyChanged("Location"); }
            }
            
            private Hl7.Fhir.Model.Element _Location;
            
            public override IDeepCopyable CopyTo(IDeepCopyable other)
            {
                var dest = other as AccidentComponent;
                
                if (dest != null)
                {
                    base.CopyTo(dest);
                    if(DateElement != null) dest.DateElement = (Hl7.Fhir.Model.Date)DateElement.DeepCopy();
                    if(Type != null) dest.Type = (Hl7.Fhir.Model.CodeableConcept)Type.DeepCopy();
                    if(Location != null) dest.Location = (Hl7.Fhir.Model.Element)Location.DeepCopy();
                    return dest;
                }
                else
                	throw new ArgumentException("Can only copy to an object of the same type", "other");
            }
            
            public override IDeepCopyable DeepCopy()
            {
                return CopyTo(new AccidentComponent());
            }
            
            public override bool Matches(IDeepComparable other)
            {
                var otherT = other as AccidentComponent;
                if(otherT == null) return false;
                
                if(!base.Matches(otherT)) return false;
                if( !DeepComparable.Matches(DateElement, otherT.DateElement)) return false;
                if( !DeepComparable.Matches(Type, otherT.Type)) return false;
                if( !DeepComparable.Matches(Location, otherT.Location)) return false;
                
                return true;
            }
            
            public override bool IsExactly(IDeepComparable other)
            {
                var otherT = other as AccidentComponent;
                if(otherT == null) return false;
                
                if(!base.IsExactly(otherT)) return false;
                if( !DeepComparable.IsExactly(DateElement, otherT.DateElement)) return false;
                if( !DeepComparable.IsExactly(Type, otherT.Type)) return false;
                if( !DeepComparable.IsExactly(Location, otherT.Location)) return false;
                
                return true;
            }


            public override IEnumerable<Base> Children
            {
                get
                {
                    foreach (var item in base.Children) yield return item;
                    if (DateElement != null) yield return DateElement;
                    if (Type != null) yield return Type;
                    if (Location != null) yield return Location;
                }
            }

            public override IEnumerable<ElementValue> NamedChildren
            {
                get
                {
                    foreach (var item in base.NamedChildren) yield return item;
                    if (DateElement != null) yield return new ElementValue("date", DateElement);
                    if (Type != null) yield return new ElementValue("type", Type);
                    if (Location != null) yield return new ElementValue("location", Location);
                }
            }

            
        }
        
        
        [FhirType("ItemComponent", NamedBackboneElement=true)]
        [DataContract]
        public partial class ItemComponent : Hl7.Fhir.Model.BackboneElement
        {
            public override string TypeName { get { return "ItemComponent"; } }
            
            /// <summary>
            /// Item instance identifier
            /// </summary>
            [FhirElement("sequence", Order=40)]
            [Cardinality(Min=1,Max=1)]
            [DataMember]
            public Hl7.Fhir.Model.PositiveInt SequenceElement
            {
                get { return _SequenceElement; }
                set { _SequenceElement = value; OnPropertyChanged("SequenceElement"); }
            }
            
            private Hl7.Fhir.Model.PositiveInt _SequenceElement;
            
            /// <summary>
            /// Item instance identifier
            /// </summary>
            /// <remarks>This uses the native .NET datatype, rather than the FHIR equivalent</remarks>
            [IgnoreDataMemberAttribute]
            public int? Sequence
            {
                get { return SequenceElement != null ? SequenceElement.Value : null; }
                set
                {
                    if (!value.HasValue)
                        SequenceElement = null; 
                    else
                        SequenceElement = new Hl7.Fhir.Model.PositiveInt(value);
                    OnPropertyChanged("Sequence");
                }
            }
            
            /// <summary>
            /// Applicable careTeam members
            /// </summary>
            [FhirElement("careTeamSequence", Order=50)]
            [Cardinality(Min=0,Max=-1)]
            [DataMember]
            public List<Hl7.Fhir.Model.PositiveInt> CareTeamSequenceElement
            {
                get { if(_CareTeamSequenceElement==null) _CareTeamSequenceElement = new List<Hl7.Fhir.Model.PositiveInt>(); return _CareTeamSequenceElement; }
                set { _CareTeamSequenceElement = value; OnPropertyChanged("CareTeamSequenceElement"); }
            }
            
            private List<Hl7.Fhir.Model.PositiveInt> _CareTeamSequenceElement;
            
            /// <summary>
            /// Applicable careTeam members
            /// </summary>
            /// <remarks>This uses the native .NET datatype, rather than the FHIR equivalent</remarks>
            [IgnoreDataMemberAttribute]
            public IEnumerable<int?> CareTeamSequence
            {
                get { return CareTeamSequenceElement != null ? CareTeamSequenceElement.Select(elem => elem.Value) : null; }
                set
                {
                    if (value == null)
                        CareTeamSequenceElement = null; 
                    else
                        CareTeamSequenceElement = new List<Hl7.Fhir.Model.PositiveInt>(value.Select(elem=>new Hl7.Fhir.Model.PositiveInt(elem)));
                    OnPropertyChanged("CareTeamSequence");
                }
            }
            
            /// <summary>
            /// Applicable diagnoses
            /// </summary>
            [FhirElement("diagnosisSequence", Order=60)]
            [Cardinality(Min=0,Max=-1)]
            [DataMember]
            public List<Hl7.Fhir.Model.PositiveInt> DiagnosisSequenceElement
            {
                get { if(_DiagnosisSequenceElement==null) _DiagnosisSequenceElement = new List<Hl7.Fhir.Model.PositiveInt>(); return _DiagnosisSequenceElement; }
                set { _DiagnosisSequenceElement = value; OnPropertyChanged("DiagnosisSequenceElement"); }
            }
            
            private List<Hl7.Fhir.Model.PositiveInt> _DiagnosisSequenceElement;
            
            /// <summary>
            /// Applicable diagnoses
            /// </summary>
            /// <remarks>This uses the native .NET datatype, rather than the FHIR equivalent</remarks>
            [IgnoreDataMemberAttribute]
            public IEnumerable<int?> DiagnosisSequence
            {
                get { return DiagnosisSequenceElement != null ? DiagnosisSequenceElement.Select(elem => elem.Value) : null; }
                set
                {
                    if (value == null)
                        DiagnosisSequenceElement = null; 
                    else
                        DiagnosisSequenceElement = new List<Hl7.Fhir.Model.PositiveInt>(value.Select(elem=>new Hl7.Fhir.Model.PositiveInt(elem)));
                    OnPropertyChanged("DiagnosisSequence");
                }
            }
            
            /// <summary>
            /// Applicable procedures
            /// </summary>
            [FhirElement("procedureSequence", Order=70)]
            [Cardinality(Min=0,Max=-1)]
            [DataMember]
            public List<Hl7.Fhir.Model.PositiveInt> ProcedureSequenceElement
            {
                get { if(_ProcedureSequenceElement==null) _ProcedureSequenceElement = new List<Hl7.Fhir.Model.PositiveInt>(); return _ProcedureSequenceElement; }
                set { _ProcedureSequenceElement = value; OnPropertyChanged("ProcedureSequenceElement"); }
            }
            
            private List<Hl7.Fhir.Model.PositiveInt> _ProcedureSequenceElement;
            
            /// <summary>
            /// Applicable procedures
            /// </summary>
            /// <remarks>This uses the native .NET datatype, rather than the FHIR equivalent</remarks>
            [IgnoreDataMemberAttribute]
            public IEnumerable<int?> ProcedureSequence
            {
                get { return ProcedureSequenceElement != null ? ProcedureSequenceElement.Select(elem => elem.Value) : null; }
                set
                {
                    if (value == null)
                        ProcedureSequenceElement = null; 
                    else
                        ProcedureSequenceElement = new List<Hl7.Fhir.Model.PositiveInt>(value.Select(elem=>new Hl7.Fhir.Model.PositiveInt(elem)));
                    OnPropertyChanged("ProcedureSequence");
                }
            }
            
            /// <summary>
            /// Applicable exception and supporting information
            /// </summary>
            [FhirElement("informationSequence", Order=80)]
            [Cardinality(Min=0,Max=-1)]
            [DataMember]
            public List<Hl7.Fhir.Model.PositiveInt> InformationSequenceElement
            {
                get { if(_InformationSequenceElement==null) _InformationSequenceElement = new List<Hl7.Fhir.Model.PositiveInt>(); return _InformationSequenceElement; }
                set { _InformationSequenceElement = value; OnPropertyChanged("InformationSequenceElement"); }
            }
            
            private List<Hl7.Fhir.Model.PositiveInt> _InformationSequenceElement;
            
            /// <summary>
            /// Applicable exception and supporting information
            /// </summary>
            /// <remarks>This uses the native .NET datatype, rather than the FHIR equivalent</remarks>
            [IgnoreDataMemberAttribute]
            public IEnumerable<int?> InformationSequence
            {
                get { return InformationSequenceElement != null ? InformationSequenceElement.Select(elem => elem.Value) : null; }
                set
                {
                    if (value == null)
                        InformationSequenceElement = null; 
                    else
                        InformationSequenceElement = new List<Hl7.Fhir.Model.PositiveInt>(value.Select(elem=>new Hl7.Fhir.Model.PositiveInt(elem)));
                    OnPropertyChanged("InformationSequence");
                }
            }
            
            /// <summary>
            /// Revenue or cost center code
            /// </summary>
            [FhirElement("revenue", Order=90)]
            [DataMember]
            public Hl7.Fhir.Model.CodeableConcept Revenue
            {
                get { return _Revenue; }
                set { _Revenue = value; OnPropertyChanged("Revenue"); }
            }
            
            private Hl7.Fhir.Model.CodeableConcept _Revenue;
            
            /// <summary>
            /// Benefit classification
            /// </summary>
            [FhirElement("category", Order=100)]
            [DataMember]
            public Hl7.Fhir.Model.CodeableConcept Category
            {
                get { return _Category; }
                set { _Category = value; OnPropertyChanged("Category"); }
            }
            
            private Hl7.Fhir.Model.CodeableConcept _Category;
            
            /// <summary>
            /// Billing, service, product, or drug code
            /// </summary>
            [FhirElement("productOrService", Order=110)]
            [Cardinality(Min=1,Max=1)]
            [DataMember]
            public Hl7.Fhir.Model.CodeableConcept ProductOrService
            {
                get { return _ProductOrService; }
                set { _ProductOrService = value; OnPropertyChanged("ProductOrService"); }
            }
            
            private Hl7.Fhir.Model.CodeableConcept _ProductOrService;
            
            /// <summary>
            /// Product or service billing modifiers
            /// </summary>
            [FhirElement("modifier", Order=120)]
            [Cardinality(Min=0,Max=-1)]
            [DataMember]
            public List<Hl7.Fhir.Model.CodeableConcept> Modifier
            {
                get { if(_Modifier==null) _Modifier = new List<Hl7.Fhir.Model.CodeableConcept>(); return _Modifier; }
                set { _Modifier = value; OnPropertyChanged("Modifier"); }
            }
            
            private List<Hl7.Fhir.Model.CodeableConcept> _Modifier;
            
            /// <summary>
            /// Program the product or service is provided under
            /// </summary>
            [FhirElement("programCode", Order=130)]
            [Cardinality(Min=0,Max=-1)]
            [DataMember]
            public List<Hl7.Fhir.Model.CodeableConcept> ProgramCode
            {
                get { if(_ProgramCode==null) _ProgramCode = new List<Hl7.Fhir.Model.CodeableConcept>(); return _ProgramCode; }
                set { _ProgramCode = value; OnPropertyChanged("ProgramCode"); }
            }
            
            private List<Hl7.Fhir.Model.CodeableConcept> _ProgramCode;
            
            /// <summary>
            /// Date or dates of service or product delivery
            /// </summary>
            [FhirElement("serviced", Order=140, Choice=ChoiceType.DatatypeChoice)]
            [CLSCompliant(false)]
			[AllowedTypes(typeof(Hl7.Fhir.Model.Date),typeof(Hl7.Fhir.Model.Period))]
            [DataMember]
            public Hl7.Fhir.Model.Element Serviced
            {
                get { return _Serviced; }
                set { _Serviced = value; OnPropertyChanged("Serviced"); }
            }
            
            private Hl7.Fhir.Model.Element _Serviced;
            
            /// <summary>
            /// Place of service or where product was supplied
            /// </summary>
            [FhirElement("location", Order=150, Choice=ChoiceType.DatatypeChoice)]
            [CLSCompliant(false)]
			[AllowedTypes(typeof(Hl7.Fhir.Model.CodeableConcept),typeof(Hl7.Fhir.Model.Address),typeof(Hl7.Fhir.Model.ResourceReference))]
            [DataMember]
            public Hl7.Fhir.Model.Element Location
            {
                get { return _Location; }
                set { _Location = value; OnPropertyChanged("Location"); }
            }
            
            private Hl7.Fhir.Model.Element _Location;
            
            /// <summary>
            /// Count of products or services
            /// </summary>
            [FhirElement("quantity", Order=160)]
            [DataMember]
            public Hl7.Fhir.Model.Quantity Quantity
            {
                get { return _Quantity; }
                set { _Quantity = value; OnPropertyChanged("Quantity"); }
            }
            
            private Hl7.Fhir.Model.Quantity _Quantity;
            
            /// <summary>
            /// Fee, charge or cost per item
            /// </summary>
            [FhirElement("unitPrice", Order=170)]
            [DataMember]
            public Money UnitPrice
            {
                get { return _UnitPrice; }
                set { _UnitPrice = value; OnPropertyChanged("UnitPrice"); }
            }
            
            private Money _UnitPrice;
            
            /// <summary>
            /// Price scaling factor
            /// </summary>
            [FhirElement("factor", Order=180)]
            [DataMember]
            public Hl7.Fhir.Model.FhirDecimal FactorElement
            {
                get { return _FactorElement; }
                set { _FactorElement = value; OnPropertyChanged("FactorElement"); }
            }
            
            private Hl7.Fhir.Model.FhirDecimal _FactorElement;
            
            /// <summary>
            /// Price scaling factor
            /// </summary>
            /// <remarks>This uses the native .NET datatype, rather than the FHIR equivalent</remarks>
            [IgnoreDataMemberAttribute]
            public decimal? Factor
            {
                get { return FactorElement != null ? FactorElement.Value : null; }
                set
                {
                    if (!value.HasValue)
                        FactorElement = null; 
                    else
                        FactorElement = new Hl7.Fhir.Model.FhirDecimal(value);
                    OnPropertyChanged("Factor");
                }
            }
            
            /// <summary>
            /// Total item cost
            /// </summary>
            [FhirElement("net", Order=190)]
            [DataMember]
            public Money Net
            {
                get { return _Net; }
                set { _Net = value; OnPropertyChanged("Net"); }
            }
            
            private Money _Net;
            
            /// <summary>
            /// Unique device identifier
            /// </summary>
            [FhirElement("udi", Order=200)]
            [CLSCompliant(false)]
			[References("Device")]
            [Cardinality(Min=0,Max=-1)]
            [DataMember]
            public List<Hl7.Fhir.Model.ResourceReference> Udi
            {
                get { if(_Udi==null) _Udi = new List<Hl7.Fhir.Model.ResourceReference>(); return _Udi; }
                set { _Udi = value; OnPropertyChanged("Udi"); }
            }
            
            private List<Hl7.Fhir.Model.ResourceReference> _Udi;
            
            /// <summary>
            /// Anatomical location
            /// </summary>
            [FhirElement("bodySite", Order=210)]
            [DataMember]
            public Hl7.Fhir.Model.CodeableConcept BodySite
            {
                get { return _BodySite; }
                set { _BodySite = value; OnPropertyChanged("BodySite"); }
            }
            
            private Hl7.Fhir.Model.CodeableConcept _BodySite;
            
            /// <summary>
            /// Anatomical sub-location
            /// </summary>
            [FhirElement("subSite", Order=220)]
            [Cardinality(Min=0,Max=-1)]
            [DataMember]
            public List<Hl7.Fhir.Model.CodeableConcept> SubSite
            {
                get { if(_SubSite==null) _SubSite = new List<Hl7.Fhir.Model.CodeableConcept>(); return _SubSite; }
                set { _SubSite = value; OnPropertyChanged("SubSite"); }
            }
            
            private List<Hl7.Fhir.Model.CodeableConcept> _SubSite;
            
            /// <summary>
            /// Encounters related to this billed item
            /// </summary>
            [FhirElement("encounter", Order=230)]
            [CLSCompliant(false)]
			[References("Encounter")]
            [Cardinality(Min=0,Max=-1)]
            [DataMember]
            public List<Hl7.Fhir.Model.ResourceReference> Encounter
            {
                get { if(_Encounter==null) _Encounter = new List<Hl7.Fhir.Model.ResourceReference>(); return _Encounter; }
                set { _Encounter = value; OnPropertyChanged("Encounter"); }
            }
            
            private List<Hl7.Fhir.Model.ResourceReference> _Encounter;
            
            /// <summary>
            /// Product or service provided
            /// </summary>
            [FhirElement("detail", Order=240)]
            [Cardinality(Min=0,Max=-1)]
            [DataMember]
            public List<Hl7.Fhir.Model.Claim.DetailComponent> Detail
            {
                get { if(_Detail==null) _Detail = new List<Hl7.Fhir.Model.Claim.DetailComponent>(); return _Detail; }
                set { _Detail = value; OnPropertyChanged("Detail"); }
            }
            
            private List<Hl7.Fhir.Model.Claim.DetailComponent> _Detail;
            
            public override IDeepCopyable CopyTo(IDeepCopyable other)
            {
                var dest = other as ItemComponent;
                
                if (dest != null)
                {
                    base.CopyTo(dest);
                    if(SequenceElement != null) dest.SequenceElement = (Hl7.Fhir.Model.PositiveInt)SequenceElement.DeepCopy();
                    if(CareTeamSequenceElement != null) dest.CareTeamSequenceElement = new List<Hl7.Fhir.Model.PositiveInt>(CareTeamSequenceElement.DeepCopy());
                    if(DiagnosisSequenceElement != null) dest.DiagnosisSequenceElement = new List<Hl7.Fhir.Model.PositiveInt>(DiagnosisSequenceElement.DeepCopy());
                    if(ProcedureSequenceElement != null) dest.ProcedureSequenceElement = new List<Hl7.Fhir.Model.PositiveInt>(ProcedureSequenceElement.DeepCopy());
                    if(InformationSequenceElement != null) dest.InformationSequenceElement = new List<Hl7.Fhir.Model.PositiveInt>(InformationSequenceElement.DeepCopy());
                    if(Revenue != null) dest.Revenue = (Hl7.Fhir.Model.CodeableConcept)Revenue.DeepCopy();
                    if(Category != null) dest.Category = (Hl7.Fhir.Model.CodeableConcept)Category.DeepCopy();
                    if(ProductOrService != null) dest.ProductOrService = (Hl7.Fhir.Model.CodeableConcept)ProductOrService.DeepCopy();
                    if(Modifier != null) dest.Modifier = new List<Hl7.Fhir.Model.CodeableConcept>(Modifier.DeepCopy());
                    if(ProgramCode != null) dest.ProgramCode = new List<Hl7.Fhir.Model.CodeableConcept>(ProgramCode.DeepCopy());
                    if(Serviced != null) dest.Serviced = (Hl7.Fhir.Model.Element)Serviced.DeepCopy();
                    if(Location != null) dest.Location = (Hl7.Fhir.Model.Element)Location.DeepCopy();
                    if(Quantity != null) dest.Quantity = (Hl7.Fhir.Model.Quantity)Quantity.DeepCopy();
                    if(UnitPrice != null) dest.UnitPrice = (Money)UnitPrice.DeepCopy();
                    if(FactorElement != null) dest.FactorElement = (Hl7.Fhir.Model.FhirDecimal)FactorElement.DeepCopy();
                    if(Net != null) dest.Net = (Money)Net.DeepCopy();
                    if(Udi != null) dest.Udi = new List<Hl7.Fhir.Model.ResourceReference>(Udi.DeepCopy());
                    if(BodySite != null) dest.BodySite = (Hl7.Fhir.Model.CodeableConcept)BodySite.DeepCopy();
                    if(SubSite != null) dest.SubSite = new List<Hl7.Fhir.Model.CodeableConcept>(SubSite.DeepCopy());
                    if(Encounter != null) dest.Encounter = new List<Hl7.Fhir.Model.ResourceReference>(Encounter.DeepCopy());
                    if(Detail != null) dest.Detail = new List<Hl7.Fhir.Model.Claim.DetailComponent>(Detail.DeepCopy());
                    return dest;
                }
                else
                	throw new ArgumentException("Can only copy to an object of the same type", "other");
            }
            
            public override IDeepCopyable DeepCopy()
            {
                return CopyTo(new ItemComponent());
            }
            
            public override bool Matches(IDeepComparable other)
            {
                var otherT = other as ItemComponent;
                if(otherT == null) return false;
                
                if(!base.Matches(otherT)) return false;
                if( !DeepComparable.Matches(SequenceElement, otherT.SequenceElement)) return false;
                if( !DeepComparable.Matches(CareTeamSequenceElement, otherT.CareTeamSequenceElement)) return false;
                if( !DeepComparable.Matches(DiagnosisSequenceElement, otherT.DiagnosisSequenceElement)) return false;
                if( !DeepComparable.Matches(ProcedureSequenceElement, otherT.ProcedureSequenceElement)) return false;
                if( !DeepComparable.Matches(InformationSequenceElement, otherT.InformationSequenceElement)) return false;
                if( !DeepComparable.Matches(Revenue, otherT.Revenue)) return false;
                if( !DeepComparable.Matches(Category, otherT.Category)) return false;
                if( !DeepComparable.Matches(ProductOrService, otherT.ProductOrService)) return false;
                if( !DeepComparable.Matches(Modifier, otherT.Modifier)) return false;
                if( !DeepComparable.Matches(ProgramCode, otherT.ProgramCode)) return false;
                if( !DeepComparable.Matches(Serviced, otherT.Serviced)) return false;
                if( !DeepComparable.Matches(Location, otherT.Location)) return false;
                if( !DeepComparable.Matches(Quantity, otherT.Quantity)) return false;
                if( !DeepComparable.Matches(UnitPrice, otherT.UnitPrice)) return false;
                if( !DeepComparable.Matches(FactorElement, otherT.FactorElement)) return false;
                if( !DeepComparable.Matches(Net, otherT.Net)) return false;
                if( !DeepComparable.Matches(Udi, otherT.Udi)) return false;
                if( !DeepComparable.Matches(BodySite, otherT.BodySite)) return false;
                if( !DeepComparable.Matches(SubSite, otherT.SubSite)) return false;
                if( !DeepComparable.Matches(Encounter, otherT.Encounter)) return false;
                if( !DeepComparable.Matches(Detail, otherT.Detail)) return false;
                
                return true;
            }
            
            public override bool IsExactly(IDeepComparable other)
            {
                var otherT = other as ItemComponent;
                if(otherT == null) return false;
                
                if(!base.IsExactly(otherT)) return false;
                if( !DeepComparable.IsExactly(SequenceElement, otherT.SequenceElement)) return false;
                if( !DeepComparable.IsExactly(CareTeamSequenceElement, otherT.CareTeamSequenceElement)) return false;
                if( !DeepComparable.IsExactly(DiagnosisSequenceElement, otherT.DiagnosisSequenceElement)) return false;
                if( !DeepComparable.IsExactly(ProcedureSequenceElement, otherT.ProcedureSequenceElement)) return false;
                if( !DeepComparable.IsExactly(InformationSequenceElement, otherT.InformationSequenceElement)) return false;
                if( !DeepComparable.IsExactly(Revenue, otherT.Revenue)) return false;
                if( !DeepComparable.IsExactly(Category, otherT.Category)) return false;
                if( !DeepComparable.IsExactly(ProductOrService, otherT.ProductOrService)) return false;
                if( !DeepComparable.IsExactly(Modifier, otherT.Modifier)) return false;
                if( !DeepComparable.IsExactly(ProgramCode, otherT.ProgramCode)) return false;
                if( !DeepComparable.IsExactly(Serviced, otherT.Serviced)) return false;
                if( !DeepComparable.IsExactly(Location, otherT.Location)) return false;
                if( !DeepComparable.IsExactly(Quantity, otherT.Quantity)) return false;
                if( !DeepComparable.IsExactly(UnitPrice, otherT.UnitPrice)) return false;
                if( !DeepComparable.IsExactly(FactorElement, otherT.FactorElement)) return false;
                if( !DeepComparable.IsExactly(Net, otherT.Net)) return false;
                if( !DeepComparable.IsExactly(Udi, otherT.Udi)) return false;
                if( !DeepComparable.IsExactly(BodySite, otherT.BodySite)) return false;
                if( !DeepComparable.IsExactly(SubSite, otherT.SubSite)) return false;
                if( !DeepComparable.IsExactly(Encounter, otherT.Encounter)) return false;
                if( !DeepComparable.IsExactly(Detail, otherT.Detail)) return false;
                
                return true;
            }


            public override IEnumerable<Base> Children
            {
                get
                {
                    foreach (var item in base.Children) yield return item;
                    if (SequenceElement != null) yield return SequenceElement;
                    foreach (var elem in CareTeamSequenceElement) { if (elem != null) yield return elem; }
                    foreach (var elem in DiagnosisSequenceElement) { if (elem != null) yield return elem; }
                    foreach (var elem in ProcedureSequenceElement) { if (elem != null) yield return elem; }
                    foreach (var elem in InformationSequenceElement) { if (elem != null) yield return elem; }
                    if (Revenue != null) yield return Revenue;
                    if (Category != null) yield return Category;
                    if (ProductOrService != null) yield return ProductOrService;
                    foreach (var elem in Modifier) { if (elem != null) yield return elem; }
                    foreach (var elem in ProgramCode) { if (elem != null) yield return elem; }
                    if (Serviced != null) yield return Serviced;
                    if (Location != null) yield return Location;
                    if (Quantity != null) yield return Quantity;
                    if (UnitPrice != null) yield return UnitPrice;
                    if (FactorElement != null) yield return FactorElement;
                    if (Net != null) yield return Net;
                    foreach (var elem in Udi) { if (elem != null) yield return elem; }
                    if (BodySite != null) yield return BodySite;
                    foreach (var elem in SubSite) { if (elem != null) yield return elem; }
                    foreach (var elem in Encounter) { if (elem != null) yield return elem; }
                    foreach (var elem in Detail) { if (elem != null) yield return elem; }
                }
            }

            public override IEnumerable<ElementValue> NamedChildren
            {
                get
                {
                    foreach (var item in base.NamedChildren) yield return item;
                    if (SequenceElement != null) yield return new ElementValue("sequence", SequenceElement);
                    foreach (var elem in CareTeamSequenceElement) { if (elem != null) yield return new ElementValue("careTeamSequence", elem); }
                    foreach (var elem in DiagnosisSequenceElement) { if (elem != null) yield return new ElementValue("diagnosisSequence", elem); }
                    foreach (var elem in ProcedureSequenceElement) { if (elem != null) yield return new ElementValue("procedureSequence", elem); }
                    foreach (var elem in InformationSequenceElement) { if (elem != null) yield return new ElementValue("informationSequence", elem); }
                    if (Revenue != null) yield return new ElementValue("revenue", Revenue);
                    if (Category != null) yield return new ElementValue("category", Category);
                    if (ProductOrService != null) yield return new ElementValue("productOrService", ProductOrService);
                    foreach (var elem in Modifier) { if (elem != null) yield return new ElementValue("modifier", elem); }
                    foreach (var elem in ProgramCode) { if (elem != null) yield return new ElementValue("programCode", elem); }
                    if (Serviced != null) yield return new ElementValue("serviced", Serviced);
                    if (Location != null) yield return new ElementValue("location", Location);
                    if (Quantity != null) yield return new ElementValue("quantity", Quantity);
                    if (UnitPrice != null) yield return new ElementValue("unitPrice", UnitPrice);
                    if (FactorElement != null) yield return new ElementValue("factor", FactorElement);
                    if (Net != null) yield return new ElementValue("net", Net);
                    foreach (var elem in Udi) { if (elem != null) yield return new ElementValue("udi", elem); }
                    if (BodySite != null) yield return new ElementValue("bodySite", BodySite);
                    foreach (var elem in SubSite) { if (elem != null) yield return new ElementValue("subSite", elem); }
                    foreach (var elem in Encounter) { if (elem != null) yield return new ElementValue("encounter", elem); }
                    foreach (var elem in Detail) { if (elem != null) yield return new ElementValue("detail", elem); }
                }
            }

            
        }
        
        
        [FhirType("DetailComponent", NamedBackboneElement=true)]
        [DataContract]
        public partial class DetailComponent : Hl7.Fhir.Model.BackboneElement
        {
            public override string TypeName { get { return "DetailComponent"; } }
            
            /// <summary>
            /// Item instance identifier
            /// </summary>
            [FhirElement("sequence", Order=40)]
            [Cardinality(Min=1,Max=1)]
            [DataMember]
            public Hl7.Fhir.Model.PositiveInt SequenceElement
            {
                get { return _SequenceElement; }
                set { _SequenceElement = value; OnPropertyChanged("SequenceElement"); }
            }
            
            private Hl7.Fhir.Model.PositiveInt _SequenceElement;
            
            /// <summary>
            /// Item instance identifier
            /// </summary>
            /// <remarks>This uses the native .NET datatype, rather than the FHIR equivalent</remarks>
            [IgnoreDataMemberAttribute]
            public int? Sequence
            {
                get { return SequenceElement != null ? SequenceElement.Value : null; }
                set
                {
                    if (!value.HasValue)
                        SequenceElement = null; 
                    else
                        SequenceElement = new Hl7.Fhir.Model.PositiveInt(value);
                    OnPropertyChanged("Sequence");
                }
            }
            
            /// <summary>
            /// Revenue or cost center code
            /// </summary>
            [FhirElement("revenue", Order=50)]
            [DataMember]
            public Hl7.Fhir.Model.CodeableConcept Revenue
            {
                get { return _Revenue; }
                set { _Revenue = value; OnPropertyChanged("Revenue"); }
            }
            
            private Hl7.Fhir.Model.CodeableConcept _Revenue;
            
            /// <summary>
            /// Benefit classification
            /// </summary>
            [FhirElement("category", Order=60)]
            [DataMember]
            public Hl7.Fhir.Model.CodeableConcept Category
            {
                get { return _Category; }
                set { _Category = value; OnPropertyChanged("Category"); }
            }
            
            private Hl7.Fhir.Model.CodeableConcept _Category;
            
            /// <summary>
            /// Billing, service, product, or drug code
            /// </summary>
            [FhirElement("productOrService", Order=70)]
            [Cardinality(Min=1,Max=1)]
            [DataMember]
            public Hl7.Fhir.Model.CodeableConcept ProductOrService
            {
                get { return _ProductOrService; }
                set { _ProductOrService = value; OnPropertyChanged("ProductOrService"); }
            }
            
            private Hl7.Fhir.Model.CodeableConcept _ProductOrService;
            
            /// <summary>
            /// Service/Product billing modifiers
            /// </summary>
            [FhirElement("modifier", Order=80)]
            [Cardinality(Min=0,Max=-1)]
            [DataMember]
            public List<Hl7.Fhir.Model.CodeableConcept> Modifier
            {
                get { if(_Modifier==null) _Modifier = new List<Hl7.Fhir.Model.CodeableConcept>(); return _Modifier; }
                set { _Modifier = value; OnPropertyChanged("Modifier"); }
            }
            
            private List<Hl7.Fhir.Model.CodeableConcept> _Modifier;
            
            /// <summary>
            /// Program the product or service is provided under
            /// </summary>
            [FhirElement("programCode", Order=90)]
            [Cardinality(Min=0,Max=-1)]
            [DataMember]
            public List<Hl7.Fhir.Model.CodeableConcept> ProgramCode
            {
                get { if(_ProgramCode==null) _ProgramCode = new List<Hl7.Fhir.Model.CodeableConcept>(); return _ProgramCode; }
                set { _ProgramCode = value; OnPropertyChanged("ProgramCode"); }
            }
            
            private List<Hl7.Fhir.Model.CodeableConcept> _ProgramCode;
            
            /// <summary>
            /// Count of products or services
            /// </summary>
            [FhirElement("quantity", Order=100)]
            [DataMember]
            public Hl7.Fhir.Model.Quantity Quantity
            {
                get { return _Quantity; }
                set { _Quantity = value; OnPropertyChanged("Quantity"); }
            }
            
            private Hl7.Fhir.Model.Quantity _Quantity;
            
            /// <summary>
            /// Fee, charge or cost per item
            /// </summary>
            [FhirElement("unitPrice", Order=110)]
            [DataMember]
            public Money UnitPrice
            {
                get { return _UnitPrice; }
                set { _UnitPrice = value; OnPropertyChanged("UnitPrice"); }
            }
            
            private Money _UnitPrice;
            
            /// <summary>
            /// Price scaling factor
            /// </summary>
            [FhirElement("factor", Order=120)]
            [DataMember]
            public Hl7.Fhir.Model.FhirDecimal FactorElement
            {
                get { return _FactorElement; }
                set { _FactorElement = value; OnPropertyChanged("FactorElement"); }
            }
            
            private Hl7.Fhir.Model.FhirDecimal _FactorElement;
            
            /// <summary>
            /// Price scaling factor
            /// </summary>
            /// <remarks>This uses the native .NET datatype, rather than the FHIR equivalent</remarks>
            [IgnoreDataMemberAttribute]
            public decimal? Factor
            {
                get { return FactorElement != null ? FactorElement.Value : null; }
                set
                {
                    if (!value.HasValue)
                        FactorElement = null; 
                    else
                        FactorElement = new Hl7.Fhir.Model.FhirDecimal(value);
                    OnPropertyChanged("Factor");
                }
            }
            
            /// <summary>
            /// Total item cost
            /// </summary>
            [FhirElement("net", Order=130)]
            [DataMember]
            public Money Net
            {
                get { return _Net; }
                set { _Net = value; OnPropertyChanged("Net"); }
            }
            
            private Money _Net;
            
            /// <summary>
            /// Unique device identifier
            /// </summary>
            [FhirElement("udi", Order=140)]
            [CLSCompliant(false)]
			[References("Device")]
            [Cardinality(Min=0,Max=-1)]
            [DataMember]
            public List<Hl7.Fhir.Model.ResourceReference> Udi
            {
                get { if(_Udi==null) _Udi = new List<Hl7.Fhir.Model.ResourceReference>(); return _Udi; }
                set { _Udi = value; OnPropertyChanged("Udi"); }
            }
            
            private List<Hl7.Fhir.Model.ResourceReference> _Udi;
            
            /// <summary>
            /// Product or service provided
            /// </summary>
            [FhirElement("subDetail", Order=150)]
            [Cardinality(Min=0,Max=-1)]
            [DataMember]
            public List<Hl7.Fhir.Model.Claim.SubDetailComponent> SubDetail
            {
                get { if(_SubDetail==null) _SubDetail = new List<Hl7.Fhir.Model.Claim.SubDetailComponent>(); return _SubDetail; }
                set { _SubDetail = value; OnPropertyChanged("SubDetail"); }
            }
            
            private List<Hl7.Fhir.Model.Claim.SubDetailComponent> _SubDetail;
            
            public override IDeepCopyable CopyTo(IDeepCopyable other)
            {
                var dest = other as DetailComponent;
                
                if (dest != null)
                {
                    base.CopyTo(dest);
                    if(SequenceElement != null) dest.SequenceElement = (Hl7.Fhir.Model.PositiveInt)SequenceElement.DeepCopy();
                    if(Revenue != null) dest.Revenue = (Hl7.Fhir.Model.CodeableConcept)Revenue.DeepCopy();
                    if(Category != null) dest.Category = (Hl7.Fhir.Model.CodeableConcept)Category.DeepCopy();
                    if(ProductOrService != null) dest.ProductOrService = (Hl7.Fhir.Model.CodeableConcept)ProductOrService.DeepCopy();
                    if(Modifier != null) dest.Modifier = new List<Hl7.Fhir.Model.CodeableConcept>(Modifier.DeepCopy());
                    if(ProgramCode != null) dest.ProgramCode = new List<Hl7.Fhir.Model.CodeableConcept>(ProgramCode.DeepCopy());
                    if(Quantity != null) dest.Quantity = (Hl7.Fhir.Model.Quantity)Quantity.DeepCopy();
                    if(UnitPrice != null) dest.UnitPrice = (Money)UnitPrice.DeepCopy();
                    if(FactorElement != null) dest.FactorElement = (Hl7.Fhir.Model.FhirDecimal)FactorElement.DeepCopy();
                    if(Net != null) dest.Net = (Money)Net.DeepCopy();
                    if(Udi != null) dest.Udi = new List<Hl7.Fhir.Model.ResourceReference>(Udi.DeepCopy());
                    if(SubDetail != null) dest.SubDetail = new List<Hl7.Fhir.Model.Claim.SubDetailComponent>(SubDetail.DeepCopy());
                    return dest;
                }
                else
                	throw new ArgumentException("Can only copy to an object of the same type", "other");
            }
            
            public override IDeepCopyable DeepCopy()
            {
                return CopyTo(new DetailComponent());
            }
            
            public override bool Matches(IDeepComparable other)
            {
                var otherT = other as DetailComponent;
                if(otherT == null) return false;
                
                if(!base.Matches(otherT)) return false;
                if( !DeepComparable.Matches(SequenceElement, otherT.SequenceElement)) return false;
                if( !DeepComparable.Matches(Revenue, otherT.Revenue)) return false;
                if( !DeepComparable.Matches(Category, otherT.Category)) return false;
                if( !DeepComparable.Matches(ProductOrService, otherT.ProductOrService)) return false;
                if( !DeepComparable.Matches(Modifier, otherT.Modifier)) return false;
                if( !DeepComparable.Matches(ProgramCode, otherT.ProgramCode)) return false;
                if( !DeepComparable.Matches(Quantity, otherT.Quantity)) return false;
                if( !DeepComparable.Matches(UnitPrice, otherT.UnitPrice)) return false;
                if( !DeepComparable.Matches(FactorElement, otherT.FactorElement)) return false;
                if( !DeepComparable.Matches(Net, otherT.Net)) return false;
                if( !DeepComparable.Matches(Udi, otherT.Udi)) return false;
                if( !DeepComparable.Matches(SubDetail, otherT.SubDetail)) return false;
                
                return true;
            }
            
            public override bool IsExactly(IDeepComparable other)
            {
                var otherT = other as DetailComponent;
                if(otherT == null) return false;
                
                if(!base.IsExactly(otherT)) return false;
                if( !DeepComparable.IsExactly(SequenceElement, otherT.SequenceElement)) return false;
                if( !DeepComparable.IsExactly(Revenue, otherT.Revenue)) return false;
                if( !DeepComparable.IsExactly(Category, otherT.Category)) return false;
                if( !DeepComparable.IsExactly(ProductOrService, otherT.ProductOrService)) return false;
                if( !DeepComparable.IsExactly(Modifier, otherT.Modifier)) return false;
                if( !DeepComparable.IsExactly(ProgramCode, otherT.ProgramCode)) return false;
                if( !DeepComparable.IsExactly(Quantity, otherT.Quantity)) return false;
                if( !DeepComparable.IsExactly(UnitPrice, otherT.UnitPrice)) return false;
                if( !DeepComparable.IsExactly(FactorElement, otherT.FactorElement)) return false;
                if( !DeepComparable.IsExactly(Net, otherT.Net)) return false;
                if( !DeepComparable.IsExactly(Udi, otherT.Udi)) return false;
                if( !DeepComparable.IsExactly(SubDetail, otherT.SubDetail)) return false;
                
                return true;
            }


            public override IEnumerable<Base> Children
            {
                get
                {
                    foreach (var item in base.Children) yield return item;
                    if (SequenceElement != null) yield return SequenceElement;
                    if (Revenue != null) yield return Revenue;
                    if (Category != null) yield return Category;
                    if (ProductOrService != null) yield return ProductOrService;
                    foreach (var elem in Modifier) { if (elem != null) yield return elem; }
                    foreach (var elem in ProgramCode) { if (elem != null) yield return elem; }
                    if (Quantity != null) yield return Quantity;
                    if (UnitPrice != null) yield return UnitPrice;
                    if (FactorElement != null) yield return FactorElement;
                    if (Net != null) yield return Net;
                    foreach (var elem in Udi) { if (elem != null) yield return elem; }
                    foreach (var elem in SubDetail) { if (elem != null) yield return elem; }
                }
            }

            public override IEnumerable<ElementValue> NamedChildren
            {
                get
                {
                    foreach (var item in base.NamedChildren) yield return item;
                    if (SequenceElement != null) yield return new ElementValue("sequence", SequenceElement);
                    if (Revenue != null) yield return new ElementValue("revenue", Revenue);
                    if (Category != null) yield return new ElementValue("category", Category);
                    if (ProductOrService != null) yield return new ElementValue("productOrService", ProductOrService);
                    foreach (var elem in Modifier) { if (elem != null) yield return new ElementValue("modifier", elem); }
                    foreach (var elem in ProgramCode) { if (elem != null) yield return new ElementValue("programCode", elem); }
                    if (Quantity != null) yield return new ElementValue("quantity", Quantity);
                    if (UnitPrice != null) yield return new ElementValue("unitPrice", UnitPrice);
                    if (FactorElement != null) yield return new ElementValue("factor", FactorElement);
                    if (Net != null) yield return new ElementValue("net", Net);
                    foreach (var elem in Udi) { if (elem != null) yield return new ElementValue("udi", elem); }
                    foreach (var elem in SubDetail) { if (elem != null) yield return new ElementValue("subDetail", elem); }
                }
            }

            
        }
        
        
        [FhirType("SubDetailComponent", NamedBackboneElement=true)]
        [DataContract]
        public partial class SubDetailComponent : Hl7.Fhir.Model.BackboneElement
        {
            public override string TypeName { get { return "SubDetailComponent"; } }
            
            /// <summary>
            /// Item instance identifier
            /// </summary>
            [FhirElement("sequence", Order=40)]
            [Cardinality(Min=1,Max=1)]
            [DataMember]
            public Hl7.Fhir.Model.PositiveInt SequenceElement
            {
                get { return _SequenceElement; }
                set { _SequenceElement = value; OnPropertyChanged("SequenceElement"); }
            }
            
            private Hl7.Fhir.Model.PositiveInt _SequenceElement;
            
            /// <summary>
            /// Item instance identifier
            /// </summary>
            /// <remarks>This uses the native .NET datatype, rather than the FHIR equivalent</remarks>
            [IgnoreDataMemberAttribute]
            public int? Sequence
            {
                get { return SequenceElement != null ? SequenceElement.Value : null; }
                set
                {
                    if (!value.HasValue)
                        SequenceElement = null; 
                    else
                        SequenceElement = new Hl7.Fhir.Model.PositiveInt(value);
                    OnPropertyChanged("Sequence");
                }
            }
            
            /// <summary>
            /// Revenue or cost center code
            /// </summary>
            [FhirElement("revenue", Order=50)]
            [DataMember]
            public Hl7.Fhir.Model.CodeableConcept Revenue
            {
                get { return _Revenue; }
                set { _Revenue = value; OnPropertyChanged("Revenue"); }
            }
            
            private Hl7.Fhir.Model.CodeableConcept _Revenue;
            
            /// <summary>
            /// Benefit classification
            /// </summary>
            [FhirElement("category", Order=60)]
            [DataMember]
            public Hl7.Fhir.Model.CodeableConcept Category
            {
                get { return _Category; }
                set { _Category = value; OnPropertyChanged("Category"); }
            }
            
            private Hl7.Fhir.Model.CodeableConcept _Category;
            
            /// <summary>
            /// Billing, service, product, or drug code
            /// </summary>
            [FhirElement("productOrService", Order=70)]
            [Cardinality(Min=1,Max=1)]
            [DataMember]
            public Hl7.Fhir.Model.CodeableConcept ProductOrService
            {
                get { return _ProductOrService; }
                set { _ProductOrService = value; OnPropertyChanged("ProductOrService"); }
            }
            
            private Hl7.Fhir.Model.CodeableConcept _ProductOrService;
            
            /// <summary>
            /// Service/Product billing modifiers
            /// </summary>
            [FhirElement("modifier", Order=80)]
            [Cardinality(Min=0,Max=-1)]
            [DataMember]
            public List<Hl7.Fhir.Model.CodeableConcept> Modifier
            {
                get { if(_Modifier==null) _Modifier = new List<Hl7.Fhir.Model.CodeableConcept>(); return _Modifier; }
                set { _Modifier = value; OnPropertyChanged("Modifier"); }
            }
            
            private List<Hl7.Fhir.Model.CodeableConcept> _Modifier;
            
            /// <summary>
            /// Program the product or service is provided under
            /// </summary>
            [FhirElement("programCode", Order=90)]
            [Cardinality(Min=0,Max=-1)]
            [DataMember]
            public List<Hl7.Fhir.Model.CodeableConcept> ProgramCode
            {
                get { if(_ProgramCode==null) _ProgramCode = new List<Hl7.Fhir.Model.CodeableConcept>(); return _ProgramCode; }
                set { _ProgramCode = value; OnPropertyChanged("ProgramCode"); }
            }
            
            private List<Hl7.Fhir.Model.CodeableConcept> _ProgramCode;
            
            /// <summary>
            /// Count of products or services
            /// </summary>
            [FhirElement("quantity", Order=100)]
            [DataMember]
            public Hl7.Fhir.Model.Quantity Quantity
            {
                get { return _Quantity; }
                set { _Quantity = value; OnPropertyChanged("Quantity"); }
            }
            
            private Hl7.Fhir.Model.Quantity _Quantity;
            
            /// <summary>
            /// Fee, charge or cost per item
            /// </summary>
            [FhirElement("unitPrice", Order=110)]
            [DataMember]
            public Money UnitPrice
            {
                get { return _UnitPrice; }
                set { _UnitPrice = value; OnPropertyChanged("UnitPrice"); }
            }
            
            private Money _UnitPrice;
            
            /// <summary>
            /// Price scaling factor
            /// </summary>
            [FhirElement("factor", Order=120)]
            [DataMember]
            public Hl7.Fhir.Model.FhirDecimal FactorElement
            {
                get { return _FactorElement; }
                set { _FactorElement = value; OnPropertyChanged("FactorElement"); }
            }
            
            private Hl7.Fhir.Model.FhirDecimal _FactorElement;
            
            /// <summary>
            /// Price scaling factor
            /// </summary>
            /// <remarks>This uses the native .NET datatype, rather than the FHIR equivalent</remarks>
            [IgnoreDataMemberAttribute]
            public decimal? Factor
            {
                get { return FactorElement != null ? FactorElement.Value : null; }
                set
                {
                    if (!value.HasValue)
                        FactorElement = null; 
                    else
                        FactorElement = new Hl7.Fhir.Model.FhirDecimal(value);
                    OnPropertyChanged("Factor");
                }
            }
            
            /// <summary>
            /// Total item cost
            /// </summary>
            [FhirElement("net", Order=130)]
            [DataMember]
            public Money Net
            {
                get { return _Net; }
                set { _Net = value; OnPropertyChanged("Net"); }
            }
            
            private Money _Net;
            
            /// <summary>
            /// Unique device identifier
            /// </summary>
            [FhirElement("udi", Order=140)]
            [CLSCompliant(false)]
			[References("Device")]
            [Cardinality(Min=0,Max=-1)]
            [DataMember]
            public List<Hl7.Fhir.Model.ResourceReference> Udi
            {
                get { if(_Udi==null) _Udi = new List<Hl7.Fhir.Model.ResourceReference>(); return _Udi; }
                set { _Udi = value; OnPropertyChanged("Udi"); }
            }
            
            private List<Hl7.Fhir.Model.ResourceReference> _Udi;
            
            public override IDeepCopyable CopyTo(IDeepCopyable other)
            {
                var dest = other as SubDetailComponent;
                
                if (dest != null)
                {
                    base.CopyTo(dest);
                    if(SequenceElement != null) dest.SequenceElement = (Hl7.Fhir.Model.PositiveInt)SequenceElement.DeepCopy();
                    if(Revenue != null) dest.Revenue = (Hl7.Fhir.Model.CodeableConcept)Revenue.DeepCopy();
                    if(Category != null) dest.Category = (Hl7.Fhir.Model.CodeableConcept)Category.DeepCopy();
                    if(ProductOrService != null) dest.ProductOrService = (Hl7.Fhir.Model.CodeableConcept)ProductOrService.DeepCopy();
                    if(Modifier != null) dest.Modifier = new List<Hl7.Fhir.Model.CodeableConcept>(Modifier.DeepCopy());
                    if(ProgramCode != null) dest.ProgramCode = new List<Hl7.Fhir.Model.CodeableConcept>(ProgramCode.DeepCopy());
                    if(Quantity != null) dest.Quantity = (Hl7.Fhir.Model.Quantity)Quantity.DeepCopy();
                    if(UnitPrice != null) dest.UnitPrice = (Money)UnitPrice.DeepCopy();
                    if(FactorElement != null) dest.FactorElement = (Hl7.Fhir.Model.FhirDecimal)FactorElement.DeepCopy();
                    if(Net != null) dest.Net = (Money)Net.DeepCopy();
                    if(Udi != null) dest.Udi = new List<Hl7.Fhir.Model.ResourceReference>(Udi.DeepCopy());
                    return dest;
                }
                else
                	throw new ArgumentException("Can only copy to an object of the same type", "other");
            }
            
            public override IDeepCopyable DeepCopy()
            {
                return CopyTo(new SubDetailComponent());
            }
            
            public override bool Matches(IDeepComparable other)
            {
                var otherT = other as SubDetailComponent;
                if(otherT == null) return false;
                
                if(!base.Matches(otherT)) return false;
                if( !DeepComparable.Matches(SequenceElement, otherT.SequenceElement)) return false;
                if( !DeepComparable.Matches(Revenue, otherT.Revenue)) return false;
                if( !DeepComparable.Matches(Category, otherT.Category)) return false;
                if( !DeepComparable.Matches(ProductOrService, otherT.ProductOrService)) return false;
                if( !DeepComparable.Matches(Modifier, otherT.Modifier)) return false;
                if( !DeepComparable.Matches(ProgramCode, otherT.ProgramCode)) return false;
                if( !DeepComparable.Matches(Quantity, otherT.Quantity)) return false;
                if( !DeepComparable.Matches(UnitPrice, otherT.UnitPrice)) return false;
                if( !DeepComparable.Matches(FactorElement, otherT.FactorElement)) return false;
                if( !DeepComparable.Matches(Net, otherT.Net)) return false;
                if( !DeepComparable.Matches(Udi, otherT.Udi)) return false;
                
                return true;
            }
            
            public override bool IsExactly(IDeepComparable other)
            {
                var otherT = other as SubDetailComponent;
                if(otherT == null) return false;
                
                if(!base.IsExactly(otherT)) return false;
                if( !DeepComparable.IsExactly(SequenceElement, otherT.SequenceElement)) return false;
                if( !DeepComparable.IsExactly(Revenue, otherT.Revenue)) return false;
                if( !DeepComparable.IsExactly(Category, otherT.Category)) return false;
                if( !DeepComparable.IsExactly(ProductOrService, otherT.ProductOrService)) return false;
                if( !DeepComparable.IsExactly(Modifier, otherT.Modifier)) return false;
                if( !DeepComparable.IsExactly(ProgramCode, otherT.ProgramCode)) return false;
                if( !DeepComparable.IsExactly(Quantity, otherT.Quantity)) return false;
                if( !DeepComparable.IsExactly(UnitPrice, otherT.UnitPrice)) return false;
                if( !DeepComparable.IsExactly(FactorElement, otherT.FactorElement)) return false;
                if( !DeepComparable.IsExactly(Net, otherT.Net)) return false;
                if( !DeepComparable.IsExactly(Udi, otherT.Udi)) return false;
                
                return true;
            }


            public override IEnumerable<Base> Children
            {
                get
                {
                    foreach (var item in base.Children) yield return item;
                    if (SequenceElement != null) yield return SequenceElement;
                    if (Revenue != null) yield return Revenue;
                    if (Category != null) yield return Category;
                    if (ProductOrService != null) yield return ProductOrService;
                    foreach (var elem in Modifier) { if (elem != null) yield return elem; }
                    foreach (var elem in ProgramCode) { if (elem != null) yield return elem; }
                    if (Quantity != null) yield return Quantity;
                    if (UnitPrice != null) yield return UnitPrice;
                    if (FactorElement != null) yield return FactorElement;
                    if (Net != null) yield return Net;
                    foreach (var elem in Udi) { if (elem != null) yield return elem; }
                }
            }

            public override IEnumerable<ElementValue> NamedChildren
            {
                get
                {
                    foreach (var item in base.NamedChildren) yield return item;
                    if (SequenceElement != null) yield return new ElementValue("sequence", SequenceElement);
                    if (Revenue != null) yield return new ElementValue("revenue", Revenue);
                    if (Category != null) yield return new ElementValue("category", Category);
                    if (ProductOrService != null) yield return new ElementValue("productOrService", ProductOrService);
                    foreach (var elem in Modifier) { if (elem != null) yield return new ElementValue("modifier", elem); }
                    foreach (var elem in ProgramCode) { if (elem != null) yield return new ElementValue("programCode", elem); }
                    if (Quantity != null) yield return new ElementValue("quantity", Quantity);
                    if (UnitPrice != null) yield return new ElementValue("unitPrice", UnitPrice);
                    if (FactorElement != null) yield return new ElementValue("factor", FactorElement);
                    if (Net != null) yield return new ElementValue("net", Net);
                    foreach (var elem in Udi) { if (elem != null) yield return new ElementValue("udi", elem); }
                }
            }

            
        }
        
        
        /// <summary>
        /// Business Identifier for claim
        /// </summary>
        [FhirElement("identifier", Order=90)]
        [Cardinality(Min=0,Max=-1)]
        [DataMember]
        public List<Hl7.Fhir.Model.Identifier> Identifier
        {
            get { if(_Identifier==null) _Identifier = new List<Hl7.Fhir.Model.Identifier>(); return _Identifier; }
            set { _Identifier = value; OnPropertyChanged("Identifier"); }
        }
        
        private List<Hl7.Fhir.Model.Identifier> _Identifier;
        
        /// <summary>
        /// active | cancelled | draft | entered-in-error
        /// </summary>
        [FhirElement("status", InSummary=true, Order=100)]
        [Cardinality(Min=1,Max=1)]
        [DataMember]
        public Code<Hl7.Fhir.Model.FinancialResourceStatusCodes> StatusElement
        {
            get { return _StatusElement; }
            set { _StatusElement = value; OnPropertyChanged("StatusElement"); }
        }
        
        private Code<Hl7.Fhir.Model.FinancialResourceStatusCodes> _StatusElement;
        
        /// <summary>
        /// active | cancelled | draft | entered-in-error
        /// </summary>
        /// <remarks>This uses the native .NET datatype, rather than the FHIR equivalent</remarks>
        [IgnoreDataMemberAttribute]
        public Hl7.Fhir.Model.FinancialResourceStatusCodes? Status
        {
            get { return StatusElement != null ? StatusElement.Value : null; }
            set
            {
                if (!value.HasValue)
                  StatusElement = null; 
                else
                  StatusElement = new Code<Hl7.Fhir.Model.FinancialResourceStatusCodes>(value);
                OnPropertyChanged("Status");
            }
        }
        
        /// <summary>
        /// Category or discipline
        /// </summary>
        [FhirElement("type", InSummary=true, Order=110)]
        [Cardinality(Min=1,Max=1)]
        [DataMember]
        public Hl7.Fhir.Model.CodeableConcept Type
        {
            get { return _Type; }
            set { _Type = value; OnPropertyChanged("Type"); }
        }
        
        private Hl7.Fhir.Model.CodeableConcept _Type;
        
        /// <summary>
        /// More granular claim type
        /// </summary>
        [FhirElement("subType", Order=120)]
        [DataMember]
        public Hl7.Fhir.Model.CodeableConcept SubType
        {
            get { return _SubType; }
            set { _SubType = value; OnPropertyChanged("SubType"); }
        }
        
        private Hl7.Fhir.Model.CodeableConcept _SubType;
        
        /// <summary>
        /// claim | preauthorization | predetermination
        /// </summary>
        [FhirElement("use", InSummary=true, Order=130)]
        [Cardinality(Min=1,Max=1)]
        [DataMember]
        public Code<Hl7.Fhir.Model.Use> UseElement
        {
            get { return _UseElement; }
            set { _UseElement = value; OnPropertyChanged("UseElement"); }
        }
        
        private Code<Hl7.Fhir.Model.Use> _UseElement;
        
        /// <summary>
        /// claim | preauthorization | predetermination
        /// </summary>
        /// <remarks>This uses the native .NET datatype, rather than the FHIR equivalent</remarks>
        [IgnoreDataMemberAttribute]
        public Hl7.Fhir.Model.Use? Use
        {
            get { return UseElement != null ? UseElement.Value : null; }
            set
            {
                if (!value.HasValue)
                  UseElement = null; 
                else
                  UseElement = new Code<Hl7.Fhir.Model.Use>(value);
                OnPropertyChanged("Use");
            }
        }
        
        /// <summary>
        /// The recipient of the products and services
        /// </summary>
        [FhirElement("patient", InSummary=true, Order=140)]
        [CLSCompliant(false)]
		[References("Patient")]
        [Cardinality(Min=1,Max=1)]
        [DataMember]
        public Hl7.Fhir.Model.ResourceReference Patient
        {
            get { return _Patient; }
            set { _Patient = value; OnPropertyChanged("Patient"); }
        }
        
        private Hl7.Fhir.Model.ResourceReference _Patient;
        
        /// <summary>
        /// Relevant time frame for the claim
        /// </summary>
        [FhirElement("billablePeriod", InSummary=true, Order=150)]
        [DataMember]
        public Hl7.Fhir.Model.Period BillablePeriod
        {
            get { return _BillablePeriod; }
            set { _BillablePeriod = value; OnPropertyChanged("BillablePeriod"); }
        }
        
        private Hl7.Fhir.Model.Period _BillablePeriod;
        
        /// <summary>
        /// Resource creation date
        /// </summary>
        [FhirElement("created", InSummary=true, Order=160)]
        [Cardinality(Min=1,Max=1)]
        [DataMember]
        public Hl7.Fhir.Model.FhirDateTime CreatedElement
        {
            get { return _CreatedElement; }
            set { _CreatedElement = value; OnPropertyChanged("CreatedElement"); }
        }
        
        private Hl7.Fhir.Model.FhirDateTime _CreatedElement;
        
        /// <summary>
        /// Resource creation date
        /// </summary>
        /// <remarks>This uses the native .NET datatype, rather than the FHIR equivalent</remarks>
        [IgnoreDataMemberAttribute]
        public string Created
        {
            get { return CreatedElement != null ? CreatedElement.Value : null; }
            set
            {
                if (value == null)
                  CreatedElement = null; 
                else
                  CreatedElement = new Hl7.Fhir.Model.FhirDateTime(value);
                OnPropertyChanged("Created");
            }
        }
        
        /// <summary>
        /// Author of the claim
        /// </summary>
        [FhirElement("enterer", Order=170)]
        [CLSCompliant(false)]
		[References("Practitioner","PractitionerRole")]
        [DataMember]
        public Hl7.Fhir.Model.ResourceReference Enterer
        {
            get { return _Enterer; }
            set { _Enterer = value; OnPropertyChanged("Enterer"); }
        }
        
        private Hl7.Fhir.Model.ResourceReference _Enterer;
        
        /// <summary>
        /// Target
        /// </summary>
        [FhirElement("insurer", InSummary=true, Order=180)]
        [CLSCompliant(false)]
		[References("Organization")]
        [DataMember]
        public Hl7.Fhir.Model.ResourceReference Insurer
        {
            get { return _Insurer; }
            set { _Insurer = value; OnPropertyChanged("Insurer"); }
        }
        
        private Hl7.Fhir.Model.ResourceReference _Insurer;
        
        /// <summary>
        /// Party responsible for the claim
        /// </summary>
        [FhirElement("provider", InSummary=true, Order=190)]
        [CLSCompliant(false)]
		[References("Practitioner","PractitionerRole","Organization")]
        [Cardinality(Min=1,Max=1)]
        [DataMember]
        public Hl7.Fhir.Model.ResourceReference Provider
        {
            get { return _Provider; }
            set { _Provider = value; OnPropertyChanged("Provider"); }
        }
        
        private Hl7.Fhir.Model.ResourceReference _Provider;
        
        /// <summary>
        /// Desired processing ugency
        /// </summary>
        [FhirElement("priority", InSummary=true, Order=200)]
        [Cardinality(Min=1,Max=1)]
        [DataMember]
        public Hl7.Fhir.Model.CodeableConcept Priority
        {
            get { return _Priority; }
            set { _Priority = value; OnPropertyChanged("Priority"); }
        }
        
        private Hl7.Fhir.Model.CodeableConcept _Priority;
        
        /// <summary>
        /// For whom to reserve funds
        /// </summary>
        [FhirElement("fundsReserve", Order=210)]
        [DataMember]
        public Hl7.Fhir.Model.CodeableConcept FundsReserve
        {
            get { return _FundsReserve; }
            set { _FundsReserve = value; OnPropertyChanged("FundsReserve"); }
        }
        
        private Hl7.Fhir.Model.CodeableConcept _FundsReserve;
        
        /// <summary>
        /// Prior or corollary claims
        /// </summary>
        [FhirElement("related", Order=220)]
        [Cardinality(Min=0,Max=-1)]
        [DataMember]
        public List<Hl7.Fhir.Model.Claim.RelatedClaimComponent> Related
        {
            get { if(_Related==null) _Related = new List<Hl7.Fhir.Model.Claim.RelatedClaimComponent>(); return _Related; }
            set { _Related = value; OnPropertyChanged("Related"); }
        }
        
        private List<Hl7.Fhir.Model.Claim.RelatedClaimComponent> _Related;
        
        /// <summary>
        /// Prescription authorizing services and products
        /// </summary>
        [FhirElement("prescription", Order=230)]
        [CLSCompliant(false)]
		[References("DeviceRequest","MedicationRequest","VisionPrescription")]
        [DataMember]
        public Hl7.Fhir.Model.ResourceReference Prescription
        {
            get { return _Prescription; }
            set { _Prescription = value; OnPropertyChanged("Prescription"); }
        }
        
        private Hl7.Fhir.Model.ResourceReference _Prescription;
        
        /// <summary>
        /// Original prescription if superseded by fulfiller
        /// </summary>
        [FhirElement("originalPrescription", Order=240)]
        [CLSCompliant(false)]
		[References("DeviceRequest","MedicationRequest","VisionPrescription")]
        [DataMember]
        public Hl7.Fhir.Model.ResourceReference OriginalPrescription
        {
            get { return _OriginalPrescription; }
            set { _OriginalPrescription = value; OnPropertyChanged("OriginalPrescription"); }
        }
        
        private Hl7.Fhir.Model.ResourceReference _OriginalPrescription;
        
        /// <summary>
        /// Recipient of benefits payable
        /// </summary>
        [FhirElement("payee", Order=250)]
        [DataMember]
        public Hl7.Fhir.Model.Claim.PayeeComponent Payee
        {
            get { return _Payee; }
            set { _Payee = value; OnPropertyChanged("Payee"); }
        }
        
        private Hl7.Fhir.Model.Claim.PayeeComponent _Payee;
        
        /// <summary>
        /// Treatment referral
        /// </summary>
        [FhirElement("referral", Order=260)]
        [CLSCompliant(false)]
		[References("ServiceRequest")]
        [DataMember]
        public Hl7.Fhir.Model.ResourceReference Referral
        {
            get { return _Referral; }
            set { _Referral = value; OnPropertyChanged("Referral"); }
        }
        
        private Hl7.Fhir.Model.ResourceReference _Referral;
        
        /// <summary>
        /// Servicing facility
        /// </summary>
        [FhirElement("facility", Order=270)]
        [CLSCompliant(false)]
		[References("Location")]
        [DataMember]
        public Hl7.Fhir.Model.ResourceReference Facility
        {
            get { return _Facility; }
            set { _Facility = value; OnPropertyChanged("Facility"); }
        }
        
        private Hl7.Fhir.Model.ResourceReference _Facility;
        
        /// <summary>
        /// Members of the care team
        /// </summary>
        [FhirElement("careTeam", Order=280)]
        [Cardinality(Min=0,Max=-1)]
        [DataMember]
        public List<Hl7.Fhir.Model.Claim.CareTeamComponent> CareTeam
        {
            get { if(_CareTeam==null) _CareTeam = new List<Hl7.Fhir.Model.Claim.CareTeamComponent>(); return _CareTeam; }
            set { _CareTeam = value; OnPropertyChanged("CareTeam"); }
        }
        
        private List<Hl7.Fhir.Model.Claim.CareTeamComponent> _CareTeam;
        
        /// <summary>
        /// Supporting information
        /// </summary>
        [FhirElement("supportingInfo", Order=290)]
        [Cardinality(Min=0,Max=-1)]
        [DataMember]
        public List<Hl7.Fhir.Model.Claim.SupportingInformationComponent> SupportingInfo
        {
            get { if(_SupportingInfo==null) _SupportingInfo = new List<Hl7.Fhir.Model.Claim.SupportingInformationComponent>(); return _SupportingInfo; }
            set { _SupportingInfo = value; OnPropertyChanged("SupportingInfo"); }
        }
        
        private List<Hl7.Fhir.Model.Claim.SupportingInformationComponent> _SupportingInfo;
        
        /// <summary>
        /// Pertinent diagnosis information
        /// </summary>
        [FhirElement("diagnosis", Order=300)]
        [Cardinality(Min=0,Max=-1)]
        [DataMember]
        public List<Hl7.Fhir.Model.Claim.DiagnosisComponent> Diagnosis
        {
            get { if(_Diagnosis==null) _Diagnosis = new List<Hl7.Fhir.Model.Claim.DiagnosisComponent>(); return _Diagnosis; }
            set { _Diagnosis = value; OnPropertyChanged("Diagnosis"); }
        }
        
        private List<Hl7.Fhir.Model.Claim.DiagnosisComponent> _Diagnosis;
        
        /// <summary>
        /// Clinical procedures performed
        /// </summary>
        [FhirElement("procedure", Order=310)]
        [Cardinality(Min=0,Max=-1)]
        [DataMember]
        public List<Hl7.Fhir.Model.Claim.ProcedureComponent> Procedure
        {
            get { if(_Procedure==null) _Procedure = new List<Hl7.Fhir.Model.Claim.ProcedureComponent>(); return _Procedure; }
            set { _Procedure = value; OnPropertyChanged("Procedure"); }
        }
        
        private List<Hl7.Fhir.Model.Claim.ProcedureComponent> _Procedure;
        
        /// <summary>
        /// Patient insurance information
        /// </summary>
        [FhirElement("insurance", InSummary=true, Order=320)]
        [Cardinality(Min=1,Max=-1)]
        [DataMember]
        public List<Hl7.Fhir.Model.Claim.InsuranceComponent> Insurance
        {
            get { if(_Insurance==null) _Insurance = new List<Hl7.Fhir.Model.Claim.InsuranceComponent>(); return _Insurance; }
            set { _Insurance = value; OnPropertyChanged("Insurance"); }
        }
        
        private List<Hl7.Fhir.Model.Claim.InsuranceComponent> _Insurance;
        
        /// <summary>
        /// Details of the event
        /// </summary>
        [FhirElement("accident", Order=330)]
        [DataMember]
        public Hl7.Fhir.Model.Claim.AccidentComponent Accident
        {
            get { return _Accident; }
            set { _Accident = value; OnPropertyChanged("Accident"); }
        }
        
        private Hl7.Fhir.Model.Claim.AccidentComponent _Accident;
        
        /// <summary>
        /// Product or service provided
        /// </summary>
        [FhirElement("item", Order=340)]
        [Cardinality(Min=0,Max=-1)]
        [DataMember]
        public List<Hl7.Fhir.Model.Claim.ItemComponent> Item
        {
            get { if(_Item==null) _Item = new List<Hl7.Fhir.Model.Claim.ItemComponent>(); return _Item; }
            set { _Item = value; OnPropertyChanged("Item"); }
        }
        
        private List<Hl7.Fhir.Model.Claim.ItemComponent> _Item;
        
        /// <summary>
        /// Total claim cost
        /// </summary>
        [FhirElement("total", Order=350)]
        [DataMember]
        public Money Total
        {
            get { return _Total; }
            set { _Total = value; OnPropertyChanged("Total"); }
        }
        
        private Money _Total;
        


        public override IDeepCopyable CopyTo(IDeepCopyable other)
        {
            var dest = other as Claim;
            
            if (dest != null)
            {
                base.CopyTo(dest);
                if(Identifier != null) dest.Identifier = new List<Hl7.Fhir.Model.Identifier>(Identifier.DeepCopy());
                if(StatusElement != null) dest.StatusElement = (Code<Hl7.Fhir.Model.FinancialResourceStatusCodes>)StatusElement.DeepCopy();
                if(Type != null) dest.Type = (Hl7.Fhir.Model.CodeableConcept)Type.DeepCopy();
                if(SubType != null) dest.SubType = (Hl7.Fhir.Model.CodeableConcept)SubType.DeepCopy();
                if(UseElement != null) dest.UseElement = (Code<Hl7.Fhir.Model.Use>)UseElement.DeepCopy();
                if(Patient != null) dest.Patient = (Hl7.Fhir.Model.ResourceReference)Patient.DeepCopy();
                if(BillablePeriod != null) dest.BillablePeriod = (Hl7.Fhir.Model.Period)BillablePeriod.DeepCopy();
                if(CreatedElement != null) dest.CreatedElement = (Hl7.Fhir.Model.FhirDateTime)CreatedElement.DeepCopy();
                if(Enterer != null) dest.Enterer = (Hl7.Fhir.Model.ResourceReference)Enterer.DeepCopy();
                if(Insurer != null) dest.Insurer = (Hl7.Fhir.Model.ResourceReference)Insurer.DeepCopy();
                if(Provider != null) dest.Provider = (Hl7.Fhir.Model.ResourceReference)Provider.DeepCopy();
                if(Priority != null) dest.Priority = (Hl7.Fhir.Model.CodeableConcept)Priority.DeepCopy();
                if(FundsReserve != null) dest.FundsReserve = (Hl7.Fhir.Model.CodeableConcept)FundsReserve.DeepCopy();
                if(Related != null) dest.Related = new List<Hl7.Fhir.Model.Claim.RelatedClaimComponent>(Related.DeepCopy());
                if(Prescription != null) dest.Prescription = (Hl7.Fhir.Model.ResourceReference)Prescription.DeepCopy();
                if(OriginalPrescription != null) dest.OriginalPrescription = (Hl7.Fhir.Model.ResourceReference)OriginalPrescription.DeepCopy();
                if(Payee != null) dest.Payee = (Hl7.Fhir.Model.Claim.PayeeComponent)Payee.DeepCopy();
                if(Referral != null) dest.Referral = (Hl7.Fhir.Model.ResourceReference)Referral.DeepCopy();
                if(Facility != null) dest.Facility = (Hl7.Fhir.Model.ResourceReference)Facility.DeepCopy();
                if(CareTeam != null) dest.CareTeam = new List<Hl7.Fhir.Model.Claim.CareTeamComponent>(CareTeam.DeepCopy());
                if(SupportingInfo != null) dest.SupportingInfo = new List<Hl7.Fhir.Model.Claim.SupportingInformationComponent>(SupportingInfo.DeepCopy());
                if(Diagnosis != null) dest.Diagnosis = new List<Hl7.Fhir.Model.Claim.DiagnosisComponent>(Diagnosis.DeepCopy());
                if(Procedure != null) dest.Procedure = new List<Hl7.Fhir.Model.Claim.ProcedureComponent>(Procedure.DeepCopy());
                if(Insurance != null) dest.Insurance = new List<Hl7.Fhir.Model.Claim.InsuranceComponent>(Insurance.DeepCopy());
                if(Accident != null) dest.Accident = (Hl7.Fhir.Model.Claim.AccidentComponent)Accident.DeepCopy();
                if(Item != null) dest.Item = new List<Hl7.Fhir.Model.Claim.ItemComponent>(Item.DeepCopy());
                if(Total != null) dest.Total = (Money)Total.DeepCopy();
                return dest;
            }
            else
            	throw new ArgumentException("Can only copy to an object of the same type", "other");
        }
        
        public override IDeepCopyable DeepCopy()
        {
            return CopyTo(new Claim());
        }
        
        public override bool Matches(IDeepComparable other)
        {
            var otherT = other as Claim;
            if(otherT == null) return false;
            
            if(!base.Matches(otherT)) return false;
            if( !DeepComparable.Matches(Identifier, otherT.Identifier)) return false;
            if( !DeepComparable.Matches(StatusElement, otherT.StatusElement)) return false;
            if( !DeepComparable.Matches(Type, otherT.Type)) return false;
            if( !DeepComparable.Matches(SubType, otherT.SubType)) return false;
            if( !DeepComparable.Matches(UseElement, otherT.UseElement)) return false;
            if( !DeepComparable.Matches(Patient, otherT.Patient)) return false;
            if( !DeepComparable.Matches(BillablePeriod, otherT.BillablePeriod)) return false;
            if( !DeepComparable.Matches(CreatedElement, otherT.CreatedElement)) return false;
            if( !DeepComparable.Matches(Enterer, otherT.Enterer)) return false;
            if( !DeepComparable.Matches(Insurer, otherT.Insurer)) return false;
            if( !DeepComparable.Matches(Provider, otherT.Provider)) return false;
            if( !DeepComparable.Matches(Priority, otherT.Priority)) return false;
            if( !DeepComparable.Matches(FundsReserve, otherT.FundsReserve)) return false;
            if( !DeepComparable.Matches(Related, otherT.Related)) return false;
            if( !DeepComparable.Matches(Prescription, otherT.Prescription)) return false;
            if( !DeepComparable.Matches(OriginalPrescription, otherT.OriginalPrescription)) return false;
            if( !DeepComparable.Matches(Payee, otherT.Payee)) return false;
            if( !DeepComparable.Matches(Referral, otherT.Referral)) return false;
            if( !DeepComparable.Matches(Facility, otherT.Facility)) return false;
            if( !DeepComparable.Matches(CareTeam, otherT.CareTeam)) return false;
            if( !DeepComparable.Matches(SupportingInfo, otherT.SupportingInfo)) return false;
            if( !DeepComparable.Matches(Diagnosis, otherT.Diagnosis)) return false;
            if( !DeepComparable.Matches(Procedure, otherT.Procedure)) return false;
            if( !DeepComparable.Matches(Insurance, otherT.Insurance)) return false;
            if( !DeepComparable.Matches(Accident, otherT.Accident)) return false;
            if( !DeepComparable.Matches(Item, otherT.Item)) return false;
            if( !DeepComparable.Matches(Total, otherT.Total)) return false;
            
            return true;
        }
        
        public override bool IsExactly(IDeepComparable other)
        {
            var otherT = other as Claim;
            if(otherT == null) return false;
            
            if(!base.IsExactly(otherT)) return false;
            if( !DeepComparable.IsExactly(Identifier, otherT.Identifier)) return false;
            if( !DeepComparable.IsExactly(StatusElement, otherT.StatusElement)) return false;
            if( !DeepComparable.IsExactly(Type, otherT.Type)) return false;
            if( !DeepComparable.IsExactly(SubType, otherT.SubType)) return false;
            if( !DeepComparable.IsExactly(UseElement, otherT.UseElement)) return false;
            if( !DeepComparable.IsExactly(Patient, otherT.Patient)) return false;
            if( !DeepComparable.IsExactly(BillablePeriod, otherT.BillablePeriod)) return false;
            if( !DeepComparable.IsExactly(CreatedElement, otherT.CreatedElement)) return false;
            if( !DeepComparable.IsExactly(Enterer, otherT.Enterer)) return false;
            if( !DeepComparable.IsExactly(Insurer, otherT.Insurer)) return false;
            if( !DeepComparable.IsExactly(Provider, otherT.Provider)) return false;
            if( !DeepComparable.IsExactly(Priority, otherT.Priority)) return false;
            if( !DeepComparable.IsExactly(FundsReserve, otherT.FundsReserve)) return false;
            if( !DeepComparable.IsExactly(Related, otherT.Related)) return false;
            if( !DeepComparable.IsExactly(Prescription, otherT.Prescription)) return false;
            if( !DeepComparable.IsExactly(OriginalPrescription, otherT.OriginalPrescription)) return false;
            if( !DeepComparable.IsExactly(Payee, otherT.Payee)) return false;
            if( !DeepComparable.IsExactly(Referral, otherT.Referral)) return false;
            if( !DeepComparable.IsExactly(Facility, otherT.Facility)) return false;
            if( !DeepComparable.IsExactly(CareTeam, otherT.CareTeam)) return false;
            if( !DeepComparable.IsExactly(SupportingInfo, otherT.SupportingInfo)) return false;
            if( !DeepComparable.IsExactly(Diagnosis, otherT.Diagnosis)) return false;
            if( !DeepComparable.IsExactly(Procedure, otherT.Procedure)) return false;
            if( !DeepComparable.IsExactly(Insurance, otherT.Insurance)) return false;
            if( !DeepComparable.IsExactly(Accident, otherT.Accident)) return false;
            if( !DeepComparable.IsExactly(Item, otherT.Item)) return false;
            if( !DeepComparable.IsExactly(Total, otherT.Total)) return false;
            
            return true;
        }

        public override IEnumerable<Base> Children
        {
            get
            {
                foreach (var item in base.Children) yield return item;
				foreach (var elem in Identifier) { if (elem != null) yield return elem; }
				if (StatusElement != null) yield return StatusElement;
				if (Type != null) yield return Type;
				if (SubType != null) yield return SubType;
				if (UseElement != null) yield return UseElement;
				if (Patient != null) yield return Patient;
				if (BillablePeriod != null) yield return BillablePeriod;
				if (CreatedElement != null) yield return CreatedElement;
				if (Enterer != null) yield return Enterer;
				if (Insurer != null) yield return Insurer;
				if (Provider != null) yield return Provider;
				if (Priority != null) yield return Priority;
				if (FundsReserve != null) yield return FundsReserve;
				foreach (var elem in Related) { if (elem != null) yield return elem; }
				if (Prescription != null) yield return Prescription;
				if (OriginalPrescription != null) yield return OriginalPrescription;
				if (Payee != null) yield return Payee;
				if (Referral != null) yield return Referral;
				if (Facility != null) yield return Facility;
				foreach (var elem in CareTeam) { if (elem != null) yield return elem; }
				foreach (var elem in SupportingInfo) { if (elem != null) yield return elem; }
				foreach (var elem in Diagnosis) { if (elem != null) yield return elem; }
				foreach (var elem in Procedure) { if (elem != null) yield return elem; }
				foreach (var elem in Insurance) { if (elem != null) yield return elem; }
				if (Accident != null) yield return Accident;
				foreach (var elem in Item) { if (elem != null) yield return elem; }
				if (Total != null) yield return Total;
            }
        }

        public override IEnumerable<ElementValue> NamedChildren
        {
            get
            {
                foreach (var item in base.NamedChildren) yield return item;
                foreach (var elem in Identifier) { if (elem != null) yield return new ElementValue("identifier", elem); }
                if (StatusElement != null) yield return new ElementValue("status", StatusElement);
                if (Type != null) yield return new ElementValue("type", Type);
                if (SubType != null) yield return new ElementValue("subType", SubType);
                if (UseElement != null) yield return new ElementValue("use", UseElement);
                if (Patient != null) yield return new ElementValue("patient", Patient);
                if (BillablePeriod != null) yield return new ElementValue("billablePeriod", BillablePeriod);
                if (CreatedElement != null) yield return new ElementValue("created", CreatedElement);
                if (Enterer != null) yield return new ElementValue("enterer", Enterer);
                if (Insurer != null) yield return new ElementValue("insurer", Insurer);
                if (Provider != null) yield return new ElementValue("provider", Provider);
                if (Priority != null) yield return new ElementValue("priority", Priority);
                if (FundsReserve != null) yield return new ElementValue("fundsReserve", FundsReserve);
                foreach (var elem in Related) { if (elem != null) yield return new ElementValue("related", elem); }
                if (Prescription != null) yield return new ElementValue("prescription", Prescription);
                if (OriginalPrescription != null) yield return new ElementValue("originalPrescription", OriginalPrescription);
                if (Payee != null) yield return new ElementValue("payee", Payee);
                if (Referral != null) yield return new ElementValue("referral", Referral);
                if (Facility != null) yield return new ElementValue("facility", Facility);
                foreach (var elem in CareTeam) { if (elem != null) yield return new ElementValue("careTeam", elem); }
                foreach (var elem in SupportingInfo) { if (elem != null) yield return new ElementValue("supportingInfo", elem); }
                foreach (var elem in Diagnosis) { if (elem != null) yield return new ElementValue("diagnosis", elem); }
                foreach (var elem in Procedure) { if (elem != null) yield return new ElementValue("procedure", elem); }
                foreach (var elem in Insurance) { if (elem != null) yield return new ElementValue("insurance", elem); }
                if (Accident != null) yield return new ElementValue("accident", Accident);
                foreach (var elem in Item) { if (elem != null) yield return new ElementValue("item", elem); }
                if (Total != null) yield return new ElementValue("total", Total);
            }
        }

    }
    
}<|MERGE_RESOLUTION|>--- conflicted
+++ resolved
@@ -557,11 +557,7 @@
             /// </summary>
             [FhirElement("value", Order=80, Choice=ChoiceType.DatatypeChoice)]
             [CLSCompliant(false)]
-<<<<<<< HEAD
-			[AllowedTypes(typeof(Hl7.Fhir.Model.FhirBoolean),typeof(Hl7.Fhir.Model.FhirString),typeof(Quantity),typeof(Hl7.Fhir.Model.Attachment),typeof(Hl7.Fhir.Model.ResourceReference))]
-=======
-			[AllowedTypes(typeof(Hl7.Fhir.Model.FhirString),typeof(Hl7.Fhir.Model.Quantity),typeof(Hl7.Fhir.Model.Attachment),typeof(Hl7.Fhir.Model.ResourceReference))]
->>>>>>> 88ba2e81
+			[AllowedTypes(typeof(Hl7.Fhir.Model.FhirBoolean),typeof(Hl7.Fhir.Model.FhirString),typeof(Hl7.Fhir.Model.Quantity),typeof(Hl7.Fhir.Model.Attachment),typeof(Hl7.Fhir.Model.ResourceReference))]
             [DataMember]
             public Hl7.Fhir.Model.Element Value
             {
