--- conflicted
+++ resolved
@@ -233,7 +233,7 @@
         
         [FhirType("ImageComponent")]
         [DataContract]
-        public partial class ImageComponent : Hl7.Fhir.Model.BackboneElement, System.ComponentModel.INotifyPropertyChanged, IBackboneElement
+        public partial class ImageComponent : Hl7.Fhir.Model.BackboneElement, System.ComponentModel.INotifyPropertyChanged
         {
             [NotMapped]
             public override string TypeName { get { return "ImageComponent"; } }
@@ -348,8 +348,8 @@
                 get
                 {
                     foreach (var item in base.NamedChildren) yield return item;
-                    if (CommentElement != null) yield return new ElementValue("comment", CommentElement);
-                    if (Link != null) yield return new ElementValue("link", Link);
+                    if (CommentElement != null) yield return new ElementValue("comment", false, CommentElement);
+                    if (Link != null) yield return new ElementValue("link", false, Link);
                 }
             }
 
@@ -788,25 +788,6 @@
             get
             {
                 foreach (var item in base.NamedChildren) yield return item;
-<<<<<<< HEAD
-                foreach (var elem in Identifier) { if (elem != null) yield return new ElementValue("identifier", elem); }
-                if (StatusElement != null) yield return new ElementValue("status", StatusElement);
-                if (Category != null) yield return new ElementValue("category", Category);
-                if (Code != null) yield return new ElementValue("code", Code);
-                if (Subject != null) yield return new ElementValue("subject", Subject);
-                if (Encounter != null) yield return new ElementValue("encounter", Encounter);
-                if (Effective != null) yield return new ElementValue("effective", Effective);
-                if (IssuedElement != null) yield return new ElementValue("issued", IssuedElement);
-                if (Performer != null) yield return new ElementValue("performer", Performer);
-                foreach (var elem in Request) { if (elem != null) yield return new ElementValue("request", elem); }
-                foreach (var elem in Specimen) { if (elem != null) yield return new ElementValue("specimen", elem); }
-                foreach (var elem in Result) { if (elem != null) yield return new ElementValue("result", elem); }
-                foreach (var elem in ImagingStudy) { if (elem != null) yield return new ElementValue("imagingStudy", elem); }
-                foreach (var elem in Image) { if (elem != null) yield return new ElementValue("image", elem); }
-                if (ConclusionElement != null) yield return new ElementValue("conclusion", ConclusionElement);
-                foreach (var elem in CodedDiagnosis) { if (elem != null) yield return new ElementValue("codedDiagnosis", elem); }
-                foreach (var elem in PresentedForm) { if (elem != null) yield return new ElementValue("presentedForm", elem); }
-=======
                 foreach (var elem in Identifier) { if (elem != null) yield return new ElementValue("identifier", true, elem); }
                 foreach (var elem in BasedOn) { if (elem != null) yield return new ElementValue("basedOn", true, elem); }
                 if (StatusElement != null) yield return new ElementValue("status", false, StatusElement);
@@ -824,7 +805,6 @@
                 if (ConclusionElement != null) yield return new ElementValue("conclusion", false, ConclusionElement);
                 foreach (var elem in CodedDiagnosis) { if (elem != null) yield return new ElementValue("codedDiagnosis", true, elem); }
                 foreach (var elem in PresentedForm) { if (elem != null) yield return new ElementValue("presentedForm", true, elem); }
->>>>>>> a220f7af
             }
         }
 
