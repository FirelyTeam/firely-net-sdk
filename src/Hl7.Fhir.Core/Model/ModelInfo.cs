/*
  Copyright (c) 2011-2012, HL7, Inc
  All rights reserved.
  
  Redistribution and use in source and binary forms, with or without modification, 
  are permitted provided that the following conditions are met:
  
   * Redistributions of source code must retain the above copyright notice, this 
     list of conditions and the following disclaimer.
   * Redistributions in binary form must reproduce the above copyright notice, 
     this list of conditions and the following disclaimer in the documentation 
     and/or other materials provided with the distribution.
   * Neither the name of HL7 nor the names of its contributors may be used to 
     endorse or promote products derived from this software without specific 
     prior written permission.
  
  THIS SOFTWARE IS PROVIDED BY THE COPYRIGHT HOLDERS AND CONTRIBUTORS "AS IS" AND 
  ANY EXPRESS OR IMPLIED WARRANTIES, INCLUDING, BUT NOT LIMITED TO, THE IMPLIED 
  WARRANTIES OF MERCHANTABILITY AND FITNESS FOR A PARTICULAR PURPOSE ARE DISCLAIMED. 
  IN NO EVENT SHALL THE COPYRIGHT HOLDER OR CONTRIBUTORS BE LIABLE FOR ANY DIRECT, 
  INDIRECT, INCIDENTAL, SPECIAL, EXEMPLARY, OR CONSEQUENTIAL DAMAGES (INCLUDING, BUT 
  NOT LIMITED TO, PROCUREMENT OF SUBSTITUTE GOODS OR SERVICES; LOSS OF USE, DATA, OR 
  PROFITS; OR BUSINESS INTERRUPTION) HOWEVER CAUSED AND ON ANY THEORY OF LIABILITY, 
  WHETHER IN CONTRACT, STRICT LIABILITY, OR TORT (INCLUDING NEGLIGENCE OR OTHERWISE) 
  ARISING IN ANY WAY OUT OF THE USE OF THIS SOFTWARE, EVEN IF ADVISED OF THE 
  POSSIBILITY OF SUCH DAMAGE.
  

*/

using Hl7.Fhir.ElementModel;
using Hl7.Fhir.Introspection;
using Hl7.Fhir.Utility;
using System;
using System.Collections.Generic;
using System.Diagnostics;
using System.Linq;
using System.Reflection;

namespace Hl7.Fhir.Model
{
    public partial class ModelInfo
    {
        [System.Diagnostics.DebuggerDisplay(@"\{{DebuggerDisplay,nq}}")] // http://blogs.msdn.com/b/jaredpar/archive/2011/03/18/debuggerdisplay-attribute-best-practices.aspx
        public class SearchParamDefinition
        {
            [DebuggerBrowsable(DebuggerBrowsableState.Never)]
            private string DebuggerDisplay
            {
                get
                {
                    return String.Format("{0} {1} {2} ({3})", Resource, Name, Type, Expression);
                }
            }

            public string Resource { get; set; }
            public string Name { get; set; }
            public string Url { get; set; }
            public Markdown Description { get; set; }
            public SearchParamType Type { get; set; }

            /// <summary>
            /// If this search parameter is a Composite, this array contains 
            /// the list of search parameters the param is a combination of
            /// </summary>
            public string[] CompositeParams { get; set; }

            /// <summary>
            /// One or more paths into the Resource instance that the search parameter 
            /// uses 
            /// </summary>
            public string[] Path { get; set; }

            /// <summary>
            /// The XPath expression for evaluating this search parameter
            /// </summary>
            public string XPath { get; set; }

            /// <summary>
            /// The FHIR Path expresssion that can be used to extract the data
            /// for this search parameter
            /// </summary>
            public string Expression { get; set; }

            /// <summary>
            /// If this is a reference, the possible types of resources that the
            /// parameters references to
            /// </summary>
            public ResourceType[] Target { get; set; }
        }

        private static readonly Dictionary<string, FHIRAllTypes> _fhirTypeNameToFhirType
            = Enum.GetValues(typeof(FHIRAllTypes)).OfType<FHIRAllTypes>().ToDictionary(type => type.GetLiteral());

        private static readonly Dictionary<FHIRAllTypes, string> _fhirTypeToFhirTypeName
            = _fhirTypeNameToFhirType.ToDictionary(kvp => kvp.Value, kvp => kvp.Key);

        /// <summary>Returns the FHIR type name represented by the specified <see cref="FHIRAllTypes"/> enum value, or <c>null</c>.</summary>
        public static FHIRAllTypes? FhirTypeNameToFhirType(string typeName)
            => _fhirTypeNameToFhirType.TryGetValue(typeName, out var result) ? result : null;

        /// <summary>Returns the <see cref="FHIRAllTypes"/> enum value that represents the specified FHIR type name, or <c>null</c>.</summary>
        public static string FhirTypeToFhirTypeName(FHIRAllTypes type)
            => _fhirTypeToFhirTypeName.TryGetValue(type, out var result) ? result : null;

        // [WMR 20171025] NEW: Conversion methods for ResourceType

        private static readonly Dictionary<string, ResourceType> _fhirTypeNameToResourceType
            = Enum.GetValues(typeof(ResourceType)).OfType<ResourceType>().ToDictionary(type => type.GetLiteral());

        private static readonly Dictionary<ResourceType, string> _resourceTypeToFhirTypeName
            = _fhirTypeNameToResourceType.ToDictionary(kvp => kvp.Value, kvp => kvp.Key);

        /// <summary>Returns the FHIR type name represented by the specified <see cref="ResourceType"/> enum value, or <c>null</c>.</summary>
        public static ResourceType? FhirTypeNameToResourceType(string typeName)
            => _fhirTypeNameToResourceType.TryGetValue(typeName, out var result) ? result : null;

        /// <summary>Returns the <see cref="ResourceType"/> enum value that represents the specified FHIR type name, or <c>null</c>.</summary>
        public static string ResourceTypeToFhirTypeName(ResourceType type)
            => _resourceTypeToFhirTypeName.TryGetValue(type, out var result) ? result : null;

        /// <summary>Returns the C# <see cref="Type"/> that represents the FHIR type with the specified name, or <c>null</c>.</summary>
        public static Type GetTypeForFhirType(string name)
        {
            return FhirTypeToCsType.TryGetValue(name, out var result) ? result : null;
        }

        /// <summary>Returns the FHIR type name represented by the specified C# <see cref="Type"/>, or <c>null</c>.</summary>
        public static string GetFhirTypeNameForType(Type type)
        {
            return FhirCsTypeToString.TryGetValue(type, out var result) ? result : null;
        }

        /// <summary>Determines if the specified value represents the name of a known FHIR resource.</summary>
        public static bool IsKnownResource(string name)
        {
            return SupportedResources.Contains(name);
        }

        /// <summary>Determines if the specified <see cref="Type"/> instance represents a known FHIR resource.</summary>
        public static bool IsKnownResource(Type type)
        {
            var name = GetFhirTypeNameForType(type);

            return name != null && IsKnownResource(name);
        }

        /// <summary>Determines if the specified <see cref="FHIRAllTypes"/> value represents a known FHIR resource.</summary>
        public static bool IsKnownResource(FHIRAllTypes type)
        {
            var name = FhirTypeToFhirTypeName(type);
            return name != null && IsKnownResource(name);
        }

        /// <summary>Determines if the specified value represents the name of a FHIR primitive data type.</summary>
        public static bool IsPrimitive(string name)
        {
            if (String.IsNullOrEmpty(name)) return false;
            var type = GetTypeForFhirType(name);
            if (type is null) return false;

            return IsPrimitive(type);

        }

        /// <summary>Determines if the specified <see cref="Type"/> instance represents a FHIR primitive data type.</summary>
        public static bool IsPrimitive(Type type)
        {
            return typeof(PrimitiveType).IsAssignableFrom(type);
        }

        /// <summary>Determines if the specified <see cref="FHIRAllTypes"/> value represents a FHIR primitive data type.</summary>
        public static bool IsPrimitive(FHIRAllTypes type)
        {
            return IsPrimitive(FhirTypeToFhirTypeName(type));
        }

        /// <summary>Determines if the specified value represents the name of a FHIR complex data type (NOT including resources and primitives).</summary>
        public static bool IsDataType(string name)
        {
            if (String.IsNullOrEmpty(name)) return false;

            return FhirTypeToCsType.ContainsKey(name) && !IsKnownResource(name) && !IsPrimitive(name);
        }

        /// <summary>Determines if the specified <see cref="Type"/> instance represents a FHIR complex data type (NOT including resources and primitives).</summary>
        public static bool IsDataType(Type type)
        {
            var name = GetFhirTypeNameForType(type);

            return name != null && !IsKnownResource(name) && !IsPrimitive(name);
        }

        /// <summary>Determines if the specified <see cref="FHIRAllTypes"/> value represents a FHIR complex data type (NOT including resources and primitives).</summary>
        public static bool IsDataType(FHIRAllTypes type)
        {
            return IsDataType(FhirTypeToFhirTypeName(type));
        }

        // [WMR 20160421] Dynamically resolve FHIR type name 'Reference'
        private static readonly string _referenceTypeName = FHIRAllTypes.Reference.GetLiteral();

        /// <summary>Determines if the specified value represents the type name of a FHIR Reference, i.e. equals "Reference".</summary>
        public static bool IsReference(string name)
        {
            return name == _referenceTypeName; // "Reference";
        }

        /// <summary>Determines if the specified <see cref="Type"/> instance represents a FHIR Reference type.</summary>
        public static bool IsReference(Type type)
        {
            return type.CanBeTreatedAsType(typeof(ResourceReference));
            //return IsReference(type.Name);
        }

        /// <summary>Determines if the specified <see cref="FHIRAllTypes"/> value represents a FHIR Reference type.</summary>
        public static bool IsReference(FHIRAllTypes type)
        {
            return type == FHIRAllTypes.Reference;
        }

        /// <summary>
        /// Determines if the specified <see cref="FHIRAllTypes"/> value represents a FHIR conformance resource type
        /// (resources under the Conformance/Terminology/Implementation Support header in resourcelist.html)
        /// </summary>
        public static bool IsConformanceResource(Type type)
        {
            return type.CanBeTreatedAsType(typeof(IConformanceResource));
            //return IsConformanceResource(type.Name);
        }

        /// <summary>
        /// Determines if the specified <see cref="FHIRAllTypes"/> value represents a FHIR conformance resource type
        /// (resources under the Conformance/Terminology/Implementation Support header in resourcelist.html)
        /// </summary>
        public static bool IsConformanceResource(string name)
        {
            if (string.IsNullOrEmpty(name)) return false;

            var t = FhirTypeNameToFhirType(name);

            if (t.HasValue)
                return IsConformanceResource(t.Value);
            else
                return false;
        }

        /// <summary>Subset of <see cref="FHIRAllTypes"/> enumeration values for conformance resources.</summary>
        public static readonly FHIRAllTypes[] ConformanceResources =
        {
            FHIRAllTypes.StructureDefinition,
            FHIRAllTypes.StructureMap,
            FHIRAllTypes.CapabilityStatement,
            FHIRAllTypes.MessageDefinition,
            FHIRAllTypes.OperationDefinition,
            FHIRAllTypes.SearchParameter,
            FHIRAllTypes.CompartmentDefinition,
            FHIRAllTypes.ImplementationGuide,
            FHIRAllTypes.GraphDefinition,
            FHIRAllTypes.CodeSystem,
            FHIRAllTypes.ValueSet,
            FHIRAllTypes.ConceptMap,
            FHIRAllTypes.NamingSystem,
            FHIRAllTypes.TestScript,
            //FHIRAllTypes.TestReport,
            FHIRAllTypes.Questionnaire,
            FHIRAllTypes.TerminologyCapabilities
        };

        /// <summary>
        /// Determines if the specified <see cref="FHIRAllTypes"/> value represents a FHIR conformance resource type
        /// (resources under the Conformance/Terminology/Implementation Support header in resourcelist.html)
        /// </summary>
        public static bool IsConformanceResource(FHIRAllTypes type) => ConformanceResources.Contains(type);

        /// <summary>
        /// Determines if the specified <see cref="FHIRAllTypes"/> value represents a FHIR conformance resource type
        /// (resources under the Conformance/Terminology/Implementation Support header in resourcelist.html)
        /// </summary>
        public static bool IsConformanceResource(FHIRAllTypes? type) => type.HasValue && ConformanceResources.Contains(type.Value);

        /// <summary>Subset of <see cref="ResourceType"/> enumeration values for conformance resources.</summary>
        public static readonly ResourceType[] ConformanceResourceTypes =
        {
            ResourceType.StructureDefinition,
            ResourceType.StructureMap,
            ResourceType.CapabilityStatement,
            ResourceType.MessageDefinition,
            ResourceType.OperationDefinition,
            ResourceType.SearchParameter,
            ResourceType.CompartmentDefinition,
            ResourceType.ImplementationGuide,
            ResourceType.GraphDefinition,
            ResourceType.CodeSystem,
            ResourceType.ValueSet,
            ResourceType.ConceptMap,
            ResourceType.NamingSystem,
            ResourceType.TestScript,
            //ResourceType.TestReport,
            ResourceType.TerminologyCapabilities
        };

        /// <summary>
        /// Determines if the specified <see cref="ResourceType"/> value represents a FHIR conformance resource type
        /// (resources under the Conformance/Terminology/Implementation Support header in resourcelist.html)
        /// </summary>
        public static bool IsConformanceResource(ResourceType type) => ConformanceResourceTypes.Contains(type);

        /// <summary>
        /// Determines if the specified <see cref="ResourceType"/> value represents a FHIR conformance resource type
        /// (resources under the Conformance/Terminology/Implementation Support header in resourcelist.html)
        /// </summary>
        public static bool IsConformanceResource(ResourceType? type) => type.HasValue && ConformanceResourceTypes.Contains(type.Value);


        /// <summary>Determines if the specified value represents the canonical uri of a core FHIR Resource, FHIR Datatype or FHIR primitive.</summary>
        /// <remarks>This function does not recognize "system" types, these are the basic types that the FHIR
        /// datatypes are built upon, but are not specific to the FHIR datamodel.</remarks>
        public static bool IsCoreModelType(string name) => FhirTypeToCsType.ContainsKey(name);
<<<<<<< HEAD

        /// <summary>Determines if the specified value represents the type of a core Resource, Datatype or primitive.</summary>
        public static bool IsCoreModelType(Type type) => FhirCsTypeToString.ContainsKey(type);

=======
        // => IsKnownResource(name) || IsDataType(name) || IsPrimitive(name);


>>>>>>> 91284b4b
        public static readonly Uri FhirCoreProfileBaseUri = new Uri(@"http://hl7.org/fhir/StructureDefinition/");

        /// <summary>Determines if the specified value represents the canonical uri of a core FHIR Resource, FHIR Datatype or FHIR primitive.</summary>
        /// <remarks>This function does not recognize "system" types, these are the basic types that the FHIR
        /// datatypes are built upon, but are not specific to the FHIR datamodel.</remarks>
        public static bool IsCoreModelTypeUri(Uri uri)
        {
            return uri != null
                // [WMR 20181025] Issue #746
                // Note: FhirCoreProfileBaseUri.IsBaseOf(new Uri("Dummy", UriKind.RelativeOrAbsolute)) = true...?!
                && uri.IsAbsoluteUri
                && FhirCoreProfileBaseUri.IsBaseOf(uri)
                && IsCoreModelType(FhirCoreProfileBaseUri.MakeRelativeUri(uri).ToString());
        }

        /// <summary>
        /// Returns whether the type has subclasses in the core spec
        /// </summary>
        /// <param name="type"></param>
        /// <returns></returns>
        /// <remarks>Quantity is not listed here, since its subclasses are
        /// actually profiles on Quantity. Likewise, there is no real inheritance
        /// in the primitives, so string is not a superclass for markdown</remarks>
        public static bool IsCoreSuperType(FHIRAllTypes type)
        {
            return
                type == FHIRAllTypes.Resource ||
                type == FHIRAllTypes.DomainResource ||
                type == FHIRAllTypes.Element ||
                type == FHIRAllTypes.BackboneElement;
        }

        public static bool IsCoreSuperType(Type type)
        {
            return
                type == typeof(Base) ||
                type == typeof(Resource) ||
                type == typeof(DomainResource) ||
                type == typeof(Element) ||
                type == typeof(BackboneElement) ||
                type == typeof(DataType) ||
                type == typeof(PrimitiveType) ||
                type == typeof(BackboneType);
        }

        public static bool IsCoreSuperType(string type)
        {
            var fat = FhirTypeNameToFhirType(type);

            if (fat == null) return false;

            return IsCoreSuperType(fat.Value);
        }

        [Obsolete("Profiled quantities have been removed from the POCO model and will not appear in data anymore.")]
        public static bool IsProfiledQuantity(FHIRAllTypes type)
        {
            return type == FHIRAllTypes.SimpleQuantity || type == FHIRAllTypes.MoneyQuantity;
        }

        public static bool IsBindable(string type)
        {
            switch (type)
            {
                // This is the fixed list, for all FHIR versions
                case "code":
                case "Coding":
                case "CodeableConcept":
                case "Quantity":
                case "string":
                case "uri":
                case "Extension":       // for backwards compat with DSTU2
                    return true;
                default:
                    return false;
            }
        }

        [Obsolete("Profiled quantities have been removed from the POCO model and will not appear in data anymore.")]
        public static bool IsProfiledQuantity(string type)
        {
            var definedType = FhirTypeNameToFhirType(type);
            if (definedType == null) return false;

            return IsProfiledQuantity(definedType.Value);
        }

        public static bool CheckMinorVersionCompatibility(string externalVersion)
        {
            if (string.IsNullOrEmpty(externalVersion))
            {
                throw new ArgumentNullException();
            }

            var minorFhirVersion = getMajorAndMinorVersion(Version);
            var externalMinorVersion = getMajorAndMinorVersion(externalVersion);

            if (string.IsNullOrEmpty(minorFhirVersion) || string.IsNullOrEmpty(externalVersion))
            {
                return false;
            }
            else
            {
                return minorFhirVersion == externalMinorVersion;
            }
        }

        private static string getMajorAndMinorVersion(string version)
        {
            var versionnumbers = version.Split('.');
            if (versionnumbers.Count() >= 2)
            {
                return string.Join(".", versionnumbers[0], versionnumbers[1]);
            }
            else
            {
                return null;
            }
        }

        public static bool IsInstanceTypeFor(string superclass, string subclass)
        {
            if (superclass == subclass) return true;

            var superType = GetTypeForFhirType(superclass);
            var subType = GetTypeForFhirType(subclass);

            if (subType == null || superType == null) return false;

            return IsInstanceTypeFor(superType, subType);
        }

        public static bool IsInstanceTypeFor(Type superclass, Type subclass)
        {
            if (superclass == subclass) return true;

            return superclass.IsAssignableFrom(subclass);
        }

        public static bool IsInstanceTypeFor(FHIRAllTypes superclass, FHIRAllTypes subclass)
        {
            if (superclass == subclass) return true;

            var superclassName = FhirTypeToFhirTypeName(superclass);
            var subclassName = FhirTypeToFhirTypeName(subclass);

            return IsInstanceTypeFor(superclassName, subclassName);
        }

        public static Canonical CanonicalUriForFhirCoreType(string typename)
        {
            return new Canonical("http://hl7.org/fhir/StructureDefinition/" + typename);
        }

        public static Canonical CanonicalUriForFhirCoreType(Type type)
        {
            return CanonicalUriForFhirCoreType(GetFhirTypeNameForType(type));
        }

        public static Canonical CanonicalUriForFhirCoreType(FHIRAllTypes type)
        {
            return CanonicalUriForFhirCoreType(type.GetLiteral());
        }

        // The lazy here is not used for purposes of performance (delaying creation of the versioned provider, which
        // is cheap anyway), but to use the framework to have a nicely multithread-aware singleton.
        private static readonly Lazy<ModelInspector> _versionedProvider
            = new Lazy<ModelInspector>(createVersionedProvider);

        private static ModelInspector createVersionedProvider() =>
            ModelInspector.ForAssembly(typeof(ModelInfo).GetTypeInfo().Assembly);

        internal static ModelInspector ModelInspector => _versionedProvider.Value;

        public static readonly Type[] OpenTypes =
        {
            typeof(Model.Address),
            typeof(Model.Age),
            typeof(Model.Annotation),
            typeof(Model.Attachment),
            typeof(Model.Base64Binary),
            typeof(Model.FhirBoolean),
            typeof(Model.Canonical),
            typeof(Model.Code),
            typeof(Model.CodeableConcept),
            typeof(Model.Coding),
            typeof(Model.ContactDetail),
            typeof(Model.ContactPoint),
            typeof(Model.Contributor),
            typeof(Model.Count),
            typeof(Model.DataRequirement),
            typeof(Model.Date),
            typeof(Model.FhirDateTime),
            typeof(Model.FhirDecimal),
            typeof(Model.Distance),
            typeof(Model.Dosage),
            typeof(Model.Duration),
            typeof(Model.Expression),
            typeof(Model.HumanName),
            typeof(Model.Id),
            typeof(Model.Identifier),
            typeof(Model.Instant),
            typeof(Model.Integer),
            typeof(Model.Markdown),
            typeof(Model.Meta),
            typeof(Model.Money),
            typeof(Model.Oid),
            typeof(Model.ParameterDefinition),
            typeof(Model.Period),
            typeof(Model.PositiveInt),
            typeof(Model.Quantity),
            typeof(Model.Range),
            typeof(Model.Ratio),
            typeof(Model.ResourceReference),
            typeof(Model.RelatedArtifact),
            typeof(Model.SampledData),
            typeof(Model.Signature),
            typeof(Model.FhirString),
            typeof(Model.Time),
            typeof(Model.Timing),
            typeof(Model.TriggerDefinition),
            typeof(Model.UnsignedInt),
            typeof(Model.FhirUri),
            typeof(Model.FhirUrl),
            typeof(Model.UsageContext),
            typeof(Model.Uuid)
        };

    }

    public static class ModelInfoExtensions
    {
        public static bool TryDeriveResourceType(this Resource r, out ResourceType rt)
        {
            var result = ModelInfo.FhirTypeNameToResourceType(r.TypeName);
            rt = result.GetValueOrDefault(default);
            return result.HasValue;
        }


        [Obsolete("Use ModelInfo.GetFhirTypeNameForType() instead.")]       // Obsoleted on 20181213 by EK
        public static string GetCollectionName(this Type type)
        {
            if (type.CanBeTreatedAsType(typeof(Resource)))
                return ModelInfo.GetFhirTypeNameForType(type);
            else
                throw new ArgumentException(String.Format(
                    "Cannot determine collection name, type {0} is not a resource type", type.Name));
        }
    }

}<|MERGE_RESOLUTION|>--- conflicted
+++ resolved
@@ -317,16 +317,12 @@
         /// <remarks>This function does not recognize "system" types, these are the basic types that the FHIR
         /// datatypes are built upon, but are not specific to the FHIR datamodel.</remarks>
         public static bool IsCoreModelType(string name) => FhirTypeToCsType.ContainsKey(name);
-<<<<<<< HEAD
 
         /// <summary>Determines if the specified value represents the type of a core Resource, Datatype or primitive.</summary>
         public static bool IsCoreModelType(Type type) => FhirCsTypeToString.ContainsKey(type);
-
-=======
         // => IsKnownResource(name) || IsDataType(name) || IsPrimitive(name);
 
 
->>>>>>> 91284b4b
         public static readonly Uri FhirCoreProfileBaseUri = new Uri(@"http://hl7.org/fhir/StructureDefinition/");
 
         /// <summary>Determines if the specified value represents the canonical uri of a core FHIR Resource, FHIR Datatype or FHIR primitive.</summary>
