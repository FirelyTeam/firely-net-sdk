--- conflicted
+++ resolved
@@ -388,22 +388,23 @@
                 type == FHIRAllTypes.Count ||
                 type == FHIRAllTypes.Money;
         }
-
-        public static bool IsInstanceTypeFor(string superclass, string subclass)
-        {
-<<<<<<< HEAD
+        
+        public static bool IsProfiledQuantity(string type)
+        {
             var definedType = FhirTypeNameToFhirType(type);
             if (definedType == null) return false;
 
             return IsProfiledQuantity(definedType.Value);
-=======
+        }
+
+        public static bool IsInstanceTypeFor(string superclass, string subclass)
+        {
             var superType = FhirTypeNameToFhirType(superclass);
             var subType = FhirTypeNameToFhirType(subclass);
 
             if (subType == null || superType == null) return false;
 
             return IsInstanceTypeFor(superType.Value, subType.Value);
->>>>>>> a220f7af
         }
 
         private static readonly FHIRAllTypes[] QUANTITY_SUBCLASSES = new[] { FHIRAllTypes.Age, FHIRAllTypes.Distance, FHIRAllTypes.Duration,
