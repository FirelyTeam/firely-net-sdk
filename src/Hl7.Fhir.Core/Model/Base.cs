﻿/*
  Copyright (c) 2011-2012, HL7, Inc
  All rights reserved.
  
  Redistribution and use in source and binary forms, with or without modification, 
  are permitted provided that the following conditions are met:
  
   * Redistributions of source code must retain the above copyright notice, this 
     list of conditions and the following disclaimer.
   * Redistributions in binary form must reproduce the above copyright notice, 
     this list of conditions and the following disclaimer in the documentation 
     and/or other materials provided with the distribution.
   * Neither the name of HL7 nor the names of its contributors may be used to 
     endorse or promote products derived from this software without specific 
     prior written permission.
  
  THIS SOFTWARE IS PROVIDED BY THE COPYRIGHT HOLDERS AND CONTRIBUTORS "AS IS" AND 
  ANY EXPRESS OR IMPLIED WARRANTIES, INCLUDING, BUT NOT LIMITED TO, THE IMPLIED 
  WARRANTIES OF MERCHANTABILITY AND FITNESS FOR A PARTICULAR PURPOSE ARE DISCLAIMED. 
  IN NO EVENT SHALL THE COPYRIGHT HOLDER OR CONTRIBUTORS BE LIABLE FOR ANY DIRECT, 
  INDIRECT, INCIDENTAL, SPECIAL, EXEMPLARY, OR CONSEQUENTIAL DAMAGES (INCLUDING, BUT 
  NOT LIMITED TO, PROCUREMENT OF SUBSTITUTE GOODS OR SERVICES; LOSS OF USE, DATA, OR 
  PROFITS; OR BUSINESS INTERRUPTION) HOWEVER CAUSED AND ON ANY THEORY OF LIABILITY, 
  WHETHER IN CONTRACT, STRICT LIABILITY, OR TORT (INCLUDING NEGLIGENCE OR OTHERWISE) 
  ARISING IN ANY WAY OUT OF THE USE OF THIS SOFTWARE, EVEN IF ADVISED OF THE 
  POSSIBILITY OF SUCH DAMAGE.
  
*/



using Hl7.Fhir.Validation;
using System;
using System.Collections.Generic;
using System.ComponentModel.DataAnnotations;
using System.Linq;
using Hl7.Fhir.Introspection;
using System.Runtime.Serialization;
using Hl7.Fhir.Utility;

namespace Hl7.Fhir.Model
{
#if !NETSTANDARD1_1
    [Serializable]
#endif
    [InvokeIValidatableObject]
    [System.Runtime.Serialization.DataContract]
    public abstract class Base : Hl7.Fhir.Validation.IValidatableObject, IDeepCopyable, IDeepComparable, IAnnotated, IAnnotatable
    {
        public abstract bool IsExactly(IDeepComparable other);
        public abstract bool Matches(IDeepComparable pattern);

        /// <summary>
        /// 
        /// </summary>
        /// <param name="other"></param>
        /// <remarks>Does a deep-copy of all elements, except UserData</remarks>
        /// <returns></returns>
        public virtual IDeepCopyable CopyTo(IDeepCopyable other)
        {
            if (other is Base dest)
            {
                // if (UserData != null) dest.UserData = new Dictionary<string, object>(UserData);
                if (_annotations.IsValueCreated)
                {
                    dest.annotations.Clear();
                    dest.annotations.AddRange(annotations);
                }

#pragma warning disable 618, 620
                if (UserData != null) dest.UserData = new Dictionary<string, object>(UserData);
#pragma warning restore 618

               // if (FhirComments != null) dest.FhirComments = new List<string>(FhirComments);
                return dest;
            }
            else
                throw new ArgumentException("Can only copy to an object of the same type", "other");
        }

        public abstract IDeepCopyable DeepCopy();

        public virtual IEnumerable<ValidationResult> Validate(ValidationContext validationContext)
        {
            return Enumerable.Empty<ValidationResult>();
        }

#region << Annotations and UserData >>
        private Dictionary<string, object> _userData = new Dictionary<string, object>();

        [NotMapped]
        [Obsolete("Use the typed interface provided by IAnnotatable instead")]
        public Dictionary<string, object> UserData
        {
            get { return _userData; }
            private set { _userData = value; }
        }

        private Lazy<List<object>> _annotations = new Lazy<List<object>>(() => new List<object>());
        private List<object> annotations { get { return _annotations.Value; } }

        public IEnumerable<object> Annotations(Type type)
        {
            return annotations.OfType(type);
        }

        public void AddAnnotation(object annotation)
        {
            annotations.Add(annotation);
        }

        public void RemoveAnnotations(Type type)
        {
            annotations.RemoveOfType(type);
        }

<<<<<<< HEAD
        #endregion




        /// <summary>
        /// A Comment recorded against this element in the FHIR Resource
        /// </summary>
        [FhirElement("fhir_comments", Order = 5)]
        [Cardinality(Min = 0, Max = -1)]
        public List<Hl7.Fhir.Model.FhirString> FhirCommentsElement
        {
            get { if (_FhirCommentsElement == null) _FhirCommentsElement = new List<Hl7.Fhir.Model.FhirString>(); return _FhirCommentsElement; }
            set { _FhirCommentsElement = value; OnPropertyChanged("FhirCommentsElement"); }
        }

        private List<Hl7.Fhir.Model.FhirString> _FhirCommentsElement;

        /// <summary>
        /// A Comment recorded against this element in the FHIR Resource
        /// </summary>
        /// <remarks>This uses the native .NET datatype, rather than the FHIR equivalent</remarks>
        [NotMapped]
        [IgnoreDataMemberAttribute]
        public IEnumerable<string> FhirComments
        {
            get => FhirCommentsElement?.Select(elem => elem.Value);
            set
            {
                if (value == null)
                    FhirCommentsElement = null;
                else
                    FhirCommentsElement = new List<Hl7.Fhir.Model.FhirString>(value.Select(elem => new Hl7.Fhir.Model.FhirString(elem)));
                OnPropertyChanged("FhirComments");
            }
        }

=======
#endregion
>>>>>>> 9b4f60c5

        public event System.ComponentModel.PropertyChangedEventHandler PropertyChanged;
        protected void OnPropertyChanged(String property)
        {
            PropertyChanged?.Invoke(this, new System.ComponentModel.PropertyChangedEventArgs(property));
        }


        public abstract string TypeName { get; }

        /// <summary>
        /// Enumerate all child nodes.
        /// Return a sequence of child elements, components and/or properties.
        /// Child nodes are returned in the order defined by the FHIR specification.
        /// First returns child nodes inherited from any base class(es), recursively.
        /// Finally returns child nodes defined by the current class.
        /// </summary>
        [NotMapped]
        public virtual IEnumerable<Base> Children { get { return Enumerable.Empty<Base>(); } }

        /// <summary>
        /// Enumerate all child nodes.
        /// Return a sequence of child elements, components and/or properties.
        /// Child nodes are returned as tuples with the name and the node itself, in the order defined 
        /// by the FHIR specification.
        /// First returns child nodes inherited from any base class(es), recursively.
        /// Finally returns child nodes defined by the current class.
        /// </summary>
        [NotMapped]
        internal virtual IEnumerable<ElementValue> NamedChildren => Enumerable.Empty<ElementValue>();
    }
}<|MERGE_RESOLUTION|>--- conflicted
+++ resolved
@@ -114,47 +114,7 @@
             annotations.RemoveOfType(type);
         }
 
-<<<<<<< HEAD
-        #endregion
-
-
-
-
-        /// <summary>
-        /// A Comment recorded against this element in the FHIR Resource
-        /// </summary>
-        [FhirElement("fhir_comments", Order = 5)]
-        [Cardinality(Min = 0, Max = -1)]
-        public List<Hl7.Fhir.Model.FhirString> FhirCommentsElement
-        {
-            get { if (_FhirCommentsElement == null) _FhirCommentsElement = new List<Hl7.Fhir.Model.FhirString>(); return _FhirCommentsElement; }
-            set { _FhirCommentsElement = value; OnPropertyChanged("FhirCommentsElement"); }
-        }
-
-        private List<Hl7.Fhir.Model.FhirString> _FhirCommentsElement;
-
-        /// <summary>
-        /// A Comment recorded against this element in the FHIR Resource
-        /// </summary>
-        /// <remarks>This uses the native .NET datatype, rather than the FHIR equivalent</remarks>
-        [NotMapped]
-        [IgnoreDataMemberAttribute]
-        public IEnumerable<string> FhirComments
-        {
-            get => FhirCommentsElement?.Select(elem => elem.Value);
-            set
-            {
-                if (value == null)
-                    FhirCommentsElement = null;
-                else
-                    FhirCommentsElement = new List<Hl7.Fhir.Model.FhirString>(value.Select(elem => new Hl7.Fhir.Model.FhirString(elem)));
-                OnPropertyChanged("FhirComments");
-            }
-        }
-
-=======
 #endregion
->>>>>>> 9b4f60c5
 
         public event System.ComponentModel.PropertyChangedEventHandler PropertyChanged;
         protected void OnPropertyChanged(String property)
