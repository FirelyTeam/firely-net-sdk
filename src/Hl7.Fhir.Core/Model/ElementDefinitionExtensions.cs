--- conflicted
+++ resolved
@@ -34,8 +34,6 @@
             return ed;
         }
 
-<<<<<<< HEAD
-=======
         public static ElementDefinition OfType(this ElementDefinition ed, FHIRAllTypes type, string profile)
         {
             ed.OfType(type, new[] { profile });
@@ -43,7 +41,6 @@
             return ed;
         }
 
->>>>>>> 0a344341
         public static ElementDefinition OfType(this ElementDefinition ed, FHIRAllTypes type, string[] profile = null)
         {
             ed.Type.Clear();
