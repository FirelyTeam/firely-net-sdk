﻿<Project Sdk="Microsoft.NET.Sdk">

  <PropertyGroup>
    <OutputType>Exe</OutputType>
    <TargetFramework>net5.0</TargetFramework>
<<<<<<< HEAD
    <AssemblyName>Benchmarks</AssemblyName>
=======
	<AssemblyName>Firely.Sdk.Benchmarks</AssemblyName>
>>>>>>> 4279446d
    <RootNamespace>Firely.Sdk.Benchmarks</RootNamespace>
  </PropertyGroup>

  <ItemGroup>
    <PackageReference Include="BenchmarkDotNet" Version="0.13.0" />
  </ItemGroup>

  <ItemGroup>
    <ProjectReference Include="..\..\common\src\Hl7.Fhir.ElementModel\Hl7.Fhir.ElementModel.csproj" />
    <ProjectReference Include="..\Hl7.Fhir.Core\Hl7.Fhir.Core.csproj" />
    <ProjectReference Include="..\Hl7.Fhir.Specification\Hl7.Fhir.Specification.csproj" />
  </ItemGroup>

</Project><|MERGE_RESOLUTION|>--- conflicted
+++ resolved
@@ -3,11 +3,8 @@
   <PropertyGroup>
     <OutputType>Exe</OutputType>
     <TargetFramework>net5.0</TargetFramework>
-<<<<<<< HEAD
     <AssemblyName>Benchmarks</AssemblyName>
-=======
 	<AssemblyName>Firely.Sdk.Benchmarks</AssemblyName>
->>>>>>> 4279446d
     <RootNamespace>Firely.Sdk.Benchmarks</RootNamespace>
   </PropertyGroup>
 
