﻿#nullable enable
/* 
 * Copyright (c) 2017, Firely (info@fire.ly) and contributors
 * See the file CONTRIBUTORS for details.
 * 
 * This file is licensed under the BSD 3-Clause license
 * available at https://github.com/FirelyTeam/firely-net-sdk/blob/master/LICENSE
 */

// [WMR 20171023] TODO
// - Allow configuration of duplicate canonical url handling strategy

using Hl7.Fhir.ElementModel;
using Hl7.Fhir.Introspection;
using Hl7.Fhir.Model;
using Hl7.Fhir.Rest;
using Hl7.Fhir.Serialization;
using Hl7.Fhir.Specification.Summary;
using Hl7.Fhir.Support;
using Hl7.Fhir.Utility;
using System;
using System.Collections.Generic;
using System.Diagnostics;
using System.IO;
using System.Linq;
using System.Threading;
using T = System.Threading.Tasks;

namespace Hl7.Fhir.Specification.Source
{
    /// <summary>Reads FHIR artifacts (Profiles, ValueSets, ...) from a directory on disk. Thread-safe.</summary>
    [DebuggerDisplay(@"\{{DebuggerDisplay,nq}}")]
    public class CommonDirectorySource : ISummarySource, ICommonConformanceSource, IArtifactSource, IResourceResolver, IAsyncResourceResolver
    {
        private static readonly StringComparer PathComparer = StringComparer.InvariantCultureIgnoreCase;
        private static readonly StringComparison PathComparison = StringComparison.InvariantCultureIgnoreCase;

        // Files with following extensions are ALWAYS excluded from the result
        private static readonly string[] ExecutableExtensions = { ".exe", ".dll", ".cpl", ".scr" };

        // Instance fields
        private readonly DirectorySourceSettings _settings;
        private readonly ArtifactSummaryGenerator _summaryGenerator;
        private readonly ConfigurableNavigatorStreamFactory _navigatorFactory;
        private readonly NavigatorStreamFactory _navigatorFactoryDelegate;
        private readonly ModelInspector _inspector;

        // [WMR 20180813] NEW
        // Use Lazy<T> to synchronize collection (re-)loading (=> lock-free reading)
        private Lazy<List<ArtifactSummary>>? _lazyArtifactSummaries;

        /// <summary>
        /// Create a new <see cref="CommonDirectorySource"/> instance to browse and resolve resources
        /// from the default <see cref="SpecificationDirectory"/>
        /// and using the default <see cref="DirectorySourceSettings"/>.
        /// <para>
        /// Initialization is thread-safe. The source ensures that only a single thread will
        /// collect the artifact summaries, while any other threads will block.
        /// </para>
        /// </summary>
        public CommonDirectorySource(ModelInspector inspector)
            : this(inspector, SpecificationDirectory, null, false)
        {
        }

        /// <summary>
        /// Create a new <see cref="CommonDirectorySource"/> instance to browse and resolve resources
        /// from the specified <paramref name="contentDirectory"/>
        /// and using the default <see cref="DirectorySourceSettings"/>.
        /// </summary>
        /// <para>
        /// Initialization is thread-safe. The source ensures that only a single thread will
        /// collect the artifact summaries, while any other threads will block.
        /// </para>
        /// <param name="inspector"></param>
        /// <param name="contentDirectory">The file path of the target directory.</param>
        public CommonDirectorySource(ModelInspector inspector, string contentDirectory)
            : this(inspector, contentDirectory, null, false) { }

        /// <summary>
        /// Create a new <see cref="CommonDirectorySource"/> instance to browse and resolve resources
        /// using the specified <see cref="DirectorySourceSettings"/>.
        /// </summary>
        /// <param name="inspector"></param>
        /// <param name="settings">Configuration settings that control the behavior of the <see cref="CommonDirectorySource"/>.</param>
        /// <exception cref="ArgumentNullException">One of the specified arguments is <c>null</c>.</exception>
        public CommonDirectorySource(ModelInspector inspector, DirectorySourceSettings settings)
            : this(inspector, SpecificationDirectory, settings, true) { }

        /// <summary>
        /// Create a new <see cref="CommonDirectorySource"/> instance to browse and resolve resources
        /// from the specified <paramref name="contentDirectory"/>
        /// and using the specified <see cref="DirectorySourceSettings"/>.
        /// <para>
        /// Initialization is thread-safe. The source ensures that only a single thread will
        /// collect the artifact summaries, while any other threads will block.
        /// </para>
        /// </summary>
        /// <param name="inspector"></param>
        /// <param name="contentDirectory">The file path of the target directory.</param>
        /// <param name="settings">Configuration settings that control the behavior of the <see cref="CommonDirectorySource"/>.</param>
        /// <exception cref="ArgumentNullException">One of the specified arguments is <c>null</c>.</exception>
        public CommonDirectorySource(ModelInspector inspector, string contentDirectory, DirectorySourceSettings settings)
            : this(inspector, contentDirectory, settings, true) { }

        // Internal ctor
        private CommonDirectorySource(ModelInspector inspector, string contentDirectory, DirectorySourceSettings? settings, bool cloneSettings)
        {
            _inspector = inspector;
            // [WMR 20190305] FilePatternFilter requires ContentDirectory to be a full, absolute path
            //ContentDirectory = contentDirectory ?? throw Error.ArgumentNull(nameof(contentDirectory));
            if (contentDirectory is null) { throw Error.ArgumentNull(nameof(contentDirectory)); }
            ContentDirectory = Path.GetFullPath(contentDirectory);

            // [WMR 20171023] Clone specified settings to prevent shared state
            _settings = settings != null
                ? (cloneSettings ? new DirectorySourceSettings(settings) : settings)
                : DirectorySourceSettings.CreateDefault();
            _summaryGenerator = new ArtifactSummaryGenerator(_settings.ExcludeSummariesForUnknownArtifacts, inspector);
            _navigatorFactory = new ConfigurableNavigatorStreamFactory(_settings.XmlParserSettings, _settings.JsonParserSettings)
            {
                ThrowOnUnsupportedFormat = false
            };
            _navigatorFactoryDelegate = new NavigatorStreamFactory(_navigatorFactory.Create);

            // Initialize Lazy - _lazyArtifactSummaries will always be set.
            Refresh();
        }

        /// <summary>Returns the full path to the content directory.</summary>
        public string ContentDirectory { get; }

        /// <summary>
        /// The default directory this artifact source will access for its files.
        /// </summary>
        public static string SpecificationDirectory => DirectorySourceSettings.SpecificationDirectory;

        /// <summary>
        /// Gets or sets a value that determines wether the <see cref="CommonDirectorySource"/> should
        /// also include artifacts from (nested) subdirectories of the specified content directory.
        /// <para>
        /// Returns <c>false</c> by default.
        /// </para>
        /// </summary>
        /// <remarks>
        /// Enabling this setting requires the <see cref="CommonDirectorySource"/> instance
        /// to recursively scan all xml and json files that exist in the target directory
        /// structure, which could unexpectedly turn into a long running operation.
        /// Therefore, consumers should usually try to avoid to enable this setting when
        /// the DirectorySource is targeting:
        /// <list type="bullet">
        /// <item>
        /// <description>Directories with many deeply nested subdirectories</description>
        /// </item>
        /// <item>
        /// <description>Common folders such as Desktop, My Documents etc.</description>
        /// </item>
        /// <item>
        /// <description>Drive root folders such as C:\</description>
        /// </item>
        /// </list>
        /// </remarks>
        public bool IncludeSubDirectories
        {
            get { return _settings.IncludeSubDirectories; }
            set { _settings.IncludeSubDirectories = value; Refresh(); }
        }

        /// <summary>
        /// Gets or sets the search string to match against the names of files in the content directory.
        /// The source will only provide resources from files that match the specified mask.
        /// The source will ignore all files that don't match the specified mask.
        /// Multiple masks can be split by '|'.
        /// </summary>
        /// <remarks>
        /// Mask filters are applied first, before any <see cref="Includes"/> and <see cref="Excludes"/> filters.
        /// </remarks>
        /// <value>
        /// Supported wildcards:
        /// <list type="table">
        /// <item>
        /// <term>*</term>
        /// <description>Matches zero or more characters within a file or directory name.</description>
        /// </item>
        /// <item>
        /// <term>?</term>
        /// <description>Matches any single character</description>
        /// </item>
        /// </list>
        /// </value>
        /// <example>
        /// <code>Mask = "v2*.*|*.StructureDefinition.*";</code>
        /// </example>
        public string Mask
        {
            get { return _settings.Mask; }
            set { _settings.Mask = value; Refresh(); }
        }

        /// <summary>
        /// Gets or sets an array of search strings to match against the names of files in the content directory.
        /// The source will only provide resources from files that match the specified mask.
        /// The source will ignore all files that don't match the specified mask.
        /// </summary>
        /// <remarks>
        /// Mask filters are applied first, before <see cref="Includes"/> and <see cref="Excludes"/> filters.
        /// </remarks>
        /// <value>
        /// Supported wildcards:
        /// <list type="table">
        /// <item>
        /// <term>*</term>
        /// <description>Matches zero or more characters within a file or directory name.</description>
        /// </item>
        /// <item>
        /// <term>?</term>
        /// <description>Matches any single character</description>
        /// </item>
        /// </list>
        /// </value>
        /// <example>
        /// <code>Masks = new string[] { "v2*.*", "*.StructureDefinition.*" };</code>
        /// </example>
        public string[] Masks
        {
            get { return _settings.Masks; }
            set { _settings.Masks = value; Refresh(); }
        }

        /// <summary>
        /// Gets or sets an array of search strings to match against the names of subdirectories of the content directory.
        /// The source will only provide resources from subdirectories that match the specified include mask(s).
        /// The source will ignore all subdirectories that don't match the specified include mask(s).
        /// </summary>
        /// <remarks>
        /// Include filters are applied after <see cref="Mask"/> filters and before <see cref="Excludes"/> filters.
        /// </remarks>
        /// <value>
        /// Supported wildcards:
        /// <list type="table">
        /// <item>
        /// <term>*</term>
        /// <description>Matches zero or more characters within a directory name.</description>
        /// </item>
        /// <item>
        /// <term>**</term>
        /// <description>
        /// Recursive wildcard.
        /// For example, <c>/hello/**/*</c> matches all descendants of <c>/hello</c>.
        /// </description>
        /// </item>
        /// </list>
        /// </value>
        /// <example>
        /// <code>Includes = new string[] { "profiles/**/*", "**/valuesets" };</code>
        /// </example>
        public string[] Includes
        {
            get { return _settings.Includes; }
            set { _settings.Includes = value; Refresh(); }
        }

        /// <summary>
        /// Gets or sets an array of search strings to match against the names of subdirectories of the content directory.
        /// The source will ignore all subdirectories that match the specified exclude mask(s).
        /// The source will only provide resources from subdirectories that don't match the specified exclude mask(s).
        /// </summary>
        /// <remarks>
        /// Exclude filters are applied last, after any <see cref="Mask"/> and <see cref="Includes"/> filters.
        /// </remarks>
        /// <value>
        /// Supported wildcards:
        /// <list type="table">
        /// <item>
        /// <term>*</term>
        /// <description>Matches zero or more characters within a directory name.</description>
        /// </item>
        /// <item>
        /// <term>**</term>
        /// <description>
        /// Recursive wildcard.
        /// For example, <c>/hello/**/*</c> matches all descendants of <c>/hello</c>.
        /// </description>
        /// </item>
        /// </list>
        /// </value>
        /// <example>
        /// <code>Excludes = new string[] { "profiles/**/old", "temp/**/*" };</code>
        /// </example>
        public string[] Excludes
        {
            get { return _settings.Excludes; }
            set { _settings.Excludes = value; Refresh(); }
        }

        // Note: DuplicateFilenameResolution must be in sync with FhirSerializationFormats

        /// <summary>
        /// Specifies how the <see cref="CommonDirectorySource"/> should process duplicate files with multiple serialization formats.
        /// </summary>
        public enum DuplicateFilenameResolution
        {
            /// <summary>Prefer file with ".xml" extension over duplicate file with ".json" extension.</summary>
            PreferXml,
            /// <summary>Prefer file with ".json" extension over duplicate file with ".xml" extension.</summary>
            PreferJson,
            /// <summary>Return all files, do not filter duplicates.</summary>
            KeepBoth
        }

        /// <summary>Gets or sets a value that determines how to process duplicate files with multiple serialization formats.</summary>
        /// <remarks>The default value is <see cref="CommonDirectorySource.DuplicateFilenameResolution.PreferXml"/>.</remarks>
        public DuplicateFilenameResolution FormatPreference
        {
            get { return _settings.FormatPreference; }
            set { _settings.FormatPreference = value; Refresh(); }
        }

        /// <summary>
        /// Determines if the <see cref="CommonDirectorySource"/> instance should harvest artifact
        /// summary information in parallel on the thread pool.
        /// </summary>
        /// <remarks>
        /// By default, the <see cref="CommonDirectorySource"/> harvests artifact summaries serially
        /// on the calling thread. However if this option is enabled, then the DirectorySource
        /// performs summary harvesting in parallel on the thread pool, in order to speed up
        /// the process. This is especially effective when the content directory contains many
        /// (nested) subfolders and files.
        /// </remarks>
        public bool MultiThreaded
        {
            get { return _settings.MultiThreaded; }
            set { _settings.MultiThreaded = value; } // Refresh();
        }

        /// <summary>
        /// Determines wether the <see cref="CommonDirectorySource"/> should exclude
        /// artifact summaries for non-parseable (invalid or non-FHIR) content files.
        /// <para>
        /// By default (<c>false</c>), the source will generate summaries for all files
        /// that exist in the specified content directory and match the specified mask,
        /// including files that cannot be parsed (e.g. invalid or non-FHIR content).
        /// </para>
        /// <para>
        /// If <c>true</c>, then the source will only generate summaries for valid
        /// FHIR artifacts that exist in the specified content directory and match the
        /// specified mask. Unparseable files are ignored and excluded from the list
        /// of artifact summaries.
        /// </para>
        /// </summary>
        public bool ExcludeSummariesForUnknownArtifacts
        {
            get { return _settings.ExcludeSummariesForUnknownArtifacts; }
            set
            {
                _settings.ExcludeSummariesForUnknownArtifacts = value;
                _summaryGenerator.ExcludeSummariesForUnknownArtifacts = value;
                Refresh();
            }
        }

        /// <summary>Gets the configuration settings that the behavior of the PoCo parser.</summary>
        public ParserSettings ParserSettings => _settings.ParserSettings;

        /// <summary>Gets the configuration settings that control the behavior of the XML parser.</summary>
        public FhirXmlParsingSettings XmlParserSettings => _settings.XmlParserSettings;

        /// <summary>Gets the configuration settings that control the behavior of the JSON parser.</summary>
        public FhirJsonParsingSettings JsonParserSettings => _settings.JsonParserSettings;


        #region Refresh

        /// <summary>
        /// Re-index the specified content directory.
        /// <para>
        /// Clears the internal artifact summary cache.
        /// Re-indexes the current <see cref="ContentDirectory"/> and generates new summaries on demand,
        /// during the next resolving call.
        /// </para>
        /// </summary>
        public void Refresh()
        {
            Refresh(false);
        }

        /// <summary>
        /// Re-index the specified content directory.
        /// <para>
        /// Clears the internal artifact summary cache.
        /// Re-indexes the current <see cref="ContentDirectory"/> and generates new summaries.
        /// </para>
        /// <para>
        /// If <paramref name="force"/> equals <c>true</c>, then the source performs the re-indexing immediately.
        /// Otherwise, if <paramref name="force"/> equals <c>false</c>, then re-indexing is performed on demand
        /// during the next resolving request.
        /// </para>
        /// </summary>
        /// <param name="force">
        /// Determines if the source should perform re-indexing immediately (<c>true</c>) or on demand (<c>false</c>).
        /// </param>
        public void Refresh(bool force)
        {
            // Re-create lazy collection
            // Assignment is atomic, no locking necessary
            // Only single thread can call loadSummaries, any other threads will block
            // Runtime exceptions during initialization are promoted to Value property getter
            _lazyArtifactSummaries = new Lazy<List<ArtifactSummary>>(loadSummaries, LazyThreadSafetyMode.ExecutionAndPublication);
            if (force)
            {
                // [WMR 20180813] Verified: compiler does NOT remove this call in Release build
                var dummy = _lazyArtifactSummaries.Value;
            }
        }

        /// <summary>
        /// Re-index one or more specific artifact file(s).
        /// This method is NOT thread-safe!
        /// <para>
        /// Notifies the <see cref="CommonDirectorySource"/> that specific files in the current
        /// <see cref="ContentDirectory"/> have been created, updated or deleted.
        /// The <paramref name="filePaths"/> argument should specify an array of artifact
        /// file paths that (may) have been deleted, modified or created.
        /// </para>
        /// <para>
        /// The source will:
        /// <list type="number">
        /// <item>remove any existing summary information for the specified artifacts, if available;</item>
        /// <item>try to harvest updated summary information from the specified artifacts, if they still exist.</item>
        /// </list>
        /// </para>
        /// </summary>
        /// <param name="filePaths">An array of artifact file path(s).</param>
        /// <returns>
        /// <c>true</c> if any summary information was updated, or <c>false</c> otherwise.
        /// </returns>
        public bool Refresh(params string[] filePaths)
        {
            if (filePaths == null || filePaths.Length == 0)
            {
                // throw Error.ArgumentNullOrEmpty(nameof(filePaths));
                return true; // NOP
            }

            bool result = false;

            // [WMR 20180814] Possible protection:
            // - Save current thread id in ctor
            // - In this method, compare current thread id with saved id; throw if mismatch
            // However this won't detect Refresh on main tread while bg threads are reading

            var summaries = GetSummaries();
            var factory = _navigatorFactoryDelegate;
            var generator = _summaryGenerator;
            var harvesters = _settings.SummaryDetailsHarvesters;

            foreach (var filePath in filePaths)
            {
                // Always remove existing summaries
                var isRemoved = summaries.RemoveAll(s => PathComparer.Equals(filePath, s.Origin)) > 0;

                // [WMR 20190528] Fixed: also update existing summaries!
                if (File.Exists(filePath))
                {
                    // File was added/changed; generate and add new summary
                    // [WMR 20190403] Fixed: inject navigator factory delegate
                    var newSummaries = generator.Generate(filePath, factory, harvesters);
                    summaries.AddRange(newSummaries);
                    result |= newSummaries.Count > 0;
                }
                else
                {
                    // File was removed
                    result |= isRemoved;
                }
            }
            return result;
        }

        #endregion

        #region IArtifactSource

        /// <summary>Returns a list of artifact filenames.</summary>
        public IEnumerable<string> ListArtifactNames()
        {
            return GetFileNames();
        }

        /// <summary>
        /// Load the artifact with the specified file name.
        /// Also accepts relative file paths.
        /// </summary>
        /// <exception cref="InvalidOperationException">More than one file exists with the specified name.</exception>
        public Stream? LoadArtifactByName(string filePath)
        {
            if (filePath == null) throw Error.ArgumentNull(nameof(filePath));

            var fullList = GetFilePaths();
            // [WMR 20190219] https://github.com/FirelyTeam/firely-net-sdk/issues/875
            // var fullFileName = GetFilePaths().SingleOrDefault(path => path.EndsWith(Path.DirectorySeparatorChar + filePath, PathComparison));
            //return fullFileName == null ? null : File.OpenRead(fullFileName);

            // Exact match on absolute path, or partial match on relative path
            bool isMatch(ArtifactSummary summary)
                => PathComparer.Equals(summary.Origin, filePath)
<<<<<<< HEAD
                || summary.Origin?.EndsWith(Path.DirectorySeparatorChar + filePath, PathComparison) == true;
=======
                || (summary.Origin?.EndsWith(Path.DirectorySeparatorChar + filePath, PathComparison) ?? false);
>>>>>>> 2aa337fb

            // Only consider valid summaries for recognized artifacts
            bool isCandidateArtifact(ArtifactSummary summary)
                => !(summary is null)
                // EK
                //      && !summary.IsFaulted
                && !(summary.Origin is null)
                && isMatch(summary);

            var candidates = GetSummaries().Where(isCandidateArtifact);

            // We might match multiple files; pick best/nearest fit
            ArtifactSummary? match = null;
            foreach (var candidate in candidates)
            {
                if (match is null || candidate.Origin?.Length < match.Origin?.Length)
                {
                    match = candidate;
                }
            }

            return match?.Origin is null ? null : File.OpenRead(match.Origin);
        }

        #endregion

        /// <summary>
        /// Find a <see cref="CodeSystem"/> resource by a <see cref="ValueSet"/> canonical url that contains all codes from that codesystem.
        /// </summary>
        /// <param name="valueSetUri">The canonical uri of a <see cref="ValueSet"/> resource.</param>
        /// <returns>A <see cref="CodeSystem"/> resource, or <c>null</c>.</returns>
        /// <remarks>
        /// It is very common for valuesets to represent all codes from a specific/smaller code system.
        /// These are indicated by he CodeSystem.valueSet element, which is searched here.
        /// </remarks>
        public CodeSystem? FindCodeSystemByValueSet(string valueSetUri)
        {
            if (valueSetUri == null) throw Error.ArgumentNull(nameof(valueSetUri));
            var summary = GetSummaries().ResolveCodeSystem(valueSetUri, _inspector);
            return summary is not null ? loadResourceInternal<CodeSystem>(summary) : null;
        }

        #region ISummarySource

        /// <summary>Returns a list of <see cref="ArtifactSummary"/> instances with key information about each FHIR artifact provided by the source.</summary>
        public IEnumerable<ArtifactSummary> ListSummaries()
        {
            return GetSummaries();
        }

        /// <summary>
        /// Load the resource from which the specified summary was generated.
        /// <para>
        /// This implementation annotates returned resource instances with an <seealso cref="OriginAnnotation"/>
        /// that captures the value of the <see cref="ArtifactSummary.Origin"/> property.
        /// The <seealso cref="OriginAnnotationExtensions.GetOrigin(Resource)"/> extension method 
        /// provides access to the annotated location.
        /// </para>
        /// </summary>
        /// <param name="summary">An <see cref="ArtifactSummary"/> instance generated by this source.</param>
        /// <returns>A new <see cref="Resource"/> instance, or <c>null</c>.</returns>
        /// <remarks>
        /// The <see cref="ArtifactSummary.Origin"/> and <see cref="ArtifactSummary.Position"/>
        /// summary properties allow the source to identify and resolve the artifact.
        /// </remarks>
        public Resource? LoadBySummary(ArtifactSummary summary)
        {
            return summary != null ? loadResourceInternal<Resource>(summary) : throw Error.ArgumentNull(nameof(summary));
        }

        #endregion

        #region IResourceResolver

        /// <summary>Find a resource based on its relative or absolute uri.</summary>
        /// <param name="uri">A resource uri.</param>
        public Resource? ResolveByUri(string uri)
        {
            if (uri == null) throw Error.ArgumentNull(nameof(uri));
            var summary = GetSummaries().ResolveByUri(uri, _inspector);
            return summary is not null ? loadResourceInternal<Resource>(summary) : null;
        }

        /// <summary>Find a (conformance) resource based on its canonical uri.</summary>
        /// <param name="uri">The canonical url of a (conformance) resource.</param>
        public Resource? ResolveByCanonicalUri(string uri)
        {
            if (uri == null) throw Error.ArgumentNull(nameof(uri));
            var summary = GetSummaries().ResolveByCanonicalUri(uri, _inspector);
            return summary is not null ? loadResourceInternal<Resource>(summary) : null;
        }

        #endregion

        #region Private members

        /// <summary>
        /// List all files present in the directory (matching the mask, if given)
        /// </summary>
        private List<string> discoverFiles()
        {
            var masks = _settings.Masks ?? DirectorySourceSettings.DefaultMasks; // (new[] { "*.*" });

            var contentDirectory = ContentDirectory;

            // Add files present in the content directory
            var filePaths = new List<string>();

            // [WMR 20170817] NEW
            // Safely enumerate files in specified path and subfolders, recursively
            filePaths.AddRange(safeGetFiles(contentDirectory, masks, _settings.IncludeSubDirectories));

            var includes = Includes;
            if (includes?.Length > 0)
            {
                var includeFilter = new FilePatternFilter(includes);
                filePaths = includeFilter.Filter(contentDirectory, filePaths).ToList();
            }

            var excludes = Excludes;
            if (excludes?.Length > 0)
            {
                var excludeFilter = new FilePatternFilter(excludes, negate: true);
                filePaths = excludeFilter.Filter(contentDirectory, filePaths).ToList();
            }

            return filePaths;
        }

        // [WMR 20170817]
        // Safely enumerate files in specified path and subfolders, recursively
        // Ignore files & folders with Hidden and/or System attributes
        // Ignore subfolders with insufficient access permissions
        // https://stackoverflow.com/a/38959208
        // https://docs.microsoft.com/en-us/dotnet/standard/io/how-to-enumerate-directories-and-files

        private static IEnumerable<string> safeGetFiles(string path, IEnumerable<string> masks, bool searchSubfolders)
        {
            if (File.Exists(path))
            {
                return new string[] { path };
            }

            if (!Directory.Exists(path))
            {
                return Enumerable.Empty<string>();
            }

            // Not necessary; caller prepareFiles() validates the mask
            //if (!masks.Any())
            //{
            //    return Enumerable.Empty<string>();
            //}

            Queue<string> folders = new Queue<string>();
            // Use HashSet to remove duplicates; different masks could match same file(s)
            HashSet<string> files = new HashSet<string>();
            folders.Enqueue(path);

            while (folders.Count != 0)
            {
                string currentFolder = folders.Dequeue();
                var currentDirInfo = new DirectoryInfo(currentFolder);

                // local helper function to validate file/folder attributes, exclude system and/or hidden
                bool isValid(FileAttributes attr) => (attr & (FileAttributes.System | FileAttributes.Hidden)) == 0;

                // local helper function to filter executables (*.exe, *.dll)
                bool isExtensionSafe(string extension) => !ExecutableExtensions.Contains(extension, PathComparer);

                foreach (var mask in masks)
                {
                    try
                    {
                        // https://docs.microsoft.com/en-us/dotnet/standard/io/how-to-enumerate-directories-and-files
                        // "Although you can immediately enumerate all the files in the subdirectories of a
                        // parent directory by using the AllDirectories search option provided by the SearchOption
                        // enumeration, unauthorized access exceptions (UnauthorizedAccessException) may cause the
                        // enumeration to be incomplete. If these exceptions are possible, you can catch them and
                        // continue by first enumerating directories and then enumerating files."

                        // Explicitly ignore system & hidden files
                        var curFiles = currentDirInfo.EnumerateFiles(mask, SearchOption.TopDirectoryOnly);
                        foreach (var file in curFiles)
                        {
                            // Skip system & hidden files
                            // Exclude executables (*.exe, *.dll)
                            if (isValid(file.Attributes) && isExtensionSafe(file.Extension))
                            {
                                files.Add(file.FullName);
                            }
                        }
                    }
#if DEBUG
                    catch (Exception ex)
                    {
                        // Do Nothing
                        Debug.WriteLine($"[{nameof(CommonDirectorySource)}.{nameof(harvestSummaries)}] {ex.GetType().Name} while enumerating files in '{currentFolder}':\r\n{ex.Message}");
                    }
#else
                    catch { }
#endif
                }

                if (searchSubfolders)
                {
                    try
                    {
                        var subFolders = currentDirInfo.EnumerateDirectories("*", SearchOption.TopDirectoryOnly);
                        foreach (var subFolder in subFolders)
                        {
                            // Skip system & hidden folders
                            if (isValid(subFolder.Attributes))
                            {
                                folders.Enqueue(subFolder.FullName);
                            }
                        }
                    }
#if DEBUG
                    catch (Exception ex)
                    {
                        // Do Nothing
                        Debug.WriteLine($"Error enumerating subfolders of '{currentFolder}': {ex.Message}");
                    }
#else
                    catch { }
#endif

                }
            }

            return files.AsEnumerable();
        }

        // Internal for unit testing purposes
        internal static List<string> ResolveDuplicateFilenames(List<string> allFilenames, DuplicateFilenameResolution preference)
        {
            var result = new List<string>();
            var xmlOrJson = new List<string>();

            foreach (var filename in allFilenames.Distinct())
            {
                if (FhirFileFormats.HasXmlOrJsonExtension(filename))
                    xmlOrJson.Add(filename);
                else
                    result.Add(filename);
            }

            var groups = xmlOrJson.GroupBy(path => fullPathWithoutExtension(path));

            foreach (var group in groups)
            {
                if (group.Count() == 1 || preference == DuplicateFilenameResolution.KeepBoth)
                    result.AddRange(group);
                else
                {
                    // count must be 2
                    var first = group.First();
                    if (preference == DuplicateFilenameResolution.PreferXml && FhirFileFormats.HasXmlExtension(first))
                        result.Add(first);
                    else if (preference == DuplicateFilenameResolution.PreferJson && FhirFileFormats.HasJsonExtension(first))
                        result.Add(first);
                    else
                        result.Add(group.Skip(1).First());
                }
            }

            return result;

        }

        private static string fullPathWithoutExtension(string fullPath) => Path.ChangeExtension(fullPath, null);

        /// <summary>Scan all xml files found by prepareFiles and find conformance resources and their id.</summary>
        private List<ArtifactSummary> loadSummaries()
        {
            var files = discoverFiles();

            var settings = _settings;
            var uniqueArtifacts = ResolveDuplicateFilenames(files, settings.FormatPreference);
            var summaries = harvestSummaries(uniqueArtifacts);

#if false
            // [WMR 20180914] OBSOLETE
            // Conflict will prevent clients from retrieving list of summaries...
            // Instead, throw in Resolve methods

            // Check for duplicate canonical urls, this is forbidden within a single source (and actually, universally,
            // but if another source has the same url, the order of polling in the MultiArtifactSource matters)
            var duplicates =
                from cr in summaries.ConformanceResources()
                let canonical = cr.GetConformanceCanonicalUrl()
                where canonical != null
                group cr by canonical into g
                where g.Count() > 1 // g.Skip(1).Any()
                select g;

            if (duplicates.Any())
            {
                // [WMR 20171023] TODO: Allow configuration, e.g. optional callback delegate
                throw new CanonicalUrlConflictException(duplicates.Select(d => new CanonicalUrlConflictException.CanonicalUrlConflict(d.Key, d.Select(ci => ci.Origin))));
            }
#endif

            return summaries;
        }

        private List<ArtifactSummary> harvestSummaries(List<string> paths)
        {
            // [WMR 20171023] Note: some files may no longer exist

            var cnt = paths.Count;
            var scanResult = new List<ArtifactSummary>(cnt);
            var harvesters = _settings.SummaryDetailsHarvesters;
            var factory = _navigatorFactoryDelegate;

            if (!_settings.MultiThreaded)
            {
                foreach (var filePath in paths)
                {
                    // [WMR 20190403] Fixed: inject navigator factory delegate
                    var summaries = _summaryGenerator.Generate(filePath, factory, harvesters);

                    // [WMR 20180423] Generate may return null, e.g. if specified file has unknown extension
                    if (summaries != null)
                    {
                        scanResult.AddRange(summaries);
                    }
                }
            }
            else
            {
                // Optimization: use Task.Parallel.ForEach to process files in parallel
                // More efficient then creating task per file (esp. if many files)
                //
                // For netstandard13, add NuGet package System.Threading.Tasks.Parallel
                //
                //   <ItemGroup Condition=" '$(TargetFramework)' != 'net45' ">
                //    <PackageReference Include="System.Threading.Tasks.Parallel" Version="4.3.0" />
                //   </ItemGroup>
                //
                // TODO:
                // - Support TimeOut
                // - Support CancellationToken (how to inject?)

                // Pre-allocate results array, one entry per file
                // Each entry receives a list with summaries harvested from a single file (Bundles return 0..*)
                var summaries = new List<ArtifactSummary>[cnt];
                try
                {
                    // Process files in parallel
                    var loopResult = T.Parallel.For(0, cnt,
                        // new ParallelOptions() { MaxDegreeOfParallelism = Environment.ProcessorCount },
                        i =>
                        {
                            // Harvest summaries from single file
                            // Save each result to a separate array entry (no locking required)
                            // [WMR 20190403] Fixed: inject navigator factory delegate
                            summaries[i] = _summaryGenerator.Generate(paths[i], factory, harvesters);
                        });
                }
                catch (AggregateException aex) when (aex.InnerExceptions != null)
                {
                    // ArtifactSummaryHarvester.HarvestAll catches and returns exceptions using ArtifactSummary.FromException
                    // However Parallel.For may still throw, e.g. due to time out or cancel

                    // var isCanceled = ex.InnerExceptions.OfType<TaskCanceledException>().Any();
                    Debug.WriteLine($"[{nameof(CommonDirectorySource)}.{nameof(harvestSummaries)}] {aex.GetType().Name}: {aex.Message}"
                        + aex.InnerExceptions?.Select(ix => $"\r\n\t{ix.GetType().Name}: {ix.Message}"));

                    // [WMR 20171023] Return exceptions via ArtifactSummary.FromException
                    // Or unwrap all inner exceptions?
                    // scanResult.Add(ArtifactSummary.FromException(aex));
                    scanResult.AddRange(aex.InnerExceptions!.Select(e => ArtifactSummary.FromException(e, _inspector)));
                }
                // Aggregate completed results into single list
                scanResult.AddRange(summaries.SelectMany(r => r ?? Enumerable.Empty<ArtifactSummary>()));
            }

            return scanResult;
        }

        protected internal IEnumerable<T> FindConceptMaps<T>(string? sourceUri = null, string? targetUri = null) where T : Resource
        {
            if (sourceUri == null && targetUri == null)
            {
                throw Error.ArgumentNull(nameof(targetUri), $"{nameof(sourceUri)} and {nameof(targetUri)} arguments cannot both be null");
            }
            var summaries = GetSummaries().FindConceptMaps(sourceUri, targetUri);
            return summaries.Select(summary => loadResourceInternal<T>(summary)).Where(r => r != null).Cast<T>();
        }

        /// <inheritdoc/>
        protected internal T? FindNamingSystem<T>(string uniqueId) where T : Resource
        {
            if (uniqueId == null) throw Error.ArgumentNull(nameof(uniqueId));
            var summary = GetSummaries().ResolveNamingSystem(uniqueId, _inspector);
            return summary is not null ? loadResourceInternal<T>(summary) : null;
        }

        /// <inheritdoc/>
        protected internal IEnumerable<string> ListResourceUris(string? filter = null)
        {
            // [WMR 20180813] Do not return null values from non-FHIR artifacts (ResourceUri = null)
            // => OfResourceType filters valid FHIR artifacts (ResourceUri != null)
            return GetSummaries().OfResourceType(filter).Where(dsi => dsi.ResourceUri is not null).Select(dsi => dsi.ResourceUri!);
        }

        /// <summary>Returns <c>null</c> if the specified <paramref name="summary"/> equals <c>null</c>.</summary>
        protected T? loadResourceInternal<T>(ArtifactSummary summary) where T : Resource
        {
            if (summary == null) throw new ArgumentNullException(nameof(summary));

            // File path of the containing resource file (could be a Bundle)
            var origin = summary.Origin;
            if (string.IsNullOrEmpty(origin))
            {
                throw Error.Argument($"Unable to load resource from summary. The '{nameof(ArtifactSummary.Origin)}' information is unavailable.");
            }

            var pos = summary.Position;
            if (string.IsNullOrEmpty(pos))
            {
                throw Error.Argument($"Unable to load resource from summary. The '{nameof(ArtifactSummary.Position)}' information is unavailable.");
            }

            // Always use the current Xml/Json parser settings
            var factory = GetNavigatorStreamFactory();

            // Also use the current PoCo parser settings
            var pocoSettings = PocoBuilderSettings.CreateDefault();
            _settings.ParserSettings?.CopyTo(pocoSettings);

            T? result = null;

            using (var navStream = factory.Create(origin))
            {
                // Handle exceptions & null return values?
                // e.g. file may have been deleted/renamed since last scan

                // Advance stream to the target resource (e.g. specific Bundle entry)
                if (navStream != null && navStream.Seek(pos))
                {
                    // Create navigator for the target resource
                    // Current property uses the specified Xml/JsonParsingSettings for parsing
                    var nav = navStream.Current;
                    if (nav != null)
                    {
                        // Parse target resource from navigator
                        result = nav.ToPoco<T>(_inspector, pocoSettings);

                        // Add origin annotation
                        result?.SetOrigin(origin);
                    }
                }
            }

            return result;
        }

        /// <summary>Return <see cref="ConfigurableNavigatorStreamFactory"/> instance, updated with current Xml/Json parser settings.</summary>
        private ConfigurableNavigatorStreamFactory GetNavigatorStreamFactory()
        {
            var settings = _settings;
            var factory = _navigatorFactory;
            settings.XmlParserSettings.CopyTo(factory.XmlParsingSettings);
            settings.JsonParserSettings.CopyTo(factory.JsonParsingSettings);
            return factory;
        }

        #endregion

        #region Protected members

        /// <summary>
        /// Gets a list of <see cref="ArtifactSummary"/> instances for files in the specified <see cref="ContentDirectory"/>.
        /// The artifact summaries are loaded on demand.
        /// </summary>
        protected List<ArtifactSummary> GetSummaries() => _lazyArtifactSummaries!.Value;

        // Note: Need distinct for bundled resources

        /// <summary>
        /// Enumerate distinct file paths in the specified <see cref="ContentDirectory"/>.
        /// The underlying artifact summaries are loaded on demand.
        /// </summary>
        protected IEnumerable<string> GetFilePaths() => GetSummaries().Where(s => s.Origin is not null).Select(s => s.Origin!).Distinct();

        /// <summary>
        /// Enumerate distinct file names in the specified <see cref="ContentDirectory"/>.
        /// The underlying artifact summaries are loaded on demand.
        /// </summary>
        protected IEnumerable<string> GetFileNames() => GetSummaries().Where(s => s.Origin is not null)
            .Select(s => Path.GetFileName(s.Origin!)).Distinct();

        public T.Task<Resource?> ResolveByUriAsync(string uri) => T.Task.FromResult(ResolveByUri(uri));

        public T.Task<Resource?> ResolveByCanonicalUriAsync(string uri) => T.Task.FromResult(ResolveByCanonicalUri(uri));

        #endregion

        // Allow derived classes to override
        // http://blogs.msdn.com/b/jaredpar/archive/2011/03/18/debuggerdisplay-attribute-best-practices.aspx
        [DebuggerBrowsable(DebuggerBrowsableState.Never)]
        protected internal virtual string DebuggerDisplay
            => $"{GetType().Name} for '{ContentDirectory}' : '{Mask}'"
            + (IncludeSubDirectories ? " (with subdirs)" : null)
            + (_lazyArtifactSummaries!.IsValueCreated ? $" {_lazyArtifactSummaries.Value.Count} resources" : " (summaries not yet loaded)");
    }
}

#nullable restore<|MERGE_RESOLUTION|>--- conflicted
+++ resolved
@@ -504,11 +504,7 @@
             // Exact match on absolute path, or partial match on relative path
             bool isMatch(ArtifactSummary summary)
                 => PathComparer.Equals(summary.Origin, filePath)
-<<<<<<< HEAD
-                || summary.Origin?.EndsWith(Path.DirectorySeparatorChar + filePath, PathComparison) == true;
-=======
                 || (summary.Origin?.EndsWith(Path.DirectorySeparatorChar + filePath, PathComparison) ?? false);
->>>>>>> 2aa337fb
 
             // Only consider valid summaries for recognized artifacts
             bool isCandidateArtifact(ArtifactSummary summary)
