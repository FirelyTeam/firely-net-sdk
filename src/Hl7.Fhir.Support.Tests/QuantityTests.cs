﻿/* 
 * Copyright (c) 2015, Firely (info@fire.ly) and contributors
 * See the file CONTRIBUTORS for details.
 * 
 * This file is licensed under the BSD 3-Clause license
 * available at https://raw.githubusercontent.com/ewoutkramer/fhir-net-api/master/LICENSE
 */

using System;
using System.Collections.Generic;
using System.Linq;
using Hl7.FhirPath;
using Xunit;
using Hl7.Fhir.Model.Primitives;

namespace Hl7.FhirPath.Tests
{

    public class QuantityTests
    {
        [Fact]
        public void QuantityConstructor()
        {
            var newq = new Quantity(3.14m, "kg");
            Assert.Equal("kg", newq.Unit);
            Assert.Equal(3.14m, newq.Value);

            newq = new Quantity(3.14, "kg", "http://someothersystem.nl");
            Assert.Equal("kg", newq.Unit);
            Assert.Equal(3.14m, newq.Value);
            Assert.Equal("http://someothersystem.nl", newq.System);
        }

        [Fact]
<<<<<<< HEAD
        public void Equals_()
=======
        public void QuantityEquals()
>>>>>>> 6f38b78b
        {
            var newq = new Quantity(3.14m, "kg");
            var newq2 = new Quantity(3.14, "kg", Quantity.UCUM);
            var newq3 = new Quantity(3.14, "kg", "http://nu.nl");
            var newq4 = new Quantity(3.15, "kg");

            Assert.Equal(newq, newq2);
            Assert.Throws<NotSupportedException>( () => newq == newq3);
            Assert.NotEqual(newq, newq4);
        }

        [Fact]
        public void Comparison()
        {
            var smaller = new Quantity(3.14m, "kg");
            var smaller2 = new Quantity(3.14, "kg", Quantity.UCUM);
            var bigger = new Quantity(4.0, "kg");

            Assert.True(smaller < bigger);
            Assert.True(smaller <= smaller2);
            Assert.True(bigger >= smaller);

            Assert.Equal(-1, smaller.CompareTo(bigger));
            Assert.Equal(1, bigger.CompareTo(smaller));
            Assert.Equal(0, smaller.CompareTo(smaller));
        }


        [Fact]
        public void DifferentUnitsNotSupported()
        {
            var a = new Quantity(3.14m, "kg");
            var b = new Quantity(30.5, "g");

            Assert.Throws<NotSupportedException>( () => a < b);
            Assert.Throws<NotSupportedException>(() => a == b);
            Assert.Throws<NotSupportedException>(() => a >= b);

            Assert.False(a.Equals(b));
        }
    }
}<|MERGE_RESOLUTION|>--- conflicted
+++ resolved
@@ -32,11 +32,7 @@
         }
 
         [Fact]
-<<<<<<< HEAD
-        public void Equals_()
-=======
         public void QuantityEquals()
->>>>>>> 6f38b78b
         {
             var newq = new Quantity(3.14m, "kg");
             var newq2 = new Quantity(3.14, "kg", Quantity.UCUM);
