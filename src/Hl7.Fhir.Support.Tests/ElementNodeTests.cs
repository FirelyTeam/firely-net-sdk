﻿/* 
 * Copyright (c) 2015, Firely (info@fire.ly) and contributors
 * See the file CONTRIBUTORS for details.
 * 
 * This file is licensed under the BSD 3-Clause license
 * available at https://raw.githubusercontent.com/ewoutkramer/fhir-net-api/master/LICENSE
 */

// To introduce the DSTU2 FHIR specification
//extern alias dstu2;

using Xunit;
using Hl7.Fhir.ElementModel;
using Hl7.Fhir.Utility;
using System.Linq;
using Hl7.Fhir.Serialization;
using System.IO;
using Hl7.Fhir.Introspection;

namespace Hl7.FhirPath.Tests
{
    public class ElementNodeTests
    {
        ElementNode patient;

        public IElementNavigator getXmlNav(string xml) => FhirXmlNavigator.ForResource(xml, new PocoSerializationInfoProvider());

        public ElementNodeTests()
        {
            var annotatedNode = ElementNode.Valued("id", "myId1");
            (annotatedNode as IAnnotatable).AddAnnotation("a string annotation");

            patient = ElementNode.Node("Patient", "Patient",                
                ElementNode.Valued("active", true, "boolean",
                   annotatedNode,
                   ElementNode.Valued("id", "myId2"),
                   ElementNode.Node("extension",
                       ElementNode.Valued("value", 4, "integer")),
                   ElementNode.Node("extension",
                       ElementNode.Valued("value", "world!", "string"))));
        }

        [Fact]
        public void TestConstruction()
        {
            var data = patient[0];
            Assert.Equal("active", data.Name);
            Assert.Equal(true, data.Value);
            Assert.Equal("boolean", data.Type);
            Assert.Equal(4, data.Children.Count());
        }


        [Fact]
        public void KnowsPath()
        {
            Assert.Equal("Patient", patient.Location);
            Assert.Equal("Patient.active[0]", patient[0].Location);
            Assert.Equal("Patient.active[0].id[0]", patient[0][0].Location);
            Assert.Equal("Patient.active[0].id[1]", patient[0][1].Location);
            Assert.Equal("Patient.active[0].extension[0].value[0]", patient[0][2][0].Location);
            Assert.Equal("Patient.active[0].extension[1].value[0]", patient[0][3][0].Location);
        }

        [Fact]
        public void AccessViaIndexers()
        {
            Assert.Equal("Patient.active[0].extension[1].value[0]", patient["active"][0]["extension"][1]["value"][0].Location);
            Assert.Equal("Patient.active[0].extension[1].value[0]", patient["active"]["extension"][1]["value"].Single().Location);
            Assert.Equal("Patient.active[0].extension[0].value[0]", patient.Children("active").First()
                                .Children("extension").First()
                                .Children("value").First().Location);
            Assert.Equal("Patient.active[0].extension[0].value[0]", patient.Children("active")
                                .Children("extension").First()
                                .Children("value").Single().Location);
        }

        [Fact]
        public void KnowsChildren()
        {
            Assert.False(patient["active"][0]["id"].HasChildren());
            Assert.False(patient["active"]["id"].HasChildren());
        }

        [Fact]
        public void CanQueryNodeAxis()
        {
            Assert.Equal(6, patient["active"].Descendants().Count());
            Assert.Equal(7, patient["active"].DescendantsAndSelf().Count());
            Assert.Equal(2, patient["active"]["extension"].Count());
        }

        [Fact]
        public void CanNavigateOverNode()
        {
            var nav = patient.ToNavigator();

<<<<<<< HEAD
            Assert.Equal("Patient",nav.Name);
=======
            Assert.Equal("Patient", nav.Name);
>>>>>>> 04059d16
            Assert.True(nav.MoveToFirstChild());
            Assert.Equal("active", nav.Name);
            Assert.Equal("boolean", nav.Type);
            Assert.False(nav.MoveToNext());

            Assert.Equal(true, nav.Value);
            Assert.True(nav.MoveToFirstChild("id"));
            Assert.Equal("id", nav.Name);
            Assert.False(nav.MoveToFirstChild());
            Assert.True(nav.MoveToNext());
            Assert.Equal("id", nav.Name);
            Assert.True(nav.MoveToNext("extension"));
            Assert.Equal("extension", nav.Name);
            Assert.True(nav.MoveToFirstChild());
            Assert.Equal("value", nav.Name);
        }

        [Fact]
        public void KeepsAnnotations()
        {
            var firstIdNode = patient[0][0];
            Assert.Equal("a string annotation", (firstIdNode as IAnnotated).Annotation<string>());

            var nav = patient.ToNavigator();
            nav.MoveToFirstChild(); // active
            nav.MoveToFirstChild(); // id
            Assert.Equal("a string annotation", (nav as IAnnotated).Annotation<string>());
        }

        // Test clone()

        [Fact]
        public void ReadsFromNav()
        {
            var tpXml = File.ReadAllText(@"TestData\fp-test-patient.xml");
            var nav = getXmlNav(tpXml);
            var nodes = ElementNode.FromNavigator(nav);
            var nav2 = nodes.ToNavigator();

            Assert.True(nav.IsEqualTo(nav2).Success);
        }

    }
}<|MERGE_RESOLUTION|>--- conflicted
+++ resolved
@@ -95,11 +95,7 @@
         {
             var nav = patient.ToNavigator();
 
-<<<<<<< HEAD
-            Assert.Equal("Patient",nav.Name);
-=======
             Assert.Equal("Patient", nav.Name);
->>>>>>> 04059d16
             Assert.True(nav.MoveToFirstChild());
             Assert.Equal("active", nav.Name);
             Assert.Equal("boolean", nav.Type);
