--- conflicted
+++ resolved
@@ -13,30 +13,24 @@
   </PropertyGroup>
 
   <ItemGroup>
-<<<<<<< HEAD
     <ProjectReference Include="..\Hl7.Fhir.Core\Hl7.Fhir.Core.csproj" />
-=======
     <ProjectReference Include="..\Hl7.Fhir.Specification\Hl7.Fhir.Specification.csproj" />
->>>>>>> 04059d16
     <ProjectReference Include="..\Hl7.Fhir.Support\Hl7.Fhir.Support.csproj" />
   </ItemGroup>
 
   <ItemGroup>
-<<<<<<< HEAD
     <PackageReference Include="Microsoft.NET.Test.Sdk" Version="15.8.0" />
     <PackageReference Include="MSTest.TestAdapter" Version="1.3.2" />
     <PackageReference Include="MSTest.TestFramework" Version="1.3.2" />
     <PackageReference Include="System.ValueTuple" Version="4.5.0" />
     <PackageReference Include="xunit" Version="2.4.0" />
     <PackageReference Include="xunit.runner.visualstudio" Version="2.4.0" />
-=======
     <PackageReference Include="Microsoft.NET.Test.Sdk" Version="15.6.1" />
     <PackageReference Include="MSTest.TestAdapter" Version="1.2.0" />
     <PackageReference Include="MSTest.TestFramework" Version="1.2.0" />
     <PackageReference Include="System.ValueTuple" Version="4.3.0" />
     <PackageReference Include="xunit" Version="2.3.1" />
     <PackageReference Include="xunit.runner.visualstudio" Version="2.3.1" />
->>>>>>> 04059d16
   </ItemGroup>
 
   <ItemGroup>
