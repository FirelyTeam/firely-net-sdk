﻿<Project Sdk="Microsoft.NET.Sdk">
  <PropertyGroup>
    <TargetFrameworks>netcoreapp2.1;net45;net40</TargetFrameworks>
  </PropertyGroup>

  <Import Project="..\fhir-net-api.props" />
  <Import Project="..\fhir-net-api.targets" />

  <PropertyGroup>
    <AssemblyName>Hl7.Fhir.Support.Tests</AssemblyName>
    <ContainsTests>true</ContainsTests>
  </PropertyGroup>

  <ItemGroup>
    <ProjectReference Include="..\Hl7.Fhir.Serialization\Hl7.Fhir.Serialization.csproj" />
    <ProjectReference Include="..\Hl7.Fhir.Support\Hl7.Fhir.Support.csproj" />
  </ItemGroup>

  <ItemGroup Condition="'$(TargetFramework)' != 'net40'">
    <PackageReference Include="Microsoft.NET.Test.Sdk" Version="15.8.0" />
    <PackageReference Include="MSTest.TestAdapter" Version="1.3.2" />
    <PackageReference Include="MSTest.TestFramework" Version="1.3.2" />
    <PackageReference Include="System.IO.Compression" Version="4.3.0" />
    <PackageReference Include="System.ValueTuple" Version="4.5.0" />
    <PackageReference Include="xunit" Version="2.4.0" />
    <PackageReference Include="xunit.runner.visualstudio" Version="2.4.0" />
    <PackageReference Include="System.AppContext" Version="4.3.0" />
<<<<<<< HEAD
    <PackageReference Include="System.Drawing.Common" Version="4.5.0" />
=======
    <PackageReference Include="System.Threading.Tasks.Dataflow" Version="4.9.0" />
  </ItemGroup>

  <ItemGroup Condition="'$(TargetFramework)' == 'net40'">
    <Reference Include="Microsoft.VisualStudio.QualityTools.UnitTestFramework, Version=10.0.0.0, Culture=neutral, PublicKeyToken=b03f5f7f11d50a3a, processorArchitecture=MSIL">
      <HintPath>..\..\lib\Microsoft.VisualStudio.QualityTools.UnitTestFramework.dll</HintPath>
    </Reference>
>>>>>>> 9c3b8f17
  </ItemGroup>

  <ItemGroup>
    <Content Include="TestData\**\*.xml;TestData\**\*.json">
      <CopyToOutputDirectory>PreserveNewest</CopyToOutputDirectory>
    </Content>
  </ItemGroup>

  <ItemGroup>
    <Service Include="{82a7f48d-3b50-4b1e-b82e-3ada8210c358}" />
  </ItemGroup>
</Project><|MERGE_RESOLUTION|>--- conflicted
+++ resolved
@@ -22,12 +22,7 @@
     <PackageReference Include="MSTest.TestFramework" Version="1.3.2" />
     <PackageReference Include="System.IO.Compression" Version="4.3.0" />
     <PackageReference Include="System.ValueTuple" Version="4.5.0" />
-    <PackageReference Include="xunit" Version="2.4.0" />
-    <PackageReference Include="xunit.runner.visualstudio" Version="2.4.0" />
     <PackageReference Include="System.AppContext" Version="4.3.0" />
-<<<<<<< HEAD
-    <PackageReference Include="System.Drawing.Common" Version="4.5.0" />
-=======
     <PackageReference Include="System.Threading.Tasks.Dataflow" Version="4.9.0" />
   </ItemGroup>
 
@@ -35,7 +30,6 @@
     <Reference Include="Microsoft.VisualStudio.QualityTools.UnitTestFramework, Version=10.0.0.0, Culture=neutral, PublicKeyToken=b03f5f7f11d50a3a, processorArchitecture=MSIL">
       <HintPath>..\..\lib\Microsoft.VisualStudio.QualityTools.UnitTestFramework.dll</HintPath>
     </Reference>
->>>>>>> 9c3b8f17
   </ItemGroup>
 
   <ItemGroup>
