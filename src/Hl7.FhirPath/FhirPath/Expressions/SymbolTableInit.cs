--- conflicted
+++ resolved
@@ -24,21 +24,9 @@
             t.Add("empty", (IEnumerable<object> f) => !f.Any());
             t.Add("exists", (IEnumerable<object> f) => f.Any());
             t.Add("count", (IEnumerable<object> f) => f.Count());
-<<<<<<< HEAD
-            t.Add("trace", (IEnumerable<IElementNavigator> f, string name, EvaluationContext ctx) => f.Trace(name, ctx));
-
-            t.Add("combine", (IEnumerable<IElementNavigator> l, IEnumerable<IElementNavigator> r) => l.Concat(r));
-            t.Add("binary.|", (object f, IEnumerable<IElementNavigator> l, IEnumerable<IElementNavigator> r) => l.DistinctUnion(r));
-            t.Add("binary.contains", (object f, IEnumerable<IElementNavigator> a, IElementNavigator b) => a.Contains(b));
-            t.Add("binary.in", (object f, IElementNavigator a, IEnumerable<IElementNavigator> b) => b.Contains(a));
-            t.Add("distinct", (IEnumerable<IElementNavigator> f) => f.Distinct());
-            t.Add("isDistinct", (IEnumerable<IElementNavigator> f) => f.IsDistinct());
-            t.Add("subsetOf", (IEnumerable<IElementNavigator> f, IEnumerable<IElementNavigator> a) => f.SubsetOf(a));
-            t.Add("supersetOf", (IEnumerable<IElementNavigator> f, IEnumerable<IElementNavigator> a) => a.SubsetOf(f));
-=======
-            t.Add("trace", (IEnumerable<ITypedElement> f, string name) => f.Trace(name));
-
-            //   t.Add("binary.|", (object f, IEnumerable<IValueProvider> l, IEnumerable<IValueProvider> r) => l.ConcatUnion(r));
+            t.Add("trace", (IEnumerable<ITypedElement> f, string name, EvaluationContext ctx) => f.Trace(name, ctx));
+
+            t.Add("combine", (IEnumerable<ITypedElement> l, IEnumerable<ITypedElement> r) => l.Concat(r));
             t.Add("binary.|", (object f, IEnumerable<ITypedElement> l, IEnumerable<ITypedElement> r) => l.DistinctUnion(r));
             t.Add("binary.contains", (object f, IEnumerable<ITypedElement> a, ITypedElement b) => a.Contains(b));
             t.Add("binary.in", (object f, ITypedElement a, IEnumerable<ITypedElement> b) => b.Contains(a));
@@ -46,7 +34,6 @@
             t.Add("isDistinct", (IEnumerable<ITypedElement> f) => f.IsDistinct());
             t.Add("subsetOf", (IEnumerable<ITypedElement> f, IEnumerable<ITypedElement> a) => f.SubsetOf(a));
             t.Add("supersetOf", (IEnumerable<ITypedElement> f, IEnumerable<ITypedElement> a) => a.SubsetOf(f));
->>>>>>> 824431c8
 
             t.Add("today", (object f) => PartialDateTime.Today());
             t.Add("now", (object f) => PartialDateTime.Now());
@@ -139,18 +126,11 @@
             t.Add("replace", (string f, string regex, string subst) => f.FpReplace(regex, subst), doNullProp: true);
             t.Add("length", (string f) => f.Length, doNullProp: true);
 
-<<<<<<< HEAD
-            t.Add("is", (IElementNavigator f, string name) => f.Is(name), doNullProp: true);
-            t.Add("as", (IEnumerable<IElementNavigator> f, string name) => f.FilterType(name), doNullProp: true);
-            t.Add("binary.is", (object f, IElementNavigator left, string name) => left.Is(name), doNullProp: true);
-            t.Add("binary.as", (object f, IElementNavigator left, string name) => left.CastAs(name), doNullProp: true);
-            t.Add("binary.as", (object f, IEnumerable<IElementNavigator> left, string name) => left.FilterType(name), doNullProp: true);
-=======
             t.Add("is", (ITypedElement f, string name) => f.Is(name), doNullProp: true);
             t.Add("as", (IEnumerable<ITypedElement> f, string name) => f.FilterType(name), doNullProp: true);
             t.Add("binary.is", (object f, ITypedElement left, string name) => left.Is(name), doNullProp: true);
             t.Add("binary.as", (object f, ITypedElement left, string name) => left.CastAs(name), doNullProp: true);
->>>>>>> 824431c8
+            t.Add("binary.as", (object f, IEnumerable<ITypedElement> left, string name) => left.FilterType(name), doNullProp: true);
 
             t.Add("extension", (IEnumerable<ITypedElement> f, string url) => f.Extension(url), doNullProp: true);
 
@@ -165,14 +145,9 @@
             t.Add(new CallSignature("select", typeof(IEnumerable<ITypedElement>), typeof(object), typeof(Invokee)), runSelect);
             t.Add(new CallSignature("all", typeof(bool), typeof(object), typeof(Invokee)), runAll);
             t.Add(new CallSignature("any", typeof(bool), typeof(object), typeof(Invokee)), runAny);
-<<<<<<< HEAD
-            t.Add(new CallSignature("repeat", typeof(IEnumerable<IElementNavigator>), typeof(object), typeof(Invokee)), runRepeat);
-
-            t.Add(new CallSignature("trace", typeof(IEnumerable<IElementNavigator>), typeof(string), typeof(object), typeof(Invokee)), Trace);
-=======
             t.Add(new CallSignature("repeat", typeof(IEnumerable<ITypedElement>), typeof(object), typeof(Invokee)), runRepeat);
-            
->>>>>>> 824431c8
+
+            t.Add(new CallSignature("trace", typeof(IEnumerable<ITypedElement>), typeof(string), typeof(object), typeof(Invokee)), Trace);
 
             t.AddVar("sct", "http://snomed.info/sct");
             t.AddVar("loinc", "http://loinc.org");
@@ -195,7 +170,7 @@
             return "http://hl7.org/fhir/ValueSet/" + id;
         }
 
-        private static IEnumerable<IElementNavigator> Trace(Closure ctx, IEnumerable<Invokee> arguments)
+        private static IEnumerable<ITypedElement> Trace(Closure ctx, IEnumerable<Invokee> arguments)
         {
             var focus = arguments.First()(ctx, InvokeeFactory.EmptyArgs);
             string name = arguments.Skip(1).First()(ctx, InvokeeFactory.EmptyArgs).FirstOrDefault()?.Value as string;
