--- conflicted
+++ resolved
@@ -17,12 +17,7 @@
 
         public static IEnumerable<ITypedElement> Trace(this IEnumerable<ITypedElement> focus, string name, EvaluationContext ctx)
         {
-<<<<<<< HEAD
-            if (ctx.Tracer != null)
-                ctx.Tracer(name, focus);
-=======
             ctx.Tracer?.Invoke(name, focus);
->>>>>>> 38bccd58
             return focus;
         }
     }
