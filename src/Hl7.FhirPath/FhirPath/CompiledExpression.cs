--- conflicted
+++ resolved
@@ -6,32 +6,7 @@
 
 namespace Hl7.FhirPath
 {
-<<<<<<< HEAD
-    public class EvaluationContext
-    {
-        public static readonly EvaluationContext Default = new EvaluationContext();
-
-        public EvaluationContext()
-        {
-            // no defaults yet
-        }
-
-        public EvaluationContext(IElementNavigator container)
-        {
-            Container = container;
-        }
-
-        public IElementNavigator Container { get; set; }
-
-        public Action<string, IEnumerable<IElementNavigator>> Tracer { get; set; }
-    }
-
-
-
-    public delegate IEnumerable<IElementNavigator> CompiledExpression(IElementNavigator root, EvaluationContext ctx);
-=======
     public delegate IEnumerable<ITypedElement> CompiledExpression(ITypedElement root, EvaluationContext ctx);
->>>>>>> 824431c8
 
     public static class CompiledExpressionExtensions
     {
