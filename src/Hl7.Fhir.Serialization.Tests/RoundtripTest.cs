﻿/* 
 * Copyright (c) 2014, Firely (info@fire.ly) and contributors
 * See the file CONTRIBUTORS for details.
 * 
 * This file is licensed under the BSD 3-Clause license
 * available at https://raw.githubusercontent.com/FirelyTeam/firely-net-sdk/master/LICENSE
 */

using Hl7.Fhir.Model;
using Hl7.Fhir.Specification;
using Hl7.Fhir.Specification.Source;
using Hl7.Fhir.Tests;
using Microsoft.VisualStudio.TestTools.UnitTesting;
using System;
using System.Collections.Generic;
using System.Diagnostics;
using System.IO;
using System.IO.Compression;
<<<<<<< HEAD
using System.Linq;
using Tasks = System.Threading.Tasks;
#if NET40
using ICSharpCode.SharpZipLib.Zip;
=======
>>>>>>> 1b327672
using System.Linq;
using Tasks = System.Threading.Tasks;

namespace Hl7.Fhir.Serialization.Tests
{
    [TestClass]
    public class RoundtripTest
    {
        [TestMethod]
        [TestCategory("LongRunner")]
        public void FullRoundtripOfAllExamplesXmlPoco()
        {
            FullRoundtripOfAllExamples("examples.zip", "FHIRRoundTripTestXml",
                "Roundtripping xml->json->xml", usingPoco: true, provider: null);
        }

        [TestMethod]
        [TestCategory("LongRunner")]
        public async Tasks.Task FullRoundtripOfAllExamplesXmlPocoAsync()
        {
            await FullRoundtripOfAllExamplesAsync("examples.zip", "FHIRRoundTripTestXml",
                "Roundtripping xml->json->xml", usingPoco: true, provider: null);
        }

        [TestMethod]
        [TestCategory("LongRunner")]
        public void FullRoundtripOfAllExamplesJsonPoco()
        {
            FullRoundtripOfAllExamples("examples-json.zip", "FHIRRoundTripTestJson",
                "Roundtripping json->xml->json", usingPoco: true, provider: null);
        }

        [TestMethod]
        [TestCategory("LongRunner")]
        public async Tasks.Task FullRoundtripOfAllExamplesJsonPocoAsync()
        {
            await FullRoundtripOfAllExamplesAsync("examples-json.zip", "FHIRRoundTripTestJson",
                "Roundtripping json->xml->json", usingPoco: true, provider: null);
        }

        [TestMethod]
        [TestCategory("LongRunner")]
        public void FullRoundtripOfAllExamplesXmlNavPocoProvider()
        {
            FullRoundtripOfAllExamples("examples.zip", "FHIRRoundTripTestXml",
                "Roundtripping xml->json->xml", usingPoco: false, provider: new PocoStructureDefinitionSummaryProvider());
        }

        [TestMethod]
        [TestCategory("LongRunner")]
        public async Tasks.Task FullRoundtripOfAllExamplesXmlNavPocoProviderAsync()
        {
            await FullRoundtripOfAllExamplesAsync("examples.zip", "FHIRRoundTripTestXml",
                "Roundtripping xml->json->xml", usingPoco: false, provider: new PocoStructureDefinitionSummaryProvider());
        }

        [TestMethod]
        [TestCategory("LongRunner")]
        public void FullRoundtripOfAllExamplesJsonNavPocoProvider()
        {
            FullRoundtripOfAllExamples("examples-json.zip", "FHIRRoundTripTestJson",
                "Roundtripping json->xml->json", usingPoco: false, provider: new PocoStructureDefinitionSummaryProvider());
        }

        [TestMethod]
        [TestCategory("LongRunner")]
        public async Tasks.Task FullRoundtripOfAllExamplesJsonNavPocoProviderAsync()
        {
            await FullRoundtripOfAllExamplesAsync("examples-json.zip", "FHIRRoundTripTestJson",
                "Roundtripping json->xml->json", usingPoco: false, provider: new PocoStructureDefinitionSummaryProvider());
        }

        [TestMethod]
        [TestCategory("LongRunner")]
        public void FullRoundtripOfAllExamplesXmlNavSdProvider()
        {
            var source = new CachedResolver(ZipSource.CreateValidationSource());
            FullRoundtripOfAllExamples("examples.zip", "FHIRRoundTripTestXml",
                "Roundtripping xml->json->xml", usingPoco: false, provider: new StructureDefinitionSummaryProvider(source));
        }

        [TestMethod]
        [TestCategory("LongRunner")]
        public async Tasks.Task FullRoundtripOfAllExamplesXmlNavSdProviderAsync()
        {
            var source = new CachedResolver(ZipSource.CreateValidationSource());
            await FullRoundtripOfAllExamplesAsync("examples.zip", "FHIRRoundTripTestXml",
                "Roundtripping xml->json->xml", usingPoco: false, provider: new StructureDefinitionSummaryProvider(source));
        }

        [TestMethod]
        [TestCategory("LongRunner")]
        public void FullRoundtripOfAllExamplesJsonNavSdProvider()
        {
            var source = new CachedResolver(ZipSource.CreateValidationSource());
            FullRoundtripOfAllExamples("examples-json.zip", "FHIRRoundTripTestJson",
                "Roundtripping json->xml->json", usingPoco: false, provider: new StructureDefinitionSummaryProvider(source));
        }

        [TestMethod]
        [TestCategory("LongRunner")]
        public async Tasks.Task FullRoundtripOfAllExamplesJsonNavSdProviderAsync()
        {
            var source = new CachedResolver(ZipSource.CreateValidationSource());
            await FullRoundtripOfAllExamplesAsync("examples-json.zip", "FHIRRoundTripTestJson",
                "Roundtripping json->xml->json", usingPoco: false, provider: new StructureDefinitionSummaryProvider(source));
        }

        private static string GetFullPathForExample(string filename) => Path.Combine("TestData", filename);

        public static ZipArchive ReadTestZip(string filename)
        {
            string file = GetFullPathForExample(filename);
            return ZipFile.OpenRead(file);
        }

        public static void FullRoundtripOfAllExamples(string zipname, string dirname, string label, bool usingPoco, IStructureDefinitionSummaryProvider provider)
        {
            ZipArchive examples = ReadTestZip(zipname);

            // Create an empty temporary directory for us to dump the roundtripped intermediary files in
            string baseTestPath = Path.Combine(Path.GetTempPath(), dirname);
            createEmptyDir(baseTestPath);

            Debug.WriteLine(label);
            createEmptyDir(baseTestPath);
            doRoundTrip(examples, baseTestPath, usingPoco, provider);
        }

        public static async Tasks.Task FullRoundtripOfAllExamplesAsync(string zipname, string dirname, string label, bool usingPoco, IStructureDefinitionSummaryProvider provider)
        {
            ZipArchive examples = ReadTestZip(zipname);

            // Create an empty temporary directory for us to dump the roundtripped intermediary files in
            string baseTestPath = Path.Combine(Path.GetTempPath(), dirname);
            createEmptyDir(baseTestPath);

            Debug.WriteLine(label);
            createEmptyDir(baseTestPath);
            await doRoundTripAsync(examples, baseTestPath, usingPoco, provider);
        }



        //[TestMethod]
        //public void CompareIntermediate2Xml()
        //{
        //    // You can use this method to compare just the input against intermediate2, much faster than
        //    // unpacking and converting first. This only works AFTER a previous test has already converted
        //    // xml -> json -> xml
        //    compareFiles(@"C:\Users\ewout\AppData\Local\Temp\FHIRRoundTripTestXml\input", @"C:\Users\ewout\AppData\Local\Temp\FHIRRoundTripTestXml\intermediate2");
        //}

        //[TestMethod]
        //public void CompareIntermediate2Json()
        //{
        //    // You can use this method to compare just the input against intermediate2, much faster than
        //    // unpacking and converting first. This only works AFTER a previous test has already converted
        //    // json -> xml -> json
        //    compareFiles(@"C:\Users\ewout\AppData\Local\Temp\FHIRRoundTripTestJson\input", @"C:\Users\ewout\AppData\Local\Temp\FHIRRoundTripTestJson\intermediate2");
        //}


        private static void createEmptyDir(string baseTestPath)
        {
            if (Directory.Exists(baseTestPath)) Directory.Delete(baseTestPath, true);
            Directory.CreateDirectory(baseTestPath);
        }

        private static void doRoundTrip(ZipArchive examplesZip, string baseTestPath, bool usingPoco, IStructureDefinitionSummaryProvider provider)
        {
            var examplePath = Path.Combine(baseTestPath, "input");
            Directory.CreateDirectory(examplePath);
            // Unzip files into this path
            Debug.WriteLine("Unzipping example files from {0} to {1}", examplesZip, examplePath);

            examplesZip.ExtractToDirectory(examplePath);

            List<string> errors = new List<string>();
            var intermediate1Path = Path.Combine(baseTestPath, "intermediate1");
            Debug.WriteLine("Converting files in {0} to {1}", baseTestPath, intermediate1Path);
            var sw = new Stopwatch();
            sw.Start();
            int convertedFileCount = convertFiles(examplePath, intermediate1Path, usingPoco, provider, errors);
            sw.Stop();
            Debug.WriteLine("Conversion of {1} files took {0} seconds", sw.ElapsedMilliseconds / 1000, convertedFileCount);
            sw.Reset();

            var intermediate2Path = Path.Combine(baseTestPath, "intermediate2");
            Debug.WriteLine("Re-converting files in {0} back to original format in {1}", intermediate1Path, intermediate2Path);
            sw.Start();
            convertedFileCount = convertFiles(intermediate1Path, intermediate2Path, usingPoco, provider, errors);
            sw.Stop();
            Debug.WriteLine("Conversion of {1} files took {0} seconds", sw.ElapsedMilliseconds / 1000, convertedFileCount);
            sw.Reset();

            Debug.WriteLine("Comparing files in {0} to files in {1}", baseTestPath, intermediate2Path);

            compareFiles(examplePath, intermediate2Path, errors);
            Console.WriteLine("------------------------------------------------");
            Console.WriteLine(String.Join("\r\n", errors));
            Assert.AreEqual(0, errors.Count, "Errors were encountered comparing converted content");
        }

        private static async Tasks.Task doRoundTripAsync(ZipArchive examplesZip, string baseTestPath, bool usingPoco, IStructureDefinitionSummaryProvider provider)
        {
            var examplePath = Path.Combine(baseTestPath, "input");
            Directory.CreateDirectory(examplePath);
            // Unzip files into this path
            Debug.WriteLine("Unzipping example files from {0} to {1}", examplesZip, examplePath);

            examplesZip.ExtractToDirectory(examplePath);

            List<string> errors = new List<string>();
            var intermediate1Path = Path.Combine(baseTestPath, "intermediate1");
            Debug.WriteLine("Converting files in {0} to {1}", baseTestPath, intermediate1Path);
            var sw = new Stopwatch();
            sw.Start();
            int convertedFileCount = await convertFilesAsync(examplePath, intermediate1Path, usingPoco, provider, errors);
            sw.Stop();
            Debug.WriteLine("Conversion of {1} files took {0} seconds", sw.ElapsedMilliseconds / 1000, convertedFileCount);
            sw.Reset();

            var intermediate2Path = Path.Combine(baseTestPath, "intermediate2");
            Debug.WriteLine("Re-converting files in {0} back to original format in {1}", intermediate1Path, intermediate2Path);
            sw.Start();
            convertedFileCount = await convertFilesAsync(intermediate1Path, intermediate2Path, usingPoco, provider, errors);
            sw.Stop();
            Debug.WriteLine("Conversion of {1} files took {0} seconds", sw.ElapsedMilliseconds / 1000, convertedFileCount);
            sw.Reset();

            Debug.WriteLine("Comparing files in {0} to files in {1}", baseTestPath, intermediate2Path);

            compareFiles(examplePath, intermediate2Path, errors);
            Console.WriteLine("------------------------------------------------");
            Console.WriteLine(String.Join("\r\n", errors));
            Assert.AreEqual(0, errors.Count, "Errors were encountered comparing converted content");
        }

        static bool SkipFile(string file)
        {
            if (file.Contains(".profile"))
                return true;
            if (file.Contains(".schema"))
                return true;
            if (file.Contains(".diff"))
                return true;
            if (file.Contains("examplescenario-example"))
                return true; // this resource has a property name resourceType (which is reserved in the .net json serializer)
            if (file.Contains("backbone-elements"))
                return true; // its not really a resource!
            if (file.Contains("json-edge-cases"))
                return true; // known issues with binary contained resource having content, not data
            if (file.Contains("observation-decimal"))
                return true; // exponential number example is tooo big (and too small)
            if (file.Contains("package-min-ver"))
                return true; // not a resource
            if (file.Contains("choice-elements"))
                return true; // not a resource

            if (file.Contains("v2-tables"))
                return true; // this file is known to have a single dud valueset - have reported on Zulip

            if (file.EndsWith("notification-empty(9601c07a-e34f-4945-93ca-6efb5394c995).xml"))
                return true;

            return false;
        }

        private static IEnumerable<string> getFiles(string path,
                      string[] searchPatterns,
                      SearchOption searchOption = SearchOption.TopDirectoryOnly)
        {
            return searchPatterns.AsParallel()
                   .SelectMany(searchPattern =>
                          Directory.EnumerateFiles(path, searchPattern, searchOption));
        }

        private static int convertFiles(string inputPath, string outputPath, bool usingPoco, IStructureDefinitionSummaryProvider provider, List<string> errors)
        {
            int fileCount = 0;
            var files = getFiles(inputPath, new[] { "*.xml", "*.json" }, SearchOption.AllDirectories);
<<<<<<< HEAD

=======
>>>>>>> 1b327672
            if (!Directory.Exists(outputPath)) Directory.CreateDirectory(outputPath);

            foreach (string file in files)
            {
                if (SkipFile(file))
                    continue;
                string exampleName = Path.GetFileNameWithoutExtension(file);
                string ext = Path.GetExtension(file);
                var toExt = ext == ".xml" ? ".json" : ".xml";
                string outputFile = Path.Combine(outputPath, exampleName) + toExt;

                Debug.WriteLine("Converting {0} [{1}->{2}] ", exampleName, ext, toExt);

                if (file.Contains("expansions.") || file.Contains("profiles-resources") || file.Contains("profiles-others") || file.Contains("valuesets."))
                    continue;

                fileCount++;
                try
                {
                    if (usingPoco)
                        convertResourcePoco(file, outputFile);
                    else
                        convertResourceNav(file, outputFile, provider);
                }
                catch (Exception ex)
                {
                    errors.Add($"{exampleName}{ext}: " + ex.Message);
                }
            }

            Debug.WriteLine("Done!");
            return fileCount;
        }

        private static async Tasks.Task<int> convertFilesAsync(string inputPath, string outputPath, bool usingPoco, IStructureDefinitionSummaryProvider provider, List<string> errors)
        {
            int fileCount = 0;
            var files = getFiles(inputPath, new[] { "*.xml", "*.json" }, SearchOption.AllDirectories);
            if (!Directory.Exists(outputPath)) Directory.CreateDirectory(outputPath);

            foreach (string file in files)
            {
                if (SkipFile(file))
                    continue;
                string exampleName = Path.GetFileNameWithoutExtension(file);
                string ext = Path.GetExtension(file);
                var toExt = ext == ".xml" ? ".json" : ".xml";
                string outputFile = Path.Combine(outputPath, exampleName) + toExt;

                Debug.WriteLine("Converting {0} [{1}->{2}] ", exampleName, ext, toExt);

                if (file.Contains("expansions.") || file.Contains("profiles-resources") || file.Contains("profiles-others") || file.Contains("valuesets."))
                    continue;

                fileCount++;
                try
                {
                    if (usingPoco)
                        await convertResourcePocoAsync(file, outputFile);
                    else
                        await convertResourceNavAsync(file, outputFile, provider);
                }
                catch (Exception ex)
                {
                    errors.Add($"{exampleName}{ext}: " + ex.Message);
                }
            }

            Debug.WriteLine("Done!");
            return fileCount;
        }

        private static void compareFiles(string expectedPath, string actualPath, List<string> errors)
        {
            var files = Directory.EnumerateFiles(expectedPath);

            foreach (string file in files)
            {
                if (SkipFile(file))
                    continue;
                string exampleName = Path.GetFileNameWithoutExtension(file);
                string extension = Path.GetExtension(file);
                string actualFile = Path.Combine(actualPath, exampleName) + extension;

                if (actualFile.Contains("dataelements.") || actualFile.Contains("expansions.") || actualFile.Contains("profiles-resources") || actualFile.Contains("profiles-others") || actualFile.Contains("valuesets."))
                    continue;

                if (!File.Exists(actualFile))
                {

                    errors.Add($"File {exampleName}.{extension} was not converted and not found in {actualPath}");
                    return;
                }

                // Debug.WriteLine("Comparing " + exampleName);

                compareFile(file, actualFile, errors);
            }
        }

        private static void compareFile(string expectedFile, string actualFile, List<string> errors)
        {
            if (expectedFile.EndsWith(".xml"))
                XmlAssert.AreSame(new FileInfo(expectedFile).Name, File.ReadAllText(expectedFile),
                    File.ReadAllText(actualFile));
            else
            {
                if (new FileInfo(expectedFile).Name != "json-edge-cases.json")
                {
                    JsonAssert.AreSame(new FileInfo(expectedFile).Name, File.ReadAllText(expectedFile),
                                        File.ReadAllText(actualFile), errors);
                }
            }
        }

        private static void convertResourcePoco(string inputFile, string outputFile)
        {
            if (inputFile.EndsWith(".xml"))
            {
                var xml = File.ReadAllText(inputFile);
                var resource = new FhirXmlParser(new ParserSettings { PermissiveParsing = true }).Parse<Resource>(xml);

                var r2 = resource.DeepCopy();
                Assert.IsTrue(resource.Matches(r2 as Resource), "Serialization of " + inputFile + " did not match output - Matches test");
                Assert.IsTrue(resource.IsExactly(r2 as Resource), "Serialization of " + inputFile + " did not match output - IsExactly test");
                Assert.IsFalse(resource.Matches(null), "Serialization of " + inputFile + " matched null - Matches test");
                Assert.IsFalse(resource.IsExactly(null), "Serialization of " + inputFile + " matched null - IsExactly test");

                var json = new FhirJsonSerializer().SerializeToString(resource);
                File.WriteAllText(outputFile, json);
            }
            else
            {
                var json = File.ReadAllText(inputFile);
                var resource = new FhirJsonParser(new ParserSettings { PermissiveParsing = true }).Parse<Resource>(json);
                var xml = new FhirXmlSerializer().SerializeToString(resource);
                File.WriteAllText(outputFile, xml);
            }
        }

        private static async Tasks.Task convertResourcePocoAsync(string inputFile, string outputFile)
        {
            if (inputFile.EndsWith(".xml"))
            {
                var xml = await File.ReadAllTextAsync(inputFile);
                var resource = await new FhirXmlParser(new ParserSettings { PermissiveParsing = true }).ParseAsync<Resource>(xml);

                var r2 = resource.DeepCopy();
                Assert.IsTrue(resource.Matches(r2 as Resource), "Serialization of " + inputFile + " did not match output - Matches test");
                Assert.IsTrue(resource.IsExactly(r2 as Resource), "Serialization of " + inputFile + " did not match output - IsExactly test");
                Assert.IsFalse(resource.Matches(null), "Serialization of " + inputFile + " matched null - Matches test");
                Assert.IsFalse(resource.IsExactly(null), "Serialization of " + inputFile + " matched null - IsExactly test");

                var json = await new FhirJsonSerializer().SerializeToStringAsync(resource);
                await File.WriteAllTextAsync(outputFile, json);
            }
            else
            {
                var json = File.ReadAllText(inputFile);
                var resource = await new FhirJsonParser(new ParserSettings { PermissiveParsing = true }).ParseAsync<Resource>(json);
                var xml = await new FhirXmlSerializer().SerializeToStringAsync(resource);
                await File.WriteAllTextAsync(outputFile, xml);
            }
        }

        private static void convertResourceNav(string inputFile, string outputFile, IStructureDefinitionSummaryProvider provider)
        {
            if (inputFile.EndsWith(".xml"))
            {
                var xml = File.ReadAllText(inputFile);
                var nav = XmlParsingHelpers.ParseToTypedElement(xml, provider, new FhirXmlParsingSettings { PermissiveParsing = true });
                var json = nav.ToJson();
                File.WriteAllText(outputFile, json);
            }
            else
            {
                var json = File.ReadAllText(inputFile);
                var nav = JsonParsingHelpers.ParseToTypedElement(json, provider,
                    settings: new FhirJsonParsingSettings { AllowJsonComments = true, PermissiveParsing = true });
                var xml = nav.ToXml();
                File.WriteAllText(outputFile, xml);
            }
        }

        private static async Tasks.Task convertResourceNavAsync(string inputFile, string outputFile, IStructureDefinitionSummaryProvider provider)
        {
            if (inputFile.EndsWith(".xml"))
            {
                var xml = await File.ReadAllTextAsync(inputFile);
                var nav = XmlParsingHelpers.ParseToTypedElement(xml, provider, new FhirXmlParsingSettings { PermissiveParsing = true });
                var json = await nav.ToJsonAsync();
                await File.WriteAllTextAsync(outputFile, json);
            }
            else
            {
                var json = await File.ReadAllTextAsync(inputFile);
                var nav = await JsonParsingHelpers.ParseToTypedElementAsync(json, provider,
                    settings: new FhirJsonParsingSettings { AllowJsonComments = true, PermissiveParsing = true });
                var xml = await nav.ToXmlAsync();
                await File.WriteAllTextAsync(outputFile, xml);
            }
        }

    }
}<|MERGE_RESOLUTION|>--- conflicted
+++ resolved
@@ -16,13 +16,6 @@
 using System.Diagnostics;
 using System.IO;
 using System.IO.Compression;
-<<<<<<< HEAD
-using System.Linq;
-using Tasks = System.Threading.Tasks;
-#if NET40
-using ICSharpCode.SharpZipLib.Zip;
-=======
->>>>>>> 1b327672
 using System.Linq;
 using Tasks = System.Threading.Tasks;
 
@@ -305,10 +298,7 @@
         {
             int fileCount = 0;
             var files = getFiles(inputPath, new[] { "*.xml", "*.json" }, SearchOption.AllDirectories);
-<<<<<<< HEAD
-
-=======
->>>>>>> 1b327672
+
             if (!Directory.Exists(outputPath)) Directory.CreateDirectory(outputPath);
 
             foreach (string file in files)
