--- conflicted
+++ resolved
@@ -284,7 +284,6 @@
 
             if (file.Contains("v2-tables"))
                 return true; // this file is known to have a single dud valueset - have reported on Zulip
-<<<<<<< HEAD
                              // https://chat.fhir.org/#narrow/stream/48-terminology/subject/v2.20Table.200550
 
             if (file.Contains("subscriptiontopic-example-admission"))  // version 4.6.0: resourceType is not accepted in resourceTrigger
@@ -293,12 +292,6 @@
                 return true;
             if (file.EndsWith("-questionnaire.json") && !file.EndsWith("operation-structuredefinition-questionnaire.json"))  // version 4.6.0: 'choice' is not a valid Questionnaire.Item.Type anymore
                 return true; //
-=======
-
-            if (file.EndsWith("notification-empty(9601c07a-e34f-4945-93ca-6efb5394c995).xml"))
-                return true;
-
->>>>>>> c7a58fc5
             return false;
         }
 
