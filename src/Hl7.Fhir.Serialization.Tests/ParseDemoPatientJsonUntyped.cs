﻿using System;
using Hl7.Fhir.ElementModel;
using Hl7.Fhir.Serialization;
using Hl7.Fhir.Utility;
using System.IO;
using Microsoft.VisualStudio.TestTools.UnitTesting;
using System.Diagnostics;
using System.Linq;
using Hl7.Fhir.Introspection;
using Hl7.FhirPath;
using Newtonsoft.Json;
using Hl7.Fhir.Tests;

namespace Hl7.Fhir.Serialization.Tests
{
    [TestClass]
    public class ParseDemoPatientJsonUntyped
    {
        public ISourceNode getJsonNodeU(string json, FhirJsonParsingSettings settings=null) => 
            FhirJsonNode.Parse(json, settings:settings);

        ISourceNode FhirJsonNodeParse(string json, string rootName) =>
               FhirJsonNode.Parse(json, rootName, new FhirJsonParsingSettings() { PermissiveParsing = false });

        [TestMethod]
        public void CanReadThroughUntypedNavigator()
        {
            var tp = File.ReadAllText(Path.Combine("TestData", "fp-test-patient.json"));
            var nav = getJsonNodeU(tp);
#pragma warning disable 612, 618
            ParseDemoPatient.CanReadThroughNavigator(nav.ToTypedElement(), typed: false);
#pragma warning restore 612, 618
        }

        [TestMethod]
        public void ElementNavPerformanceUntypedJson()
        {
            var tp = File.ReadAllText(Path.Combine("TestData", "fp-test-patient.json"));
            var nav = getJsonNodeU(tp);
            ParseDemoPatient.ElementNavPerformance(nav);
        }

        [TestMethod]
        public void ProducesCorrectUntypedLocations()
        {
            var tp = File.ReadAllText(Path.Combine("TestData", "fp-test-patient.json"));
            var patient = getJsonNodeU(tp);

            ParseDemoPatient.ProducesCorrectUntypedLocations(patient);
        }

        [TestMethod]
        public void HasLineNumbers()
        {
            var tp = File.ReadAllText(Path.Combine("TestData", "fp-test-patient.json"));
            var nav = getJsonNodeU(tp);

            ParseDemoPatient.HasLineNumbers<JsonSerializationDetails>(nav);
        }

        [TestMethod]
        public void RoundtripJsonUntyped()
        {
            ParseDemoPatient.RoundtripJson(jsonText => 
                getJsonNodeU(jsonText, new FhirJsonParsingSettings { AllowJsonComments = true }));
        }

        [TestMethod]
        public void TryInvalidUntypedSource()
        {
            var xmlNav = FhirXmlNode.Parse("<Patient xmlns='http://hl7.org/fhir'><active value='true'/></Patient>");

            try
            {
                var output = xmlNav.ToJson();
                Assert.Fail();
            }
            catch (NotSupportedException)
            {
            }
        }

        [TestMethod]
        public void CheckBundleEntryNavigation()
        {
            var bundle = File.ReadAllText(Path.Combine("TestData", "BundleWithOneEntry.json"));
            var nav = getJsonNodeU(bundle);
#pragma warning disable 612,618
            ParseDemoPatient.CheckBundleEntryNavigation(nav.ToTypedElement());
#pragma warning restore 612, 618
        }


        [TestMethod]
        public void CanReadEdgeCases()
        {
            var tpJson = File.ReadAllText(Path.Combine("TestData", "json-edge-cases.json"));
            var patient = getJsonNodeU(tpJson, new FhirJsonParsingSettings { AllowJsonComments = true });

            Assert.AreEqual("Patient", patient.Name);
            Assert.AreEqual("Patient", patient.GetResourceTypeIndicator());

            // Move into child Patient.identifier
            var patientC = patient.Children().ToList();
            var identifier = patientC[0];
            Assert.IsNull(identifier.Text);

            // Move to child Patient.identifier.period

            // Move to child Patient.identifier.period.start
            var start = patient.Children("identifier").Children("period").Children("start").First();
            Assert.AreEqual("start", start.Name);
            Assert.AreEqual("2001-05-06", start.Text);

            // Check the value + extensions on Patient.identifier.value
            Assert.AreEqual("12345", identifier.Children("value").Single().Text);
            Assert.AreEqual(1, patient.Children("identifier").Count());

            // Move to sibling Patient.managingOrganization
            Assert.AreEqual("managingOrganization", patient.Children("managingOrganization").First().Name);

            // Move to sibling Patient.name (2x)
            Assert.AreEqual(2, patient.Children("name").Count());

            var db = patient.Children("deceasedBoolean").Single();
            Assert.AreEqual("deceasedBoolean", db.Name);
            Assert.AreEqual("true", db.Text);
            var details = (db as IAnnotated).Annotation<JsonSerializationDetails>();
            Assert.AreEqual(true, details.OriginalValue);

            Assert.AreEqual("3", patient.Children("multipleBirthInteger").Single().Text);

            // Check Patient.contained[0], a Binary
            var contained = patient.Children("contained").ToList();

            Assert.AreEqual("contained", contained[0].Name);
            Assert.AreEqual("Binary", contained[0].GetResourceTypeIndicator());

            // Check Patient.contained[1], an Organization
            Assert.AreEqual("contained", contained[1].Name);
            Assert.AreEqual("Organization", contained[1].GetResourceTypeIndicator());
        }

        [TestMethod]
        public void CatchesArrayMismatch()
        {
<<<<<<< HEAD
            var nav = FhirJsonNode.Parse("{ 'a': [2,3,4], '_a' : [2,4] }", "test");
            ExceptionAssert.Throws<FormatException>(() => nav.VisitAll());

            nav = FhirJsonNode.Parse("{ 'a': 2, '_a' : [2] }", "test");
            ExceptionAssert.Throws<FormatException>(() => nav.VisitAll());

            nav = FhirJsonNode.Parse("{ 'a': [2,3,4], '_a' : {} }", "test");
            ExceptionAssert.Throws<FormatException>(() => nav.VisitAll());

            nav = FhirJsonNode.Parse("{ '_a': [4,5,6] }", "test");
            ExceptionAssert.Throws<FormatException>(() => nav.VisitAll());
=======
            var nav = FhirJsonNodeParse("{ 'a': [2,3,4], '_a' : [2,4] }", "test");
            Assert.ThrowsException<FormatException>(() => nav.VisitAll());

            nav = FhirJsonNodeParse("{ 'a': 2, '_a' : [2] }", "test");
            Assert.ThrowsException<FormatException>(() => nav.VisitAll());

            nav = FhirJsonNodeParse("{ 'a': [2,3,4], '_a' : {} }", "test");
            Assert.ThrowsException<FormatException>(() => nav.VisitAll());

            nav = FhirJsonNodeParse("{ '_a': [4,5,6] }", "test");
            Assert.ThrowsException<FormatException>(() => nav.VisitAll());
>>>>>>> 3a8a4039

            nav = FhirJsonNodeParse("{ 'a': [2,3,4] }", "test");
            Assert.IsTrue(nav.Children().Any());

            nav = FhirJsonNodeParse("{ 'a': [null,2], '_a' : [{'active':true},null] }", "test");
            Assert.IsTrue(nav.Children().Any());
        }

        [TestMethod]
        public void CatchesUnsupportedFeatures()
        {
<<<<<<< HEAD
            var nav = FhirJsonNode.Parse("{ 'a': '   ' }", "test");
            ExceptionAssert.Throws<FormatException>(() => nav.VisitAll());

            nav = FhirJsonNode.Parse("{ 'a': {}, '_a' : {} }", "test");
            ExceptionAssert.Throws<FormatException>(() => nav.VisitAll());

            nav = FhirJsonNode.Parse("{ 'a': {'active':true}, '_a': {'dummy':4} }", "test");
            ExceptionAssert.Throws<FormatException>(() => nav.VisitAll());

            nav = FhirJsonNode.Parse("{ '_a' : {} }", "test");
            ExceptionAssert.Throws<FormatException>(() => nav.VisitAll());

            nav = FhirJsonNode.Parse("{ 'a': 3, '_a' : 4 }", "test");
            ExceptionAssert.Throws<FormatException>(() => nav.VisitAll());

            nav = FhirJsonNode.Parse("{ 'a': new DateTime() }", "test");
            ExceptionAssert.Throws<FormatException>(() => nav.VisitAll());

            nav = FhirJsonNode.Parse("{ '_a': new DateTime() }", "test");
            ExceptionAssert.Throws<FormatException>(() => nav.VisitAll());
=======
            var nav = FhirJsonNodeParse("{ 'a': '   ' }", "test");
            Assert.ThrowsException<FormatException>(() => nav.VisitAll());

            nav = FhirJsonNodeParse("{ 'a': {}, '_a' : {} }", "test");
            Assert.ThrowsException<FormatException>(() => nav.VisitAll());

            nav = FhirJsonNodeParse("{ 'a': {'active':true}, '_a': {'dummy':4} }", "test");
            Assert.ThrowsException<FormatException>(() => nav.VisitAll());

            nav = FhirJsonNodeParse("{ '_a' : {} }", "test");
            Assert.ThrowsException<FormatException>(() => nav.VisitAll());

            nav = FhirJsonNodeParse("{ 'a': 3, '_a' : 4 }", "test");
            Assert.ThrowsException<FormatException>(() => nav.VisitAll());

            nav = FhirJsonNodeParse("{ 'a': new DateTime() }", "test");
            Assert.ThrowsException<FormatException>(() => nav.VisitAll());

            nav = FhirJsonNodeParse("{ '_a': new DateTime() }", "test");
            Assert.ThrowsException<FormatException>(() => nav.VisitAll());
>>>>>>> 3a8a4039
        }

        [TestMethod]
        public void CatchNullErrors()
        {
<<<<<<< HEAD
            var nav = FhirJsonNode.Parse("{ 'a': null }", "test");
            ExceptionAssert.Throws<FormatException>(() => nav.VisitAll());

            nav = FhirJsonNode.Parse("{ '_a': null }", "test");
            ExceptionAssert.Throws<FormatException>(() => nav.VisitAll());

            nav = FhirJsonNode.Parse("{ 'a': null, '_a' : null }", "test");
            ExceptionAssert.Throws<FormatException>(() => nav.VisitAll());

            nav = FhirJsonNode.Parse("{ 'a': [null] }", "test");
            ExceptionAssert.Throws<FormatException>(() => nav.VisitAll());

            nav = FhirJsonNode.Parse("{ 'a': [null], '_a': [null] }", "test");
            ExceptionAssert.Throws<FormatException>(() => nav.VisitAll());
=======
            var nav = FhirJsonNodeParse("{ 'a': null }", "test");
            Assert.ThrowsException<FormatException>(() => nav.VisitAll());

            nav = FhirJsonNodeParse("{ '_a': null }", "test");
            Assert.ThrowsException<FormatException>(() => nav.VisitAll());

            nav = FhirJsonNodeParse("{ 'a': null, '_a' : null }", "test");
            Assert.ThrowsException<FormatException>(() => nav.VisitAll());

            nav = FhirJsonNodeParse("{ 'a': [null] }", "test");
            Assert.ThrowsException<FormatException>(() => nav.VisitAll());

            nav = FhirJsonNodeParse("{ 'a': [null], '_a': [null] }", "test");
            Assert.ThrowsException<FormatException>(() => nav.VisitAll());
>>>>>>> 3a8a4039
        }

        [TestMethod]
        public void PreservesParsingExceptionDetails()
        {
            try
            {
                var nav = FhirJsonNode.Parse("<bla", "test");
                var dummy = nav.Text;
                Assert.Fail();
            }
            catch(FormatException fe)
            {
                Assert.IsInstanceOfType(fe.InnerException, typeof(JsonException));
            }                        
        }

        [TestMethod]
        public void CatchParseErrors()
        {
            var text = "{";

            try
            {
                var patient = getJsonNodeU(text);
                Assert.Fail();
            }
            catch (FormatException fe)
            {
                Assert.IsTrue(fe.Message.Contains("Invalid Json encountered"));
            }
        }
    }
}<|MERGE_RESOLUTION|>--- conflicted
+++ resolved
@@ -144,31 +144,17 @@
         [TestMethod]
         public void CatchesArrayMismatch()
         {
-<<<<<<< HEAD
-            var nav = FhirJsonNode.Parse("{ 'a': [2,3,4], '_a' : [2,4] }", "test");
-            ExceptionAssert.Throws<FormatException>(() => nav.VisitAll());
-
-            nav = FhirJsonNode.Parse("{ 'a': 2, '_a' : [2] }", "test");
-            ExceptionAssert.Throws<FormatException>(() => nav.VisitAll());
-
-            nav = FhirJsonNode.Parse("{ 'a': [2,3,4], '_a' : {} }", "test");
-            ExceptionAssert.Throws<FormatException>(() => nav.VisitAll());
-
-            nav = FhirJsonNode.Parse("{ '_a': [4,5,6] }", "test");
-            ExceptionAssert.Throws<FormatException>(() => nav.VisitAll());
-=======
             var nav = FhirJsonNodeParse("{ 'a': [2,3,4], '_a' : [2,4] }", "test");
-            Assert.ThrowsException<FormatException>(() => nav.VisitAll());
+            ExceptionAssert.Throws<FormatException>(() => nav.VisitAll());
 
             nav = FhirJsonNodeParse("{ 'a': 2, '_a' : [2] }", "test");
-            Assert.ThrowsException<FormatException>(() => nav.VisitAll());
+            ExceptionAssert.Throws<FormatException>(() => nav.VisitAll());
 
             nav = FhirJsonNodeParse("{ 'a': [2,3,4], '_a' : {} }", "test");
-            Assert.ThrowsException<FormatException>(() => nav.VisitAll());
+            ExceptionAssert.Throws<FormatException>(() => nav.VisitAll());
 
             nav = FhirJsonNodeParse("{ '_a': [4,5,6] }", "test");
-            Assert.ThrowsException<FormatException>(() => nav.VisitAll());
->>>>>>> 3a8a4039
+            ExceptionAssert.Throws<FormatException>(() => nav.VisitAll());
 
             nav = FhirJsonNodeParse("{ 'a': [2,3,4] }", "test");
             Assert.IsTrue(nav.Children().Any());
@@ -180,85 +166,45 @@
         [TestMethod]
         public void CatchesUnsupportedFeatures()
         {
-<<<<<<< HEAD
-            var nav = FhirJsonNode.Parse("{ 'a': '   ' }", "test");
-            ExceptionAssert.Throws<FormatException>(() => nav.VisitAll());
-
-            nav = FhirJsonNode.Parse("{ 'a': {}, '_a' : {} }", "test");
-            ExceptionAssert.Throws<FormatException>(() => nav.VisitAll());
-
-            nav = FhirJsonNode.Parse("{ 'a': {'active':true}, '_a': {'dummy':4} }", "test");
-            ExceptionAssert.Throws<FormatException>(() => nav.VisitAll());
-
-            nav = FhirJsonNode.Parse("{ '_a' : {} }", "test");
-            ExceptionAssert.Throws<FormatException>(() => nav.VisitAll());
-
-            nav = FhirJsonNode.Parse("{ 'a': 3, '_a' : 4 }", "test");
-            ExceptionAssert.Throws<FormatException>(() => nav.VisitAll());
-
-            nav = FhirJsonNode.Parse("{ 'a': new DateTime() }", "test");
-            ExceptionAssert.Throws<FormatException>(() => nav.VisitAll());
-
-            nav = FhirJsonNode.Parse("{ '_a': new DateTime() }", "test");
-            ExceptionAssert.Throws<FormatException>(() => nav.VisitAll());
-=======
             var nav = FhirJsonNodeParse("{ 'a': '   ' }", "test");
             Assert.ThrowsException<FormatException>(() => nav.VisitAll());
 
             nav = FhirJsonNodeParse("{ 'a': {}, '_a' : {} }", "test");
-            Assert.ThrowsException<FormatException>(() => nav.VisitAll());
+            ExceptionAssert.Throws<FormatException>(() => nav.VisitAll());
 
             nav = FhirJsonNodeParse("{ 'a': {'active':true}, '_a': {'dummy':4} }", "test");
-            Assert.ThrowsException<FormatException>(() => nav.VisitAll());
+            ExceptionAssert.Throws<FormatException>(() => nav.VisitAll());
 
             nav = FhirJsonNodeParse("{ '_a' : {} }", "test");
-            Assert.ThrowsException<FormatException>(() => nav.VisitAll());
+            ExceptionAssert.Throws<FormatException>(() => nav.VisitAll());
 
             nav = FhirJsonNodeParse("{ 'a': 3, '_a' : 4 }", "test");
-            Assert.ThrowsException<FormatException>(() => nav.VisitAll());
+            ExceptionAssert.Throws<FormatException>(() => nav.VisitAll());
 
             nav = FhirJsonNodeParse("{ 'a': new DateTime() }", "test");
-            Assert.ThrowsException<FormatException>(() => nav.VisitAll());
+            ExceptionAssert.Throws<FormatException>(() => nav.VisitAll());
 
             nav = FhirJsonNodeParse("{ '_a': new DateTime() }", "test");
-            Assert.ThrowsException<FormatException>(() => nav.VisitAll());
->>>>>>> 3a8a4039
+            ExceptionAssert.Throws<FormatException>(() => nav.VisitAll());
         }
 
         [TestMethod]
         public void CatchNullErrors()
         {
-<<<<<<< HEAD
-            var nav = FhirJsonNode.Parse("{ 'a': null }", "test");
-            ExceptionAssert.Throws<FormatException>(() => nav.VisitAll());
-
-            nav = FhirJsonNode.Parse("{ '_a': null }", "test");
-            ExceptionAssert.Throws<FormatException>(() => nav.VisitAll());
-
-            nav = FhirJsonNode.Parse("{ 'a': null, '_a' : null }", "test");
-            ExceptionAssert.Throws<FormatException>(() => nav.VisitAll());
-
-            nav = FhirJsonNode.Parse("{ 'a': [null] }", "test");
-            ExceptionAssert.Throws<FormatException>(() => nav.VisitAll());
-
-            nav = FhirJsonNode.Parse("{ 'a': [null], '_a': [null] }", "test");
-            ExceptionAssert.Throws<FormatException>(() => nav.VisitAll());
-=======
             var nav = FhirJsonNodeParse("{ 'a': null }", "test");
-            Assert.ThrowsException<FormatException>(() => nav.VisitAll());
+            ExceptionAssert.Throws<FormatException>(() => nav.VisitAll());
 
             nav = FhirJsonNodeParse("{ '_a': null }", "test");
-            Assert.ThrowsException<FormatException>(() => nav.VisitAll());
+            ExceptionAssert.Throws<FormatException>(() => nav.VisitAll());
 
             nav = FhirJsonNodeParse("{ 'a': null, '_a' : null }", "test");
-            Assert.ThrowsException<FormatException>(() => nav.VisitAll());
+            ExceptionAssert.Throws<FormatException>(() => nav.VisitAll());
 
             nav = FhirJsonNodeParse("{ 'a': [null] }", "test");
-            Assert.ThrowsException<FormatException>(() => nav.VisitAll());
+            ExceptionAssert.Throws<FormatException>(() => nav.VisitAll());
 
             nav = FhirJsonNodeParse("{ 'a': [null], '_a': [null] }", "test");
-            Assert.ThrowsException<FormatException>(() => nav.VisitAll());
->>>>>>> 3a8a4039
+            ExceptionAssert.Throws<FormatException>(() => nav.VisitAll());
         }
 
         [TestMethod]
