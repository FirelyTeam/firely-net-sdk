--- conflicted
+++ resolved
@@ -1,10 +1,7 @@
 ﻿#nullable enable
 using Hl7.Fhir.Model;
 using Hl7.Fhir.Utility;
-<<<<<<< HEAD
-=======
 using System;
->>>>>>> 41f234fa
 using System.Collections.Generic;
 using System.IO;
 using File = System.IO.File;
@@ -43,33 +40,6 @@
         }
 
         #region IConformanceSource
-<<<<<<< HEAD
-        /// <summary>Returns a reference to an <see cref="IConformanceSource"/> that exposes the contents of the ZIP archive.</summary>
-        public IConformanceSource Source => new DirectorySourceOnCommon(FileSource);
-
-        public IEnumerable<string> ListResourceUris(ResourceType? filter = null) => Source.ListResourceUris(filter);
-        public IEnumerable<ConceptMap> FindConceptMaps(string? sourceUri = null, string? targetUri = null) => Source.FindConceptMaps(sourceUri, targetUri);
-        public NamingSystem? FindNamingSystem(string uniqueId) => Source.FindNamingSystem(uniqueId);
-
-        private class DirectorySourceOnCommon : IConformanceSource
-        {
-            public DirectorySourceOnCommon(CommonDirectorySource source)
-            {
-                Source = source;
-            }
-
-            public CommonDirectorySource Source { get; }
-
-            public CodeSystem? FindCodeSystemByValueSet(string valueSetUri) => Source.FindCodeSystemByValueSet(valueSetUri);
-            public IEnumerable<ConceptMap> FindConceptMaps(string? sourceUri = null, string? targetUri = null) =>
-                Source.FindConceptMaps<ConceptMap>(sourceUri, targetUri);
-            public NamingSystem? FindNamingSystem(string uniqueId) => Source.FindNamingSystem<NamingSystem>(uniqueId);
-            public IEnumerable<string> ListResourceUris(ResourceType? filter = null) => Source.ListResourceUris(filter?.GetLiteral());
-            public Resource? ResolveByCanonicalUri(string uri) => Source.ResolveByCanonicalUri(uri);
-            public Resource? ResolveByUri(string uri) => Source.ResolveByUri(uri);
-        }
-
-=======
         // Obsoleted since 2022-11-21, EK
         [Obsolete("ZipSource itself implements IConformanceSource, use that implementation instead of this property.")]
         public IConformanceSource Source => this;
@@ -80,7 +50,6 @@
         public IEnumerable<ConceptMap> FindConceptMaps(string? sourceUri = null, string? targetUri = null) =>
             FileSource.FindConceptMaps<ConceptMap>(sourceUri, targetUri);
         public NamingSystem? FindNamingSystem(string uniqueId) => FileSource.FindNamingSystem<NamingSystem>(uniqueId);
->>>>>>> 41f234fa
         #endregion
     }
 }
