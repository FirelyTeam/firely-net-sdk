--- conflicted
+++ resolved
@@ -23,16 +23,9 @@
     /// </summary>
     public class ValueSetExpander
     {
-<<<<<<< HEAD
         /// <summary>
         /// Settings to control the behaviour of the expansion.
         /// </summary>
-=======
-
-        //ValueSetExpander keeps throwing TerminologyService Exceptions to not change the public interface.
-#pragma warning disable 0618
-
->>>>>>> 7fdb1211
         public ValueSetExpanderSettings Settings { get; }
 
         /// <summary>
@@ -80,14 +73,10 @@
                 source.Expansion = null;
                 throw;
             }
-<<<<<<< HEAD
             finally
             {
                 inclusionChain.Pop();
             }
-=======
-
->>>>>>> 7fdb1211
         }
 
         private void setExpansionParameters(ValueSet vs)
@@ -235,14 +224,9 @@
                 throw Error.InvalidOperation($"No terminology service available to resolve references to codesystem '{uri}', " +
                         "set ValueSetExpander.Settings.ValueSetSource to fix.");
 
-<<<<<<< HEAD
-            var importedCs = await Settings.ValueSetSource.AsAsync().FindCodeSystemAsync(uri).ConfigureAwait(false)
-                ?? throw new ValueSetUnknownException($"Cannot resolve canonical reference '{uri}' to CodeSystem");
-=======
             var importedCs = await Settings.ValueSetSource.AsAsync().FindCodeSystemAsync(uri).ConfigureAwait(false);
             if (importedCs == null) throw new ValueSetUnknownException($"The ValueSet expander cannot find system '{uri}', so the expansion cannot be completed.");
 
->>>>>>> 7fdb1211
             var result = new List<ValueSet.ContainsComponent>();
             result.AddRange(importedCs.Concept.Select(c => c.ToContainsComponent(importedCs, Settings)));
 
@@ -346,11 +330,6 @@
         }
 
     }
-<<<<<<< HEAD
 }
 
-#nullable restore
-=======
-#pragma warning restore
-}
->>>>>>> 7fdb1211
+#nullable restore