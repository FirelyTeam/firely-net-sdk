﻿/* 
 * Copyright (c) 2014, Furore (info@furore.com) and contributors
 * See the file CONTRIBUTORS for details.
 * 
 * This file is licensed under the BSD 3-Clause license
 * available at https://raw.githubusercontent.com/ewoutkramer/fhir-net-api/master/LICENSE
 */

using System;
using Microsoft.VisualStudio.TestTools.UnitTesting;
using Hl7.Fhir.Serialization;
using System.Xml;
using System.Collections.Generic;
using Hl7.Fhir.Validation;
using System.ComponentModel.DataAnnotations;
using Hl7.Fhir.Model;
using System.Xml.Linq;
using System.Xml.Schema;
using System.IO;

namespace Hl7.Fhir.Tests.Validation
{
    [TestClass]
    public class ValidatePatient
    {
        [TestMethod]
        public void ValidateDemoPatient()
        {
            var s = new StringReader(File.ReadAllText(@"TestData\TestPatient.xml"));

            var patient = (Patient)FhirParser.ParseResource(XmlReader.Create(s));

            ICollection<ValidationResult> results = new List<ValidationResult>();

            foreach (var contained in patient.Contained) ((DomainResource)contained).Text = new Narrative() { Div = "<wrong />" };

            Assert.IsFalse(DotNetAttributeValidation.TryValidate(patient, results, true));
            Assert.IsTrue(results.Count > 0);

            results.Clear();
<<<<<<< HEAD
            foreach (DomainResource contained in patient.Contained) contained.Text = null;
=======
            foreach (var contained in patient.Contained) ((DomainResource)contained).Text = null;
>>>>>>> e9bcc7d9

            // Try again
            Assert.IsTrue(DotNetAttributeValidation.TryValidate(patient, results, true));

            patient.Identifier[0].System = "urn:oid:crap really not valid";

            results = new List<ValidationResult>();
            
            Assert.IsFalse(DotNetAttributeValidation.TryValidate(patient, results, true));
            Assert.IsTrue(results.Count > 0);
        }
    }
}<|MERGE_RESOLUTION|>--- conflicted
+++ resolved
@@ -38,11 +38,7 @@
             Assert.IsTrue(results.Count > 0);
 
             results.Clear();
-<<<<<<< HEAD
             foreach (DomainResource contained in patient.Contained) contained.Text = null;
-=======
-            foreach (var contained in patient.Contained) ((DomainResource)contained).Text = null;
->>>>>>> e9bcc7d9
 
             // Try again
             Assert.IsTrue(DotNetAttributeValidation.TryValidate(patient, results, true));
