--- conflicted
+++ resolved
@@ -138,22 +138,17 @@
 
         private static void ExtractExamplesFromResource(Dictionary<string, int> exampleSearchValues, Resource resource, ModelInfo.SearchParamDefinition index, string key)
         {
-<<<<<<< HEAD
-            var nav = new PocoNavigator(resource);
-            IEnumerable<IElementNavigator> results;
+            var node = resource.ToTypedElement();
+            IEnumerable<ITypedElement> results;
             try
             {
-                results = nav.Select(index.Expression, new FhirEvaluationContext(nav));
+                results = node.Select(index.Expression, new FhirEvaluationContext(node));
             }
             catch (Exception ex)
             {
                 System.Diagnostics.Trace.WriteLine($"Failed processing search expression {index.Name}: {index.Expression}");
                 throw ex;
             }
-=======
-            var node = resource.ToTypedElement();
-            var results = node.Select(index.Expression, new FhirEvaluationContext(node));
->>>>>>> 824431c8
             if (results.Count() > 0)
             {
                 foreach (var t2 in results)
