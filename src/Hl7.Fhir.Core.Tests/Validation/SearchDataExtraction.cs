--- conflicted
+++ resolved
@@ -20,21 +20,11 @@
 using System.Diagnostics;
 using System.IO;
 using System.IO.Compression;
-<<<<<<< HEAD
 using System.Linq;
 using System.Xml;
-=======
-using Hl7.Fhir.Validation;
-using System.ComponentModel.DataAnnotations;
-using Hl7.Fhir.FhirPath;
-using Hl7.FhirPath;
-using Hl7.Fhir.Utility;
-using Hl7.Fhir.ElementModel;
 #if NET40
 using ICSharpCode.SharpZipLib.Zip;
 #endif
-using Hl7.Fhir.Tests;
->>>>>>> 9c3b8f17
 
 namespace Hl7.Fhir.Test.Validation
 {
@@ -52,22 +42,19 @@
         [TestCategory("LongRunner")]
         public void SearchExtractionAllExamples()
         {
+            string examplesZip = @"TestData\examples.zip";
+
             FhirXmlParser parser = new FhirXmlParser();
             int errorCount = 0;
             int parserErrorCount = 0;
             int testFileCount = 0;
             Dictionary<String, int> exampleSearchValues = new Dictionary<string, int>();
             Dictionary<string, int> failedInvariantCodes = new Dictionary<string, int>();
-<<<<<<< HEAD
-
-            var zip = TestDataHelper.ReadTestZip("examples.zip");
-=======
 #if NET40
             var zip = new ZipArchive(new ZipFile(examplesZip));
 #else
             var zip = ZipFile.OpenRead(examplesZip);
 #endif
->>>>>>> 9c3b8f17
             using (zip)
             {
                 foreach (var entry in zip.Entries)
@@ -162,7 +149,7 @@
             IEnumerable<ITypedElement> results;
             try
             {
-                results = resourceModel.Select(index.Expression, new FhirEvaluationContext(resourceModel) { ElementResolver = mockResolver} );
+                results = resourceModel.Select(index.Expression, new FhirEvaluationContext(resourceModel) { ElementResolver = mockResolver });
             }
             catch (Exception ex)
             {
