﻿/* 
 * Copyright (c) 2014, Firely (info@fire.ly) and contributors
 * See the file CONTRIBUTORS for details.
 * 
 * This file is licensed under the BSD 3-Clause license
 * available at https://raw.githubusercontent.com/FirelyTeam/fhir-net-api/master/LICENSE
 */

using System;
using System.Collections.Generic;
using System.Linq;
using System.IO;
using System.Xml;
using Microsoft.VisualStudio.TestTools.UnitTesting;
using System.Diagnostics;
using Hl7.Fhir.Model;
using Hl7.Fhir.Serialization;
using Hl7.Fhir.Utility;

namespace Hl7.Fhir.Tests.Serialization
{
    [TestClass]
    public class ValidateAllExamplesTest
    {
        [TestMethod]
        [TestCategory("LongRunner")]
        public void ValidateInvariantAllExamples()
        {
            FhirXmlParser parser = new FhirXmlParser();
            int errorCount = 0;
            int testFileCount = 0;
            Dictionary<string, int> failedInvariantCodes = new Dictionary<string, int>();

            var zip = TestDataHelper.ReadTestZip("examples.zip");
            using (zip)
            {
                foreach (var entry in zip.Entries)
                {
                    Stream file = entry.Open();
                    using (file)
                    {
                        // Verified examples that fail validations
<<<<<<< HEAD
                        if (entry.Name.Contains("v2-tables"))
                            continue; // this file is known to have a single dud valueset - have reported on Zulip
                                         // https://chat.fhir.org/#narrow/stream/48-terminology/subject/v2.20Table.200550
=======
                        // dom-3
                        if (entry.Name.EndsWith("list-example-familyhistory-genetics-profile-annie(prognosis).xml"))
                            continue;
                        if (entry.Name.EndsWith("questionnaire-sdc-profile-example-loinc(questionnaire-sdc-profile-example-loinc).xml"))
                            continue;
                        if (entry.Name.EndsWith("questionnaireresponse-example(3141).xml"))
                            continue;

                        // vsd-3, vsd-8
                        //if (file.EndsWith("valueset-ucum-common(ucum-common).xml"))
                        //    continue;
>>>>>>> 16c8ded8

                        var reader = SerializationUtil.WrapXmlReader(XmlReader.Create(file));
                        var resource = parser.Parse<Resource>(reader);

                        testFileCount++;
                        // Debug.WriteLine(String.Format("Validating {0}", entry.Name));
                        resource.InvariantConstraints = new List<ElementDefinition.ConstraintComponent>();
                        resource.AddDefaultConstraints();
                        var outcome = new OperationOutcome();
                        resource.ValidateInvariants(outcome);
                        if (outcome.Issue.Count > 0)
                        {
                            Debug.WriteLine(String.Format("Validating {0} failed:", entry.Name));
                            foreach (var item in outcome.Issue)
                            {
                                if (item.Severity != OperationOutcome.IssueSeverity.Warning)
                                {
                                    if (!failedInvariantCodes.ContainsKey(item.Details.Coding[0].Code))
                                        failedInvariantCodes.Add(item.Details.Coding[0].Code, 1);
                                    else
                                        failedInvariantCodes[item.Details.Coding[0].Code]++;
                                }
                                Trace.WriteLine($"\t{item.Details.Coding[0].Code} ({item.Severity.GetLiteral()}): {item.Details.Text}");
                                Trace.WriteLine("\t" + item.Diagnostics);
                            }

                            Trace.WriteLine("-------------------------");
                            DebugDumpOutputXml(resource);
                            Trace.WriteLine("-------------------------");
                            DebugDumpOutputXml(outcome);
                            Trace.WriteLine("-------------------------");
                        }
                        if (outcome.Errors + outcome.Fatals != 0)
                        {
                            errorCount++;
                        }
                    }
                }
            }

            Console.WriteLine(String.Format("\r\n------------------\r\nValidation failed in {0} of {1} examples", errorCount, testFileCount));
            if (failedInvariantCodes.Count > 0)
            {
                Console.Write("Issues with Invariant: ");
                bool b = false;
                foreach (var item in failedInvariantCodes)
                {
                    if (b)
                        Console.Write(", ");
                    Console.Write(String.Format("{0} ({1})", item.Key, item.Value));
                    b = true;
                }
            }
            Assert.AreEqual(0, errorCount, String.Format("Failed Validating {0} of {1} examples", errorCount, testFileCount));
        }
        public static void DebugDumpOutputXml(Base fragment)
        {
            // Hl7.Fhir.Serialization.FhirSerializer.SerializeResource()
            var doc = System.Xml.Linq.XDocument.Parse(new FhirXmlSerializer().SerializeToString(fragment));
            System.Diagnostics.Trace.WriteLine(doc.ToString(System.Xml.Linq.SaveOptions.None));
        }

        [TestMethod]
        [TestCategory("LongRunner")]
        public void ValidateInvariantAllExamplesWithOtherConstraints()
        {
           string profiles = TestDataHelper.GetFullPathForExample("profiles-others.xml");

            FhirXmlParser parser = new FhirXmlParser();
            int errorCount = 0;
            int testFileCount = 0;
            Dictionary<string, int> failedInvariantCodes = new Dictionary<string, int>();
            List<String> checkedCode = new List<string>();


            Bundle otherSDs;
            Dictionary<string, List<ElementDefinition.ConstraintComponent>> invariantCache = new Dictionary<string, List<ElementDefinition.ConstraintComponent>>();
            using (Stream streamOther = File.OpenRead(profiles))
            {
                otherSDs = new Fhir.Serialization.FhirXmlParser().Parse<Bundle>(SerializationUtil.XmlReaderFromStream(streamOther));
                foreach (StructureDefinition resource in otherSDs.Entry.Select(e => e.Resource).Where(r => r != null && r is StructureDefinition))
                {
                    List<ElementDefinition.ConstraintComponent> cacheForResource;
                    if (invariantCache.ContainsKey(resource.Type.ToString()))
                    {
                        cacheForResource = invariantCache[resource.Type.ToString()];
                    }
                    else
                    {
                        cacheForResource = new List<ElementDefinition.ConstraintComponent>();
                        invariantCache.Add(resource.Type.ToString(), cacheForResource);
                    }

                    // read the invariants for elements in the differential
                    foreach (var ed in resource.Differential.Element)
                    {
                        foreach (var constraint in ed.Constraint)
                        {
                            var ext = constraint.Expression;
                            if (ext == null)
                                continue;
                            string expression = ext;
                            string parentPath = ed.Path;
                            if (parentPath.Contains("."))
                            {
                                // This expression applied to a backbone element, so need to give it scope
                                expression = parentPath.Replace(resource.Type.ToString() + ".", "").Replace("[x]", "") + ".all(" + expression + ")";
                                constraint.Expression = expression;
                            }
                            string key = constraint.Key;
                            if (!string.IsNullOrEmpty(expression))
                            {
                                cacheForResource.Add(constraint);
                            }
                        }
                    }
                }
            }

            var zip = TestDataHelper.ReadTestZip("examples.zip");
            using (zip)
            {
                foreach (var entry in zip.Entries)
                {
                    Stream file = entry.Open();
                    using (file)
                    {
                        // Verified examples that fail validations
<<<<<<< HEAD
                        if (entry.Name.Contains("v2-tables"))
                            continue; // this file is known to have a single dud valueset - have reported on Zulip
                                      // https://chat.fhir.org/#narrow/stream/48-terminology/subject/v2.20Table.200550
=======
                        // dom-3
                        //if (entry.Name.EndsWith("list-example-familyhistory-genetics-profile-annie(prognosis).xml"))
                        //    continue;
                        //if (entry.Name.EndsWith("questionnaire-sdc-profile-example-loinc(questionnaire-sdc-profile-example-loinc).xml"))
                        //    continue;
                        //if (entry.Name.EndsWith("questionnaireresponse-example(3141).xml"))
                        //    continue;
                        //if (entry.Name.EndsWith("dataelement-example(gender).xml"))
                        //    continue;


                        // vsd-3, vsd-8
                        //if (file.EndsWith("valueset-ucum-common(ucum-common).xml"))
                        //    continue;
>>>>>>> 16c8ded8

                        var reader = SerializationUtil.WrapXmlReader(XmlReader.Create(file));
                        var resource = parser.Parse<Resource>(reader);

                        testFileCount++;
                        // Debug.WriteLine(String.Format("Validating {0}", entry.Name));
                        resource.AddDefaultConstraints();
                        if (invariantCache.ContainsKey(resource.ResourceType.ToString()))
                        {
                            resource.InvariantConstraints.AddRange(invariantCache[resource.ResourceType.ToString()]);
                        }
                        var outcome = new OperationOutcome();
                        resource.ValidateInvariants(outcome);
                        // Debug.WriteLine("Key: " + String.Join(", ", resource.InvariantConstraints.Select(s => s.Key)));
                        foreach (var item in resource.InvariantConstraints)
                        {
                            if (checkedCode.Contains(item.Key))
                                continue;
                            checkedCode.Add(item.Key);
                            string expression = item.Expression;
                            if (expression.Contains("[x]"))
                                Debug.WriteLine(String.Format("Expression {0} had an [x] in it '{1}'", item.Key, expression));
                            if (expression.Contains("\"%\""))
                                Debug.WriteLine(String.Format("Expression {0} had an \"%\" in it '{1}'", item.Key, expression));
                            if (expression.Contains("$parent"))
                                Debug.WriteLine(String.Format("Expression {0} had a '$parent' in it '{1}'", item.Key, expression));
                            if (expression.Contains("descendents"))
                                Debug.WriteLine(String.Format("Expression {0} had an 'descendents' in it '{1}'", item.Key, expression));
                            if (expression.Contains("Decimal"))
                                Debug.WriteLine(String.Format("Expression {0} had an 'Decimal' in it '{1}'", item.Key, expression));
                            if (expression.Contains("String"))
                                Debug.WriteLine(String.Format("Expression {0} had an 'String' in it '{1}'", item.Key, expression));
                            if (expression.Contains("Integer"))
                                Debug.WriteLine(String.Format("Expression {0} had an 'Integer' in it '{1}'", item.Key, expression));

                        }
                        // we can skip the US zipcode validations
                        if (outcome.Issue.Where(i => (i.Diagnostics != "address.postalCode.all(matches('[0-9]{5}(-[0-9]{4}){0,1}'))")).Count() > 0)
                        {
                            Debug.WriteLine(String.Format("Validating {0} failed:", entry.Name));
                            if (resource.Meta != null)
                                Debug.WriteLine(String.Format("Reported Profiles: {0}", String.Join(",", resource.Meta.Profile)));
                            foreach (var item in outcome.Issue)
                            {
                                if (item.Severity != OperationOutcome.IssueSeverity.Warning)
                                {
                                    if (!failedInvariantCodes.ContainsKey(item.Details.Coding[0].Code))
                                        failedInvariantCodes.Add(item.Details.Coding[0].Code, 1);
                                    else
                                        failedInvariantCodes[item.Details.Coding[0].Code]++;
                                }

                                Trace.WriteLine($"\t{item.Details.Coding[0].Code} ({item.Severity.GetLiteral()}): {item.Details.Text}");
                                Trace.WriteLine("\t" + item.Diagnostics);
                            }
                            //  Trace.WriteLine("-------------------------");
                            //  Trace.WriteLine(FhirSerializer.SerializeResourceToXml(resource));
                            //  Trace.WriteLine("-------------------------");
                            Trace.WriteLine("-------------------------");
                            DebugDumpOutputXml(outcome);
                            Trace.WriteLine("-------------------------");

                            // count the issue
                            if (outcome.Errors + outcome.Fatals != 0)
                            {
                                errorCount++;
                            }
                        }
                    }
                }
            }

            Debug.WriteLine(String.Format("\r\n------------------\r\nValidation failed in {0} of {1} examples", errorCount, testFileCount));
            if (failedInvariantCodes.Count > 0)
            {
                Debug.Write("Issues with Invariant: ");
                bool b = false;
                foreach (var item in failedInvariantCodes)
                {
                    if (b)
                        Debug.Write(", ");
                    Debug.Write(String.Format("{0} ({1})", item.Key, item.Value));
                    b = true;
                }
                Debug.WriteLine("");
            }
            // There are 7 example observation resources that don't pass the vital signs profile (and rightly shouldn't)
<<<<<<< HEAD
            // Appears that these 7 obs have been fixed!
            Assert.AreEqual(0, errorCount, String.Format("Failed Validating {0} of {1} examples", errorCount, testFileCount));
=======
            Assert.AreEqual(7, errorCount, String.Format("Failed Validating {0} of {1} examples", errorCount, testFileCount));
>>>>>>> 16c8ded8
        }
    }
}<|MERGE_RESOLUTION|>--- conflicted
+++ resolved
@@ -40,23 +40,9 @@
                     using (file)
                     {
                         // Verified examples that fail validations
-<<<<<<< HEAD
                         if (entry.Name.Contains("v2-tables"))
                             continue; // this file is known to have a single dud valueset - have reported on Zulip
                                          // https://chat.fhir.org/#narrow/stream/48-terminology/subject/v2.20Table.200550
-=======
-                        // dom-3
-                        if (entry.Name.EndsWith("list-example-familyhistory-genetics-profile-annie(prognosis).xml"))
-                            continue;
-                        if (entry.Name.EndsWith("questionnaire-sdc-profile-example-loinc(questionnaire-sdc-profile-example-loinc).xml"))
-                            continue;
-                        if (entry.Name.EndsWith("questionnaireresponse-example(3141).xml"))
-                            continue;
-
-                        // vsd-3, vsd-8
-                        //if (file.EndsWith("valueset-ucum-common(ucum-common).xml"))
-                        //    continue;
->>>>>>> 16c8ded8
 
                         var reader = SerializationUtil.WrapXmlReader(XmlReader.Create(file));
                         var resource = parser.Parse<Resource>(reader);
@@ -185,26 +171,9 @@
                     using (file)
                     {
                         // Verified examples that fail validations
-<<<<<<< HEAD
                         if (entry.Name.Contains("v2-tables"))
                             continue; // this file is known to have a single dud valueset - have reported on Zulip
                                       // https://chat.fhir.org/#narrow/stream/48-terminology/subject/v2.20Table.200550
-=======
-                        // dom-3
-                        //if (entry.Name.EndsWith("list-example-familyhistory-genetics-profile-annie(prognosis).xml"))
-                        //    continue;
-                        //if (entry.Name.EndsWith("questionnaire-sdc-profile-example-loinc(questionnaire-sdc-profile-example-loinc).xml"))
-                        //    continue;
-                        //if (entry.Name.EndsWith("questionnaireresponse-example(3141).xml"))
-                        //    continue;
-                        //if (entry.Name.EndsWith("dataelement-example(gender).xml"))
-                        //    continue;
-
-
-                        // vsd-3, vsd-8
-                        //if (file.EndsWith("valueset-ucum-common(ucum-common).xml"))
-                        //    continue;
->>>>>>> 16c8ded8
 
                         var reader = SerializationUtil.WrapXmlReader(XmlReader.Create(file));
                         var resource = parser.Parse<Resource>(reader);
@@ -292,12 +261,8 @@
                 Debug.WriteLine("");
             }
             // There are 7 example observation resources that don't pass the vital signs profile (and rightly shouldn't)
-<<<<<<< HEAD
             // Appears that these 7 obs have been fixed!
             Assert.AreEqual(0, errorCount, String.Format("Failed Validating {0} of {1} examples", errorCount, testFileCount));
-=======
-            Assert.AreEqual(7, errorCount, String.Format("Failed Validating {0} of {1} examples", errorCount, testFileCount));
->>>>>>> 16c8ded8
         }
     }
 }