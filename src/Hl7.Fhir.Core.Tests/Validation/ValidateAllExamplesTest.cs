--- conflicted
+++ resolved
@@ -40,29 +40,9 @@
                     using (file)
                     {
                         // Verified examples that fail validations
-<<<<<<< HEAD
                         if (entry.Name.Contains("v2-tables"))
                             continue; // this file is known to have a single dud valueset - have reported on Zulip
                                          // https://chat.fhir.org/#narrow/stream/48-terminology/subject/v2.20Table.200550
-=======
-                        // dom-3
-                        if (entry.Name.EndsWith("list-example-familyhistory-genetics-profile-annie(prognosis).xml"))
-                            continue;
-                        if (entry.Name.EndsWith("questionnaire-sdc-profile-example-loinc(questionnaire-sdc-profile-example-loinc).xml"))
-                            continue;
-                        if (entry.Name.EndsWith("questionnaireresponse-example(3141).xml"))
-                            continue;
-                        // que-2
-                        if (entry.Name.EndsWith("questionnaire-bp-questionnaire(qs1).xml"))
-                            continue;
-                        if (entry.Name.EndsWith("questionnaire-lipidprofile-questionnaire(qs1).xml"))
-                            continue;
-
-
-                        // vsd-3, vsd-8
-                        //if (file.EndsWith("valueset-ucum-common(ucum-common).xml"))
-                        //    continue;
->>>>>>> 6ee314a2
 
                         var reader = SerializationUtil.WrapXmlReader(XmlReader.Create(file));
                         var resource = parser.Parse<Resource>(reader);
@@ -252,13 +232,10 @@
                             //  Trace.WriteLine("-------------------------");
                             //  Trace.WriteLine(FhirSerializer.SerializeResourceToXml(resource));
                             //  Trace.WriteLine("-------------------------");
-<<<<<<< HEAD
                             Trace.WriteLine("-------------------------");
                             DebugDumpOutputXml(outcome);
                             Trace.WriteLine("-------------------------");
 
-=======
->>>>>>> 6ee314a2
                             // count the issue
                             if (outcome.Errors + outcome.Fatals != 0)
                             {
@@ -283,14 +260,9 @@
                 }
                 Debug.WriteLine("");
             }
-<<<<<<< HEAD
             // There are 7 example observation resources that don't pass the vital signs profile (and rightly shouldn't)
             // Appears that these 7 obs have been fixed!
             Assert.AreEqual(0, errorCount, String.Format("Failed Validating {0} of {1} examples", errorCount, testFileCount));
-=======
-            // [MV 20191217] Technical correction 3.0.2 reduced the error count to 2. Those are que-2 invariants
-            Assert.AreEqual(2, errorCount, String.Format("Failed Validating {0} of {1} examples", errorCount, testFileCount));
->>>>>>> 6ee314a2
         }
     }
 }