--- conflicted
+++ resolved
@@ -1,16 +1,4 @@
-<<<<<<< HEAD
-﻿using Hl7.Fhir.FhirPath;
-using Hl7.Fhir.Model;
-using Hl7.Fhir.Model.DSTU2;
-using Hl7.Fhir.Serialization;
-using Hl7.Fhir.Utility;
-using Hl7.Fhir.Tests;
-using Microsoft.VisualStudio.TestTools.UnitTesting;
-using System;
-using System.Collections.Generic;
-=======
 ﻿using System.Collections.Generic;
->>>>>>> 9b4f60c5
 using System.Diagnostics;
 using System.IO;
 using System.Linq;
@@ -30,115 +18,110 @@
     public class PocoNavigatorTests
     {
 #pragma warning disable 612,618
-        [TestMethod]
-        public void TestPocoPath()
-        {
-            // Ensure the FHIR extensions are registered
-            ElementNavFhirExtensions.PrepareFhirSymbolTableFunctions();
-            FhirPathCompiler.DefaultSymbolTable.Add("shortpathname",
-            (object f) =>
-            {
-                if (f is IEnumerable<ITypedElement>)
-                {
-                    object[] bits = (f as IEnumerable<ITypedElement>).Select(i =>
-                    {
-                        return i is PocoElementNode ? (i as PocoElementNode).ShortPath : "?";
-                    }).ToArray();
-                    return FhirValueList.Create(bits);
-                }
-                return FhirValueList.Create(new object[] { "?" });
-            });
-
-            Patient p = new Patient
+        //[TestMethod]
+        //public void TestPocoPath()
+        //{
+        //    // Ensure the FHIR extensions are registered
+        //    ElementNavFhirExtensions.PrepareFhirSymbolTableFunctions();
+        //    FhirPathCompiler.DefaultSymbolTable.Add("shortpathname",
+        //    (object f) =>
+        //    {
+        //        if (f is IEnumerable<ITypedElement>)
+        //        {
+        //            object[] bits = (f as IEnumerable<ITypedElement>).Select(i =>
+        //            {
+        //                return i is PocoElementNode ? (i as PocoElementNode).ShortPath : "?";
+        //            }).ToArray();
+        //            return FhirValueList.Create(bits);
+        //        }
+        //        return FhirValueList.Create(new object[] { "?" });
+        //    });
+
+        //    var p = new Model.DSTU2.Patient
+        //    {
+        //        Active = true
+        //    };
+        //    p.ActiveElement.ElementId = "314";
+        //    p.ActiveElement.AddExtension("http://something.org", new FhirBoolean(false));
+        //    p.ActiveElement.AddExtension("http://something.org", new Integer(314));
+        //    p.Telecom = new List<Model.DSTU2.ContactPoint>
+        //    {
+        //        new Model.DSTU2.ContactPoint(Model.DSTU2.ContactPointSystem.Phone, null, "555-phone")
+        //    };
+        //    p.Telecom[0].Rank = 1;
+
+        //    Assert.IsTrue(new FhirString("Patient.active").IsExactly(p.Select(Model.Version.DSTU2, "descendants().shortpathname()").FirstOrDefault()));
+
+        //    var patient = new PocoNavigator(Version.DSTU2, p);
+
+        //    Assert.AreEqual("Patient", patient.Location);
+
+        //    patient.MoveToFirstChild();
+        //    Assert.AreEqual("Patient.active[0]", patient.Location);
+        //    Assert.AreEqual("Patient.active", patient.ShortPath);
+
+        //    patient.MoveToFirstChild();
+        //    Assert.AreEqual("Patient.active[0].id[0]", patient.Location);
+        //    Assert.AreEqual("Patient.active.id", patient.ShortPath);
+
+        //    Assert.IsTrue(patient.MoveToNext());
+        //    Assert.AreEqual("Patient.active[0].extension[0]", patient.Location);
+        //    Assert.AreEqual("Patient.active.extension[0]", patient.ShortPath);
+
+        //    PocoNavigator v1 = patient.Clone() as PocoNavigator;
+        //    v1.MoveToFirstChild();
+        //    v1.MoveToNext();
+        //    Assert.AreEqual("Patient.active[0].extension[0].value[0]", v1.Location);
+        //    Assert.AreEqual("Patient.active.extension[0].value", v1.ShortPath);
+        //    Assert.IsFalse(v1.MoveToNext());
+
+        //    // Ensure that the original navigator hasn't changed
+        //    Assert.AreEqual("Patient.active[0].extension[0]", patient.Location);
+        //    Assert.AreEqual("Patient.active.extension[0]", patient.ShortPath);
+
+        //    PocoNavigator v2 = patient.Clone() as PocoNavigator;
+        //    v2.MoveToNext();
+        //    v2.MoveToFirstChild();
+        //    v2.MoveToNext();
+        //    Assert.AreEqual("Patient.active[0].extension[1].value[0]", v2.Location);
+        //    Assert.AreEqual("Patient.active.extension[1].value", v2.ShortPath);
+        //    Assert.AreEqual("Patient.active.extension('http://something.org').value", v2.CommonPath);
+
+        //    var v3 = new PocoNavigator(Version.DSTU2, p);
+        //    v3.MoveToFirstChild(); System.Diagnostics.Trace.WriteLine($"{v3.ShortPath} = {v3.FhirValue.ToString()}");
+        //    v3.MoveToNext(); System.Diagnostics.Trace.WriteLine($"{v3.ShortPath} = {v3.FhirValue.ToString()}");
+        //    // v3.MoveToNext(); System.Diagnostics.Trace.WriteLine($"{v3.ShortPath} = {v3.FhirValue.ToString()}");
+        //    // v3.MoveToNext(); System.Diagnostics.Trace.WriteLine($"{v3.ShortPath} = {v3.FhirValue.ToString()}");
+        //    v3.MoveToFirstChild("system"); System.Diagnostics.Trace.WriteLine($"{v3.ShortPath} = {v3.FhirValue.ToString()}");
+        //    Assert.AreEqual("Patient.telecom[0].system[0]", v3.Location);
+        //    Assert.AreEqual("Patient.telecom[0].system", v3.ShortPath);
+        //    Assert.AreEqual("Patient.telecom.where(system='phone').system", v3.CommonPath);
+
+        //    // Now check navigation bits
+        //    Assert.AreEqual("Patient.telecom[0].system",
+        //        (p.ToTypedElement(Version.DSTU2).Select("Patient.telecom.where(system='phone').system").First() as PocoElementNode).ShortPath);
+        //    var v4 = new PocoNavigator(Version.DSTU2, p);
+        //    Assert.AreEqual("Patient.telecom[0].system[0]",
+        //        (v4.Select("Patient.telecom.where(system='phone').system").First()).Location);
+        //}
+#pragma warning restore 612,618
+
+        [TestMethod]
+        public void PocoExtensionTest()
+        {
+            var p = new Model.DSTU2.Patient
             {
                 Active = true
             };
             p.ActiveElement.ElementId = "314";
             p.ActiveElement.AddExtension("http://something.org", new FhirBoolean(false));
             p.ActiveElement.AddExtension("http://something.org", new Integer(314));
-<<<<<<< HEAD
-            p.Telecom = new List<ContactPoint>();
-            p.Telecom.Add(new ContactPoint(ContactPointSystem.Phone, null, "555-phone"));
-=======
-            p.Telecom = new List<ContactPoint>
-            {
-                new ContactPoint(ContactPoint.ContactPointSystem.Phone, null, "555-phone")
-            };
->>>>>>> 9b4f60c5
-            p.Telecom[0].Rank = 1;
-
-            Assert.IsTrue(new FhirString("Patient.active").IsExactly(p.Select("descendants().shortpathname()").FirstOrDefault()));
-
-            var patient = new PocoNavigator(p);
-
-            Assert.AreEqual("Patient", patient.Location);
-
-            patient.MoveToFirstChild();
-            Assert.AreEqual("Patient.active[0]", patient.Location);
-            Assert.AreEqual("Patient.active", patient.ShortPath);
-
-            patient.MoveToFirstChild();
-            Assert.AreEqual("Patient.active[0].id[0]", patient.Location);
-            Assert.AreEqual("Patient.active.id", patient.ShortPath);
-
-            Assert.IsTrue(patient.MoveToNext());
-            Assert.AreEqual("Patient.active[0].extension[0]", patient.Location);
-            Assert.AreEqual("Patient.active.extension[0]", patient.ShortPath);
-
-            PocoNavigator v1 = patient.Clone() as PocoNavigator;
-            v1.MoveToFirstChild();
-            v1.MoveToNext();
-            Assert.AreEqual("Patient.active[0].extension[0].value[0]", v1.Location);
-            Assert.AreEqual("Patient.active.extension[0].value", v1.ShortPath);
-            Assert.IsFalse(v1.MoveToNext());
-
-            // Ensure that the original navigator hasn't changed
-            Assert.AreEqual("Patient.active[0].extension[0]", patient.Location);
-            Assert.AreEqual("Patient.active.extension[0]", patient.ShortPath);
-
-            PocoNavigator v2 = patient.Clone() as PocoNavigator;
-            v2.MoveToNext();
-            v2.MoveToFirstChild();
-            v2.MoveToNext();
-            Assert.AreEqual("Patient.active[0].extension[1].value[0]", v2.Location);
-            Assert.AreEqual("Patient.active.extension[1].value", v2.ShortPath);
-            Assert.AreEqual("Patient.active.extension('http://something.org').value", v2.CommonPath);
-
-            PocoNavigator v3 = new PocoNavigator(p);
-            v3.MoveToFirstChild(); System.Diagnostics.Trace.WriteLine($"{v3.ShortPath} = {v3.FhirValue.ToString()}");
-            v3.MoveToNext(); System.Diagnostics.Trace.WriteLine($"{v3.ShortPath} = {v3.FhirValue.ToString()}");
-            // v3.MoveToNext(); System.Diagnostics.Trace.WriteLine($"{v3.ShortPath} = {v3.FhirValue.ToString()}");
-            // v3.MoveToNext(); System.Diagnostics.Trace.WriteLine($"{v3.ShortPath} = {v3.FhirValue.ToString()}");
-            v3.MoveToFirstChild("system"); System.Diagnostics.Trace.WriteLine($"{v3.ShortPath} = {v3.FhirValue.ToString()}");
-            Assert.AreEqual("Patient.telecom[0].system[0]", v3.Location);
-            Assert.AreEqual("Patient.telecom[0].system", v3.ShortPath);
-            Assert.AreEqual("Patient.telecom.where(system='phone').system", v3.CommonPath);
-
-            // Now check navigation bits
-            Assert.AreEqual("Patient.telecom[0].system",
-                (p.ToTypedElement().Select("Patient.telecom.where(system='phone').system").First() as PocoElementNode).ShortPath);
-            var v4 = new PocoNavigator(p);
-            Assert.AreEqual("Patient.telecom[0].system[0]",
-                (v4.Select("Patient.telecom.where(system='phone').system").First()).Location);
-        }
-#pragma warning restore 612,618
-
-        [TestMethod]
-        public void PocoExtensionTest()
-        {
-            Patient p = new Patient
-            {
-                Active = true
-            };
-            p.ActiveElement.ElementId = "314";
-            p.ActiveElement.AddExtension("http://something.org", new FhirBoolean(false));
-            p.ActiveElement.AddExtension("http://something.org", new Integer(314));
-
-            Assert.AreEqual(true, p.Scalar("Patient.active.first()"));
-            Assert.AreEqual(true, p.Scalar("Patient.active[0]"));
-            Assert.AreEqual("314", p.Scalar("Patient.active[0].id[0]"));
-
-            var extensions = p.Select("Patient.active[0].extension");
+
+            Assert.AreEqual(true, p.Scalar(Version.DSTU2, "Patient.active.first()"));
+            Assert.AreEqual(true, p.Scalar(Version.DSTU2, "Patient.active[0]"));
+            Assert.AreEqual("314", p.Scalar(Version.DSTU2, "Patient.active[0].id[0]"));
+
+            var extensions = p.Select(Version.DSTU2, "Patient.active[0].extension");
             Assert.AreEqual(2, extensions.Count());
         }
 
@@ -148,23 +131,23 @@
             // Ensure the FHIR extensions are registered
             FhirPath.ElementNavFhirExtensions.PrepareFhirSymbolTableFunctions();
 
-            Patient p = new Patient();
-
-            Assert.AreEqual(false, p.Predicate("Patient.active.hasValue()"));
-            Assert.AreEqual(false, p.Predicate("Patient.active.exists()"));
+            var p = new Model.DSTU2.Patient();
+
+            Assert.AreEqual(false, p.Predicate(Version.DSTU2, "Patient.active.hasValue()"));
+            Assert.AreEqual(false, p.Predicate(Version.DSTU2, "Patient.active.exists()"));
 
             p.Active = true;
-            Assert.AreEqual(true, p.Predicate("Patient.active.hasValue()"));
-            Assert.AreEqual(true, p.Predicate("Patient.active.exists()"));
+            Assert.AreEqual(true, p.Predicate(Version.DSTU2, "Patient.active.hasValue()"));
+            Assert.AreEqual(true, p.Predicate(Version.DSTU2, "Patient.active.exists()"));
 
             p.ActiveElement.AddExtension("http://something.org", new FhirBoolean(false));
-            Assert.AreEqual(true, p.Predicate("Patient.active.hasValue()"));
-            Assert.AreEqual(true, p.Predicate("Patient.active.exists()"));
+            Assert.AreEqual(true, p.Predicate(Version.DSTU2, "Patient.active.hasValue()"));
+            Assert.AreEqual(true, p.Predicate(Version.DSTU2, "Patient.active.exists()"));
 
             p.ActiveElement = new FhirBoolean();
             p.ActiveElement.AddExtension("http://something.org", new FhirBoolean(false));
-            Assert.AreEqual(false, p.Predicate("Patient.active.hasValue()"));
-            Assert.AreEqual(true, p.Predicate("Patient.active.exists()"));
+            Assert.AreEqual(false, p.Predicate(Version.DSTU2, "Patient.active.hasValue()"));
+            Assert.AreEqual(true, p.Predicate(Version.DSTU2, "Patient.active.exists()"));
         }
 
         [TestMethod]
@@ -173,16 +156,15 @@
             var json = TestDataHelper.ReadTestData("TestPatient.json");
             var xml = TestDataHelper.ReadTestData("TestPatient.xml");
 
-<<<<<<< HEAD
-            var pocoP = new PocoNavigator((new FhirJsonParser(Model.Version.DSTU2)).Parse<Patient>(json));
-            var jsonP = JsonDomFhirNavigator.Create(json);
-=======
-            var pocoP = (new FhirJsonParser()).Parse<Patient>(json).ToTypedElement();
+            var pocoP = (new FhirJsonParser(Version.DSTU2).Parse<Model.DSTU2.Patient>(json)).ToTypedElement(Version.DSTU2);
             var jsonP = FhirJsonNode.Parse(json, settings: new FhirJsonParsingSettings { AllowJsonComments = true })
-                .ToTypedElement(new PocoStructureDefinitionSummaryProvider());
-            var xmlP = FhirXmlNode.Parse(xml).ToTypedElement(new PocoStructureDefinitionSummaryProvider());
->>>>>>> 9b4f60c5
-
+                .ToTypedElement(new PocoStructureDefinitionSummaryProvider(Version.DSTU2));
+            var xmlP = FhirXmlNode.Parse(xml).ToTypedElement(new PocoStructureDefinitionSummaryProvider(Version.DSTU2));
+
+            var pocoPChildren = pocoP.Children().ToList();
+            var pocoPGrandChildren = pocoPChildren.ToDictionary( c => c.Name, c => c.Children().ToList() );
+            var jsonPChildren = jsonP.Children().ToList();
+            var jsonPGrandChildren = jsonPChildren.ToDictionary(c => c.Name, c => c.Children().ToList());
             doCompare(pocoP, jsonP, "poco<->json");
             doCompare(pocoP, xmlP, "poco<->xml");
 
@@ -201,17 +183,11 @@
         [TestMethod]
         public void IncorrectPathInTwoSuccessiveRepeatingMembers()
         {
-<<<<<<< HEAD
-            var xml = File.ReadAllText(@"TestData\issue-444-testdata.xml");
-            var cs = (new FhirXmlParser(Model.Version.DSTU2)).Parse<Conformance>(xml);
-            var nav = new PocoNavigator(cs);
-=======
             var xml = File.ReadAllText(Path.Combine("TestData", "issue-444-testdata.xml"));
-            var cs = (new FhirXmlParser()).Parse<Conformance>(xml);
-            var nav = cs.ToTypedElement();
+            var cs = (new FhirXmlParser(Version.DSTU2)).Parse<Model.DSTU2.Conformance>(xml);
+            var nav = cs.ToTypedElement(Version.DSTU2);
 
             var rest = nav.Children().Where(c => c.Name == "rest").FirstOrDefault();
->>>>>>> 9b4f60c5
 
             Assert.IsNotNull(rest);
 
@@ -223,8 +199,8 @@
         public void PocoTypedElementPerformance()
         {
             var xml = File.ReadAllText(Path.Combine("TestData", "fp-test-patient.xml"));
-            var cs = (new FhirXmlParser()).Parse<Patient>(xml);
-            var nav = cs.ToTypedElement();
+            var cs = (new FhirXmlParser(Version.DSTU2)).Parse<Model.DSTU2.Patient>(xml);
+            var nav = cs.ToTypedElement(Version.DSTU2);
 
             TypedElementPerformance(nav);
         }
@@ -259,9 +235,9 @@
         public void PocoNavPerformance()
         {
             var xml = File.ReadAllText(Path.Combine("TestData", "fp-test-patient.xml"));
-            var cs = (new FhirXmlParser()).Parse<Patient>(xml);
+            var cs = (new FhirXmlParser(Version.DSTU2)).Parse<Model.DSTU2.Patient>(xml);
 #pragma warning disable CS0618 // Type or member is obsolete
-            var nav = cs.ToElementNavigator();
+            var nav = cs.ToElementNavigator(Version.DSTU2);
 #pragma warning restore CS0618 // Type or member is obsolete
 
             ElementNavPerformance(nav);
@@ -297,5 +273,4 @@
 
 
     }
-
 }