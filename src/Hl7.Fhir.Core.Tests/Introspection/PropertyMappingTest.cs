--- conflicted
+++ resolved
@@ -41,11 +41,7 @@
             Assert.IsNotNull(valueProp);
             Assert.IsFalse(valueProp.IsCollection);
             Assert.IsTrue(valueProp.RepresentsValueElement);
-<<<<<<< HEAD
-            Assert.AreEqual(typeof(AddressUse),valueProp.ElementType);
-=======
-            Assert.AreEqual(typeof(Address.AddressUse),valueProp.ImplementingType);
->>>>>>> 9b4f60c5
+            Assert.AreEqual(typeof(AddressUse),valueProp.ImplementingType);
 
             mapping = ClassMapping.Create(typeof(FhirUri));
             Assert.AreEqual("uri", mapping.Name);
