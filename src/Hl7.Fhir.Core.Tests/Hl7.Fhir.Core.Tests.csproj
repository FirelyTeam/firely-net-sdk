﻿<Project Sdk="Microsoft.NET.Sdk" ToolsVersion="15.0">
  <PropertyGroup>
    <TargetFramework>netcoreapp2.1</TargetFramework>
  </PropertyGroup>

<Import Project="..\fhir-net-api.props" />
  <Import Project="..\fhir-net-api.targets" />

  <PropertyGroup>
    <AssemblyName>Hl7.Fhir.Core.Tests</AssemblyName>
    <ContainsTests>true</ContainsTests>
  </PropertyGroup>

  <ItemGroup>
    <ProjectReference Include="..\Hl7.Fhir.Core\Hl7.Fhir.Core.csproj" />
  </ItemGroup>

  <ItemGroup>
    <PackageReference Include="Microsoft.NET.Test.Sdk" Version="15.8.0" />
    <PackageReference Include="MSTest.TestAdapter" Version="1.3.2" />
    <PackageReference Include="MSTest.TestFramework" Version="1.3.2" />
    <PackageReference Include="System.IO.Compression" Version="4.3.0" />
    <PackageReference Include="System.ValueTuple" Version="4.5.0" />
    <PackageReference Include="xunit" Version="2.4.0" />
    <PackageReference Include="xunit.runner.visualstudio" Version="2.4.0" />
    <PackageReference Include="System.AppContext" Version="4.3.0" />
<<<<<<< HEAD
    <PackageReference Include="Hl7.Fhir.Support" Version="0.94.0" />
  </ItemGroup>

  <ItemGroup>
    <Reference Include="System" />
    <Reference Include="System.ComponentModel.DataAnnotations" />
    <Reference Include="System.Core" />
    <Reference Include="System.Xml.Linq" />
    <Reference Include="System.Data" />
    <Reference Include="System.Xml" />
=======
    <PackageReference Include="System.Drawing.Common" Version="4.5.0" />
>>>>>>> 9b4f60c5
  </ItemGroup>

  <ItemGroup>
    <Content Include="TestData\**\*.xml;TestData\**\*.json">
      <CopyToOutputDirectory>PreserveNewest</CopyToOutputDirectory>
    </Content>
    <Compile Remove="OldJsonAssert.cs" />
    <Compile Remove="Rest\NewSearchParamsTests.cs" />
    <None Remove="TestData\fp-test-patient.xml" />
    <Compile Include="..\Hl7.Fhir.Support.Tests\Utils\XmlAssert.cs" Link="XmlAssert.cs" />
    <Compile Include="..\Hl7.Fhir.Support.Tests\Utils\JsonAssert.cs" Link="JsonAssert.cs" />
    <Content Include="..\Hl7.Fhir.Specification\data\profiles-others.xml" Link="TestData\profiles-others.xml">
      <CopyToOutputDirectory>PreserveNewest</CopyToOutputDirectory>
    </Content>
    <Content Include="TestData\examples.zip;TestData\examples-json.zip">
      <CopyToOutputDirectory>PreserveNewest</CopyToOutputDirectory>
    </Content>
    <Content Include="TestData\fhir-logo.png">
      <CopyToOutputDirectory>PreserveNewest</CopyToOutputDirectory>
    </Content>
  </ItemGroup>

  <ItemGroup>
    <Service Include="{82a7f48d-3b50-4b1e-b82e-3ada8210c358}" />
  </ItemGroup>

  <ItemGroup>
    <Content Update="TestData\fp-test-patient.xml">
      <CopyToOutputDirectory>PreserveNewest</CopyToOutputDirectory>
    </Content>
  </ItemGroup>  

   <!-- Necessary to make the Test Explorer find the tests in this assembly
  <PropertyGroup Condition=" '$(Configuration)' == 'Debug' ">
    <DebugType>full</DebugType>
  </PropertyGroup>
  <PropertyGroup Condition=" '$(Configuration)' == 'Release' ">
    <DebugType>pdbonly</DebugType>
  </PropertyGroup> -->
</Project><|MERGE_RESOLUTION|>--- conflicted
+++ resolved
@@ -24,8 +24,7 @@
     <PackageReference Include="xunit" Version="2.4.0" />
     <PackageReference Include="xunit.runner.visualstudio" Version="2.4.0" />
     <PackageReference Include="System.AppContext" Version="4.3.0" />
-<<<<<<< HEAD
-    <PackageReference Include="Hl7.Fhir.Support" Version="0.94.0" />
+    <PackageReference Include="Hl7.Fhir.Support" Version="1.2.0-beta2" />
   </ItemGroup>
 
   <ItemGroup>
@@ -35,9 +34,7 @@
     <Reference Include="System.Xml.Linq" />
     <Reference Include="System.Data" />
     <Reference Include="System.Xml" />
-=======
     <PackageReference Include="System.Drawing.Common" Version="4.5.0" />
->>>>>>> 9b4f60c5
   </ItemGroup>
 
   <ItemGroup>
