/* 
 * Copyright (c) 2014, Firely (info@fire.ly) and contributors
 * See the file CONTRIBUTORS for details.
 * 
 * This file is licensed under the BSD 3-Clause license
 * available at https://raw.githubusercontent.com/FirelyTeam/fhir-net-api/master/LICENSE
 */

using System;
using System.Text;
using System.Collections.Generic;
using System.Linq;
using Microsoft.VisualStudio.TestTools.UnitTesting;
using Hl7.Fhir.Model;
using System.Xml.Linq;
using System.ComponentModel.DataAnnotations;
using Hl7.Fhir.Validation;
using Hl7.Fhir.Utility;

namespace Hl7.Fhir.Tests.Model
{
    [TestClass]
    public class ModelTests
    {
        [TestMethod]
        public void ValidateElementAssertions()
        {
            XElement xr = new XElement("root",
                        new XElement("child", "value"),
                        new XElement("child", "value2"));

            Assert.IsNull(xr.Element("childx"));
            Assert.AreEqual(0, xr.Elements("childx").Count());
            Assert.AreEqual("value", xr.Element("child").Value);
        }

        [TestMethod]
        public void OperationOutcomeLocation()
        {
            OperationOutcome oo = new OperationOutcome();
            oo.Issue.Add(new OperationOutcome.IssueComponent()
            {
                Location = new string[] { "yes" }
            });
            Assert.AreEqual(1, oo.Issue[0].Location.Count());
        }

        [TestMethod]
        public void DateTimeHandling()
        {
            FhirDateTime dt = new FhirDateTime("2010-01-01");
            Assert.AreEqual("2010-01-01", dt.Value);

            FhirDateTime dt2 = new FhirDateTime(1972, 11, 30, 15, 10, 0, TimeSpan.Zero);
            Assert.IsTrue(dt2.Value.StartsWith("1972-11-30T15:10"));
            Assert.AreNotEqual(dt2.Value, "1972-11-30T15:10");


            FhirDateTime dtNoMs = new FhirDateTime("2014-12-11T00:00:00+11:00");
            Assert.AreEqual("2014-12-11T00:00:00+11:00", dtNoMs.Value);

            FhirDateTime dtWithMs = new FhirDateTime("2014-12-11T00:00:00.000+11:00");
            Assert.AreEqual("2014-12-11T00:00:00.000+11:00", dtWithMs.Value);

            var stamp = new DateTimeOffset(1972, 11, 30, 15, 10, 0, TimeSpan.Zero);
            dt = new FhirDateTime(stamp);
            Assert.IsTrue(dt.Value.EndsWith("+00:00"));
        }

        [TestMethod]
        public void TodayTests()
        {
            var todayLocal = Date.Today(); 
            Assert.AreEqual(DateTimeOffset.Now.ToString("yyy-MM-dd"), todayLocal.Value);

            var todayUtc = Date.UtcToday();
            Assert.AreEqual(DateTimeOffset.UtcNow.ToString("yyy-MM-dd"), todayUtc.Value);
        }

        [TestMethod]
        public void TestInstantFromUtc()
        {
            Instant ins5 = Instant.FromDateTimeUtc(2011, 3, 4, 16, 45, 33);
            Assert.AreEqual(new DateTimeOffset(2011, 3, 4, 16, 45, 33, TimeSpan.Zero), ins5.Value);
        }


        [TestMethod]
        public void Uri_Canonical()
        {
            var identifier = new Identifier("http://nhi.health.nz", "123");
            Assert.AreEqual("123", identifier.Value);
            Assert.AreEqual("http://nhi.health.nz", identifier.System);
        }


        [TestMethod]
        public void TestBundleLinkEncoding()
        {
            Action<string> test = (urlFormat) =>
            {
                var param1 = "baz/123";
                var param2 = "qux:456";
                var manuallyEncodedUrl = string.Format(urlFormat, "baz%2F123", "qux%3A456");
                var uriEncodedUrl = string.Format(urlFormat, Uri.EscapeDataString(param1), Uri.EscapeDataString(param2));
                Assert.AreEqual(manuallyEncodedUrl, uriEncodedUrl);
                var uri = new Uri(manuallyEncodedUrl, UriKind.RelativeOrAbsolute);
                var bundle = new Bundle {SelfLink = uri};
                if (uri.IsAbsoluteUri)
                {
                    Assert.AreEqual(uri.AbsoluteUri, bundle.SelfLink.AbsoluteUri);
                }
                else
                {
                    Assert.AreEqual(uri.OriginalString, bundle.SelfLink.OriginalString);
                }
            };

            test("http://foo/bar?param1={0}&param2={1}");
            test("http://foo/bar/../bar?param1={0}&param2={1}");
            test("bar?param1={0}&param2={1}");
            test("bar/../bar?param1={0}&param2={1}");
        }

        [TestMethod]
        public void SimpleValueSupport()
        {
            CapabilityStatement c = new CapabilityStatement();

            Assert.IsNull(c.Experimental);
            c.Experimental = true;
            Assert.IsTrue(c.Experimental.GetValueOrDefault());
            Assert.IsNotNull(c.Experimental);
            Assert.IsTrue(c.ExperimentalElement.Value.GetValueOrDefault());

            c.PublisherElement = new FhirString("Furore");
            Assert.AreEqual("Furore", c.Publisher);
            c.Publisher = null;
            Assert.IsNull(c.PublisherElement);
            c.Publisher = "Furore";
            Assert.IsNotNull(c.PublisherElement);

            c.Format = new string[] { "json", "xml" };
            Assert.IsNotNull(c.FormatElement);
            Assert.AreEqual(2, c.FormatElement.Count);
            Assert.AreEqual("json", c.FormatElement.First().Value);

            c.FormatElement = new List<Code>();
            c.FormatElement.Add(new Code("csv"));
            Assert.IsNotNull(c.Format);
            Assert.AreEqual(1, c.Format.Count());
        }


        [TestMethod]
        public void ExtensionManagement()
        {
            Patient p = new Patient();
            var u1 = "http://fhir.org/ext/ext-test";
            Assert.IsNull(p.GetExtension("http://fhir.org/ext/ext-test"));

            Extension newEx = p.SetExtension(u1, new FhirBoolean(true));
            Assert.AreSame(newEx, p.GetExtension(u1));

            p.AddExtension("http://fhir.org/ext/ext-test2", new FhirString("Ewout"));
            Assert.AreSame(newEx, p.GetExtension(u1));

            p.RemoveExtension(u1);
            Assert.IsNull(p.GetExtension(u1));

            p.SetExtension("http://fhir.org/ext/ext-test2", new FhirString("Ewout Kramer"));
            var ew = p.GetExtensions("http://fhir.org/ext/ext-test2");
            Assert.AreEqual(1, ew.Count());

            p.AddExtension("http://fhir.org/ext/ext-test2", new FhirString("Wouter Kramer"));

            ew = p.GetExtensions("http://fhir.org/ext/ext-test2");
            Assert.AreEqual(2, ew.Count());

            Assert.AreEqual(0, p.ModifierExtension.Count());
            var me = p.AddExtension("http://fhir.org/ext/ext-test3", new FhirString("bla"), isModifier: true);
            Assert.AreEqual(1, p.ModifierExtension.Count());
            Assert.AreEqual(me, p.GetExtension("http://fhir.org/ext/ext-test3"));
            Assert.AreEqual(me, p.GetExtensions("http://fhir.org/ext/ext-test3").Single());
            Assert.AreEqual(3, p.AllExtensions().Count());

            var code = new Code("test");
            p.AddExtension("http://fhir.org/ext/code", code);
            Assert.AreEqual(code, p.GetExtensionValue<Code>("http://fhir.org/ext/code"));

            var text = new FhirString("test");
            p.AddExtension("http://fhir.org/ext/string", text);
            Assert.AreEqual(text, p.GetExtensionValue<FhirString>("http://fhir.org/ext/string"));

            var fhirbool = new FhirBoolean(true);
            p.AddExtension("http://fhir.org/ext/bool", fhirbool);
            Assert.AreEqual(fhirbool, p.GetExtensionValue<FhirBoolean>("http://fhir.org/ext/bool"));

        }


        [TestMethod]
        public void RecognizeContainedReference()
        {
            var rref = new ResourceReference() { Reference = "#patient2223432" };

            Assert.IsTrue(rref.IsContainedReference);

            rref.Reference = "http://somehwere.nl/Patient/1";
            Assert.IsFalse(rref.IsContainedReference);

            rref.Reference = "Patient/1";
            Assert.IsFalse(rref.IsContainedReference);
        }


        [TestMethod]
        public void FindContainedResource()
        {
            var cPat1 = new Patient() { Id = "pat1" };
            var cPat2 = new Patient() { Id = "pat2" };
            var pat = new Patient
            {
                Contained = new List<Resource> { cPat1, cPat2 }
            };

            var rref = new ResourceReference() { Reference = "#pat2" };

            Assert.IsNotNull(pat.FindContainedResource(rref), "#pat2 should be in the contained resources");
            Assert.IsNotNull(pat.FindContainedResource("#pat1"), "#pat1 should be in the contained resources");

            rref.Reference = "#pat3";
            Assert.IsNull(pat.FindContainedResource(rref));

            Assert.AreEqual(pat, pat.FindContainedResource("#"));

            var pat2 = new Patient();
            Assert.IsNull(pat2.FindContainedResource("#pat1"));
        }

        [TestMethod]
        [ExpectedException(typeof(ArgumentNullException))]
        public void FindContainedResourceExceptionExpected()
        {
            var cPat1 = new Patient() { Id = "pat1" };
            var cPat2 = new Patient() { Id = "pat2" };
            var pat = new Patient
            {
                Contained = new List<Resource> { cPat1, cPat2 }
            };

            pat.FindContainedResource((ResourceReference)null);
        }

        [TestMethod]
        public void TestListDeepCopy()
        {
            var x = new List<Patient>();
            x.Add(new Patient());
            x.Add(new Patient());

            var y = new List<Patient>(x.DeepCopy());
            Assert.IsTrue(x[0] is Patient);
            Assert.AreNotEqual(x[0], y[0]);
            Assert.AreNotEqual(x[1], y[1]);
        }


        [TestMethod]
        public void TestLazyCreatedLists()
        {
            var p = new Patient();
            p.Name.Add(new HumanName());
        }


        [TestMethod]
        public void TestModelInfoTypeSelectors()
        {
            Assert.IsTrue(ModelInfo.IsKnownResource("Patient"));
            Assert.IsFalse(ModelInfo.IsKnownResource("Identifier"));
            Assert.IsFalse(ModelInfo.IsKnownResource("code"));

            Assert.IsFalse(ModelInfo.IsDataType("Patient"));
            Assert.IsTrue(ModelInfo.IsDataType("Identifier"));
            Assert.IsFalse(ModelInfo.IsDataType("code"));

            Assert.IsFalse(ModelInfo.IsPrimitive("Patient"));
            Assert.IsFalse(ModelInfo.IsPrimitive("Identifier"));
            Assert.IsTrue(ModelInfo.IsPrimitive("code"));

            Assert.IsTrue(ModelInfo.IsReference("Reference"));
            Assert.IsFalse(ModelInfo.IsReference("Patient"));
        }

        [TestMethod]
        public void TestFhirTypeToFhirTypeName()
        {
            var enumValues = Enum.GetValues(typeof(FHIRAllTypes));
            for (int i = 0; i < enumValues.Length; i++)
            {
                var type = (FHIRAllTypes)i;
                var typeName = ModelInfo.FhirTypeToFhirTypeName(type);
                var type2 = ModelInfo.FhirTypeNameToFhirType(typeName);
                Assert.IsTrue(type2.HasValue);
                Assert.AreEqual(type, type2, String.Format("Failed: '{0}' != '{1}' ?!", type, type2));
                var typeName2 = ModelInfo.FhirTypeToFhirTypeName(type2.Value);
                Assert.AreEqual(typeName, typeName2, String.Format("Failed: '{0}' != '{1}' ?!", typeName, typeName2));
            }
        }

        [TestMethod]
        public void TestStringValueInterface()
        {
            IStringValue sv = new FhirString("test");
            Assert.IsNotNull(sv);
            sv.Value = "string";
            Assert.AreEqual(sv.Value, "string");

            sv = new FhirUri("test");
            Assert.IsNotNull(sv);
            sv.Value = "http://example.org";
            Assert.AreEqual(sv.Value, "http://example.org");

            sv = new Uuid("test");
            Assert.IsNotNull(sv);
            sv.Value = "550e8400-e29b-41d4-a716-446655440000";
            Assert.AreEqual(sv.Value, "550e8400-e29b-41d4-a716-446655440000");

            sv = new Oid("test");
            Assert.IsNotNull(sv);
            sv.Value = "2.16.840.1.113883";
            Assert.AreEqual(sv.Value, "2.16.840.1.113883");

            sv = new Markdown("test");
            Assert.IsNotNull(sv);
            sv.Value = "Hello World!";
            Assert.AreEqual(sv.Value, "Hello World!");

            sv = new Date();
            Assert.IsNotNull(sv);
            sv.Value = "20161201";
            Assert.AreEqual(sv.Value, "20161201");

            sv = new Time();
            Assert.IsNotNull(sv);
            sv.Value = "23:59:00";
            Assert.AreEqual(sv.Value, "23:59:00");

            sv = new FhirDateTime(DateTimeOffset.UtcNow);
            Assert.IsNotNull(sv);
            sv.Value = "20161201 23:59:00";
            Assert.AreEqual(sv.Value, "20161201 23:59:00");

        }


        [TestMethod]
        public void TestSubclassInfo()
        {
            Assert.IsTrue(ModelInfo.IsInstanceTypeFor(FHIRAllTypes.Resource, FHIRAllTypes.Patient));
            Assert.IsTrue(ModelInfo.IsInstanceTypeFor(FHIRAllTypes.DomainResource, FHIRAllTypes.Patient));
            Assert.IsTrue(ModelInfo.IsInstanceTypeFor(FHIRAllTypes.Patient, FHIRAllTypes.Patient));
            Assert.IsFalse(ModelInfo.IsInstanceTypeFor(FHIRAllTypes.Observation, FHIRAllTypes.Patient));
            Assert.IsFalse(ModelInfo.IsInstanceTypeFor(FHIRAllTypes.Element, FHIRAllTypes.Patient));
            Assert.IsTrue(ModelInfo.IsInstanceTypeFor(FHIRAllTypes.Resource, FHIRAllTypes.Bundle));
            Assert.IsFalse(ModelInfo.IsInstanceTypeFor(FHIRAllTypes.DomainResource, FHIRAllTypes.Bundle));

            Assert.IsTrue(ModelInfo.IsInstanceTypeFor(FHIRAllTypes.Element, FHIRAllTypes.HumanName));
            Assert.IsFalse(ModelInfo.IsInstanceTypeFor(FHIRAllTypes.Element, FHIRAllTypes.Patient));
            Assert.IsTrue(ModelInfo.IsInstanceTypeFor(FHIRAllTypes.Element, FHIRAllTypes.Oid));

            // FHIR: Canonical derives from Uri (not from String), but as gForge cofirmed Url and Canonical cannot be used as substitutes for Uri
            Assert.IsFalse(ModelInfo.IsInstanceTypeFor(FHIRAllTypes.Uri, FHIRAllTypes.Canonical));
            Assert.IsFalse(ModelInfo.IsInstanceTypeFor(FHIRAllTypes.Uri, FHIRAllTypes.Url));
            Assert.IsFalse(ModelInfo.IsInstanceTypeFor(FHIRAllTypes.String, FHIRAllTypes.Canonical));

            // FHIR: Money derives from Quantity; MoneyQuantity is a profile on Quantity
            Assert.IsTrue(ModelInfo.IsInstanceTypeFor(FHIRAllTypes.Quantity, FHIRAllTypes.Money));
            Assert.IsFalse(ModelInfo.IsInstanceTypeFor(FHIRAllTypes.Quantity, FHIRAllTypes.MoneyQuantity));
            Assert.IsTrue(ModelInfo.IsProfiledQuantity(FHIRAllTypes.MoneyQuantity));
        }

        [TestMethod]
        public void TestIntegerValueInterface()
        {
            INullableIntegerValue iv = new Integer(null);
            Assert.IsNotNull(iv);
            iv.Value = 12345;
            Assert.AreEqual(iv.Value, 12345);

            iv = new UnsignedInt(0);
            Assert.IsNotNull(iv);
            iv.Value = 12345;
            Assert.AreEqual(iv.Value, 12345);

            iv = new PositiveInt(1);
            Assert.IsNotNull(iv);
            iv.Value = 12345;
            Assert.AreEqual(iv.Value, 12345);
        }

        [TestMethod]
        public void TestNamingSystemCanonical()
        {
            NamingSystem ns = new NamingSystem();

            Assert.IsNull(ns.Url);
            Assert.IsNull(ns.UrlElement);

            ns.UniqueId.Add(new NamingSystem.UniqueIdComponent { Value = "http://nu.nl" });
            ns.UniqueId.Add(new NamingSystem.UniqueIdComponent { Value = "http://dan.nl", Preferred=true });

            Assert.AreEqual("http://dan.nl", ns.Url);
            Assert.AreEqual("http://dan.nl", ns.UrlElement.Value);

            ns.UniqueId[1].Preferred = false;

            Assert.AreEqual("http://nu.nl", ns.Url);
            Assert.AreEqual("http://nu.nl", ns.UrlElement.Value);
        }

        [TestMethod]
        public void TestChildren_EmptyPatient()
        {
            var patient = new Patient();
            var children = patient.Children.ToArray();
            Base[] expected = { };
            Assert.IsTrue(expected.SequenceEqual(children));
        }

        [TestMethod]
        public void TestChildren_EmptyTiming()
        {
            var timing = new Timing();
            var children = timing.Children.ToArray();
            Base[] expected = { };
            Assert.IsTrue(expected.SequenceEqual(children));
        }


        [TestMethod]
        public void ToStringHandlesNullObjectValue()
        {
            var s = new FhirString(null);
            Assert.IsNull(s.ToString());

            var i = new FhirBoolean(null);
            Assert.IsNull(i.ToString());
        }

        [TestMethod]
        public void TestChildren_Patient()
        {
            var patient = new Patient()
            {
                Name =
                {
                    new HumanName()
                    {
                        Given = new string[] { "John" },
                        Family = "Doe"
                    },
                     new HumanName()
                    {
                        Given = new string[] { "Alias" },
                        Family = "Alternate"
                    }
                },
                Address =
                {
                    new Address()
                    {
                        City = "Amsterdam",
                        Line = new string[] { "Rokin" }
                    }
                }
            };
            var children = patient.Children.ToArray();
            Base[] expected =
            {
                // ===== Resource elements =====
                // patient.IdElement, patient.Meta, patient.ImplicitRulesElement, patient.LanguageElement,
                
                // ===== DomainResource elements =====
                // patient.Text,
                // patient.Contained = empty collection
                // patient.Extension = empty collection
                // patient.ModifierExtension = empty collection

                // ===== Patient elements =====
                // patient.Identifier = empty collection
                // patient.ActiveElement,
                patient.Name[0],
                patient.Name[1],
                // patient.Telecom = empty collection
                // patient.GenderElement,
                // patient.BirthDateElement,
                // patient.Deceased,
                patient.Address[0],
                // patient.MaritalStatus,
                // patient.MultipleBirth,
                // patient.Photo = empty collection
                // patient.Contact = empty collection
                // patient.Animal,
                // patient.Communication = empty collection
                // patient.CareProvider = empty collection
                // patient.ManagingOrganization
                // patient.Link = empty collection
            };
            Assert.IsTrue(expected.SequenceEqual(children));

            var name = patient.Name[0];
            children = name.Children.ToArray();
            expected = new Base[]
            {
                // ===== Element elements =====
                // name.Extension = empty collection

                // ===== HumanName elements =====
                // name.UseElement,
                // name.TextElement,
                name.FamilyElement,
                name.GivenElement[0],
                // name.Period
            };
            Assert.IsTrue(expected.SequenceEqual(children));

            var address = patient.Address[0];
            children = address.Children.ToArray();
            expected = new Base[]
            {
                // ===== Element elements =====
                // name.Extension = empty collection

                // ===== Address elements =====
                // address.UseElement,
                // address.TypeElement,
                // address.TextElement,
                address.LineElement[0],
                address.CityElement,
                // address.DistrictElement,
                // address.StateElement,
                // address.PostalCodeElement,
                // address.CountryElement,
                // address.Period
            };
            Assert.IsTrue(expected.SequenceEqual(children));
        }

        [TestMethod]
        public void ParseFhirTypeName()
        {
            Assert.AreEqual(FHIRAllTypes.Markdown, ModelInfo.FhirTypeNameToFhirType("markdown"));
            Assert.IsNull(ModelInfo.FhirTypeNameToFhirType("Markdown"));
            Assert.AreEqual(FHIRAllTypes.Organization, ModelInfo.FhirTypeNameToFhirType("Organization"));
        }

        // [WMR 20181025] Issue #746
        [TestMethod]
        public void TestIsCoreModelTypeUri()
        {
            Assert.IsTrue(ModelInfo.IsCoreModelTypeUri(new Uri("http://hl7.org/fhir/StructureDefinition/Patient")));
            Assert.IsTrue(ModelInfo.IsCoreModelTypeUri(new Uri("http://hl7.org/fhir/StructureDefinition/string")));

            Assert.IsFalse(ModelInfo.IsCoreModelTypeUri(new Uri("http://example.org/fhir/StructureDefinition/Patient")));
            Assert.IsFalse(ModelInfo.IsCoreModelTypeUri(new Uri("/StructureDefinition/Patient", UriKind.Relative)));
            Assert.IsFalse(ModelInfo.IsCoreModelTypeUri(new Uri("Patient", UriKind.Relative)));
        }

<<<<<<< HEAD

        // [WMR 20190413] NEW

        IEnumerable<Type> FhirCsTypes => ModelInfo.FhirCsTypeToString.Keys;

        [TestMethod]
        public void TestIsConformanceResource()
        {
            // Verify that ModelInfo.IsConformanceResource overloads returns true for all types that implement IConformanceResource
            foreach (var type in FhirCsTypes)
            {
                //var supportsInterface = typeof(IConformanceResource).IsAssignableFrom(type);
                var supportsInterface = type.CanBeTreatedAsType(typeof(IConformanceResource));
                Assert.AreEqual(supportsInterface, ModelInfo.IsConformanceResource(type));
                var typeName = ModelInfo.GetFhirTypeNameForType(type);
                Assert.AreEqual(supportsInterface, ModelInfo.IsConformanceResource(typeName));
                var typeFlag = ModelInfo.FhirTypeNameToFhirType(typeName);
                Assert.AreEqual(supportsInterface, ModelInfo.IsConformanceResource(typeFlag));
            }
        }

        [TestMethod]
        public void TestIsPrimitive()
        {
            // Verify that ModelInfo.IsPrimitive overloads returns true for all types derived from Primitive
            foreach (var type in FhirCsTypes)
            {
                var isPrimitive = type.CanBeTreatedAsType(typeof(Primitive));
                var typeName = ModelInfo.GetFhirTypeNameForType(type);
                Assert.IsNotNull(typeName);
                var typeFlag = ModelInfo.FhirTypeNameToFhirType(typeName);
                Assert.IsTrue(typeFlag.HasValue);
                Assert.AreEqual(isPrimitive, ModelInfo.IsPrimitive(type));
                Assert.AreEqual(isPrimitive, ModelInfo.IsPrimitive(typeName));
                Assert.AreEqual(isPrimitive, ModelInfo.IsPrimitive(typeFlag.Value));
            }
        }

        [TestMethod]
        public void TestIsDataType()
        {
            // Verify that ModelInfo.IsDataType returns true for all types derived from Element but not from Primitive
            foreach (var type in FhirCsTypes)
            {
                var isDataType =
                    type == typeof(Resource)
                    || type == typeof(DomainResource)
                    || (type.CanBeTreatedAsType(typeof(Element)) && !type.CanBeTreatedAsType(typeof(Primitive)));
                var typeName = ModelInfo.GetFhirTypeNameForType(type);
                Assert.IsNotNull(typeName);
                var typeFlag = ModelInfo.FhirTypeNameToFhirType(typeName);
                Assert.IsTrue(typeFlag.HasValue);
                Assert.AreEqual(isDataType, ModelInfo.IsDataType(type));
                Assert.AreEqual(isDataType, ModelInfo.IsDataType(typeName));
                Assert.AreEqual(isDataType, ModelInfo.IsDataType(typeFlag.Value));
            }
        }

        [TestMethod]
        public void TestIsReference()
        {
            // Verify that ModelInfo.IsReference overloads returns true for type (Resource)Reference
            foreach (var type in FhirCsTypes)
            {
                var isReference = type == typeof(ResourceReference);
                var typeName = ModelInfo.GetFhirTypeNameForType(type);
                Assert.IsNotNull(typeName);
                var typeFlag = ModelInfo.FhirTypeNameToFhirType(typeName);
                Assert.IsTrue(typeFlag.HasValue);
                Assert.AreEqual(isReference, ModelInfo.IsReference(type));
                Assert.AreEqual(isReference, ModelInfo.IsReference(typeName));
                Assert.AreEqual(isReference, ModelInfo.IsReference(typeFlag.Value));
            }
        }

        [TestMethod]
        public void TestIsProfiledQuantity()
        {
            // Verify that ModelInfo.IsProfiledQuantity overloads returns true for SimpleQuantity & MoneyQuantity
            foreach (var type in FhirCsTypes)
            {
                var isProfiledQuantity = type == typeof(SimpleQuantity) || type == typeof(MoneyQuantity);
                var typeName = ModelInfo.GetFhirTypeNameForType(type);
                Assert.IsNotNull(typeName);
                var typeFlag = ModelInfo.FhirTypeNameToFhirType(typeName);
                Assert.IsTrue(typeFlag.HasValue);
                Assert.AreEqual(isProfiledQuantity, ModelInfo.IsProfiledQuantity(type));
                Assert.AreEqual(isProfiledQuantity, ModelInfo.IsProfiledQuantity(typeName));
                Assert.AreEqual(isProfiledQuantity, ModelInfo.IsProfiledQuantity(typeFlag.Value));
            }
        }

        [TestMethod]
        public void TestTypeHierarchy()
        {
            // Verify ModelInfo methods are in agreement with the actual type hierarchy
            // - ModelInfo.IsInstanceTypeFor
            // - ModelInfo.IsCoreSuperType
            // - ModelInfo.IsProfiledQuantity
            var types = ModelInfo.FhirCsTypeToString.Keys;
            foreach (var type in types)
            {
                Assert.IsTrue(ModelInfo.IsCoreModelType(type));
                var typeName = ModelInfo.GetFhirTypeNameForType(type);
                Assert.IsNotNull(typeName);
                Assert.IsTrue(ModelInfo.IsCoreModelType(typeName));
                var typeFlag = ModelInfo.FhirTypeNameToFhirType(typeName);
                Assert.IsTrue(typeFlag.HasValue);

                if (!ModelInfo.IsCoreSuperType(type))
                {
                    var baseType = type.BaseType;
                    while (!ModelInfo.IsCoreSuperType(baseType))
                    {
                        // Skip intermediate abstract types, e.g. Primitive<T>
                        if (ModelInfo.IsCoreModelType(baseType))
                        {
                            var baseTypeName = ModelInfo.GetFhirTypeNameForType(baseType);
                            Assert.IsNotNull(baseTypeName);
                            var baseTypeFlag = ModelInfo.FhirTypeNameToFhirType(baseTypeName);
                            Assert.IsTrue(baseTypeFlag.HasValue);

                            // FHIR: MoneyQuantity & SimpleQuantity are defined as profiles on Quantity (not derived)
                            // API: MoneyQuantity & SimpleQuantity are derived from Quantity
                            if (ModelInfo.IsProfiledQuantity(type))
                            {
                                Assert.AreEqual(typeof(Quantity), baseType);
                                Assert.IsFalse(ModelInfo.IsInstanceTypeFor(baseTypeName, typeName));
                                Assert.IsFalse(ModelInfo.IsInstanceTypeFor(baseTypeFlag.Value, typeFlag.Value));
                                break;
                            }

                            Assert.IsTrue(ModelInfo.IsInstanceTypeFor(baseTypeName, typeName));
                            Assert.IsTrue(ModelInfo.IsInstanceTypeFor(baseTypeFlag.Value, typeFlag.Value));
                        }
                        baseType = baseType.BaseType;
                    }
                }
            }
=======
        [TestMethod]
        public void TestCheckMinorVersionCompatibiliy()
        {
            Assert.IsFalse(ModelInfo.CheckMinorVersionCompatibility("4.0.1"));
            Assert.IsFalse(ModelInfo.CheckMinorVersionCompatibility("3.2.0"));
            Assert.IsTrue(ModelInfo.CheckMinorVersionCompatibility("3.0.1"));
            Assert.IsTrue(ModelInfo.CheckMinorVersionCompatibility("3.0"));
            Assert.IsTrue(ModelInfo.CheckMinorVersionCompatibility("3.0.2"));
            Assert.IsFalse(ModelInfo.CheckMinorVersionCompatibility("3"));            
        }

        [TestMethod]
        [ExpectedException(typeof(ArgumentNullException))]
        public void TestCheckMinorVersionCompatibilityWithNull()
        {
            ModelInfo.CheckMinorVersionCompatibility(null);
>>>>>>> 35ac9180
        }
    }
}<|MERGE_RESOLUTION|>--- conflicted
+++ resolved
@@ -568,7 +568,6 @@
             Assert.IsFalse(ModelInfo.IsCoreModelTypeUri(new Uri("Patient", UriKind.Relative)));
         }
 
-<<<<<<< HEAD
 
         // [WMR 20190413] NEW
 
@@ -708,7 +707,7 @@
                     }
                 }
             }
-=======
+        }
         [TestMethod]
         public void TestCheckMinorVersionCompatibiliy()
         {
@@ -725,7 +724,6 @@
         public void TestCheckMinorVersionCompatibilityWithNull()
         {
             ModelInfo.CheckMinorVersionCompatibility(null);
->>>>>>> 35ac9180
         }
     }
 }