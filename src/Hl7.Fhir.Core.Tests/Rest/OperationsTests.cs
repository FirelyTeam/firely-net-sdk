﻿/* 
 * Copyright (c) 2014, Firely (info@fire.ly) and contributors
 * See the file CONTRIBUTORS for details.
 * 
 * This file is licensed under the BSD 3-Clause license
 * available at https://raw.githubusercontent.com/FirelyTeam/fhir-net-api/master/LICENSE
 */

using Hl7.Fhir.Model;
using Microsoft.VisualStudio.TestTools.UnitTesting;
using System;
using System.Collections.Generic;
using System.Linq;
using System.Text;
using System.Threading.Tasks;
using Hl7.Fhir.Rest;

namespace Hl7.Fhir.Tests.Rest
{
    [TestClass]
    public class OperationsTests

    {
        string testEndpoint = FhirClientTests.testEndpoint.OriginalString;

        [TestMethod] 
        [TestCategory("IntegrationTest")]
        public void InvokeTestPatientGetEverythingWebClient()
        {
            var client = new FhirClient(testEndpoint);
            var start = new FhirDateTime(2014,11,1);
            var end = new FhirDateTime(2015,1,1);
            var par = new Parameters().Add("start", start).Add("end", end);
            var bundle = (Bundle)client.InstanceOperation(ResourceIdentity.Build("Patient", "example"), "everything", par);
            Assert.IsTrue(bundle.Entry.Any());

            var bundle2 = client.FetchPatientRecord(ResourceIdentity.Build("Patient","example"), start, end);
            Assert.IsTrue(bundle2.Entry.Any());
        }

        [TestMethod]
        [TestCategory("IntegrationTest")]
        public void InvokeExpandExistingValueSetWebClient()
        {
            var client = new FhirClient(FhirClientTests.TerminologyEndpoint);
            var vs = client.ExpandValueSet(ResourceIdentity.Build("ValueSet","administrative-gender"));            
            Assert.IsTrue(vs.Expansion.Contains.Any());
        }

        [TestMethod]
        [TestCategory("IntegrationTest")]
        public void InvokeExpandParameterValueSetWebClient()
        {
            var client = new FhirClient(FhirClientTests.TerminologyEndpoint);

            var vs = client.Read<ValueSet>("ValueSet/administrative-gender");
            var vsX = client.ExpandValueSet(vs);

            Assert.IsTrue(vsX.Expansion.Contains.Any());
        }

        // [WMR 20170927] Chris Munro
        // https://chat.fhir.org/#narrow/stream/implementers/subject/How.20to.20expand.20ValueSets.20with.20the.20C.23.20FHIR.20API.3F
        //[TestMethod]
        //[TestCategory("IntegrationTest")]
        //[Ignore]
        //public void TestExpandValueSet()
        //{
        //    const string endpoint = @"https://stu3.simplifier.net/open/";
        //    var location = new FhirUri("https://stu3.simplifier.net/open/ValueSet/043d233c-4ecf-4802-a4ac-75d82b4291c2");
        //    var client = new FhirClient(endpoint);
        //    var expandedValueSet = client.ExpandValueSet(location, null);
        //}

        /// <summary>
        /// http://hl7.org/fhir/valueset-operations.html#lookup
        /// </summary>
        [TestMethod]  // Server returns internal server error
        [TestCategory("IntegrationTest")]
        public void InvokeLookupCodingWebClient()
        {
            var client = new FhirClient(FhirClientTests.TerminologyEndpoint);
            var coding = new Coding("http://hl7.org/fhir/administrative-gender", "male");

            var expansion = client.ConceptLookup(coding: coding);

            // Assert.AreEqual("AdministrativeGender", expansion.GetSingleValue<FhirString>("name").Value); // Returns empty currently on Grahame's server
            Assert.AreEqual("Male", expansion.GetSingleValue<FhirString>("display").Value);               
        }

        [TestMethod] // Server returns internal server error
        [TestCategory("IntegrationTest")]
        public void InvokeLookupCodeWebClient()
        {
            var client = new FhirClient(FhirClientTests.TerminologyEndpoint);
            var expansion = client.ConceptLookup(code: new Code("male"), system: new FhirUri("http://hl7.org/fhir/administrative-gender"));

            //Assert.AreEqual("male", expansion.GetSingleValue<FhirString>("name").Value);  // Returns empty currently on Grahame's server
            Assert.AreEqual("Male", expansion.GetSingleValue<FhirString>("display").Value);
        }

        [TestMethod]
        [TestCategory("IntegrationTest")]
<<<<<<< HEAD
        public void InvokeValidateCodeByIdWebClient()
=======
        public void InvokeValidateCodeById()
>>>>>>> 16c8ded8
        {
            var client = new FhirClient(FhirClientTests.TerminologyEndpoint);
            var coding = new Coding("http://snomed.info/sct", "4322002");

            var result = client.ValidateCode("c80-facilitycodes", coding: coding, @abstract: new FhirBoolean(false));
            Assert.IsTrue(result.Result?.Value == true);
            
        }

        [TestMethod]
        [TestCategory("IntegrationTest")]
        public void InvokeValidateCodeByCanonicalWebClient()
        {
            var client = new FhirClient(FhirClientTests.TerminologyEndpoint);
            var coding = new Coding("http://snomed.info/sct", "4322002");

            var result = client.ValidateCode(url: new FhirUri("http://hl7.org/fhir/ValueSet/c80-facilitycodes"), 
                  coding: coding, @abstract: new FhirBoolean(false));
            Assert.IsTrue(result.Result?.Value == true);
        }

        [TestMethod]
        [TestCategory("IntegrationTest")]
        public void InvokeValidateCodeWithVSWebClient()
        {
            var client = new FhirClient(FhirClientTests.TerminologyEndpoint);
            var coding = new Coding("http://snomed.info/sct", "4322002");

            var vs = client.Read<ValueSet>("ValueSet/c80-facilitycodes");
            Assert.IsNotNull(vs);

            var result = client.ValidateCode(valueSet: vs, coding: coding);
            Assert.IsTrue(result.Result?.Value == true);
        }


        [TestMethod]//returns 500: validation of slices is not done yet.
        [TestCategory("IntegrationTest"), Ignore]
<<<<<<< HEAD
        public void InvokeResourceValidationWebClient()
=======
        public void InvokeResourceValidation()
>>>>>>> 16c8ded8
        {
            var client = new FhirClient(testEndpoint);

            var pat = client.Read<Patient>("Patient/patient-uslab-example1");

            try
            {
                var vresult = client.ValidateResource(pat, null,
                    new FhirUri("http://hl7.org/fhir/StructureDefinition/uslab-patient"));
                Assert.Fail("Should have resulted in 400");
            }
            catch(FhirOperationException fe)
            {
                Assert.AreEqual(System.Net.HttpStatusCode.BadRequest, fe.Status);
                Assert.IsTrue(fe.Outcome.Issue.Where(i => i.Severity == OperationOutcome.IssueSeverity.Error).Any());
            }
        }

        [TestMethod]
        [TestCategory("IntegrationTest")]
<<<<<<< HEAD
        public async System.Threading.Tasks.Task InvokeTestPatientGetEverythingAsyncWebClient()
=======
        public async System.Threading.Tasks.Task InvokeTestPatientGetEverythingAsync()
>>>>>>> 16c8ded8
        {
            string _endpoint = "https://api.hspconsortium.org/rpineda/open";

            var client = new FhirClient(_endpoint);
            var start = new FhirDateTime(2014, 11, 1);
            var end = new FhirDateTime(2020, 1, 1);
            var par = new Parameters().Add("start", start).Add("end", end);

            var bundleTask = client.InstanceOperationAsync(ResourceIdentity.Build("Patient", "SMART-1288992"), "everything", par);
            var bundle2Task = client.FetchPatientRecordAsync(ResourceIdentity.Build("Patient", "SMART-1288992"), start, end);

            await System.Threading.Tasks.Task.WhenAll(bundleTask, bundle2Task);

            var bundle = (Bundle)bundleTask.Result;
            Assert.IsTrue(bundle.Entry.Any());

            var bundle2 = (Bundle)bundle2Task.Result;
            Assert.IsTrue(bundle2.Entry.Any());
        }
    }
}<|MERGE_RESOLUTION|>--- conflicted
+++ resolved
@@ -101,11 +101,7 @@
 
         [TestMethod]
         [TestCategory("IntegrationTest")]
-<<<<<<< HEAD
         public void InvokeValidateCodeByIdWebClient()
-=======
-        public void InvokeValidateCodeById()
->>>>>>> 16c8ded8
         {
             var client = new FhirClient(FhirClientTests.TerminologyEndpoint);
             var coding = new Coding("http://snomed.info/sct", "4322002");
@@ -144,11 +140,7 @@
 
         [TestMethod]//returns 500: validation of slices is not done yet.
         [TestCategory("IntegrationTest"), Ignore]
-<<<<<<< HEAD
         public void InvokeResourceValidationWebClient()
-=======
-        public void InvokeResourceValidation()
->>>>>>> 16c8ded8
         {
             var client = new FhirClient(testEndpoint);
 
@@ -169,11 +161,7 @@
 
         [TestMethod]
         [TestCategory("IntegrationTest")]
-<<<<<<< HEAD
         public async System.Threading.Tasks.Task InvokeTestPatientGetEverythingAsyncWebClient()
-=======
-        public async System.Threading.Tasks.Task InvokeTestPatientGetEverythingAsync()
->>>>>>> 16c8ded8
         {
             string _endpoint = "https://api.hspconsortium.org/rpineda/open";
 
