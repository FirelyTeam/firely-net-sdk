﻿using System;
using System.Collections.Generic;
using System.Linq;
using Hl7.Fhir.Model;
using Hl7.Fhir.Rest;
using Hl7.Fhir.Tests.Rest;
using Microsoft.VisualStudio.TestTools.UnitTesting;

namespace Hl7.Fhir.Core.AsyncTests
{
    [TestClass]
    public partial class FhirClientAsyncTests
    {
<<<<<<< HEAD
        private string _endpoint = "http://sqlonfhir-r4.azurewebsites.net/fhir"; // https://api.hspconsortium.org/rpineda/open";
=======
        private static string _endpoint = FhirClientTests.testEndpoint.OriginalString;

        [ClassInitialize]
        public static void ClassInitialize(TestContext context)
        {
            var client = new FhirClient(_endpoint)
            {
                PreferredFormat = ResourceFormat.Json,
                PreferredReturn = Prefer.ReturnRepresentation
            };

            var pat = new Patient()
            {
                Name = new List<HumanName>()
                {
                    new HumanName()
                    {
                        Given = new List<string>() {"test_given"},
                        Family = "Donald",
                    }
                },
                Id = "pat1",
                Identifier = new List<Identifier>()
                {
                    new Identifier()
                    {
                        System = "urn:oid:1.2.36.146.595.217.0.1",
                        Value = "12345"
                    }
                }
            };

            var loc = new Location()
            {
                Address = new Address()
                {
                    City = "Den Burg"
                },
                Id = "1"
            };

            // Create the patient
            Console.WriteLine("Creating patient...");
            Patient p = client.Update(pat);
            Location l = client.Update(loc);
            Assert.IsNotNull(p);
        }

>>>>>>> 256b8f5f

        [TestMethod]
        [TestCategory("IntegrationTest")]
        public async System.Threading.Tasks.Task Read_UsingResourceIdentity_ResultReturnedWebClient()
        {
            var client = new FhirClient(_endpoint)
            {
                PreferredFormat = ResourceFormat.Json,
                PreferredReturn = Prefer.ReturnRepresentation
            };
<<<<<<< HEAD
            
            Patient p = await client.ReadAsync<Patient>(new ResourceIdentity("/Patient/example"));
=======

            await readUsingResourceId(client);
        }

        [TestMethod]
        [TestCategory("IntegrationTest")]
        public async System.Threading.Tasks.Task Read_UsingResourceIdentity_ResultReturnedHttpClient()
        {
            using (var client = new FhirHttpClient(_endpoint))
            {
                client.Settings.PreferredFormat = ResourceFormat.Json;
                client.Settings.PreferredReturn = Prefer.ReturnRepresentation;
                await readUsingResourceId(client);
            }          
        }


        private static async System.Threading.Tasks.Task readUsingResourceId(IFhirClient client)
        {
            Patient p = await client.ReadAsync<Patient>(new ResourceIdentity("/Patient/pat1"));
>>>>>>> 256b8f5f
            Assert.IsNotNull(p);
            Assert.IsNotNull(p.Name[0].Given);
            Assert.IsNotNull(p.Name[0].Family);
            Console.WriteLine($"NAME: {p.Name[0].Given.FirstOrDefault()} {p.Name[0].Family.FirstOrDefault()}");
            Console.WriteLine("Test Completed");
        }

        [TestMethod]
        [TestCategory("IntegrationTest")]
        public async System.Threading.Tasks.Task Read_UsingLocationString_ResultReturnedWebClient()
        {
            var client = new FhirClient(_endpoint)
            {
                PreferredFormat = ResourceFormat.Json,
                PreferredReturn = Prefer.ReturnRepresentation
            };

<<<<<<< HEAD
            Patient p = await client.ReadAsync<Patient>("/Patient/example");
=======
            await readUsingLocationString(client);
        }

        [TestMethod]
        [TestCategory("IntegrationTest")]
        public async System.Threading.Tasks.Task Read_UsingLocationString_ResultReturnedHttpClient()
        {
            using (var client = new FhirHttpClient(_endpoint))
            {
                client.Settings.PreferredFormat = ResourceFormat.Json;
                client.Settings.PreferredReturn = Prefer.ReturnRepresentation;
                await readUsingLocationString(client);
            }            
        }

        private static async System.Threading.Tasks.Task readUsingLocationString(IFhirClient client)
        {
            Patient p = await client.ReadAsync<Patient>("/Patient/pat1");
>>>>>>> 256b8f5f
            Assert.IsNotNull(p);
            Assert.IsNotNull(p.Name[0].Given);
            Assert.IsNotNull(p.Name[0].Family);
            Console.WriteLine($"NAME: {p.Name[0].Given.FirstOrDefault()} {p.Name[0].Family.FirstOrDefault()}");
            Console.WriteLine("Test Completed");
        }
    }
}<|MERGE_RESOLUTION|>--- conflicted
+++ resolved
@@ -11,9 +11,6 @@
     [TestClass]
     public partial class FhirClientAsyncTests
     {
-<<<<<<< HEAD
-        private string _endpoint = "http://sqlonfhir-r4.azurewebsites.net/fhir"; // https://api.hspconsortium.org/rpineda/open";
-=======
         private static string _endpoint = FhirClientTests.testEndpoint.OriginalString;
 
         [ClassInitialize]
@@ -62,7 +59,6 @@
             Assert.IsNotNull(p);
         }
 
->>>>>>> 256b8f5f
 
         [TestMethod]
         [TestCategory("IntegrationTest")]
@@ -73,10 +69,6 @@
                 PreferredFormat = ResourceFormat.Json,
                 PreferredReturn = Prefer.ReturnRepresentation
             };
-<<<<<<< HEAD
-            
-            Patient p = await client.ReadAsync<Patient>(new ResourceIdentity("/Patient/example"));
-=======
 
             await readUsingResourceId(client);
         }
@@ -97,7 +89,6 @@
         private static async System.Threading.Tasks.Task readUsingResourceId(IFhirClient client)
         {
             Patient p = await client.ReadAsync<Patient>(new ResourceIdentity("/Patient/pat1"));
->>>>>>> 256b8f5f
             Assert.IsNotNull(p);
             Assert.IsNotNull(p.Name[0].Given);
             Assert.IsNotNull(p.Name[0].Family);
@@ -115,9 +106,6 @@
                 PreferredReturn = Prefer.ReturnRepresentation
             };
 
-<<<<<<< HEAD
-            Patient p = await client.ReadAsync<Patient>("/Patient/example");
-=======
             await readUsingLocationString(client);
         }
 
@@ -136,7 +124,6 @@
         private static async System.Threading.Tasks.Task readUsingLocationString(IFhirClient client)
         {
             Patient p = await client.ReadAsync<Patient>("/Patient/pat1");
->>>>>>> 256b8f5f
             Assert.IsNotNull(p);
             Assert.IsNotNull(p.Name[0].Given);
             Assert.IsNotNull(p.Name[0].Family);
