--- conflicted
+++ resolved
@@ -9,11 +9,8 @@
 {
     public partial class FhirClientAsyncTests
     {
-<<<<<<< HEAD
-=======
 #pragma warning disable CS0618
 
->>>>>>> 0d1de4d3
         [TestMethod]
         [TestCategory("IntegrationTest")]
         public async System.Threading.Tasks.Task UpdateDelete_UsingResourceIdentity_ResultReturnedWebClient()
@@ -40,11 +37,7 @@
         }
 
 
-<<<<<<< HEAD
-        private static async System.Threading.Tasks.Task updateDelete(IFhirClient client)
-=======
         private static async System.Threading.Tasks.Task updateDelete(BaseFhirClient client)
->>>>>>> 0d1de4d3
         {
             var pat = new Patient()
             {
