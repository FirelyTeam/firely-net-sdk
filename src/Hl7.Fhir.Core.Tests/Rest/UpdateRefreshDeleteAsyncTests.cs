--- conflicted
+++ resolved
@@ -69,12 +69,7 @@
             };
 
             // VERIFY //
-<<<<<<< HEAD
-            ExceptionAssert.Throws<FhirOperationException>(act, "the patient is no longer on the server");
-
-=======
             await ExceptionAssert.Throws<FhirOperationException>(act);
->>>>>>> 256b8f5f
 
             Console.WriteLine("Test Completed");
         }
