--- conflicted
+++ resolved
@@ -64,11 +64,8 @@
 
             Bundle bundle = new TransactionBuilder(endpoint).SearchUsingPost(searchParams, resourceType).ToBundle();
             byte[] body;
-<<<<<<< HEAD
-            HttpWebRequest request = bundle.Entry[0].ToHttpRequest(SearchParameterHandling.Strict, Prefer.ReturnRepresentation, ResourceFormat.Json, true, false, out body);
-=======
-            HttpWebRequest request = bundle.Entry[0].ToHttpRequest(endpoint, Prefer.ReturnRepresentation, ResourceFormat.Json, true, false, out body);
->>>>>>> f3e14cd4
+
+            HttpWebRequest request = bundle.Entry[0].ToHttpRequest(endpoint, SearchParameterHandling.Strict, Prefer.ReturnRepresentation, ResourceFormat.Json, true, false, out body);
 
             var bodyText = HttpToEntryExtensions.DecodeBody(body, Encoding.UTF8);
 
@@ -85,11 +82,7 @@
 
             byte[] body;
 
-<<<<<<< HEAD
-            var req = b.Entry[0].ToHttpRequest(null, null, ResourceFormat.Json, useFormatParameter: true, CompressRequestBody: false, body: out body);
-=======
-            var req = b.Entry[0].ToHttpRequest(endpoint, Prefer.ReturnRepresentation, ResourceFormat.Json, useFormatParameter: true, CompressRequestBody: false, body: out body);
->>>>>>> f3e14cd4
+            var req = b.Entry[0].ToHttpRequest(endpoint, null, null, ResourceFormat.Json, useFormatParameter: true, CompressRequestBody: false, body: out body);
 
             Assert.AreEqual("https://fhir.sandboxcernerpowerchart.com/may2015/open/d075cf8b-3261-481d-97e5-ba6c48d3b41f/MedicationPrescription?patient=1316024&status=completed%2Cstopped&_count=25&scheduledtiming-bounds-end=%3C%3D2014-09-08T18%3A42%3A02.000Z&context=14187710&_format=json&_format=json", req.RequestUri.AbsoluteUri);
         }
@@ -108,11 +101,8 @@
 
             Bundle bundle = new TransactionBuilder(endpoint).SearchUsingPost(searchParams, resourceType).ToBundle();
             byte[] body;
-<<<<<<< HEAD
-            bundle.Entry[0].ToHttpRequest(SearchParameterHandling.Lenient, Prefer.ReturnRepresentation, ResourceFormat.Json, true, false, out body);
-=======
-            bundle.Entry[0].ToHttpRequest(endpoint, Prefer.ReturnRepresentation, ResourceFormat.Json, true, false, out body);
->>>>>>> f3e14cd4
+
+            bundle.Entry[0].ToHttpRequest(endpoint, SearchParameterHandling.Lenient, Prefer.ReturnRepresentation, ResourceFormat.Json, true, false, out body);
 
             string actual = Encoding.UTF8.GetString(body);
             Assert.AreEqual(expected, actual);
@@ -132,11 +122,8 @@
 
             Bundle bundle = new TransactionBuilder(endpoint).SearchUsingPost(searchParams, resourceType).ToBundle();
             byte[] body;
-<<<<<<< HEAD
-            HttpWebRequest request = bundle.Entry[0].ToHttpRequest(SearchParameterHandling.Lenient, Prefer.ReturnRepresentation, ResourceFormat.Json, true, false, out body);
-=======
-            HttpWebRequest request = bundle.Entry[0].ToHttpRequest(endpoint, Prefer.ReturnRepresentation, ResourceFormat.Json, true, false, out body);
->>>>>>> f3e14cd4
+
+            HttpWebRequest request = bundle.Entry[0].ToHttpRequest(endpoint, SearchParameterHandling.Lenient, Prefer.ReturnRepresentation, ResourceFormat.Json, true, false, out body);
 
             Assert.AreEqual(expected, request.Method);
         }
@@ -155,11 +142,8 @@
 
             Bundle bundle = new TransactionBuilder(endpoint).SearchUsingPost(searchParams, resourceType).ToBundle();
             byte[] body;
-<<<<<<< HEAD
-            HttpWebRequest request = bundle.Entry[0].ToHttpRequest(SearchParameterHandling.Lenient, Prefer.ReturnRepresentation, ResourceFormat.Json, true, false, out body);
-=======
-            HttpWebRequest request = bundle.Entry[0].ToHttpRequest(endpoint, Prefer.ReturnRepresentation, ResourceFormat.Json, true, false, out body);
->>>>>>> f3e14cd4
+
+            HttpWebRequest request = bundle.Entry[0].ToHttpRequest(endpoint, SearchParameterHandling.Lenient, Prefer.ReturnRepresentation, ResourceFormat.Json, true, false, out body);
 
             Assert.AreEqual(expected, request.ContentType);
         }
@@ -178,11 +162,8 @@
 
             Bundle bundle = new TransactionBuilder(endpoint).SearchUsingPost(searchParams, resourceType).ToBundle();
             byte[] body;
-<<<<<<< HEAD
-            HttpWebRequest request = bundle.Entry[0].ToHttpRequest(SearchParameterHandling.Lenient, Prefer.ReturnRepresentation, ResourceFormat.Json, true, false, out body);
-=======
-            HttpWebRequest request = bundle.Entry[0].ToHttpRequest(endpoint, Prefer.ReturnRepresentation, ResourceFormat.Json, true, false, out body);
->>>>>>> f3e14cd4
+
+            HttpWebRequest request = bundle.Entry[0].ToHttpRequest(endpoint, SearchParameterHandling.Lenient, Prefer.ReturnRepresentation, ResourceFormat.Json, true, false, out body);
 
             string actual = request.RequestUri.AbsoluteUri;
             Assert.AreEqual(expected, actual);
