--- conflicted
+++ resolved
@@ -1,8 +1,4 @@
-<<<<<<< HEAD
-﻿using Hl7.Fhir.Model;
-=======
-﻿using FluentAssertions;
->>>>>>> 6fdbf3dc
+using FluentAssertions;
 using Hl7.Fhir.Rest;
 using Microsoft.VisualStudio.TestTools.UnitTesting;
 
@@ -28,12 +24,7 @@
         [DataRow(ResourceFormat.Json, "", "application/fhir+json; charset=utf-8")]
         public void TestBuildingContentType(ResourceFormat format, string fhirVersion, string expected)
         {
-<<<<<<< HEAD
-            var type = ContentType.BuildContentType(ResourceFormat.Json, ModelInfo.Version);
-            Assert.AreEqual("application/fhir+json; charset=utf-8; fhirVersion=4.0", type);
-=======
             ContentType.BuildContentType(format, fhirVersion).Should().Be(expected);
->>>>>>> 6fdbf3dc
         }
     }
 }