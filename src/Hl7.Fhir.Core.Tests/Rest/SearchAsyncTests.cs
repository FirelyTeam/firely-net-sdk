--- conflicted
+++ resolved
@@ -1,45 +1,38 @@
-﻿using System;
-using System.Linq;
-using Hl7.Fhir.Model;
+﻿using Hl7.Fhir.Model;
 using Hl7.Fhir.Rest;
-using Task = System.Threading.Tasks.Task;
-using Microsoft.VisualStudio.TestTools.UnitTesting;
 using Hl7.Fhir.Rest.Legacy;
 using Hl7.Fhir.Tests.Rest;
+using Microsoft.VisualStudio.TestTools.UnitTesting;
+using System;
+using System.Linq;
+using Task = System.Threading.Tasks.Task;
 
 namespace Hl7.Fhir.Core.AsyncTests
 {
-<<<<<<< HEAD
-    public partial class FhirClientAsyncTests
-    {       
-        private readonly string _endpointSupportingSearchUsingPost = "http://sqlonfhir-r4.azurewebsites.net/fhir"; // http://nde-fhir-ehelse.azurewebsites.net/fhir";
-
-=======
     public class FhirClientSearchAsyncTests
     {
         private static string _endpoint = FhirClientTests.testEndpoint.OriginalString;
         private readonly string _endpointSupportingSearchUsingPost = "http://localhost:4080/";
-        
->>>>>>> 6e0cc505
+
         [TestMethod]
         [TestCategory("IntegrationTest")]
         public async Task Search_UsingSearchParams_SearchReturnedWebClient()
         {
             var client = new LegacyFhirClient(_endpoint);
             client.Settings.PreferredFormat = ResourceFormat.Json;
-            client.Settings.PreferredReturn = Prefer.ReturnRepresentation;           
+            client.Settings.PreferredReturn = Prefer.ReturnRepresentation;
 
             await searchUsingParam(client);
         }
 
-        public async Task Search_UsingSearchParams_SearchReturnedHttpClient ()
+        public async Task Search_UsingSearchParams_SearchReturnedHttpClient()
         {
             using (var client = new FhirClient(_endpoint))
             {
                 client.Settings.PreferredFormat = ResourceFormat.Json;
                 client.Settings.PreferredReturn = Prefer.ReturnRepresentation;
                 await searchUsingParam(client);
-            }           
+            }
         }
 
         private static async Task searchUsingParam(BaseFhirClient client)
@@ -73,7 +66,7 @@
             var client = new LegacyFhirClient(_endpointSupportingSearchUsingPost);
             client.Settings.PreferredFormat = ResourceFormat.Json;
             client.Settings.PreferredReturn = Prefer.ReturnRepresentation;
-            
+
             await searchUsingPost(client);
         }
 
@@ -81,12 +74,12 @@
         [TestCategory("IntegrationTest")]
         public async Task SearchUsingPost_UsingSearchParams_SearchReturnedHttpClient()
         {
-            using (var client = new FhirClient(_endpoint)) 
+            using (var client = new FhirClient(_endpoint))
             {
                 client.Settings.PreferredFormat = ResourceFormat.Json;
                 client.Settings.PreferredReturn = Prefer.ReturnRepresentation;
                 await searchUsingPost(client);
-            }           
+            }
         }
 
         private static async Task searchUsingPost(BaseFhirClient client)
@@ -119,7 +112,7 @@
         {
             var client = new LegacyFhirClient(_endpoint);
             client.Settings.PreferredFormat = ResourceFormat.Json;
-            client.Settings.PreferredReturn = Prefer.ReturnRepresentation;            
+            client.Settings.PreferredReturn = Prefer.ReturnRepresentation;
 
             searchSync(client);
         }
@@ -133,7 +126,7 @@
                 client.Settings.PreferredFormat = ResourceFormat.Json;
                 client.Settings.PreferredReturn = Prefer.ReturnRepresentation;
                 searchSync(client);
-            }            
+            }
         }
 
         private static void searchSync(BaseFhirClient client)
@@ -165,20 +158,6 @@
         [TestCategory("IntegrationTest")]
         public void SearchUsingPostSync_UsingSearchParams_SearchReturnedHttpClient()
         {
-<<<<<<< HEAD
-            using (var client = new FhirClient(_endpointSupportingSearchUsingPost)
-            {
-                PreferredFormat = ResourceFormat.Json,
-                PreferredReturn = Prefer.ReturnRepresentation
-            })
-            {
-                var srch = new SearchParams()
-                    .Where("name=Peter")
-                    .LimitTo(10)
-                    .SummaryOnly()
-                    .OrderBy("birthdate",
-                        SortOrder.Descending);
-=======
             var client = new LegacyFhirClient(_endpointSupportingSearchUsingPost);
             client.Settings.PreferredFormat = ResourceFormat.Json;
             client.Settings.PreferredReturn = Prefer.ReturnRepresentation;
@@ -187,25 +166,24 @@
                 .Where("name=Donald")
                 .LimitTo(10)
                 .SummaryOnly();
->>>>>>> 6e0cc505
-
-                var result1 = client.SearchUsingPost<Patient>(srch);
-
-                Assert.IsTrue(result1.Entry.Count >= 1);
-
-                while (result1 != null)
-                {
-                    foreach (var e in result1.Entry)
-                    {
-                        Patient p = (Patient)e.Resource;
-                        Console.WriteLine(
-                            $"NAME: {p.Name[0].Given.FirstOrDefault()} {p.Name[0].Family.FirstOrDefault()}");
-                    }
-                    result1 = client.Continue(result1, PageDirection.Next);
-                }
-
-                Console.WriteLine("Test Completed");
-            }
+
+            var result1 = client.SearchUsingPost<Patient>(srch);
+
+            Assert.IsTrue(result1.Entry.Count >= 1);
+
+            while (result1 != null)
+            {
+                foreach (var e in result1.Entry)
+                {
+                    Patient p = (Patient)e.Resource;
+                    Console.WriteLine(
+                        $"NAME: {p.Name[0].Given.FirstOrDefault()} {p.Name[0].Family.FirstOrDefault()}");
+                }
+                result1 = client.Continue(result1, PageDirection.Next);
+            }
+
+            Console.WriteLine("Test Completed");
+
         }
 
         [TestMethod]
@@ -227,7 +205,7 @@
                 client.Settings.PreferredFormat = ResourceFormat.Json;
                 client.Settings.PreferredReturn = Prefer.ReturnRepresentation;
                 await searchMultiple(client);
-            }            
+            }
         }
 
         private static async Task searchMultiple(BaseFhirClient client)
@@ -271,7 +249,7 @@
         {
             var client = new LegacyFhirClient(_endpointSupportingSearchUsingPost);
             client.Settings.PreferredFormat = ResourceFormat.Json;
-            client.Settings.PreferredReturn = Prefer.ReturnRepresentation;           
+            client.Settings.PreferredReturn = Prefer.ReturnRepresentation;
 
             await searchMultipleUsingPost(client);
         }
@@ -285,7 +263,7 @@
                 client.Settings.PreferredFormat = ResourceFormat.Json;
                 client.Settings.PreferredReturn = Prefer.ReturnRepresentation;
                 await searchMultipleUsingPost(client);
-            }           
+            }
         }
 
         private static async Task searchMultipleUsingPost(BaseFhirClient client)
@@ -328,7 +306,7 @@
             var client = new LegacyFhirClient(_endpoint);
             client.Settings.PreferredFormat = ResourceFormat.Json;
             client.Settings.PreferredReturn = Prefer.ReturnRepresentation;
-            
+
 
             await searchWithCriteria(client);
         }
@@ -342,7 +320,7 @@
                 client.Settings.PreferredFormat = ResourceFormat.Json;
                 client.Settings.PreferredReturn = Prefer.ReturnRepresentation;
                 await searchWithCriteria(client);
-            }            
+            }
         }
 
         private static async Task searchWithCriteria(BaseFhirClient client)
@@ -385,7 +363,7 @@
                 client.Settings.PreferredFormat = ResourceFormat.Json;
                 client.Settings.PreferredReturn = Prefer.ReturnRepresentation;
                 await searchUsingPostWithCriteria(client);
-            }           
+            }
         }
 
 
@@ -431,7 +409,7 @@
                 await searchWithCriteriaAsynContinue(client);
             }
 
-            
+
         }
 
         private static async Task searchWithCriteriaAsynContinue(BaseFhirClient client)
@@ -465,7 +443,7 @@
 
             await searchUsingPostAsyncContinue(client);
         }
-        
+
         [TestMethod]
         [TestCategory("IntegrationTest")]
         public async Task SearchUsingPostWithCriteria_AsyncContinue_SearchReturnedHttpClient()
@@ -475,7 +453,7 @@
                 client.Settings.PreferredFormat = ResourceFormat.Json;
                 client.Settings.PreferredReturn = Prefer.ReturnRepresentation;
                 await searchUsingPostAsyncContinue(client);
-            }            
+            }
         }
 
 
