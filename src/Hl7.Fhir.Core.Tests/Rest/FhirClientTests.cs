﻿/* 
 * Copyright (c) 2014, Furore (info@furore.com) and contributors
 * See the file CONTRIBUTORS for details.
 * 
 * This file is licensed under the BSD 3-Clause license
 * available at https://raw.githubusercontent.com/ewoutkramer/fhir-net-api/master/LICENSE
 */

using System;
using System.Text;
using System.Collections.Generic;
using System.Linq;
using Microsoft.VisualStudio.TestTools.UnitTesting;
using System.Net;
using Hl7.Fhir.Rest;
using Hl7.Fhir.Serialization;
using Hl7.Fhir.Model;
using TestClient = Hl7.Fhir.Rest.Http.FhirClient;
using Hl7.Fhir.Core.Tests.Rest.Mocks;

namespace Hl7.Fhir.Tests.Rest
{
    [TestClass]
    public class FhirClientTests
    {
        //public static Uri testEndpoint = new Uri("http://spark-dstu3.furore.com/fhir");
        //public static Uri testEndpoint = new Uri("http://localhost.fiddler:1396/fhir");
        //public static Uri testEndpoint = new Uri("https://localhost:44346/fhir");
        //public static Uri testEndpoint = new Uri("http://localhost:1396/fhir");
        public static Uri testEndpoint = new Uri("http://test.fhir.org/r3");
        //public static Uri testEndpoint = new Uri("http://vonk.furore.com");
        //public static Uri testEndpoint = new Uri("https://api.fhir.me");
        //public static Uri testEndpoint = new Uri("http://fhirtest.uhn.ca/baseDstu3");
        //public static Uri testEndpoint = new Uri("http://localhost:49911/fhir");
        //public static Uri testEndpoint = new Uri("http://sqlonfhir-stu3.azurewebsites.net/fhir");

        public static Uri TerminologyEndpoint = new Uri("http://ontoserver.csiro.au/stu3-latest");

        [TestInitialize]
        public void TestInitialize()
        {
            System.Diagnostics.Trace.WriteLine("Testing against fhir server: " + testEndpoint);
        }

        public static void DebugDumpBundle(Hl7.Fhir.Model.Bundle b)
        {
            System.Diagnostics.Trace.WriteLine(String.Format("--------------------------------------------\r\nBundle Type: {0} ({1} total items, {2} included)", b.Type.ToString(), b.Total, (b.Entry != null ? b.Entry.Count.ToString() : "-")));

            if (b.Entry != null)
            {
                foreach (var item in b.Entry)
                {
                    if (item.Request != null)
                        System.Diagnostics.Trace.WriteLine(String.Format("        {0}: {1}", item.Request.Method.ToString(), item.Request.Url));
                    if (item.Response != null && item.Response.Status != null)
                        System.Diagnostics.Trace.WriteLine(String.Format("        {0}", item.Response.Status));
                    if (item.Resource != null && item.Resource is Hl7.Fhir.Model.DomainResource)
                    {
                        if (item.Resource.Meta != null && item.Resource.Meta.LastUpdated.HasValue)
                            System.Diagnostics.Trace.WriteLine(String.Format("            Last Updated:{0}, [{1}]", item.Resource.Meta.LastUpdated.Value, item.Resource.Meta.LastUpdated.Value.ToString("HH:mm:ss.FFFF")));
                        Hl7.Fhir.Rest.ResourceIdentity ri = new Hl7.Fhir.Rest.ResourceIdentity(item.FullUrl);
                        System.Diagnostics.Trace.WriteLine(String.Format("            {0}", (item.Resource as Hl7.Fhir.Model.DomainResource).ResourceIdentity(ri.BaseUri).OriginalString));
                    }
                }
            }
        }

        [TestMethod, TestCategory("FhirClient"), TestCategory("IntegrationTest")]
        public void FetchConformanceWebClient()
        {
            FhirClient client = new FhirClient(testEndpoint);
            client.ParserSettings.AllowUnrecognizedEnums = true;

            var entry = client.CapabilityStatement();

            Assert.IsNotNull(entry.Text);
            Assert.IsNotNull(entry);
            Assert.IsNotNull(entry.FhirVersion);
            // Assert.AreEqual("Spark.Service", c.Software.Name); // This is only for ewout's server
            Assert.AreEqual(CapabilityStatement.RestfulCapabilityMode.Server, entry.Rest[0].Mode.Value);
            Assert.AreEqual("200", client.LastResult.Status);

            entry = client.CapabilityStatement(SummaryType.True);

            Assert.IsNull(entry.Text); // DSTU2 has this property as not include as part of the summary (that would be with SummaryType.Text)
            Assert.IsNotNull(entry);
            Assert.IsNotNull(entry.FhirVersion);
            Assert.AreEqual(CapabilityStatement.RestfulCapabilityMode.Server, entry.Rest[0].Mode.Value);
            Assert.AreEqual("200", client.LastResult.Status);

            Assert.IsNotNull(entry.Rest[0].Resource, "The resource property should be in the summary");
            Assert.AreNotEqual(0, entry.Rest[0].Resource.Count, "There is expected to be at least 1 resource defined in the conformance statement");
            Assert.IsTrue(entry.Rest[0].Resource[0].Type.HasValue, "The resource type should be provided");
            Assert.AreNotEqual(0, entry.Rest[0].Operation.Count, "operations should be listed in the summary"); // actually operations are now a part of the summary
        }

        [TestMethod, TestCategory("FhirClient"), TestCategory("IntegrationTest")]
        public void FetchConformanceHttpClient()
        {
            TestClient client = new TestClient(testEndpoint);
            client.ParserSettings.AllowUnrecognizedEnums = true;

            var entry = client.CapabilityStatement();

            Assert.IsNotNull(entry.Text);
            Assert.IsNotNull(entry);
            Assert.IsNotNull(entry.FhirVersion);
            // Assert.AreEqual("Spark.Service", c.Software.Name); // This is only for ewout's server
            Assert.AreEqual(CapabilityStatement.RestfulCapabilityMode.Server, entry.Rest[0].Mode.Value);
            Assert.AreEqual("200", client.LastResult.Status);

            entry = client.CapabilityStatement(SummaryType.True);

            Assert.IsNull(entry.Text); // DSTU2 has this property as not include as part of the summary (that would be with SummaryType.Text)
            Assert.IsNotNull(entry);
            Assert.IsNotNull(entry.FhirVersion);
            Assert.AreEqual(CapabilityStatement.RestfulCapabilityMode.Server, entry.Rest[0].Mode.Value);
            Assert.AreEqual("200", client.LastResult.Status);

            Assert.IsNotNull(entry.Rest[0].Resource, "The resource property should be in the summary");
            Assert.AreNotEqual(0, entry.Rest[0].Resource.Count, "There is expected to be at least 1 resource defined in the conformance statement");
            Assert.IsTrue(entry.Rest[0].Resource[0].Type.HasValue, "The resource type should be provided");
            Assert.AreNotEqual(0, entry.Rest[0].Operation.Count, "operations should be listed in the summary"); // actually operations are now a part of the summary
        }


        [TestMethod, TestCategory("FhirClient")]
        public void VerifyFormatParamProcessing()
        {
            // XML
            Assert.AreEqual(ResourceFormat.Xml, ContentType.GetResourceFormatFromFormatParam("xml"));
            Assert.AreEqual(ResourceFormat.Xml, ContentType.GetResourceFormatFromFormatParam("text/xml"));
            Assert.AreEqual(ResourceFormat.Xml, ContentType.GetResourceFormatFromFormatParam("application/xml"));
            Assert.AreEqual(ResourceFormat.Xml, ContentType.GetResourceFormatFromFormatParam("application/xml+fhir"));
            Assert.AreEqual(ResourceFormat.Xml, ContentType.GetResourceFormatFromFormatParam("application/fhir+xml"));

            // JSON
            Assert.AreEqual(ResourceFormat.Json, ContentType.GetResourceFormatFromFormatParam("json"));
            Assert.AreEqual(ResourceFormat.Json, ContentType.GetResourceFormatFromFormatParam("text/json"));
            Assert.AreEqual(ResourceFormat.Json, ContentType.GetResourceFormatFromFormatParam("application/json"));
            Assert.AreEqual(ResourceFormat.Json, ContentType.GetResourceFormatFromFormatParam("application/json+fhir"));
            Assert.AreEqual(ResourceFormat.Json, ContentType.GetResourceFormatFromFormatParam("application/fhir+json"));
        }

        [TestMethod, TestCategory("FhirClient"), TestCategory("IntegrationTest")]
        public void ReadWithFormatWebClient()
        {
            FhirClient client = new FhirClient(testEndpoint);

            client.UseFormatParam = true;
            client.PreferredFormat = ResourceFormat.Json;

            var loc = client.Read<Patient>("Patient/example");
            Assert.IsNotNull(loc);
        }

        [TestMethod, TestCategory("FhirClient"), TestCategory("IntegrationTest")]
        public void ReadWithFormatHttpClient()
        {
            TestClient client = new TestClient(testEndpoint);

            client.UseFormatParam = true;
            client.PreferredFormat = ResourceFormat.Json;

            var loc = client.Read<Patient>("Patient/example");
            Assert.IsNotNull(loc);
        }


        [TestMethod, TestCategory("FhirClient"), TestCategory("IntegrationTest")]
        public void ReadWebClient()
        {
            FhirClient client = new FhirClient(testEndpoint);

            var loc = client.Read<Location>("Location/1");
            Assert.IsNotNull(loc);
            Assert.AreEqual("Den Burg", loc.Address.City);

            Assert.AreEqual("1", loc.Id);
            Assert.IsNotNull(loc.Meta.VersionId);

            var loc2 = client.Read<Location>(ResourceIdentity.Build("Location", "1", loc.Meta.VersionId));
            Assert.IsNotNull(loc2);
            Assert.AreEqual(loc2.Id, loc.Id);
            Assert.AreEqual(loc2.Meta.VersionId, loc.Meta.VersionId);

            try
            {
                var random = client.Read<Location>(new Uri("Location/45qq54", UriKind.Relative));
                Assert.Fail();
            }
            catch (FhirOperationException ex)
            {
                Assert.AreEqual(HttpStatusCode.NotFound, ex.Status);
                Assert.AreEqual("404", client.LastResult.Status);
            }

            var loc3 = client.Read<Location>(ResourceIdentity.Build("Location", "1", loc.Meta.VersionId));
            Assert.IsNotNull(loc3);
            var jsonSer = new FhirJsonSerializer();
            Assert.AreEqual(jsonSer.SerializeToString(loc),
                            jsonSer.SerializeToString(loc3));

            var loc4 = client.Read<Location>(loc.ResourceIdentity());
            Assert.IsNotNull(loc4);
            Assert.AreEqual(jsonSer.SerializeToString(loc),
                            jsonSer.SerializeToString(loc4));
        }

        [TestMethod, TestCategory("FhirClient"), TestCategory("IntegrationTest")]
        public void ReadHttpClient()
        {
            TestClient client = new TestClient(testEndpoint);

            var loc = client.Read<Location>("Location/1");
            Assert.IsNotNull(loc);
            Assert.AreEqual("Den Burg", loc.Address.City);

            Assert.AreEqual("1", loc.Id);
            Assert.IsNotNull(loc.Meta.VersionId);

            var loc2 = client.Read<Location>(ResourceIdentity.Build("Location", "1", loc.Meta.VersionId));
            Assert.IsNotNull(loc2);
            Assert.AreEqual(loc2.Id, loc.Id);
            Assert.AreEqual(loc2.Meta.VersionId, loc.Meta.VersionId);

            try
            {
                var random = client.Read<Location>(new Uri("Location/45qq54", UriKind.Relative));
                Assert.Fail();
            }
            catch (FhirOperationException ex)
            {
                Assert.AreEqual(HttpStatusCode.NotFound, ex.Status);
                Assert.AreEqual("404", client.LastResult.Status);
            }

            var loc3 = client.Read<Location>(ResourceIdentity.Build("Location", "1", loc.Meta.VersionId));
            Assert.IsNotNull(loc3);
            var jsonSer = new FhirJsonSerializer();
            Assert.AreEqual(jsonSer.SerializeToString(loc),
                            jsonSer.SerializeToString(loc3));

            var loc4 = client.Read<Location>(loc.ResourceIdentity());
            Assert.IsNotNull(loc4);
            Assert.AreEqual(jsonSer.SerializeToString(loc),
                            jsonSer.SerializeToString(loc4));
        }


        [TestMethod, TestCategory("FhirClient"), TestCategory("IntegrationTest")]
        public void ReadRelativeWebClient()
        {
            FhirClient client = new FhirClient(testEndpoint);

            var loc = client.Read<Location>(new Uri("Location/1", UriKind.Relative));
            Assert.IsNotNull(loc);
            Assert.AreEqual("Den Burg", loc.Address.City);

            var ri = ResourceIdentity.Build(testEndpoint, "Location", "1");
            loc = client.Read<Location>(ri);
            Assert.IsNotNull(loc);
            Assert.AreEqual("Den Burg", loc.Address.City);
        }

        [TestMethod, TestCategory("FhirClient"), TestCategory("IntegrationTest")]
        public void ReadRelativeHttpClient()
        {
            TestClient client = new TestClient(testEndpoint);

            var loc = client.Read<Location>(new Uri("Location/1", UriKind.Relative));
            Assert.IsNotNull(loc);
            Assert.AreEqual("Den Burg", loc.Address.City);

            var ri = ResourceIdentity.Build(testEndpoint, "Location", "1");
            loc = client.Read<Location>(ri);
            Assert.IsNotNull(loc);
            Assert.AreEqual("Den Burg", loc.Address.City);
        }

#if NO_ASYNC_ANYMORE
		[TestMethod, TestCategory("FhirClient")]
		public void ReadRelativeAsyncWebClient()
		{
			FhirClient client = new FhirClient(testEndpoint);

			var loc = client.ReadAsync<Location>(new Uri("Location/1", UriKind.Relative)).Result;
			Assert.IsNotNull(loc);
			Assert.AreEqual("Den Burg", loc.Resource.Address.City);

			var ri = ResourceIdentity.Build(testEndpoint, "Location", "1");
			loc = client.ReadAsync<Location>(ri).Result;
			Assert.IsNotNull(loc);
			Assert.AreEqual("Den Burg", loc.Resource.Address.City);
		}

		[TestMethod, TestCategory("FhirClient")]
		public void ReadRelativeAsyncHttpClient()
		{
			TestClient client = new TestClient(testEndpoint);

			var loc = client.ReadAsync<Location>(new Uri("Location/1", UriKind.Relative)).Result;
			Assert.IsNotNull(loc);
			Assert.AreEqual("Den Burg", loc.Resource.Address.City);

			var ri = ResourceIdentity.Build(testEndpoint, "Location", "1");
			loc = client.ReadAsync<Location>(ri).Result;
			Assert.IsNotNull(loc);
			Assert.AreEqual("Den Burg", loc.Resource.Address.City);
		}
#endif

        public static void Compression_OnBeforeWebRequestGZip(object sender, Fhir.Rest.BeforeRequestEventArgs e)
        {
            if (e.RawRequest != null)
            {
                // e.RawRequest.AutomaticDecompression = System.Net.DecompressionMethods.Deflate | System.Net.DecompressionMethods.GZip;
                e.RawRequest.Headers.Remove("Accept-Encoding");
                e.RawRequest.Headers["Accept-Encoding"] = "gzip";
            }
        }

        public static void Compression_OnBeforeWebRequestDeflate(object sender, Fhir.Rest.BeforeRequestEventArgs e)
        {
            if (e.RawRequest != null)
            {
                // e.RawRequest.AutomaticDecompression = System.Net.DecompressionMethods.Deflate | System.Net.DecompressionMethods.GZip;
                e.RawRequest.Headers.Remove("Accept-Encoding");
                e.RawRequest.Headers["Accept-Encoding"] = "deflate";
            }
        }

        public static void Compression_OnBeforeWebRequestZipOrDeflate(object sender, Fhir.Rest.BeforeRequestEventArgs e)
        {
            if (e.RawRequest != null)
            {
                // e.RawRequest.AutomaticDecompression = System.Net.DecompressionMethods.Deflate | System.Net.DecompressionMethods.GZip;
                e.RawRequest.Headers.Remove("Accept-Encoding");
                e.RawRequest.Headers["Accept-Encoding"] = "gzip, deflate";
            }
        }

        public static void Compression_OnBeforeHttpRequestGZip(object sender, Core.Tests.Rest.Mocks.BeforeRequestEventArgs e)
        {
            if (e.RawRequest != null)
            {
                // e.RawRequest.AutomaticDecompression = System.Net.DecompressionMethods.Deflate | System.Net.DecompressionMethods.GZip;
                e.RawRequest.Headers.Remove("Accept-Encoding");
                e.RawRequest.Headers.TryAddWithoutValidation("Accept-Encoding", "gzip");
            }
        }

        public static void Compression_OnBeforeHttpRequestDeflate(object sender, Core.Tests.Rest.Mocks.BeforeRequestEventArgs e)
        {
            if (e.RawRequest != null)
            {
                // e.RawRequest.AutomaticDecompression = System.Net.DecompressionMethods.Deflate | System.Net.DecompressionMethods.GZip;
                e.RawRequest.Headers.Remove("Accept-Encoding");
                e.RawRequest.Headers.TryAddWithoutValidation("Accept-Encoding", "deflate");
            }
        }

        public static void Compression_OnBeforeHttpRequestZipOrDeflate(object sender, Core.Tests.Rest.Mocks.BeforeRequestEventArgs e)
        {
            if (e.RawRequest != null)
            {
                // e.RawRequest.AutomaticDecompression = System.Net.DecompressionMethods.Deflate | System.Net.DecompressionMethods.GZip;
                e.RawRequest.Headers.Remove("Accept-Encoding");
                e.RawRequest.Headers.TryAddWithoutValidation("Accept-Encoding", "gzip, deflate");
            }
        }

        [TestMethod, Ignore]   // Something does not work with the gzip
        [TestCategory("FhirClient"),
            TestCategory("IntegrationTest")]
        public void SearchWebClient()
        {
            FhirClient client = new FhirClient(testEndpoint);
            Bundle result;

            client.CompressRequestBody = true;
            client.OnBeforeRequest += Compression_OnBeforeWebRequestGZip;
            client.OnAfterResponse += Client_OnAfterWebResponse;

            result = client.Search<DiagnosticReport>();
            client.OnAfterResponse -= Client_OnAfterWebResponse;
            Assert.IsNotNull(result);
            Assert.IsTrue(result.Entry.Count() > 10, "Test should use testdata with more than 10 reports");

            client.OnBeforeRequest -= Compression_OnBeforeWebRequestZipOrDeflate;
            client.OnBeforeRequest += Compression_OnBeforeWebRequestZipOrDeflate;

            result = client.Search<DiagnosticReport>(pageSize: 10);
            Assert.IsNotNull(result);
            Assert.IsTrue(result.Entry.Count <= 10);

            client.OnBeforeRequest -= Compression_OnBeforeWebRequestGZip;

            var withSubject =
                result.Entry.ByResourceType<DiagnosticReport>().FirstOrDefault(dr => dr.Subject != null);
            Assert.IsNotNull(withSubject, "Test should use testdata with a report with a subject");

            ResourceIdentity ri = withSubject.ResourceIdentity();

            // TODO: The include on Grahame's server doesn't currently work
            //result = client.SearchById<DiagnosticReport>(ri.Id,
            //            includes: new string[] { "DiagnosticReport:subject" });
            //Assert.IsNotNull(result);

            //Assert.AreEqual(2, result.Entry.Count);  // should have subject too

            //Assert.IsNotNull(result.Entry.Single(entry => entry.Resource.ResourceIdentity().ResourceType ==
            //            typeof(DiagnosticReport).GetCollectionName()));
            //Assert.IsNotNull(result.Entry.Single(entry => entry.Resource.ResourceIdentity().ResourceType ==
            //            typeof(Patient).GetCollectionName()));


            client.OnBeforeRequest += Compression_OnBeforeWebRequestDeflate;

            result = client.Search<Patient>(new string[] { "name=Chalmers", "name=Peter" });

            Assert.IsNotNull(result);
            Assert.IsTrue(result.Entry.Count > 0);
        }

        [TestMethod, Ignore]   // Something does not work with the gzip
        [TestCategory("FhirClient"),
            TestCategory("IntegrationTest")]
        public void SearchHttpClient()
        {
            using (var handler = new MockHttpMessageHandler())
            using (TestClient client = new TestClient(testEndpoint, handler))
            {
                Bundle result;

                client.CompressRequestBody = true;
                handler.OnBeforeRequest += Compression_OnBeforeHttpRequestGZip;

                result = client.Search<DiagnosticReport>();
                Assert.IsNotNull(result);
                Assert.IsTrue(result.Entry.Count() > 10, "Test should use testdata with more than 10 reports");

                handler.OnBeforeRequest -= Compression_OnBeforeHttpRequestZipOrDeflate;
                handler.OnBeforeRequest += Compression_OnBeforeHttpRequestZipOrDeflate;

                result = client.Search<DiagnosticReport>(pageSize: 10);
                Assert.IsNotNull(result);
                Assert.IsTrue(result.Entry.Count <= 10);

                handler.OnBeforeRequest -= Compression_OnBeforeHttpRequestGZip;

                var withSubject =
                    result.Entry.ByResourceType<DiagnosticReport>().FirstOrDefault(dr => dr.Subject != null);
                Assert.IsNotNull(withSubject, "Test should use testdata with a report with a subject");

                ResourceIdentity ri = withSubject.ResourceIdentity();

                // TODO: The include on Grahame's server doesn't currently work
                //result = client.SearchById<DiagnosticReport>(ri.Id,
                //            includes: new string[] { "DiagnosticReport:subject" });
                //Assert.IsNotNull(result);

                //Assert.AreEqual(2, result.Entry.Count);  // should have subject too

                //Assert.IsNotNull(result.Entry.Single(entry => entry.Resource.ResourceIdentity().ResourceType ==
                //            typeof(DiagnosticReport).GetCollectionName()));
                //Assert.IsNotNull(result.Entry.Single(entry => entry.Resource.ResourceIdentity().ResourceType ==
                //            typeof(Patient).GetCollectionName()));


                handler.OnBeforeRequest += Compression_OnBeforeHttpRequestDeflate;

                result = client.Search<Patient>(new string[] { "name=Chalmers", "name=Peter" });

                Assert.IsNotNull(result);
                Assert.IsTrue(result.Entry.Count > 0);
            }
        }

        private void Client_OnAfterWebResponse(object sender, Fhir.Rest.AfterResponseEventArgs e)
        {
            // Test that the response was compressed
            Assert.AreEqual("gzip", e.RawResponse.Headers[HttpResponseHeader.ContentEncoding]);
        }

#if NO_ASYNC_ANYMORE
        [TestMethod, TestCategory("FhirClient")]
        public void SearchAsyncWebClient()
        {
            FhirClient client = new FhirClient(testEndpoint);
            Bundle result;

            result = client.SearchAsync<DiagnosticReport>().Result;
            Assert.IsNotNull(result);
            Assert.IsTrue(result.Entry.Count() > 10, "Test should use testdata with more than 10 reports");

            result = client.SearchAsync<DiagnosticReport>(pageSize: 10).Result;
            Assert.IsNotNull(result);
            Assert.IsTrue(result.Entry.Count <= 10);

            var withSubject = 
                result.Entry.ByResourceType<DiagnosticReport>().FirstOrDefault(dr => dr.Resource.Subject != null);
            Assert.IsNotNull(withSubject, "Test should use testdata with a report with a subject");

            ResourceIdentity ri = new ResourceIdentity(withSubject.Id);

            result = client.SearchByIdAsync<DiagnosticReport>(ri.Id, 
                        includes: new string[] { "DiagnosticReport.subject" }).Result;
            Assert.IsNotNull(result);

            Assert.AreEqual(2, result.Entry.Count);  // should have subject too

            Assert.IsNotNull(result.Entry.Single(entry => new ResourceIdentity(entry.Id).Collection ==
                        typeof(DiagnosticReport).GetCollectionName()));
            Assert.IsNotNull(result.Entry.Single(entry => new ResourceIdentity(entry.Id).Collection ==
                        typeof(Patient).GetCollectionName()));

            result = client.SearchAsync<Patient>(new string[] { "name=Everywoman", "name=Eve" }).Result;

            Assert.IsNotNull(result);
            Assert.IsTrue(result.Entry.Count > 0);
        }

        public void SearchAsyncHttpClient()
        {
            using(TestClient client = new TestClient(testEndpoint))
            {
                Bundle result;

                result = client.SearchAsync<DiagnosticReport>().Result;
                Assert.IsNotNull(result);
                Assert.IsTrue(result.Entry.Count() > 10, "Test should use testdata with more than 10 reports");

                result = client.SearchAsync<DiagnosticReport>(pageSize: 10).Result;
                Assert.IsNotNull(result);
                Assert.IsTrue(result.Entry.Count <= 10);

                var withSubject = 
                    result.Entry.ByResourceType<DiagnosticReport>().FirstOrDefault(dr => dr.Resource.Subject != null);
                Assert.IsNotNull(withSubject, "Test should use testdata with a report with a subject");

                ResourceIdentity ri = new ResourceIdentity(withSubject.Id);

                result = client.SearchByIdAsync<DiagnosticReport>(ri.Id, 
                            includes: new string[] { "DiagnosticReport.subject" }).Result;
                Assert.IsNotNull(result);

                Assert.AreEqual(2, result.Entry.Count);  // should have subject too

                Assert.IsNotNull(result.Entry.Single(entry => new ResourceIdentity(entry.Id).Collection ==
                            typeof(DiagnosticReport).GetCollectionName()));
                Assert.IsNotNull(result.Entry.Single(entry => new ResourceIdentity(entry.Id).Collection ==
                            typeof(Patient).GetCollectionName()));

                result = client.SearchAsync<Patient>(new string[] { "name=Everywoman", "name=Eve" }).Result;

                Assert.IsNotNull(result);
                Assert.IsTrue(result.Entry.Count > 0);
            }
        }
#endif


        [TestMethod, TestCategory("FhirClient"), TestCategory("IntegrationTest")]
        public void PagingWebClient()
        {
            FhirClient client = new FhirClient(testEndpoint);

            var result = client.Search<DiagnosticReport>(pageSize: 10);
            Assert.IsNotNull(result);
            Assert.IsTrue(result.Entry.Count <= 10);

            var firstId = result.Entry.First().Resource.Id;

            // Browse forward
            result = client.Continue(result);
            Assert.IsNotNull(result);
            var nextId = result.Entry.First().Resource.Id;
            Assert.AreNotEqual(firstId, nextId);

            // Browse to first
            result = client.Continue(result, PageDirection.First);
            Assert.IsNotNull(result);
            var prevId = result.Entry.First().Resource.Id;
            Assert.AreEqual(firstId, prevId);

            // Forward, then backwards
            result = client.Continue(result, PageDirection.Next);
            Assert.IsNotNull(result);
            result = client.Continue(result, PageDirection.Previous);
            Assert.IsNotNull(result);
            prevId = result.Entry.First().Resource.Id;
            Assert.AreEqual(firstId, prevId);
        }

        [TestMethod, TestCategory("FhirClient"), TestCategory("IntegrationTest")]
        public void PagingHttpClient()
        {
            using (TestClient client = new TestClient(testEndpoint))
            {
                var result = client.Search<DiagnosticReport>(pageSize: 10);
                Assert.IsNotNull(result);
                Assert.IsTrue(result.Entry.Count <= 10);

                var firstId = result.Entry.First().Resource.Id;

                // Browse forward
                result = client.Continue(result);
                Assert.IsNotNull(result);
                var nextId = result.Entry.First().Resource.Id;
                Assert.AreNotEqual(firstId, nextId);

                // Browse to first
                result = client.Continue(result, PageDirection.First);
                Assert.IsNotNull(result);
                var prevId = result.Entry.First().Resource.Id;
                Assert.AreEqual(firstId, prevId);

                // Forward, then backwards
                result = client.Continue(result, PageDirection.Next);
                Assert.IsNotNull(result);
                result = client.Continue(result, PageDirection.Previous);
                Assert.IsNotNull(result);
                prevId = result.Entry.First().Resource.Id;
                Assert.AreEqual(firstId, prevId);
            }
        }

        [TestMethod, TestCategory("FhirClient"), TestCategory("IntegrationTest")]
        public void PagingInJsonWebClient()
        {
            FhirClient client = new FhirClient(testEndpoint);
            client.PreferredFormat = ResourceFormat.Json;

            var result = client.Search<DiagnosticReport>(pageSize: 10);
            Assert.IsNotNull(result);
            Assert.IsTrue(result.Entry.Count <= 10);

            var firstId = result.Entry.First().Resource.Id;

            // Browse forward
            result = client.Continue(result);
            Assert.IsNotNull(result);
            var nextId = result.Entry.First().Resource.Id;
            Assert.AreNotEqual(firstId, nextId);

            // Browse to first
            result = client.Continue(result, PageDirection.First);
            Assert.IsNotNull(result);
            var prevId = result.Entry.First().Resource.Id;
            Assert.AreEqual(firstId, prevId);

            // Forward, then backwards
            result = client.Continue(result, PageDirection.Next);
            Assert.IsNotNull(result);
            result = client.Continue(result, PageDirection.Previous);
            Assert.IsNotNull(result);
            prevId = result.Entry.First().Resource.Id;
            Assert.AreEqual(firstId, prevId);
        }

        [TestMethod, TestCategory("FhirClient"), TestCategory("IntegrationTest")]
        public void PagingInJsonHttpClient()
        {
            using (TestClient client = new TestClient(testEndpoint))
            {
                client.PreferredFormat = ResourceFormat.Json;

                var result = client.Search<DiagnosticReport>(pageSize: 10);
                Assert.IsNotNull(result);
                Assert.IsTrue(result.Entry.Count <= 10);

                var firstId = result.Entry.First().Resource.Id;

                // Browse forward
                result = client.Continue(result);
                Assert.IsNotNull(result);
                var nextId = result.Entry.First().Resource.Id;
                Assert.AreNotEqual(firstId, nextId);

                // Browse to first
                result = client.Continue(result, PageDirection.First);
                Assert.IsNotNull(result);
                var prevId = result.Entry.First().Resource.Id;
                Assert.AreEqual(firstId, prevId);

                // Forward, then backwards
                result = client.Continue(result, PageDirection.Next);
                Assert.IsNotNull(result);
                result = client.Continue(result, PageDirection.Previous);
                Assert.IsNotNull(result);
                prevId = result.Entry.First().Resource.Id;
                Assert.AreEqual(firstId, prevId);
            }
        }


        [TestMethod]
        [TestCategory("FhirClient"), TestCategory("IntegrationTest")]
        public void CreateAndFullRepresentationWebClient()
        {
            FhirClient client = new FhirClient(testEndpoint);
            client.PreferredReturn = Prefer.ReturnRepresentation;       // which is also the default

            var pat = client.Read<Patient>("Patient/glossy");
            ResourceIdentity ri = pat.ResourceIdentity().WithBase(client.Endpoint);
            pat.Id = null;
            pat.Identifier.Clear();
            var patC = client.Create<Patient>(pat);
            Assert.IsNotNull(patC);

            client.PreferredReturn = Prefer.ReturnMinimal;
            patC = client.Create<Patient>(pat);

            Assert.IsNull(patC);

            if (client.LastBody != null)
            {
                var returned = client.LastBodyAsResource;
                Assert.IsTrue(returned is OperationOutcome);
            }

            // Now validate this resource
            client.PreferredReturn = Prefer.ReturnRepresentation;      // which is also the default
            Parameters p = new Parameters();
            //  p.Add("mode", new FhirString("create"));
            p.Add("resource", pat);
            OperationOutcome ooI = (OperationOutcome)client.InstanceOperation(ri.WithoutVersion(), "validate", p);
            Assert.IsNotNull(ooI);
        }

        [TestMethod]
        [TestCategory("FhirClient"), TestCategory("IntegrationTest")]
        public void CreateAndFullRepresentationHttpClient()
        {
            using (TestClient client = new TestClient(testEndpoint))
            {
                client.PreferredReturn = Prefer.ReturnRepresentation;       // which is also the default

                var pat = client.Read<Patient>("Patient/glossy");
                ResourceIdentity ri = pat.ResourceIdentity().WithBase(client.Endpoint);
                pat.Id = null;
                pat.Identifier.Clear();
                var patC = client.Create<Patient>(pat);
                Assert.IsNotNull(patC);

                client.PreferredReturn = Prefer.ReturnMinimal;
                patC = client.Create<Patient>(pat);

                Assert.IsNull(patC);

                if (client.LastBody != null)
                {
                    var returned = client.LastBodyAsResource;
                    Assert.IsTrue(returned is OperationOutcome);
                }

                // Now validate this resource
                client.PreferredReturn = Prefer.ReturnRepresentation;      // which is also the default
                Parameters p = new Parameters();
                //  p.Add("mode", new FhirString("create"));
                p.Add("resource", pat);
                OperationOutcome ooI = (OperationOutcome)client.InstanceOperation(ri.WithoutVersion(), "validate", p);
                Assert.IsNotNull(ooI);
            }
        }

        private Uri createdTestPatientUrl = null;

        /// <summary>
        /// This test is also used as a "setup" test for the History test.
        /// If you change the number of operations in here, this will make the History test fail.
        /// </summary>
        [TestMethod]
        [TestCategory("FhirClient"), TestCategory("IntegrationTest")]
        public void CreateEditDeleteWebClient()
        {
            FhirClient client = new FhirClient(testEndpoint);

            client.OnBeforeRequest += Compression_OnBeforeWebRequestZipOrDeflate;
            // client.CompressRequestBody = true;

            var pat = client.Read<Patient>("Patient/example");
            pat.Id = null;
            pat.Identifier.Clear();
            pat.Identifier.Add(new Identifier("http://hl7.org/test/2", "99999"));

            System.Diagnostics.Trace.WriteLine(new FhirXmlSerializer().SerializeToString(pat));

            var fe = client.Create(pat); // Create as we are not providing the ID to be used.
            Assert.IsNotNull(fe);
            Assert.IsNotNull(fe.Id);
            Assert.IsNotNull(fe.Meta.VersionId);
            createdTestPatientUrl = fe.ResourceIdentity();

            fe.Identifier.Add(new Identifier("http://hl7.org/test/2", "3141592"));
            var fe2 = client.Update(fe);

            Assert.IsNotNull(fe2);
            Assert.AreEqual(fe.Id, fe2.Id);
            Assert.AreNotEqual(fe.ResourceIdentity(), fe2.ResourceIdentity());
            Assert.AreEqual(2, fe2.Identifier.Count);

            fe.Identifier.Add(new Identifier("http://hl7.org/test/3", "3141592"));
            var fe3 = client.Update(fe);
            Assert.IsNotNull(fe3);
            Assert.AreEqual(3, fe3.Identifier.Count);

            client.Delete(fe3);

            try
            {
                // Get most recent version
                fe = client.Read<Patient>(fe.ResourceIdentity().WithoutVersion());
                Assert.Fail();
            }
            catch (FhirOperationException ex)
            {
                Assert.AreEqual(HttpStatusCode.Gone, ex.Status, "Expected the record to be gone");
                Assert.AreEqual("410", client.LastResult.Status);
            }
        }

        /// <summary>
        /// This test is also used as a "setup" test for the History test.
        /// If you change the number of operations in here, this will make the History test fail.
        /// </summary>
        [TestMethod]
        [TestCategory("FhirClient"), TestCategory("IntegrationTest")]
        public void CreateEditDeleteHttpClient()
        {
            using (var handler = new MockHttpMessageHandler())
            using (TestClient client = new TestClient(testEndpoint))
            {

                handler.OnBeforeRequest += Compression_OnBeforeHttpRequestZipOrDeflate;
                // client.CompressRequestBody = true;

                var pat = client.Read<Patient>("Patient/example");
                pat.Id = null;
                pat.Identifier.Clear();
                pat.Identifier.Add(new Identifier("http://hl7.org/test/2", "99999"));

                System.Diagnostics.Trace.WriteLine(new FhirXmlSerializer().SerializeToString(pat));

                var fe = client.Create(pat); // Create as we are not providing the ID to be used.
                Assert.IsNotNull(fe);
                Assert.IsNotNull(fe.Id);
                Assert.IsNotNull(fe.Meta.VersionId);
                createdTestPatientUrl = fe.ResourceIdentity();

                fe.Identifier.Add(new Identifier("http://hl7.org/test/2", "3141592"));
                var fe2 = client.Update(fe);

                Assert.IsNotNull(fe2);
                Assert.AreEqual(fe.Id, fe2.Id);
                Assert.AreNotEqual(fe.ResourceIdentity(), fe2.ResourceIdentity());
                Assert.AreEqual(2, fe2.Identifier.Count);

                fe.Identifier.Add(new Identifier("http://hl7.org/test/3", "3141592"));
                var fe3 = client.Update(fe);
                Assert.IsNotNull(fe3);
                Assert.AreEqual(3, fe3.Identifier.Count);

                client.Delete(fe3);

                try
                {
                    // Get most recent version
                    fe = client.Read<Patient>(fe.ResourceIdentity().WithoutVersion());
                    Assert.Fail();
                }
                catch (FhirOperationException ex)
                {
                    Assert.AreEqual(HttpStatusCode.Gone, ex.Status, "Expected the record to be gone");
                    Assert.AreEqual("410", client.LastResult.Status);
                }
            }
        }

        [TestMethod]
        [TestCategory("FhirClient"), TestCategory("IntegrationTest")]
        //Test for github issue https://github.com/ewoutkramer/fhir-net-api/issues/145
        public void Create_ObservationWithValueAsSimpleQuantity_ReadReturnsValueAsQuantityWebClient()
        {
            FhirClient client = new FhirClient(testEndpoint);
            var observation = new Observation();
            observation.Status = ObservationStatus.Preliminary;
            observation.Code = new CodeableConcept("http://loinc.org", "2164-2");
            observation.Value = new SimpleQuantity()
            {
                System = "http://unitsofmeasure.org",
                Value = 23,
                Code = "mg",
                Unit = "miligram"
            };
            observation.BodySite = new CodeableConcept("http://snomed.info/sct", "182756003");
            var fe = client.Create(observation);
            fe = client.Read<Observation>(fe.ResourceIdentity().WithoutVersion());
            Assert.IsInstanceOfType(fe.Value, typeof(Quantity));
        }

        [TestMethod]
        [TestCategory("FhirClient"), TestCategory("IntegrationTest")]
        //Test for github issue https://github.com/ewoutkramer/fhir-net-api/issues/145
        public void Create_ObservationWithValueAsSimpleQuantity_ReadReturnsValueAsQuantityHttpClient()
        {
            using (TestClient client = new TestClient(testEndpoint))
            {
                var observation = new Observation();
                observation.Status = ObservationStatus.Preliminary;
                observation.Code = new CodeableConcept("http://loinc.org", "2164-2");
                observation.Value = new SimpleQuantity()
                {
                    System = "http://unitsofmeasure.org",
                    Value = 23,
                    Code = "mg",
                    Unit = "miligram"
                };
                observation.BodySite = new CodeableConcept("http://snomed.info/sct", "182756003");
                var fe = client.Create(observation);
                fe = client.Read<Observation>(fe.ResourceIdentity().WithoutVersion());
                Assert.IsInstanceOfType(fe.Value, typeof(Quantity));
            }
        }

#if NO_ASYNC_ANYMORE
		/// <summary>
		/// This test is also used as a "setup" test for the History test.
		/// If you change the number of operations in here, this will make the History test fail.
		/// </summary>
		[TestMethod, TestCategory("FhirClient")]
		public void CreateEditDeleteAsyncWebClient()
		{
			var furore = new Organization
			{
				Name = "Furore",
				Identifier = new List<Identifier> { new Identifier("http://hl7.org/test/1", "3141") },
				Telecom = new List<Contact> { new Contact { System = Contact.ContactSystem.Phone, Value = "+31-20-3467171" } }
			};

			FhirClient client = new FhirClient(testEndpoint);
			var tags = new List<Tag> { new Tag("http://nu.nl/testname", Tag.FHIRTAGSCHEME_GENERAL, "TestCreateEditDelete") };

			var fe = client.CreateAsync<Organization>(furore, tags: tags, refresh: true).Result;

			Assert.IsNotNull(furore);
			Assert.IsNotNull(fe);
			Assert.IsNotNull(fe.Id);
			Assert.IsNotNull(fe.SelfLink);
			Assert.AreNotEqual(fe.Id, fe.SelfLink);
			Assert.IsNotNull(fe.Tags);
			Assert.AreEqual(1, fe.Tags.Count(), "Tag count on new organization record don't match");
			Assert.AreEqual(fe.Tags.First(), tags[0]);
			createdTestOrganizationUrl = fe.Id;

			fe.Resource.Identifier.Add(new Identifier("http://hl7.org/test/2", "3141592"));
			var fe2 = client.UpdateAsync(fe, refresh: true).Result;

			Assert.IsNotNull(fe2);
			Assert.AreEqual(fe.Id, fe2.Id);
			Assert.AreNotEqual(fe.SelfLink, fe2.SelfLink);
			Assert.AreEqual(2, fe2.Resource.Identifier.Count);

			Assert.IsNotNull(fe2.Tags);
			Assert.AreEqual(1, fe2.Tags.Count(), "Tag count on updated organization record don't match");
			Assert.AreEqual(fe2.Tags.First(), tags[0]);

			fe.Resource.Identifier.Add(new Identifier("http://hl7.org/test/3", "3141592"));
			var fe3 = client.UpdateAsync(fe2.Id, fe.Resource, refresh: true).Result;
			Assert.IsNotNull(fe3);
			Assert.AreEqual(3, fe3.Resource.Identifier.Count);

			client.DeleteAsync(fe3).Wait();

			try
			{
				// Get most recent version
				fe = client.ReadAsync<Organization>(new ResourceIdentity(fe.Id)).Result;
				Assert.Fail();
			}
			catch
			{
				Assert.IsTrue(client.LastResponseDetails.Result == HttpStatusCode.Gone);
			}
		}

        /// <summary>
		/// This test is also used as a "setup" test for the History test.
		/// If you change the number of operations in here, this will make the History test fail.
		/// </summary>
		[TestMethod, TestCategory("FhirClient")]
		public void CreateEditDeleteAsyncHttpClient()
		{
			var furore = new Organization
			{
				Name = "Furore",
				Identifier = new List<Identifier> { new Identifier("http://hl7.org/test/1", "3141") },
				Telecom = new List<Contact> { new Contact { System = Contact.ContactSystem.Phone, Value = "+31-20-3467171" } }
			};

			using (TestClient client = new TestClient(testEndpoint))
            {
                var tags = new List<Tag> { new Tag("http://nu.nl/testname", Tag.FHIRTAGSCHEME_GENERAL, "TestCreateEditDelete") };

                var fe = client.CreateAsync<Organization>(furore, tags: tags, refresh: true).Result;

                Assert.IsNotNull(furore);
                Assert.IsNotNull(fe);
                Assert.IsNotNull(fe.Id);
                Assert.IsNotNull(fe.SelfLink);
                Assert.AreNotEqual(fe.Id, fe.SelfLink);
                Assert.IsNotNull(fe.Tags);
                Assert.AreEqual(1, fe.Tags.Count(), "Tag count on new organization record don't match");
                Assert.AreEqual(fe.Tags.First(), tags[0]);
                createdTestOrganizationUrl = fe.Id;

                fe.Resource.Identifier.Add(new Identifier("http://hl7.org/test/2", "3141592"));
                var fe2 = client.UpdateAsync(fe, refresh: true).Result;

                Assert.IsNotNull(fe2);
                Assert.AreEqual(fe.Id, fe2.Id);
                Assert.AreNotEqual(fe.SelfLink, fe2.SelfLink);
                Assert.AreEqual(2, fe2.Resource.Identifier.Count);

                Assert.IsNotNull(fe2.Tags);
                Assert.AreEqual(1, fe2.Tags.Count(), "Tag count on updated organization record don't match");
                Assert.AreEqual(fe2.Tags.First(), tags[0]);

                fe.Resource.Identifier.Add(new Identifier("http://hl7.org/test/3", "3141592"));
                var fe3 = client.UpdateAsync(fe2.Id, fe.Resource, refresh: true).Result;
                Assert.IsNotNull(fe3);
                Assert.AreEqual(3, fe3.Resource.Identifier.Count);

                client.DeleteAsync(fe3).Wait();

                try
                {
                    // Get most recent version
                    fe = client.ReadAsync<Organization>(new ResourceIdentity(fe.Id)).Result;
                    Assert.Fail();
                }
                catch
                {
                    Assert.IsTrue(client.LastResponseDetails.Result == HttpStatusCode.Gone);
                }
            }
		}
#endif

        /// <summary>
        /// This test will fail if the system records AuditEvents 
        /// and counts them in the WholeSystemHistory
        /// </summary>
        [TestMethod, TestCategory("FhirClient"), TestCategory("IntegrationTest"), Ignore]     // Keeps on failing periodically. Grahames server?
        public void HistoryWebClient()
        {
            System.Threading.Thread.Sleep(500);
            DateTimeOffset timestampBeforeCreationAndDeletions = DateTimeOffset.Now;

            CreateEditDeleteWebClient(); // this test does a create, update, update, delete (4 operations)

            FhirClient client = new FhirClient(testEndpoint);

            System.Diagnostics.Trace.WriteLine("History of this specific patient since just before the create, update, update, delete (4 operations)");

            Bundle history = client.History(createdTestPatientUrl);
            Assert.IsNotNull(history);
            DebugDumpBundle(history);

            Assert.AreEqual(4, history.Entry.Count());
            Assert.AreEqual(3, history.Entry.Where(entry => entry.Resource != null).Count());
            Assert.AreEqual(1, history.Entry.Where(entry => entry.IsDeleted()).Count());

            //// Now, assume no one is quick enough to insert something between now and the next
            //// tests....


            System.Diagnostics.Trace.WriteLine("\r\nHistory on the patient type");
            history = client.TypeHistory("Patient", timestampBeforeCreationAndDeletions.ToUniversalTime());
            Assert.IsNotNull(history);
            DebugDumpBundle(history);
            Assert.AreEqual(4, history.Entry.Count());   // there's a race condition here, sometimes this is 5. 
            Assert.AreEqual(3, history.Entry.Where(entry => entry.Resource != null).Count());
            Assert.AreEqual(1, history.Entry.Where(entry => entry.IsDeleted()).Count());


            System.Diagnostics.Trace.WriteLine("\r\nHistory on the patient type (using the generic method in the client)");
            history = client.TypeHistory<Patient>(timestampBeforeCreationAndDeletions.ToUniversalTime(), summary: SummaryType.True);
            Assert.IsNotNull(history);
            DebugDumpBundle(history);
            Assert.AreEqual(4, history.Entry.Count());
            Assert.AreEqual(3, history.Entry.Where(entry => entry.Resource != null).Count());
            Assert.AreEqual(1, history.Entry.Where(entry => entry.IsDeleted()).Count());

            if (!testEndpoint.OriginalString.Contains("sqlonfhir-stu3"))
            {
                System.Diagnostics.Trace.WriteLine("\r\nWhole system history since the start of this test");
                history = client.WholeSystemHistory(timestampBeforeCreationAndDeletions.ToUniversalTime());
                Assert.IsNotNull(history);
                DebugDumpBundle(history);
                Assert.IsTrue(4 <= history.Entry.Count(), "Whole System history should have at least 4 new events");
                // Check that the number of patients that have been created is what we expected
                Assert.AreEqual(3, history.Entry.Where(entry => entry.Resource != null && entry.Resource is Patient).Count());
                Assert.AreEqual(1, history.Entry.Where(entry => entry.IsDeleted() && entry.Request.Url.Contains("Patient")).Count());
            }
        }

        /// <summary>
        /// This test will fail if the system records AuditEvents 
        /// and counts them in the WholeSystemHistory
        /// </summary>
        [TestMethod, TestCategory("FhirClient"), TestCategory("IntegrationTest"), Ignore]     // Keeps on failing periodically. Grahames server?
        public void HistoryHttpClient()
        {
            System.Threading.Thread.Sleep(500);
            DateTimeOffset timestampBeforeCreationAndDeletions = DateTimeOffset.Now;

            CreateEditDeleteHttpClient(); // this test does a create, update, update, delete (4 operations)

            FhirClient client = new FhirClient(testEndpoint);

            System.Diagnostics.Trace.WriteLine("History of this specific patient since just before the create, update, update, delete (4 operations)");

            Bundle history = client.History(createdTestPatientUrl);
            Assert.IsNotNull(history);
            DebugDumpBundle(history);

            Assert.AreEqual(4, history.Entry.Count());
            Assert.AreEqual(3, history.Entry.Where(entry => entry.Resource != null).Count());
            Assert.AreEqual(1, history.Entry.Where(entry => entry.IsDeleted()).Count());

            //// Now, assume no one is quick enough to insert something between now and the next
            //// tests....


            System.Diagnostics.Trace.WriteLine("\r\nHistory on the patient type");
            history = client.TypeHistory("Patient", timestampBeforeCreationAndDeletions.ToUniversalTime());
            Assert.IsNotNull(history);
            DebugDumpBundle(history);
            Assert.AreEqual(4, history.Entry.Count());   // there's a race condition here, sometimes this is 5. 
            Assert.AreEqual(3, history.Entry.Where(entry => entry.Resource != null).Count());
            Assert.AreEqual(1, history.Entry.Where(entry => entry.IsDeleted()).Count());


            System.Diagnostics.Trace.WriteLine("\r\nHistory on the patient type (using the generic method in the client)");
            history = client.TypeHistory<Patient>(timestampBeforeCreationAndDeletions.ToUniversalTime(), summary: SummaryType.True);
            Assert.IsNotNull(history);
            DebugDumpBundle(history);
            Assert.AreEqual(4, history.Entry.Count());
            Assert.AreEqual(3, history.Entry.Where(entry => entry.Resource != null).Count());
            Assert.AreEqual(1, history.Entry.Where(entry => entry.IsDeleted()).Count());

            if (!testEndpoint.OriginalString.Contains("sqlonfhir-stu3"))
            {
                System.Diagnostics.Trace.WriteLine("\r\nWhole system history since the start of this test");
                history = client.WholeSystemHistory(timestampBeforeCreationAndDeletions.ToUniversalTime());
                Assert.IsNotNull(history);
                DebugDumpBundle(history);
                Assert.IsTrue(4 <= history.Entry.Count(), "Whole System history should have at least 4 new events");
                // Check that the number of patients that have been created is what we expected
                Assert.AreEqual(3, history.Entry.Where(entry => entry.Resource != null && entry.Resource is Patient).Count());
                Assert.AreEqual(1, history.Entry.Where(entry => entry.IsDeleted() && entry.Request.Url.Contains("Patient")).Count());
            }
        }


        [TestMethod]
        [TestCategory("FhirClient"), TestCategory("IntegrationTest")]
        public void TestWithParamWebClient()
        {
            var client = new FhirClient(testEndpoint);
            var res = client.Get("ValueSet/v2-0131/$validate-code?system=http://hl7.org/fhir/v2/0131&code=ep");
            Assert.IsNotNull(res);
        }

        [TestMethod]
        [TestCategory("FhirClient"), TestCategory("IntegrationTest")]
        public void TestWithParamHttpClient()
        {
            using (var client = new TestClient(testEndpoint))
            {
                var res = client.Get("ValueSet/v2-0131/$validate-code?system=http://hl7.org/fhir/v2/0131&code=ep");
                Assert.IsNotNull(res);
            }
        }

        [TestMethod, TestCategory("FhirClient"), TestCategory("IntegrationTest")]
        public void ManipulateMetaWebClient()
        {
            FhirClient client = new FhirClient(testEndpoint);

            var pat = new Patient();
            pat.Meta = new Meta();
            var key = new Random().Next();
            pat.Meta.ProfileElement.Add(new FhirUri("http://someserver.org/fhir/StructureDefinition/XYZ1-" + key));
            pat.Meta.Security.Add(new Coding("http://mysystem.com/sec", "1234-" + key));
            pat.Meta.Tag.Add(new Coding("http://mysystem.com/tag", "sometag1-" + key));

            //Before we begin, ensure that our new tags are not actually used when doing System Meta()
            var wsm = client.Meta();
            Assert.IsNotNull(wsm);

            Assert.IsFalse(wsm.Profile.Contains("http://someserver.org/fhir/StructureDefinition/XYZ1-" + key));
            Assert.IsFalse(wsm.Security.Select(c => c.Code + "@" + c.System).Contains("1234-" + key + "@http://mysystem.com/sec"));
            Assert.IsFalse(wsm.Tag.Select(c => c.Code + "@" + c.System).Contains("sometag1-" + key + "@http://mysystem.com/tag"));

            Assert.IsFalse(wsm.Profile.Contains("http://someserver.org/fhir/StructureDefinition/XYZ2-" + key));
            Assert.IsFalse(wsm.Security.Select(c => c.Code + "@" + c.System).Contains("5678-" + key + "@http://mysystem.com/sec"));
            Assert.IsFalse(wsm.Tag.Select(c => c.Code + "@" + c.System).Contains("sometag2-" + key + "@http://mysystem.com/tag"));


            // First, create a patient with the first set of meta
            var pat2 = client.Create(pat);
            var loc = pat2.ResourceIdentity(testEndpoint);

            // Meta should be present on created patient
            verifyMeta(pat2.Meta, false, key);

            // Should be present when doing instance Meta()
            var par = client.Meta(loc);
            verifyMeta(par, false, key);

            // Should be present when doing type Meta()
            par = client.Meta(ResourceType.Patient);
            verifyMeta(par, false, key);

            // Should be present when doing System Meta()
            par = client.Meta();
            verifyMeta(par, false, key);

            // Now add some additional meta to the patient

            var newMeta = new Meta();
            newMeta.ProfileElement.Add(new FhirUri("http://someserver.org/fhir/StructureDefinition/XYZ2-" + key));
            newMeta.Security.Add(new Coding("http://mysystem.com/sec", "5678-" + key));
            newMeta.Tag.Add(new Coding("http://mysystem.com/tag", "sometag2-" + key));


            client.AddMeta(loc, newMeta);
            var pat3 = client.Read<Patient>(loc);

            // New and old meta should be present on instance
            verifyMeta(pat3.Meta, true, key);

            // New and old meta should be present on Meta()
            par = client.Meta(loc);
            verifyMeta(par, true, key);

            // New and old meta should be present when doing type Meta()
            par = client.Meta(ResourceType.Patient);
            verifyMeta(par, true, key);

            // New and old meta should be present when doing system Meta()
            par = client.Meta();
            verifyMeta(par, true, key);

            // Now, remove those new meta tags
            client.DeleteMeta(loc, newMeta);

            // Should no longer be present on instance
            var pat4 = client.Read<Patient>(loc);
            verifyMeta(pat4.Meta, false, key);

            // Should no longer be present when doing instance Meta()
            par = client.Meta(loc);
            verifyMeta(par, false, key);

            // Should no longer be present when doing type Meta()
            par = client.Meta(ResourceType.Patient);
            verifyMeta(par, false, key);

            // clear out the client that we created, no point keeping it around
            client.Delete(pat4);

            // Should no longer be present when doing System Meta()
            par = client.Meta();
            verifyMeta(par, false, key);
        }

        [TestMethod, TestCategory("FhirClient"), TestCategory("IntegrationTest")]
        public void ManipulateMetaHttpClient()
        {
            using (TestClient client = new TestClient(testEndpoint))
            {

                var pat = new Patient();
                pat.Meta = new Meta();
                var key = new Random().Next();
                pat.Meta.ProfileElement.Add(new FhirUri("http://someserver.org/fhir/StructureDefinition/XYZ1-" + key));
                pat.Meta.Security.Add(new Coding("http://mysystem.com/sec", "1234-" + key));
                pat.Meta.Tag.Add(new Coding("http://mysystem.com/tag", "sometag1-" + key));

                //Before we begin, ensure that our new tags are not actually used when doing System Meta()
                var wsm = client.Meta();
                Assert.IsNotNull(wsm);

                Assert.IsFalse(wsm.Profile.Contains("http://someserver.org/fhir/StructureDefinition/XYZ1-" + key));
                Assert.IsFalse(wsm.Security.Select(c => c.Code + "@" + c.System).Contains("1234-" + key + "@http://mysystem.com/sec"));
                Assert.IsFalse(wsm.Tag.Select(c => c.Code + "@" + c.System).Contains("sometag1-" + key + "@http://mysystem.com/tag"));

                Assert.IsFalse(wsm.Profile.Contains("http://someserver.org/fhir/StructureDefinition/XYZ2-" + key));
                Assert.IsFalse(wsm.Security.Select(c => c.Code + "@" + c.System).Contains("5678-" + key + "@http://mysystem.com/sec"));
                Assert.IsFalse(wsm.Tag.Select(c => c.Code + "@" + c.System).Contains("sometag2-" + key + "@http://mysystem.com/tag"));


                // First, create a patient with the first set of meta
                var pat2 = client.Create(pat);
                var loc = pat2.ResourceIdentity(testEndpoint);

                // Meta should be present on created patient
                verifyMeta(pat2.Meta, false, key);

                // Should be present when doing instance Meta()
                var par = client.Meta(loc);
                verifyMeta(par, false, key);

                // Should be present when doing type Meta()
                par = client.Meta(ResourceType.Patient);
                verifyMeta(par, false, key);

                // Should be present when doing System Meta()
                par = client.Meta();
                verifyMeta(par, false, key);

                // Now add some additional meta to the patient

                var newMeta = new Meta();
                newMeta.ProfileElement.Add(new FhirUri("http://someserver.org/fhir/StructureDefinition/XYZ2-" + key));
                newMeta.Security.Add(new Coding("http://mysystem.com/sec", "5678-" + key));
                newMeta.Tag.Add(new Coding("http://mysystem.com/tag", "sometag2-" + key));


                client.AddMeta(loc, newMeta);
                var pat3 = client.Read<Patient>(loc);

                // New and old meta should be present on instance
                verifyMeta(pat3.Meta, true, key);

                // New and old meta should be present on Meta()
                par = client.Meta(loc);
                verifyMeta(par, true, key);

                // New and old meta should be present when doing type Meta()
                par = client.Meta(ResourceType.Patient);
                verifyMeta(par, true, key);

                // New and old meta should be present when doing system Meta()
                par = client.Meta();
                verifyMeta(par, true, key);

                // Now, remove those new meta tags
                client.DeleteMeta(loc, newMeta);

                // Should no longer be present on instance
                var pat4 = client.Read<Patient>(loc);
                verifyMeta(pat4.Meta, false, key);

                // Should no longer be present when doing instance Meta()
                par = client.Meta(loc);
                verifyMeta(par, false, key);

                // Should no longer be present when doing type Meta()
                par = client.Meta(ResourceType.Patient);
                verifyMeta(par, false, key);

                // clear out the client that we created, no point keeping it around
                client.Delete(pat4);

                // Should no longer be present when doing System Meta()
                par = client.Meta();
                verifyMeta(par, false, key);
            }
        }


        private void verifyMeta(Meta meta, bool hasNew, int key)
        {
            Assert.IsTrue(meta.Profile.Contains("http://someserver.org/fhir/StructureDefinition/XYZ1-" + key));
            Assert.IsTrue(meta.Security.Select(c => c.Code + "@" + c.System).Contains("1234-" + key + "@http://mysystem.com/sec"));
            Assert.IsTrue(meta.Tag.Select(c => c.Code + "@" + c.System).Contains("sometag1-" + key + "@http://mysystem.com/tag"));

            if (hasNew)
            {
                Assert.IsTrue(meta.Profile.Contains("http://someserver.org/fhir/StructureDefinition/XYZ2-" + key));
                Assert.IsTrue(meta.Security.Select(c => c.Code + "@" + c.System).Contains("5678-" + key + "@http://mysystem.com/sec"));
                Assert.IsTrue(meta.Tag.Select(c => c.Code + "@" + c.System).Contains("sometag2-" + key + "@http://mysystem.com/tag"));
            }

            if (!hasNew)
            {
                Assert.IsFalse(meta.Profile.Contains("http://someserver.org/fhir/StructureDefinition/XYZ2-" + key));
                Assert.IsFalse(meta.Security.Select(c => c.Code + "@" + c.System).Contains("5678-" + key + "@http://mysystem.com/sec"));
                Assert.IsFalse(meta.Tag.Select(c => c.Code + "@" + c.System).Contains("sometag2-" + key + "@http://mysystem.com/tag"));
            }
        }


        [TestMethod]
        [TestCategory("FhirClient"), TestCategory("IntegrationTest")]
        public void TestSearchByPersonaCodeWebClient()
        {
            var client = new FhirClient(testEndpoint);

            var pats =
              client.Search<Patient>(
                new[] { string.Format("identifier={0}|{1}", "urn:oid:1.2.36.146.595.217.0.1", "12345") });
            var pat = (Patient)pats.Entry.First().Resource;
        }

        [TestMethod]
        [TestCategory("FhirClient"), TestCategory("IntegrationTest")]
        public void TestSearchByPersonaCodeHttpClient()
        {
            using (var client = new TestClient(testEndpoint))
            {
                var pats =
                   client.Search<Patient>(
                     new[] { string.Format("identifier={0}|{1}", "urn:oid:1.2.36.146.595.217.0.1", "12345") });
                var pat = (Patient)pats.Entry.First().Resource;
            }
        }


        [TestMethod]
        [TestCategory("FhirClient"), TestCategory("IntegrationTest")]
        public void CreateDynamicWebClient()
        {
            Resource furore = new Organization
            {
                Name = "Furore",
                Identifier = new List<Identifier> { new Identifier("http://hl7.org/test/1", "3141") },
                Telecom = new List<ContactPoint> {
                    new ContactPoint { System = ContactPoint.ContactPointSystem.Phone, Value = "+31-20-3467171", Use = ContactPoint.ContactPointUse.Work },
                    new ContactPoint { System = ContactPoint.ContactPointSystem.Fax, Value = "+31-20-3467172" }
                }
            };

            FhirClient client = new FhirClient(testEndpoint);
            System.Diagnostics.Trace.WriteLine(new FhirXmlSerializer().SerializeToString(furore));

            var fe = client.Create(furore);
            Assert.IsNotNull(fe);
        }

        [TestMethod]
        [TestCategory("FhirClient"), TestCategory("IntegrationTest")]
        public void CreateDynamicHttpClient()
        {
            Resource furore = new Organization
            {
                Name = "Furore",
                Identifier = new List<Identifier> { new Identifier("http://hl7.org/test/1", "3141") },
                Telecom = new List<ContactPoint> {
                    new ContactPoint { System = ContactPoint.ContactPointSystem.Phone, Value = "+31-20-3467171", Use = ContactPoint.ContactPointUse.Work },
                    new ContactPoint { System = ContactPoint.ContactPointSystem.Fax, Value = "+31-20-3467172" }
                }
            };

            using (TestClient client = new TestClient(testEndpoint))
            {
                System.Diagnostics.Trace.WriteLine(new FhirXmlSerializer().SerializeToString(furore));

                var fe = client.Create(furore);
                Assert.IsNotNull(fe);
            }
        }

        [TestMethod]
        [TestCategory("FhirClient"), TestCategory("IntegrationTest")]
        public void CallsCallbacksWebClient()
        {
            FhirClient client = new FhirClient(testEndpoint);
            client.ParserSettings.AllowUnrecognizedEnums = true;

            bool calledBefore = false;
            HttpStatusCode? status = null;
            byte[] body = null;
            byte[] bodyOut = null;

            client.OnBeforeRequest += (sender, e) =>
                {
                    calledBefore = true;
                    bodyOut = e.Body;
                };

            client.OnAfterResponse += (sender, e) =>
                {
                    body = e.Body;
                    status = e.RawResponse.StatusCode;
                };

            var pat = client.Read<Patient>("Patient/glossy");
            Assert.IsTrue(calledBefore);
            Assert.IsNotNull(status);
            Assert.IsNotNull(body);

            var bodyText = HttpToEntryExtensions.DecodeBody(body, Encoding.UTF8);

            Assert.IsTrue(bodyText.Contains("<Patient"));

            calledBefore = false;
            client.Update(pat); // create cannot be called with an ID (which was retrieved)
            Assert.IsTrue(calledBefore);
            Assert.IsNotNull(bodyOut);

            bodyText = HttpToEntryExtensions.DecodeBody(body, Encoding.UTF8);
            Assert.IsTrue(bodyText.Contains("<Patient"));
        }

        [TestMethod]
        [TestCategory("FhirClient"), TestCategory("IntegrationTest")]
        public void CallsCallbacksHttpClient()
        {
            using (var handler = new MockHttpMessageHandler())
            using (TestClient client = new TestClient(testEndpoint, handler))
            {
                client.ParserSettings.AllowUnrecognizedEnums = true;

                bool calledBefore = false;
                HttpStatusCode? status = null;
                byte[] body = null;
                byte[] bodyOut = null;

                handler.OnBeforeRequest += (sender, e) =>
                    {
                        calledBefore = true;
                        bodyOut = e.Body;
                    };

                handler.OnAfterResponse += (sender, e) =>
                    {
                        body = e.Body;
                        status = e.RawResponse.StatusCode;
                    };

                var pat = client.Read<Patient>("Patient/glossy");
                Assert.IsTrue(calledBefore);
                Assert.IsNotNull(status);
                Assert.IsNotNull(body);

                var bodyText = HttpToEntryExtensions.DecodeBody(body, Encoding.UTF8);

                Assert.IsTrue(bodyText.Contains("<Patient"));

                calledBefore = false;
                client.Update(pat); // create cannot be called with an ID (which was retrieved)
                Assert.IsTrue(calledBefore);
                Assert.IsNotNull(bodyOut);

                bodyText = HttpToEntryExtensions.DecodeBody(body, Encoding.UTF8);
                Assert.IsTrue(bodyText.Contains("<Patient"));
            }
        }

        [TestMethod]
        public void TestBinaryDetection()
        {
            Assert.IsFalse(HttpToEntryExtensions.IsBinaryResponse("http://server.org/fhir/Binary", null));
            Assert.IsFalse(HttpToEntryExtensions.IsBinaryResponse("http://server.org/fhir/Binary?param=x", null));
            Assert.IsFalse(HttpToEntryExtensions.IsBinaryResponse("http://server.org/fhir/Binary/_history", null));

            Assert.IsTrue(HttpToEntryExtensions.IsBinaryResponse("http://server.org/fhir/Binary/2", null));
            Assert.IsTrue(HttpToEntryExtensions.IsBinaryResponse("http://server.org/fhir/Binary/2/_history/1", null));

            Assert.IsFalse(HttpToEntryExtensions.IsBinaryResponse("http://server.org/fhir/Binary/2", "application/fhir+xml"));
            Assert.IsFalse(HttpToEntryExtensions.IsBinaryResponse("http://server.org/fhir/Binary/2/_history/1", "application/fhir+json"));

            Assert.IsFalse(HttpToEntryExtensions.IsBinaryResponse("http://server.org/fhir/ValueSet/extensional-case-1/$expand?filter=f", null));
            Assert.IsFalse(HttpToEntryExtensions.IsBinaryResponse("http://server.org/fhir/ValueSet/extensional-case-1/$expand%3Ffilter=f", null));
        }

        [TestMethod]
        [TestCategory("FhirClient"), TestCategory("IntegrationTest")]
        public void RequestFullResourceWebClient()
        {
            var client = new FhirClient(testEndpoint);
            var minimal = false;
            client.OnBeforeRequest += (object s, Fhir.Rest.BeforeRequestEventArgs e) => e.RawRequest.Headers["Prefer"] = minimal ? "return=minimal" : "return=representation";

            var result = client.Read<Patient>("Patient/glossy");
            Assert.IsNotNull(result);
            result.Id = null;
            result.Meta = null;

            client.PreferredReturn = Prefer.ReturnRepresentation;
            minimal = false;
            var posted = client.Create(result);
            Assert.IsNotNull(posted, "Patient example not found");

            minimal = true;     // simulate a server that does not return a body, even if ReturnFullResource = true
            posted = client.Create(result);
            Assert.IsNotNull(posted, "Did not return a resource, even when ReturnFullResource=true");

            client.PreferredReturn = Prefer.ReturnMinimal;
            minimal = true;
            posted = client.Create(result);
            Assert.IsNull(posted);
        }

        [TestMethod]
        [TestCategory("FhirClient"), TestCategory("IntegrationTest")]
        public void RequestFullResourceHttpClient()
        {
            using (var handler = new MockHttpMessageHandler())
            using (var client = new TestClient(testEndpoint, handler))
            {
                var minimal = false;
                handler.OnBeforeRequest += (object s, Core.Tests.Rest.Mocks.BeforeRequestEventArgs e) => e.RawRequest.Headers.TryAddWithoutValidation("Prefer", minimal ? "return=minimal" : "return=representation");

                var result = client.Read<Patient>("Patient/glossy");
                Assert.IsNotNull(result);
                result.Id = null;
                result.Meta = null;

                client.PreferredReturn = Prefer.ReturnRepresentation;
                minimal = false;
                var posted = client.Create(result);
                Assert.IsNotNull(posted, "Patient example not found");

                minimal = true;     // simulate a server that does not return a body, even if ReturnFullResource = true
                posted = client.Create(result);
                Assert.IsNotNull(posted, "Did not return a resource, even when ReturnFullResource=true");

                client.PreferredReturn = Prefer.ReturnMinimal;
                minimal = true;
                posted = client.Create(result);
                Assert.IsNull(posted);
            }
        }

        void client_OnBeforeRequest(object sender, Fhir.Rest.BeforeRequestEventArgs e)
        {
            throw new NotImplementedException();
        }

        [TestMethod]
        [TestCategory("FhirClient"), TestCategory("IntegrationTest")]   // Currently ignoring, as spark.furore.com returns Status 500.
        public void TestReceiveHtmlIsHandledWebClient()
        {
            var client = new FhirClient("http://spark.furore.com/");        // an address that returns html

            try
            {
                var pat = client.Read<Patient>("Patient/1");
            }
            catch (FhirOperationException fe)
            {
                if (!fe.Message.Contains("a valid FHIR xml/json body type was expected") && !fe.Message.Contains("not recognized as either xml or json"))
                    Assert.Fail("Failed to recognize invalid body contents");
            }
        }

        [TestMethod]
        [TestCategory("FhirClient"), TestCategory("IntegrationTest")]   // Currently ignoring, as spark.furore.com returns Status 500.
        public void TestReceiveHtmlIsHandledHttpClient()
        {
            using (var client = new TestClient("http://spark.furore.com/"))        // an address that returns html
            {
                try
                {
                    var pat = client.Read<Patient>("Patient/1");
                }
                catch (FhirOperationException fe)
                {
                    if (!fe.Message.Contains("a valid FHIR xml/json body type was expected") && !fe.Message.Contains("not recognized as either xml or json"))
                        Assert.Fail("Failed to recognize invalid body contents");
                }
            }
        }

        [TestMethod, TestCategory("FhirClient"), TestCategory("IntegrationTest")]
        public void TestRefreshWebClient()
        {
            var client = new FhirClient(testEndpoint);
            var result = client.Read<Patient>("Patient/example");

            var orig = result.Name[0].FamilyElement.Value;

            result.Name[0].FamilyElement.Value = "overwritten name";

            result = client.Refresh(result);

            Assert.AreEqual(orig, result.Name[0].FamilyElement.Value);
        }

        [TestMethod, TestCategory("FhirClient"), TestCategory("IntegrationTest")]
        public void TestRefreshHttpClient()
        {
            using (var client = new TestClient(testEndpoint))
            {
                var result = client.Read<Patient>("Patient/example");

                var orig = result.Name[0].FamilyElement.Value;

                result.Name[0].FamilyElement.Value = "overwritten name";

                result = client.Refresh(result);

                Assert.AreEqual(orig, result.Name[0].FamilyElement.Value);
            }
        }

        [TestMethod]
        [TestCategory("FhirClient"), TestCategory("IntegrationTest")]
        public void TestReceiveErrorStatusWithHtmlIsHandledWebClient()
        {
            var client = new FhirClient("http://spark.furore.com/");        // an address that returns Status 500 with HTML in its body

            try
            {
                var pat = client.Read<Patient>("Patient/1");
                Assert.Fail("Failed to throw an Exception on status 500");
            }
            catch (FhirOperationException fe)
            {
                // Expected exception happened
                if (fe.Status != HttpStatusCode.InternalServerError)
                    Assert.Fail("Server response of 500 did not result in FhirOperationException with status 500.");

                if (client.LastResult == null)
                    Assert.Fail("LastResult not set in error case.");

                if (client.LastResult.Status != "500")
                    Assert.Fail("LastResult.Status is not 500.");

                if (!fe.Message.Contains("a valid FHIR xml/json body type was expected") && !fe.Message.Contains("not recognized as either xml or json"))
                    Assert.Fail("Failed to recognize invalid body contents");

                // Check that LastResult is of type OperationOutcome and properly filled.
                OperationOutcome operationOutcome = client.LastBodyAsResource as OperationOutcome;
                Assert.IsNotNull(operationOutcome, "Returned resource is not an OperationOutcome");

                Assert.IsTrue(operationOutcome.Issue.Count > 0, "OperationOutcome does not contain an issue");

                Assert.IsTrue(operationOutcome.Issue[0].Severity == OperationOutcome.IssueSeverity.Error, "OperationOutcome is not of severity 'error'");

                string message = operationOutcome.Issue[0].Diagnostics;
                if (!message.Contains("a valid FHIR xml/json body type was expected") && !message.Contains("not recognized as either xml or json"))
                    Assert.Fail("Failed to carry error message over into OperationOutcome");
            }
            catch (Exception)
            {
                Assert.Fail("Failed to throw FhirOperationException on status 500");
            }
        }

        [TestMethod]
        [TestCategory("FhirClient"), TestCategory("IntegrationTest")]
        public void TestReceiveErrorStatusWithHtmlIsHandledHttpClient()
        {
            using (var client = new TestClient("http://spark.furore.com/"))         // an address that returns Status 500 with HTML in its body
            {
                try
                {
                    var pat = client.Read<Patient>("Patient/1");
                    Assert.Fail("Failed to throw an Exception on status 500");
                }
                catch (FhirOperationException fe)
                {
                    // Expected exception happened
                    if (fe.Status != HttpStatusCode.InternalServerError)
                        Assert.Fail("Server response of 500 did not result in FhirOperationException with status 500.");

                    if (client.LastResult == null)
                        Assert.Fail("LastResult not set in error case.");

                    if (client.LastResult.Status != "500")
                        Assert.Fail("LastResult.Status is not 500.");

                    if (!fe.Message.Contains("a valid FHIR xml/json body type was expected") && !fe.Message.Contains("not recognized as either xml or json"))
                        Assert.Fail("Failed to recognize invalid body contents");

                    // Check that LastResult is of type OperationOutcome and properly filled.
                    OperationOutcome operationOutcome = client.LastBodyAsResource as OperationOutcome;
                    Assert.IsNotNull(operationOutcome, "Returned resource is not an OperationOutcome");

                    Assert.IsTrue(operationOutcome.Issue.Count > 0, "OperationOutcome does not contain an issue");

                    Assert.IsTrue(operationOutcome.Issue[0].Severity == OperationOutcome.IssueSeverity.Error, "OperationOutcome is not of severity 'error'");

                    string message = operationOutcome.Issue[0].Diagnostics;
                    if (!message.Contains("a valid FHIR xml/json body type was expected") && !message.Contains("not recognized as either xml or json"))
                        Assert.Fail("Failed to carry error message over into OperationOutcome");
                }
                catch (Exception)
                {
                    Assert.Fail("Failed to throw FhirOperationException on status 500");
                }
            }
        }

        [TestMethod]
        [TestCategory("FhirClient"), TestCategory("IntegrationTest")]
        public void TestReceiveErrorStatusWithOperationOutcomeIsHandledWebClient()
        {
            var client = new FhirClient("http://test.fhir.org/r3");  // an address that returns Status 404 with an OperationOutcome

            try
            {
                var pat = client.Read<Patient>("Patient/doesnotexist");
                Assert.Fail("Failed to throw an Exception on status 404");
            }
            catch (FhirOperationException fe)
            {
                // Expected exception happened
                if (fe.Status != HttpStatusCode.NotFound)
                    Assert.Fail("Server response of 404 did not result in FhirOperationException with status 404.");

                if (client.LastResult == null)
                    Assert.Fail("LastResult not set in error case.");

                Bundle.ResponseComponent entryComponent = client.LastResult;

                if (entryComponent.Status != "404")
                    Assert.Fail("LastResult.Status is not 404.");

                // Check that LastResult is of type OperationOutcome and properly filled.
                OperationOutcome operationOutcome = client.LastBodyAsResource as OperationOutcome;
                Assert.IsNotNull(operationOutcome, "Returned resource is not an OperationOutcome");

                Assert.IsTrue(operationOutcome.Issue.Count > 0, "OperationOutcome does not contain an issue");

                Assert.IsTrue(operationOutcome.Issue[0].Severity == OperationOutcome.IssueSeverity.Error, "OperationOutcome is not of severity 'error'");
            }
            catch (Exception e)
            {
                Assert.Fail("Failed to throw FhirOperationException on status 404: " + e.Message);
            }
        }

        [TestMethod]
        [TestCategory("FhirClient"), TestCategory("IntegrationTest")]
        public void TestReceiveErrorStatusWithOperationOutcomeIsHandledHttpClient()
        {
            using (var client = new FhirClient("http://test.fhir.org/r3"))// an address that returns Status 404 with an OperationOutcome
            {
                try
                {
                    var pat = client.Read<Patient>("Patient/doesnotexist");
                    Assert.Fail("Failed to throw an Exception on status 404");
                }
                catch (FhirOperationException fe)
                {
                    // Expected exception happened
                    if (fe.Status != HttpStatusCode.NotFound)
                        Assert.Fail("Server response of 404 did not result in FhirOperationException with status 404.");

                    if (client.LastResult == null)
                        Assert.Fail("LastResult not set in error case.");

                    Bundle.ResponseComponent entryComponent = client.LastResult;

                    if (entryComponent.Status != "404")
                        Assert.Fail("LastResult.Status is not 404.");

                    // Check that LastResult is of type OperationOutcome and properly filled.
                    OperationOutcome operationOutcome = client.LastBodyAsResource as OperationOutcome;
                    Assert.IsNotNull(operationOutcome, "Returned resource is not an OperationOutcome");

                    Assert.IsTrue(operationOutcome.Issue.Count > 0, "OperationOutcome does not contain an issue");

                    Assert.IsTrue(operationOutcome.Issue[0].Severity == OperationOutcome.IssueSeverity.Error, "OperationOutcome is not of severity 'error'");
                }
                catch (Exception e)
                {
                    Assert.Fail("Failed to throw FhirOperationException on status 404: " + e.Message);
                }
            }
        }



        [TestMethod, Ignore]
        [TestCategory("FhirClient"), TestCategory("IntegrationTest")]
        public void FhirVersionIsChecked()
        {
            var testEndpointDSTU2 = new Uri("http://spark-dstu2.furore.com/fhir");
            var testEndpointDSTU1 = new Uri("http://spark.furore.com/fhir");
            var testEndpointDSTU12 = new Uri("http://fhirtest.uhn.ca/baseDstu1");
            var testEndpointDSTU22 = new Uri("http://fhirtest.uhn.ca/baseDstu2");
            var testEndpointDSTU23 = new Uri("http://test.fhir.org/r3");

            var client = new FhirClient(testEndpointDSTU1);
            client.ParserSettings.AllowUnrecognizedEnums = true;

            CapabilityStatement p;

            try
            {
                client = new FhirClient(testEndpointDSTU23, verifyFhirVersion: true);
                client.ParserSettings.AllowUnrecognizedEnums = true;
                p = client.CapabilityStatement();
            }
            catch (FhirOperationException)
            {
                //Client uses 1.0.1, server states 1.0.0-7104
            }
            catch (NotSupportedException)
            {
                //Client uses 1.0.1, server states 1.0.0-7104
            }

            client = new FhirClient(testEndpointDSTU23);
            client.ParserSettings.AllowUnrecognizedEnums = true;
            p = client.CapabilityStatement();

            //client = new FhirClient(testEndpointDSTU2);
            //p = client.Read<Patient>("Patient/example");
            //p = client.Read<Patient>("Patient/example");

            //client = new FhirClient(testEndpointDSTU22, verifyFhirVersion:true);
            //p = client.Read<Patient>("Patient/example");
            //p = client.Read<Patient>("Patient/example");


            client = new FhirClient(testEndpointDSTU12);
            client.ParserSettings.AllowUnrecognizedEnums = true;

            try
            {
                p = client.CapabilityStatement();
                Assert.Fail("Getting DSTU1 data using DSTU2 parsers should have failed");
            }
            catch (Exception)
            {
                // OK
            }

        }

        [TestMethod, TestCategory("IntegrationTest"), TestCategory("FhirClient")]
        public void TestAuthenticationOnBeforeWebClient()
        {
            FhirClient validationFhirClient = new FhirClient("https://sqlonfhir.azurewebsites.net/fhir");
            validationFhirClient.OnBeforeRequest += (object sender, Fhir.Rest.BeforeRequestEventArgs e) =>
            {
                e.RawRequest.Headers["Authorization"] = "Bearer bad-bearer";
            };
            try
            {
                var output = validationFhirClient.ValidateResource(new Patient());

            }
            catch (FhirOperationException ex)
            {
                Assert.IsTrue(ex.Status == HttpStatusCode.Forbidden || ex.Status == HttpStatusCode.Unauthorized, "Excpeted a security exception");
            }
        }

        [TestMethod, TestCategory("IntegrationTest"), TestCategory("FhirClient")]
        public void TestAuthenticationOnBeforeHttpClient()
        {
            using (TestClient validationFhirClient = new TestClient("https://sqlonfhir.azurewebsites.net/fhir"))
            {
                validationFhirClient.RequestHeaders.Authorization = new System.Net.Http.Headers.AuthenticationHeaderValue("Bearer bad-bearer");

                try
                {
                    var output = validationFhirClient.ValidateResource(new Patient());

                }
                catch (FhirOperationException ex)
                {
                    Assert.IsTrue(ex.Status == HttpStatusCode.Forbidden || ex.Status == HttpStatusCode.Unauthorized, "Excpeted a security exception");
                }
            }
        }

        [TestMethod, TestCategory("IntegrationTest"), TestCategory("FhirClient")]
        public void TestOperationEverythingWebClient()
        {
            FhirClient client = new FhirClient(testEndpoint)
            {
                UseFormatParam = true,
                PreferredFormat = ResourceFormat.Json
            };

            // GET operation $everything without parameters
            var loc = client.TypeOperation<Patient>("everything", null, useGet: true);
            Assert.IsNotNull(loc);

            // POST operation $everything without parameters
            loc = client.TypeOperation<Patient>("everything", null, useGet: false);
            Assert.IsNotNull(loc);

            

            // GET operation $everything with 1 primitive parameter
             loc = client.TypeOperation<Patient>("everything", new Parameters().Add("start", new Date(2017, 11)), useGet: true);
            Assert.IsNotNull(loc);

            // GET operation $everything with 1 primitive2token parameter
            loc = client.TypeOperation<Patient>("everything", new Parameters().Add("start", new Identifier("", "example")), useGet: true);
            Assert.IsNotNull(loc);

            // GET operation $everything with 1 resource parameter
            try
            {
                loc = client.TypeOperation<Patient>("everything", new Parameters().Add("start", new Patient()), useGet: true);
                Assert.Fail("An InvalidOperationException was expected here");
            }
            catch (Exception ex)
            {
                Assert.IsInstanceOfType(ex, typeof(InvalidOperationException), ex.Message);
            }

            // GET operation $everything with 1 complex parameter
            try
            {
                loc = client.TypeOperation<Patient>("everything", new Parameters().Add("start", new Annotation() { Text = "test" }), useGet: true);
                Assert.Fail("An InvalidOperationException was expected here");
            }
            catch (Exception ex)
            {
                Assert.IsInstanceOfType(ex, typeof(InvalidOperationException), ex.Message);
            }

            // POST operation $everything with 1 parameter
            loc = client.TypeOperation<Patient>("everything", new Parameters().Add("start", new Date(2017, 10)), useGet: false);
            Assert.IsNotNull(loc);
        }
<<<<<<< HEAD

        [TestMethod, TestCategory("IntegrationTest"), TestCategory("FhirClient")]
        public void TestOperationEverythingHttpClient()
        {
            using (TestClient client = new TestClient(testEndpoint)
            {
                UseFormatParam = true,
                PreferredFormat = ResourceFormat.Json
            })
            {
                // GET operation $everything without parameters
                var loc = client.TypeOperation<Patient>("everything", null, true);
                Assert.IsNotNull(loc);

                // POST operation $everything without parameters
                loc = client.TypeOperation<Patient>("everything", null, false);
                Assert.IsNotNull(loc);

                // GET operation $everything with 1 parameter
                // This doesn't work yet. When an operation is used with primitive types then those parameters must be appended to the url as query parameters.
                // loc = client.TypeOperation<Patient>("everything", new Parameters().Add("start", new Date(2017, 10)), true);
                // Assert.IsNotNull(loc);

                // POST operation $everything with 1 parameter
                loc = client.TypeOperation<Patient>("everything", new Parameters().Add("start", new Date(2017, 10)), false);
                Assert.IsNotNull(loc);
            }
        }

=======
>>>>>>> 57371468
    }

}<|MERGE_RESOLUTION|>--- conflicted
+++ resolved
@@ -2020,7 +2020,6 @@
             loc = client.TypeOperation<Patient>("everything", new Parameters().Add("start", new Date(2017, 10)), useGet: false);
             Assert.IsNotNull(loc);
         }
-<<<<<<< HEAD
 
         [TestMethod, TestCategory("IntegrationTest"), TestCategory("FhirClient")]
         public void TestOperationEverythingHttpClient()
@@ -2049,9 +2048,6 @@
                 Assert.IsNotNull(loc);
             }
         }
-
-=======
->>>>>>> 57371468
     }
 
 }