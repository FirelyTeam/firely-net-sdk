--- conflicted
+++ resolved
@@ -109,13 +109,8 @@
         public void AcceptXsiStuffOnRoot()
         {
             var xml = "<Patient xmlns='http://hl7.org/fhir' xmlns:xsi='http://www.w3.org/2001/XMLSchema-instance' " +
-<<<<<<< HEAD
-                            "xsi:schemaLocation='http://hl7.org/fhir ../../schema/fhir-all.xsd'></Patient>";
-            var parser = new FhirXmlParser(Fhir.Model.Version.DSTU2);
-=======
                             "xsi:schemaLocation='http://hl7.org/fhir ../../schema/fhir-all.xsd'><active value='true' /></Patient>";
-            var parser = new FhirXmlParser();
->>>>>>> 9b4f60c5
+            var parser = new FhirXmlParser(Fhir.Model.Version.DSTU2);
 
             // By default, parser will accept xsi: elements
             parser.Parse<Resource>(xml);
@@ -439,7 +434,7 @@
             {
                 var json =
                     "{\"resourceType\": \"Patient\", \"text\": {\"status\": \"generated\", \"div\": \"text without div\" } }";
-                var patient = new FhirJsonParser(new ParserSettings { PermissiveParsing = false }).Parse<Patient>(json);
+                var patient = new FhirJsonParser(new ParserSettings(Fhir.Model.Version.DSTU2) { PermissiveParsing = false }).Parse<Patient>(json);
 
                 Assert.Fail("Should have thrown on invalid Div format");
             }
@@ -453,7 +448,7 @@
         public void ParseEmptyContained()
         {
             var xml = "<Patient xmlns='http://hl7.org/fhir'><contained></contained></Patient>";
-            var parser = new FhirXmlParser();
+            var parser = new FhirXmlParser(Fhir.Model.Version.DSTU2);
 
             Assert.ThrowsException<FormatException>(() => parser.Parse<Patient>(xml));
         }
