﻿/* 
 * Copyright (c) 2014, Firely (info@fire.ly) and contributors
 * See the file CONTRIBUTORS for details.
 * 
 * This file is licensed under the BSD 3-Clause license
 * available at https://raw.githubusercontent.com/FirelyTeam/firely-net-sdk/master/LICENSE
 */

using Hl7.Fhir.Introspection;
using Hl7.Fhir.Model;
using Hl7.Fhir.Serialization;
using Hl7.Fhir.Utility;
using Microsoft.VisualStudio.TestTools.UnitTesting;
using Newtonsoft.Json.Linq;
using System;
using System.Collections.Generic;
using System.Globalization;
using System.Linq;
using System.Text;

namespace Hl7.Fhir.Tests.Serialization
{
    [TestClass]
    public class SerializationTests
    {
        private const string metaXml = "<meta xmlns=\"http://hl7.org/fhir\"><versionId value=\"3141\" /><lastUpdated value=\"2014-12-24T16:30:56.031+01:00\" /></meta>";
        private const string metaJson = "{\"versionId\":\"3141\",\"lastUpdated\":\"2014-12-24T16:30:56.031+01:00\"}";
        private readonly Meta metaPoco = new Meta { LastUpdated = new DateTimeOffset(2014, 12, 24, 16, 30, 56, 31, new TimeSpan(1, 0, 0)), VersionId = "3141" };

        [TestMethod]
        public void SerializeMetaXml()
        {
            var xml = new FhirXmlSerializer().SerializeToString(metaPoco, root: "meta");
            Assert.AreEqual(metaXml, xml);
        }


        [TestMethod]
        public void SerializeMetaJson()
        {
            var json = new FhirJsonSerializer().SerializeToString(metaPoco);
            Assert.AreEqual(metaJson, json);
        }

        [TestMethod]
        public void ParseMetaXml()
        {
            var poco = (Meta)(new FhirXmlParser().Parse(metaXml, typeof(Meta)));
            var xml = new FhirXmlSerializer().SerializeToString(poco, root: "meta");

            Assert.IsTrue(poco.IsExactly(metaPoco));
            Assert.AreEqual(metaXml, xml);
        }

        [TestMethod]
        public void ParsePatientXmlNullType()
        {
            string xmlPacientTest = TestDataHelper.ReadTestData("TestPatient.xml");

            var poco = new FhirXmlParser().Parse(xmlPacientTest);

            Assert.AreEqual(((Patient)poco).Id, "pat1");
            Assert.AreEqual(((Patient)poco).Contained.First().Id, "1");
            Assert.AreEqual(((Patient)poco).Name.First().Family, "Donald");
            Assert.AreEqual(((Patient)poco).ManagingOrganization.Reference, "Organization/1");
        }

        internal FhirXmlSerializer FhirXmlSerializer = new FhirXmlSerializer();
        internal FhirJsonSerializer FhirJsonSerializer = new FhirJsonSerializer();

        [TestMethod]
        public void ParseMetaJson()
        {
            var poco = (Meta)(new FhirJsonParser().Parse(metaJson, typeof(Meta)));
            var json = FhirJsonSerializer.SerializeToString(poco);

            Assert.IsTrue(poco.IsExactly(metaPoco));
            Assert.AreEqual(metaJson, json);
        }

        [TestMethod]
        public void ParsePatientJsonNullType()
        {
            string jsonPatient = TestDataHelper.ReadTestData("TestPatient.json");

            var poco = new FhirJsonParser().Parse(jsonPatient);

            Assert.AreEqual(((Patient)poco).Id, "pat1");
            Assert.AreEqual(((Patient)poco).Contained.First().Id, "1");
            Assert.AreEqual(((Patient)poco).Name.First().Family, "Donald");
            Assert.AreEqual(((Patient)poco).ManagingOrganization.Reference, "Organization/1");
        }

        [TestMethod]
        public void AvoidBOMUse()
        {
            Bundle b = new Bundle() { Total = 1000 };

            var data = FhirJsonSerializer.SerializeToBytes(b);
            Assert.IsFalse(data[0] == Encoding.UTF8.GetPreamble()[0]);

            data = FhirXmlSerializer.SerializeToBytes(b);
            Assert.IsFalse(data[0] == Encoding.UTF8.GetPreamble()[0]);

            Patient p = new Patient() { Active = true };

            data = FhirJsonSerializer.SerializeToBytes(p);
            Assert.IsFalse(data[0] == Encoding.UTF8.GetPreamble()[0]);

            data = FhirXmlSerializer.SerializeToBytes(p);
            Assert.IsFalse(data[0] == Encoding.UTF8.GetPreamble()[0]);
        }

        [TestMethod]
        public void TestProbing()
        {
            Assert.IsFalse(SerializationUtil.ProbeIsJson("this is nothing"));
            Assert.IsFalse(SerializationUtil.ProbeIsJson("  crap { "));
            Assert.IsFalse(SerializationUtil.ProbeIsJson("<element/>"));
            Assert.IsTrue(SerializationUtil.ProbeIsJson("   { x:5 }"));

            Assert.IsFalse(SerializationUtil.ProbeIsXml("this is nothing"));
            Assert.IsFalse(SerializationUtil.ProbeIsXml("  crap { "));
            Assert.IsFalse(SerializationUtil.ProbeIsXml(" < crap  "));
            Assert.IsFalse(SerializationUtil.ProbeIsXml("   { x:5 }"));
            Assert.IsTrue(SerializationUtil.ProbeIsXml("   <element/>"));
            Assert.IsTrue(SerializationUtil.ProbeIsXml("<?xml />"));
        }

        private FhirXmlParser FhirXmlParser = new FhirXmlParser();
        private FhirJsonParser FhirJsonParser = new FhirJsonParser();


        //[TestMethod]
        //public void HandleCommentsJson()
        //{
        //    string json = TestDataHelper.ReadTestData("TestPatient.json");

        //    var pat = FhirJsonParser.Parse<Patient>(json);

        //    Assert.AreEqual(1, pat.Telecom[0].FhirCommentsElement.Count);
        //    Assert.AreEqual("   home communication details aren't known   ", pat.Telecom[0].FhirComments.First());

        //    pat.Telecom[0].FhirCommentsElement.Add(new FhirString("A second line"));

        //    json = FhirJsonSerializer.SerializeToString(pat);
        //    pat = FhirJsonParser.Parse<Patient>(json);

        //    Assert.AreEqual(2, pat.Telecom[0].FhirCommentsElement.Count);
        //    Assert.AreEqual("   home communication details aren't known   ", pat.Telecom[0].FhirComments.First());
        //    Assert.AreEqual("A second line", pat.Telecom[0].FhirComments.Skip(1).First());
        //}

        //[TestMethod, Ignore]
        //public void HandleCommentsXml()
        //{
        //    string xml = TestDataHelper.ReadTestData("TestPatient.xml");

        //    var pat = FhirXmlParser.Parse<Patient>(xml);

        //    Assert.AreEqual(1, pat.Name[0].FhirCommentsElement.Count);
        //    Assert.AreEqual("See if this is roundtripped", pat.Name[0].FhirComments.First());

        //    pat.Name[0].FhirCommentsElement.Add(new FhirString("A second line"));

        //    xml = FhirXmlSerializer.SerializeToString(pat);

        //    Assert.AreEqual(2, pat.Name[0].FhirCommentsElement.Count);
        //    Assert.AreEqual("See if this is roundtripped", pat.Name[0].FhirComments.First());
        //    Assert.AreEqual("A second line", pat.Name[0].FhirComments.Skip(1).First());
        //}


        [TestMethod]
        public void BundleLinksUnaltered()
        {
            var b = new Bundle
            {
                NextLink = new Uri("Organization/123456/_history/123456", UriKind.Relative)
            };

            var xml = new FhirXmlSerializer().SerializeToString(b);

            b = FhirXmlParser.Parse<Bundle>(xml);

            Assert.IsTrue(!b.NextLink.ToString().EndsWith("/"));
        }

        [TestMethod]
        public void TestDecimalPrecisionSerializationInJson()
        {
            var dec6 = 6m;
            var dec60 = 6.0m;
            var ext = new FhirDecimal(dec6);
            var obs = new Observation();
            obs.AddExtension("http://example.org/DecimalPrecision", ext);

            var json = FhirJsonSerializer.SerializeToString(obs);
            var obs2 = FhirJsonParser.Parse<Observation>(json);

            Assert.AreEqual("6", ((FhirDecimal)obs2.GetExtension("http://example.org/DecimalPrecision").Value).Value.Value.ToString(CultureInfo.InvariantCulture));

            ext = new FhirDecimal(dec60);
            obs = new Observation();
            obs.AddExtension("http://example.org/DecimalPrecision", ext);

            json = FhirJsonSerializer.SerializeToString(obs);
            obs2 = FhirJsonParser.Parse<Observation>(json);

            Assert.AreEqual("6.0", ((FhirDecimal)obs2.GetExtension("http://example.org/DecimalPrecision").Value).Value.Value.ToString(CultureInfo.InvariantCulture));
        }

        [TestMethod]
        public void TestLongDecimalSerialization()
        {
            var dec = 3.1415926535897932384626433833m;
            var ext = new FhirDecimal(dec);
            var obs = new Observation();
            obs.AddExtension("http://example.org/DecimalPrecision", ext);

            var json = FhirJsonSerializer.SerializeToString(obs);
            var obs2 = FhirJsonParser.Parse<Observation>(json);

            Assert.AreEqual(dec.ToString(CultureInfo.InvariantCulture), ((FhirDecimal)obs2.GetExtension("http://example.org/DecimalPrecision").Value).Value.Value.ToString(CultureInfo.InvariantCulture));
        }

        [TestMethod]
        public void TestParseUnkownPolymorphPropertyInJson()
        {
            var dec6 = 6m;
            var ext = new FhirDecimal(dec6);
            var obs = new Observation { Value = new FhirDecimal(dec6) };
            var json = FhirJsonSerializer.SerializeToString(obs);
            try
            {
                var obs2 = FhirJsonParser.Parse<Observation>(json);
                Assert.Fail("valueDecimal is not a known type for Observation");
            }
            catch (FormatException)
            {

            }
        }

        [TestMethod]
        public void TestSerializeWhitespacesInXml()
        {
            var patient = new Patient
            {
                Name = new List<HumanName>
                {
                    new HumanName { Family = " Smith\r\n\t" }
                }
            };

            var trimmed = FhirXmlSerializer.SerializeToString(patient);
            Assert.IsFalse(trimmed.Contains(" Smith"));
            Assert.IsFalse(trimmed.Contains("Smith&#xD;&#xA;&#x9;"));
            Assert.IsTrue(trimmed.Contains("\"Smith\""));

            var notTrimmed = new FhirXmlSerializer(new SerializerSettings { TrimWhiteSpacesInXml = false }).SerializeToString(patient);
            Assert.IsTrue(notTrimmed.Contains(" Smith"));
            Assert.IsTrue(notTrimmed.Contains("Smith&#xD;&#xA;&#x9;"));
            Assert.IsFalse(notTrimmed.Contains("\"Smith\""));

        }

        [TestMethod]
        public void TryScriptInject()
        {
            var x = new Patient();

            x.Name.Add(HumanName.ForFamily("<script language='javascript'></script>"));

            var xml = FhirXmlSerializer.SerializeToString(x);
            Assert.IsFalse(xml.Contains("<script"));
        }


        [TestMethod]
        public void TryXXEExploit()
        {
            var input =
                "<?xml version=\"1.0\" encoding=\"ISO-8859-1\"?>\n" +
                "<!DOCTYPE foo [  \n" +
                "<!ELEMENT foo ANY >\n" +
                "<!ENTITY xxe SYSTEM \"file:///etc/passwd\" >]>" +
                "<Patient xmlns=\"http://hl7.org/fhir\">" +
                    "<text>" +
                        "<div xmlns=\"http://www.w3.org/1999/xhtml\">TEXT &xxe; TEXT</div>\n" +
                    "</text>" +
                    "<address>" +
                        "<line value=\"FOO\"/>" +
                    "</address>" +
                "</Patient>";

            try
            {
                FhirXmlParser.Parse<Resource>(input);

                Assert.Fail();
            }
            catch (FormatException e)
            {
                Assert.IsTrue(e.Message.Contains("DTD is prohibited"));
            }
        }

        [TestMethod]
        public void SerializeUnknownEnums()
        {
            string xml = TestDataHelper.ReadTestData("TestPatient.xml");
            var pser = new FhirXmlParser();
            var p = pser.Parse<Patient>(xml);
            string outp = FhirXmlSerializer.SerializeToString(p);
            Assert.IsTrue(outp.Contains("\"male\""));

            // Pollute the data with an incorrect administrative gender
            p.GenderElement.ObjectValue = "superman";

            outp = FhirXmlSerializer.SerializeToString(p);
            Assert.IsFalse(outp.Contains("\"male\""));
            Assert.IsTrue(outp.Contains("\"superman\""));
        }


        [TestMethod]
        public void TestNullExtensionRemoval()
        {
            var p = new Patient
            {
                Extension = new List<Extension>
                {
                    new Extension("http://hl7.org/fhir/Profile/iso-21090#qualifier", new Code("VV")),
                    null
                },

                Contact = new List<Patient.ContactComponent>
                {
                    null,
                    new Patient.ContactComponent { Name = HumanName.ForFamily("Kramer") },
                }
            };

            var xml = FhirXmlSerializer.SerializeToString(p);

            var p2 = (new FhirXmlParser()).Parse<Patient>(xml);
            Assert.AreEqual(1, p2.Extension.Count);
            Assert.AreEqual(1, p2.Contact.Count);
        }

        //An empty object is not allowed
        //[TestMethod]
        //public void SerializeEmptyParams()
        //{
        //    var par = new Parameters();
        //    var xml = FhirXmlSerializer.SerializeToString(par);

        //    var par2 = (new FhirXmlParser()).Parse<Parameters>(xml);
        //    Assert.AreEqual(0, par2.Parameter.Count);
        //}

        [TestMethod]
        public void SerializeJsonWithPlainDiv()
        {
            // var res = new ValueSet() { Url = "http://example.org/fhir/ValueSet/MyValueSetExample" };

            string json = TestDataHelper.ReadTestData(@"TestPatient.json");
            Assert.IsNotNull(json);
            var parser = new FhirJsonParser { Settings = { PermissiveParsing = true } };
<<<<<<< HEAD
            var pat = parser.Parse<Patient>(json);
            Assert.IsNotNull(pat);
=======
            var vs = parser.Parse<ValueSet>(json);
            Assert.IsNotNull(vs);
>>>>>>> 6861750a

            var xml = FhirXmlSerializer.SerializeToString(pat);
            Assert.IsNotNull(xml);
        }

        /// <summary>
        /// This test verifies that the parser can handle a backbone element that has a property of resourceType
        /// (only found in the ExampleScenario resource in R4 - used to be in Claim)
        /// </summary>
        [TestMethod]
        public void TestExampleScenarioJsonSerialization()
        {
            var es = new ExampleScenario();
            es.Instance.Add(new ExampleScenario.InstanceComponent()
            {
                ResourceType = ResourceType.ExampleScenario,
                Name = "brian"
            });

            string json = FhirJsonSerializer.SerializeToString(es);
            var c2 = new FhirJsonParser().Parse<ExampleScenario>(json);
            Assert.AreEqual("brian", c2.Instance[0].Name);
            Assert.AreEqual("ExampleScenario", c2.Instance[0].ResourceTypeElement.ObjectValue as string);
        }

        [FhirType("Bundle")]
        //[DataContract]
        public class CustomBundle : Bundle
        {
            public CustomBundle() : base() { }
        }

        // [WMR 20170825] Richard Kavanagh: runtime exception while serializating derived PoCo classes
        // Workaround: add the FhirType attribute to derived class
        [TestMethod]
        public void TestDerivedPoCoSerialization()
        {
            ModelInfo.GetStructureDefinitionSummaryProvider().ImportType(typeof(CustomBundle));

            var bundle = new CustomBundle()
            {
                Type = Bundle.BundleType.Collection,
                Id = "MyBundle"
            };

            var xml = FhirXmlSerializer.SerializeToString(bundle);
            Assert.IsNotNull(xml);

            var json = FhirJsonSerializer.SerializeToString(bundle);
            Assert.IsNotNull(json);
        }

        // #if NET45
        // [WMR 20180409] NEW: Serialize to XmlDocument
        [TestMethod]
        public void TestSerializeToXmlDocument()
        {
            var patientOne = new Patient
            {

                Id = "patient-one",
                Text = new Narrative { Status = Narrative.NarrativeStatus.Generated, Div = "<div xmlns='http://www.w3.org/1999/xhtml'>A great blues player</div>" },
                Meta = new Meta { ElementId = "eric-clapton", VersionId = "1234" },

                Name = new List<HumanName> { new HumanName { Family = "Clapton", Use = HumanName.NameUse.Official } },

                Active = true,
                BirthDate = "2015-07-09",
                Gender = AdministrativeGender.Male
            };

            var doc = FhirXmlSerializer.SerializeToDocument(patientOne);
            Assert.IsNotNull(doc);

            var root = doc.Root;
            Assert.AreEqual("Patient", root.Name.LocalName);
            Assert.IsTrue(root.HasElements);
            Assert.AreEqual(7, root.Elements().Count());
        }
        // #endif

        // [WMR 20180409] NEW: Serialize to JObject
        [TestMethod]
        public void TestSerializeToJsonDocument()
        {
            // Note: output order is defined by core resource/datatype definitions!

            var patientOne = new Patient
            {
                Id = "patient-one",
                Meta = new Meta { ElementId = "eric-clapton", VersionId = "1234" },
                Text = new Narrative { Status = Narrative.NarrativeStatus.Generated, Div = "<div xmlns='http://www.w3.org/1999/xhtml'>A great blues player</div>" },
                Active = true,
                Name = new List<HumanName> { new HumanName { Use = HumanName.NameUse.Official, Family = "Clapton" } },
                Gender = AdministrativeGender.Male,
                BirthDate = "2015-07-09",
            };

            var serializer = new FhirJsonSerializer();
            var jsonText = serializer.SerializeToString(patientOne);
            Assert.IsNotNull(jsonText);

            var doc = JObject.Parse(jsonText);
            Assert.AreEqual(8, doc.Count); // Including resourceType

            JToken assertProperty(JToken t, string expectedName)
            {
                Assert.AreEqual(JTokenType.Property, t.Type);
                var p = t as JProperty;
                Assert.IsNotNull(p);
                Assert.AreEqual(expectedName, p.Name);
                return t;
            }

            JToken assertPrimitiveProperty(JToken t, string expectedName, JTokenType expectedType, object expectedValue)
            {
                var p = t as JProperty;
                Assert.IsNotNull(p);
                Assert.AreEqual(expectedName, p.Name);
                Assert.AreEqual(expectedType, p.Value.Type);
                var v = p.Value as JValue;
                Assert.IsNotNull(v);
                Assert.AreEqual(expectedValue, v.Value);
                return t;
            }

            JToken assertStringProperty(JToken t, string expectedName, object expectedValue) => assertPrimitiveProperty(t, expectedName, JTokenType.String, expectedValue);

            Assert.AreEqual(JTokenType.Property, doc.First.Type);
            var token = assertStringProperty(doc.First, "resourceType", "Patient");
            token = assertStringProperty(token.Next, "id", patientOne.Id);

            token = assertProperty(token.Next, "meta");
            Assert.IsTrue(token.HasValues);
            var childToken = assertStringProperty(token.Values().First(), "id", patientOne.Meta.ElementId);
            childToken = assertStringProperty(childToken.Next, "versionId", patientOne.Meta.VersionId);

            token = assertProperty(token.Next, "text");
            Assert.IsTrue(token.HasValues);
            childToken = assertStringProperty(token.Values().First(), "status", patientOne.Text.Status.GetLiteral());
            childToken = assertStringProperty(childToken.Next, "div", patientOne.Text.Div);

            token = assertPrimitiveProperty(token.Next, "active", JTokenType.Boolean, patientOne.Active);

            token = assertProperty(token.Next, "name");
            var values = token.First;
            Assert.IsNotNull(values);
            Assert.AreEqual(JTokenType.Array, values.Type);
            childToken = values.First;
            var grandChildToken = assertStringProperty(childToken.First, "use", patientOne.Name[0].Use.GetLiteral());
            grandChildToken = assertStringProperty(grandChildToken.Next, "family", patientOne.Name[0].Family);

            token = assertStringProperty(token.Next, "gender", patientOne.Gender.GetLiteral());

            token = assertStringProperty(token.Next, "birthDate", patientOne.BirthDate);

        }

        /// <summary>
        /// This test proves issue 583: https://github.com/FirelyTeam/firely-net-sdk/issues/583
        /// </summary>
        [TestMethod]
        public void SummarizeSerializingTest()
        {
            var patient = new Patient();
            var telecom = new ContactPoint(ContactPoint.ContactPointSystem.Phone, ContactPoint.ContactPointUse.Work, "0471 144 099");
            telecom.AddExtension("http://healthconnex.com.au/hcxd/Phone/IsMain", new FhirBoolean(true));
            patient.Telecom.Add(telecom);

            var doc = FhirXmlSerializer.SerializeToString(patient, Fhir.Rest.SummaryType.True);

            Assert.IsFalse(doc.Contains("<extension"), "In the summary there must be no extension section.");

            doc = FhirXmlSerializer.SerializeToString(patient, Fhir.Rest.SummaryType.False);
            Assert.IsTrue(doc.Contains("<extension"), "Extension exists when Summary = false");
        }

        /// <summary>
        /// This test proves issue 657: https://github.com/FirelyTeam/firely-net-sdk/issues/657
        /// </summary>
        [TestMethod]
        public void DateTimeOffsetAccuracyTest()
        {
            var patient = new Patient { Meta = new Meta { LastUpdated = DateTimeOffset.UtcNow } };
            var json = new FhirJsonSerializer().SerializeToString(patient);
            var res = new FhirJsonParser().Parse<Patient>(json);
            Assert.IsTrue(patient.IsExactly(res), "1");

            // Is the parsing still correct without milliseconds?
            patient = new Patient { Meta = new Meta { LastUpdated = new DateTimeOffset(2018, 8, 13, 13, 41, 56, TimeSpan.Zero) } };
            json = "{\"resourceType\":\"Patient\",\"meta\":{\"lastUpdated\":\"2018-08-13T13:41:56+00:00\"}}";
            res = new FhirJsonParser().Parse<Patient>(json);
            Assert.IsTrue(patient.IsExactly(res), "2");

            // Is the serialization still correct without milliseconds?
            var json2 = new FhirJsonSerializer().SerializeToString(patient);
            Assert.AreEqual(json, json2, "3");

            // Is the parsing still correct with a few milliseconds and TimeZone?
            patient = new Patient { Meta = new Meta { LastUpdated = new DateTimeOffset(2018, 8, 13, 13, 41, 56, 12, TimeSpan.Zero) } };
            json = "{\"resourceType\":\"Patient\",\"meta\":{\"lastUpdated\":\"2018-08-13T13:41:56.012+00:00\"}}";
            res = new FhirJsonParser().Parse<Patient>(json);
            Assert.IsTrue(patient.IsExactly(res), "4");

            // Is the serialization still correct with a few milliseconds?
            json2 = new FhirJsonSerializer().SerializeToString(patient);
            Assert.AreEqual(json, json2, "5");
        }

        [TestMethod]
        public void SerializerHandlesEmptyChildObjects()
        {
            var fhirJsonParser = new FhirJsonParser();

            string json = TestDataHelper.ReadTestData("TestPatient.json");
            var poco = fhirJsonParser.Parse<Patient>(json);

            Assert.AreEqual(1, poco.Name.Count);

            poco.Meta = new Meta();

            var reserialized = poco.ToJson();

            var newPoco = fhirJsonParser.Parse<Patient>(reserialized);

            Assert.AreEqual(1, newPoco.Name.Count);
        }

        [TestMethod]
        public void IncludeMandatoryInElementsSummaryTest()
        {
            Observation obs = new()
            {
                Status = ObservationStatus.Final,
                Issued = DateTimeOffset.Now
            };

            // default behavior
            var json = new FhirJsonSerializer().SerializeToDocument(obs, elements: new[] { "issued" });

            Assert.IsTrue(json.ContainsKey("issued"));
            Assert.IsFalse(json.ContainsKey("status"));

            // Adding mandatory elements to the set of elements
            json = new FhirJsonSerializer(new SerializerSettings() { IncludeMandatoryInElementsSummary = true })
                .SerializeToDocument(obs, elements: new[] { "issued" });

            Assert.IsTrue(json.ContainsKey("issued"));
            Assert.IsTrue(json.ContainsKey("status"));
        }
    }
}<|MERGE_RESOLUTION|>--- conflicted
+++ resolved
@@ -368,13 +368,8 @@
             string json = TestDataHelper.ReadTestData(@"TestPatient.json");
             Assert.IsNotNull(json);
             var parser = new FhirJsonParser { Settings = { PermissiveParsing = true } };
-<<<<<<< HEAD
             var pat = parser.Parse<Patient>(json);
             Assert.IsNotNull(pat);
-=======
-            var vs = parser.Parse<ValueSet>(json);
-            Assert.IsNotNull(vs);
->>>>>>> 6861750a
 
             var xml = FhirXmlSerializer.SerializeToString(pat);
             Assert.IsNotNull(xml);
