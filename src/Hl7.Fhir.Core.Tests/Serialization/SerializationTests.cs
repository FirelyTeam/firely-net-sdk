--- conflicted
+++ resolved
@@ -32,11 +32,7 @@
         [TestMethod]
         public void SerializeMetaXml()
         {
-<<<<<<< HEAD
-            var xml = new FhirXmlSerializer(Fhir.Model.Version.DSTU2).SerializeToString(metaPoco,root:"meta");
-=======
-            var xml = new FhirXmlSerializer().SerializeToString(metaPoco, root: "meta");
->>>>>>> 9b4f60c5
+            var xml = FhirDstu2XmlSerializer.SerializeToString(metaPoco,root:"meta");
             Assert.AreEqual(metaXml, xml);
         }
 
@@ -44,35 +40,26 @@
         [TestMethod]
         public void SerializeMetaJson()
         {
-            var json = new FhirJsonSerializer(Fhir.Model.Version.DSTU2).SerializeToString(metaPoco);
+            var json = FhirDstu2JsonSerializer.SerializeToString(metaPoco);
             Assert.AreEqual(metaJson, json);
         }
 
         [TestMethod]
         public void ParseMetaXml()
         {
-<<<<<<< HEAD
-            var poco = (Meta)(new FhirXmlParser(Fhir.Model.Version.DSTU2).Parse(metaXml, typeof(Meta)));
-            var xml = new FhirXmlSerializer(Fhir.Model.Version.DSTU2).SerializeToString(poco,root:"meta");
-=======
-            var poco = (Meta)(new FhirXmlParser().Parse(metaXml, typeof(Meta)));
-            var xml = new FhirXmlSerializer().SerializeToString(poco, root: "meta");
->>>>>>> 9b4f60c5
+            var poco = (Meta)(FhirDstu2XmlParser.Parse(metaXml, typeof(Meta)));
+            var xml = FhirDstu2XmlSerializer.SerializeToString(poco,root:"meta");
 
             Assert.IsTrue(poco.IsExactly(metaPoco));
             Assert.AreEqual(metaXml, xml);
         }
 
-<<<<<<< HEAD
-        internal FhirXmlSerializer FhirDstu2XmlSerializer = new FhirXmlSerializer(Fhir.Model.Version.DSTU2);
-        internal FhirJsonSerializer FhirDstu2JsonSerializer = new FhirJsonSerializer(Fhir.Model.Version.DSTU2);
-=======
         [TestMethod]
         public void ParsePatientXmlNullType()
         {
             string xmlPacientTest = TestDataHelper.ReadTestData("TestPatient.xml");
             
-            var poco = new FhirXmlParser().Parse(xmlPacientTest);
+            var poco = FhirDstu2XmlParser.Parse(xmlPacientTest);
             
             Assert.AreEqual(((Patient)poco).Id, "pat1");
             Assert.AreEqual(((Patient)poco).Contained.First().Id, "1");
@@ -80,14 +67,13 @@
             Assert.AreEqual(((Patient)poco).ManagingOrganization.Reference, "Organization/1");
         }
 
-        internal FhirXmlSerializer FhirXmlSerializer = new FhirXmlSerializer();
-        internal FhirJsonSerializer FhirJsonSerializer = new FhirJsonSerializer();
->>>>>>> 9b4f60c5
+        internal FhirXmlSerializer FhirDstu2XmlSerializer = new FhirXmlSerializer(Fhir.Model.Version.DSTU2);
+        internal FhirJsonSerializer FhirDstu2JsonSerializer = new FhirJsonSerializer(Fhir.Model.Version.DSTU2);
 
         [TestMethod]
         public void ParseMetaJson()
         {
-            var poco = (Meta)(new FhirJsonParser(Fhir.Model.Version.DSTU2).Parse(metaJson, typeof(Meta)));
+            var poco = (Meta)(FhirDstu2JsonParser.Parse(metaJson, typeof(Meta)));
             var json = FhirDstu2JsonSerializer.SerializeToString(poco);
 
             Assert.IsTrue(poco.IsExactly(metaPoco));
@@ -99,7 +85,7 @@
         {
             string jsonPatient = TestDataHelper.ReadTestData("TestPatient.json");
 
-            var poco = new FhirJsonParser().Parse(jsonPatient);
+            var poco = FhirDstu2JsonParser.Parse(jsonPatient);
 
             Assert.AreEqual(((Patient)poco).Id, "pat1");
             Assert.AreEqual(((Patient)poco).Contained.First().Id, "1");
@@ -152,6 +138,9 @@
                 Photo = new List<Attachment>() { new Attachment() { ContentType = "text/plain" } }
             };
 
+            p.BirthDate = "1972-11-30";     // present in both summary and full
+            p.Photo = new List<Attachment>() { new Attachment() { ContentType = "text/plain" } };
+
             var full = FhirDstu2XmlSerializer.SerializeToString(p);
             Assert.IsTrue(full.Contains("<birthDate"));
             Assert.IsTrue(full.Contains("<photo"));
@@ -162,7 +151,6 @@
             Assert.IsFalse(summ.Contains("<photo"));
             Assert.IsNull(p.Meta, "Meta element should not be introduced here.");
 
-<<<<<<< HEAD
             var q = new Questionnaire();
             q.Text = new Narrative() { Div = "<div xmlns=\"http://www.w3.org/1999/xhtml\">Test Questionnaire</div>" };
             q.Status = QuestionnaireStatus.Published;
@@ -171,20 +159,6 @@
             q.Group.Title = "TITLE";
             q.Group.Text = "TEXT";
             q.Group.LinkId = "linkid";
-=======
-            var q = new Questionnaire
-            {
-                Text = new Narrative() { Div = "<div xmlns=\"http://www.w3.org/1999/xhtml\">Test Questionnaire</div>" },
-                Status = Questionnaire.QuestionnaireStatus.Published,
-                Date = "2015-09-27",
-                Group = new Questionnaire.GroupComponent
-                {
-                    Title = "TITLE",
-                    Text = "TEXT",
-                    LinkId = "linkid"
-                }
-            };
->>>>>>> 9b4f60c5
 
             Assert.IsNull(q.Meta, "Meta element has not been created.");
             var qfull = FhirDstu2XmlSerializer.SerializeToString(q);
@@ -233,14 +207,10 @@
             Assert.AreEqual(0, q.Meta.Tag.Where(t => t.System == "http://hl7.org/fhir/v3/ObservationValue" && t.Code == "SUBSETTED").Count(), "Subsetted Tag should not still be there.");
 
             // Verify that reloading the content into an object...
-<<<<<<< HEAD
-            var qInflate = FhirDstu2XmlParser.Parse<Questionnaire>(qText);
-=======
             // make sure we accept the crappy output with empty groups
             var nav = FhirXmlNode.Parse(qText, new FhirXmlParsingSettings { PermissiveParsing = true });
 
-            var qInflate = FhirXmlParser.Parse<Questionnaire>(nav);
->>>>>>> 9b4f60c5
+            var qInflate = FhirDstu2XmlParser.Parse<Questionnaire>(qText);
             Assert.AreEqual(1, qInflate.Meta.Tag.Where(t => t.System == "http://hl7.org/fhir/v3/ObservationValue" && t.Code == "SUBSETTED").Count(), "Subsetted Tag should not still be there.");
         }
 
@@ -254,18 +224,18 @@
             };
             var elements = new[] { "photo" };
 
-            var summaryElements = FhirXmlSerializer.SerializeToString(p, Fhir.Rest.SummaryType.False, elements: elements);
+            var summaryElements = FhirDstu2XmlSerializer.SerializeToString(p, Fhir.Rest.SummaryType.False, elements: elements);
             Assert.IsFalse(summaryElements.Contains("<birthDate"));
             Assert.IsTrue(summaryElements.Contains("<photo"));
 
-            var noSummarySpecified = FhirXmlSerializer.SerializeToString(p, elements: elements);
+            var noSummarySpecified = FhirDstu2XmlSerializer.SerializeToString(p, elements: elements);
             Assert.IsFalse(noSummarySpecified.Contains("<birthDate"));
             Assert.IsTrue(noSummarySpecified.Contains("<photo"));
 
-            Assert.ThrowsException<ArgumentException>(() => FhirXmlSerializer.SerializeToString(p, Fhir.Rest.SummaryType.True, elements: elements));
-            Assert.ThrowsException<ArgumentException>(() => FhirXmlSerializer.SerializeToString(p, Fhir.Rest.SummaryType.Count, elements: elements));
-            Assert.ThrowsException<ArgumentException>(() => FhirXmlSerializer.SerializeToString(p, Fhir.Rest.SummaryType.Data, elements: elements));
-            Assert.ThrowsException<ArgumentException>(() => FhirXmlSerializer.SerializeToString(p, Fhir.Rest.SummaryType.Text, elements: elements));
+            Assert.ThrowsException<ArgumentException>(() => FhirDstu2XmlSerializer.SerializeToString(p, Fhir.Rest.SummaryType.True, elements: elements));
+            Assert.ThrowsException<ArgumentException>(() => FhirDstu2XmlSerializer.SerializeToString(p, Fhir.Rest.SummaryType.Count, elements: elements));
+            Assert.ThrowsException<ArgumentException>(() => FhirDstu2XmlSerializer.SerializeToString(p, Fhir.Rest.SummaryType.Data, elements: elements));
+            Assert.ThrowsException<ArgumentException>(() => FhirDstu2XmlSerializer.SerializeToString(p, Fhir.Rest.SummaryType.Text, elements: elements));
         }
 
         [TestMethod]
@@ -301,7 +271,7 @@
             var b = new Bundle();
             b.AddResourceEntry(p, "http://nu.nl/fhir/Patient/1");
             b.Total = 1;
-            b.Type = Bundle.BundleType.Searchset;
+            b.Type = BundleType.Searchset;
 
             var full = FhirDstu2XmlSerializer.SerializeToString(b);
             Assert.IsTrue(full.Contains("<entry"));
@@ -320,50 +290,7 @@
             Assert.IsFalse(summ.Contains("<birthDate"));
             Assert.IsFalse(summ.Contains("<photo"));
             Assert.IsTrue(summ.Contains("<total"));
-<<<<<<< HEAD
-        }
-
-
-        [TestMethod]
-        public void HandleCommentsJson()
-        {
-            string json = TestDataHelper.ReadTestData("TestPatient.json");
-
-            var pat = FhirDstu2JsonParser.Parse<Patient>(json);
-
-            Assert.AreEqual(1, pat.Telecom[0].FhirCommentsElement.Count);
-            Assert.AreEqual("   home communication details aren't known   ", pat.Telecom[0].FhirComments.First());
-
-            pat.Telecom[0].FhirCommentsElement.Add(new FhirString("A second line"));
-
-            json = FhirDstu2JsonSerializer.SerializeToString(pat);
-            pat = FhirDstu2JsonParser.Parse<Patient>(json);
-
-            Assert.AreEqual(2, pat.Telecom[0].FhirCommentsElement.Count);
-            Assert.AreEqual("   home communication details aren't known   ", pat.Telecom[0].FhirComments.First());
-            Assert.AreEqual("A second line", pat.Telecom[0].FhirComments.Skip(1).First());
-        }
-
-        [TestMethod, Ignore]
-        public void HandleCommentsXml()
-        {
-            string xml = TestDataHelper.ReadTestData("TestPatient.xml");
-
-            var pat = FhirDstu2XmlParser.Parse<Patient>(xml);
-
-            Assert.AreEqual(1, pat.Name[0].FhirCommentsElement.Count);
-            Assert.AreEqual("See if this is roundtripped", pat.Name[0].FhirComments.First());
-
-            pat.Name[0].FhirCommentsElement.Add(new FhirString("A second line"));
-
-            xml = FhirDstu2XmlSerializer.SerializeToString(pat);
-
-            Assert.AreEqual(2, pat.Name[0].FhirCommentsElement.Count);
-            Assert.AreEqual("See if this is roundtripped", pat.Name[0].FhirComments.First());
-            Assert.AreEqual("A second line", pat.Name[0].FhirComments.Skip(1).First());
-=======
             Assert.IsTrue(summ.Contains("<type"));
->>>>>>> 9b4f60c5
         }
 
 
@@ -375,7 +302,7 @@
                 NextLink = new Uri("Organization/123456/_history/123456", UriKind.Relative)
             };
 
-            var xml = new FhirXmlSerializer(Fhir.Model.Version.DSTU2).SerializeToString(b);
+            var xml = FhirDstu2XmlSerializer.SerializeToString(b);
 
             b = FhirDstu2XmlParser.Parse<Bundle>(xml);
 
@@ -463,10 +390,10 @@
             var summaryStu3Data = new FhirXmlSerializer(Fhir.Model.Version.STU3).SerializeToString(p, Fhir.Rest.SummaryType.True);
             Assert.IsTrue(summaryStu3Data.Contains("<name value=\"N\""));
             Assert.IsTrue(summaryStu3Data.Contains("<valueString value=\"V\""));
-            var completeDstu2Data = new FhirXmlSerializer(Fhir.Model.Version.DSTU2).SerializeToString(p, Fhir.Rest.SummaryType.False);
+            var completeDstu2Data = FhirDstu2XmlSerializer.SerializeToString(p, Fhir.Rest.SummaryType.False);
             Assert.IsTrue(completeDstu2Data.Contains("<name value=\"N\""));
             Assert.IsTrue(completeDstu2Data.Contains("<valueString value=\"V\""));
-            var summaryDstu2Data = new FhirXmlSerializer(Fhir.Model.Version.DSTU2).SerializeToString(p, Fhir.Rest.SummaryType.True);
+            var summaryDstu2Data = FhirDstu2XmlSerializer.SerializeToString(p, Fhir.Rest.SummaryType.True);
             Assert.IsFalse(summaryDstu2Data.Contains("<name"));
             Assert.IsFalse(summaryDstu2Data.Contains("<value"));
         }
@@ -476,24 +403,12 @@
         {
             var dec6 = 6m;
             var dec60 = 6.0m;
-<<<<<<< HEAD
-
-            var obs = new Observation { Value = new FhirDecimal(dec6) };
-            var json = FhirDstu2JsonSerializer.SerializeToString(obs);
-            var obs2 = FhirDstu2JsonParser.Parse<Observation>(json);
-            Assert.AreEqual("6", ((FhirDecimal)obs2.Value).Value.Value.ToString(CultureInfo.InvariantCulture));
-
-            obs = new Observation { Value = new FhirDecimal(dec60) };
-            json = FhirDstu2JsonSerializer.SerializeToString(obs);
-            obs2 = FhirDstu2JsonParser.Parse<Observation>(json);
-            Assert.AreEqual("6.0", ((FhirDecimal)obs2.Value).Value.Value.ToString(CultureInfo.InvariantCulture));
-=======
             var ext = new FhirDecimal(dec6);
             var obs = new Observation();
             obs.AddExtension("http://example.org/DecimalPrecision", ext);
             
-            var json = FhirJsonSerializer.SerializeToString(obs);
-            var obs2 = FhirJsonParser.Parse<Observation>(json);
+            var json = FhirDstu2JsonSerializer.SerializeToString(obs);
+            var obs2 = FhirDstu2JsonParser.Parse<Observation>(json);
 
             Assert.AreEqual("6", ((FhirDecimal)obs2.GetExtension("http://example.org/DecimalPrecision").Value).Value.Value.ToString(CultureInfo.InvariantCulture));
 
@@ -501,29 +416,22 @@
             obs = new Observation();
             obs.AddExtension("http://example.org/DecimalPrecision", ext);
 
-            json = FhirJsonSerializer.SerializeToString(obs);
-            obs2 = FhirJsonParser.Parse<Observation>(json);
+            json = FhirDstu2JsonSerializer.SerializeToString(obs);
+            obs2 = FhirDstu2JsonParser.Parse<Observation>(json);
 
             Assert.AreEqual("6.0", ((FhirDecimal)obs2.GetExtension("http://example.org/DecimalPrecision").Value).Value.Value.ToString(CultureInfo.InvariantCulture));
->>>>>>> 9b4f60c5
         }
 
         [TestMethod]
         public void TestLongDecimalSerialization()
         {
             var dec = 3.1415926535897932384626433833m;
-<<<<<<< HEAD
-            var obs = new Observation { Value = new FhirDecimal(dec) };
-            var json = FhirDstu2JsonSerializer.SerializeToString(obs);
-            var obs2 = FhirDstu2JsonParser.Parse<Observation>(json);
-            Assert.AreEqual(dec.ToString(CultureInfo.InvariantCulture), ((FhirDecimal)obs2.Value).Value.Value.ToString(CultureInfo.InvariantCulture));
-=======
             var ext = new FhirDecimal(dec);
             var obs = new Observation();
             obs.AddExtension("http://example.org/DecimalPrecision", ext);
 
-            var json = FhirJsonSerializer.SerializeToString(obs);
-            var obs2 = FhirJsonParser.Parse<Observation>(json);
+            var json = FhirDstu2JsonSerializer.SerializeToString(obs);
+            var obs2 = FhirDstu2JsonParser.Parse<Observation>(json);
 
             Assert.AreEqual(dec.ToString(CultureInfo.InvariantCulture), ((FhirDecimal)obs2.GetExtension("http://example.org/DecimalPrecision").Value).Value.Value.ToString(CultureInfo.InvariantCulture));
         }
@@ -534,17 +442,16 @@
             var dec6 = 6m;
             var ext = new FhirDecimal(dec6);
             var obs = new Observation{ Value = new FhirDecimal(dec6) };
-            var json = FhirJsonSerializer.SerializeToString(obs);
+            var json = FhirDstu2JsonSerializer.SerializeToString(obs);
             try
             {
-                var obs2 = FhirJsonParser.Parse<Observation>(json);
+                var obs2 = FhirDstu2JsonParser.Parse<Observation>(json);
                 Assert.Fail("valueDecimal is not a known type for Observation");
             }
             catch (FormatException)
             {
 
             }
->>>>>>> 9b4f60c5
         }
 
         [TestMethod]
@@ -578,12 +485,7 @@
 
             try
             {
-<<<<<<< HEAD
                 FhirDstu2XmlParser.Parse<Resource>(input);
-=======
-                FhirXmlParser.Parse<Resource>(input);
-
->>>>>>> 9b4f60c5
                 Assert.Fail();
             }
             catch (FormatException e)
@@ -596,7 +498,7 @@
         public void SerializeUnknownEnums()
         {
             string xml = TestDataHelper.ReadTestData("TestPatient.xml");
-            var pser = new FhirXmlParser(Fhir.Model.Version.DSTU2);
+            var pser = FhirDstu2XmlParser;
             var p = pser.Parse<Patient>(xml);
             string outp = FhirDstu2XmlSerializer.SerializeToString(p);
             Assert.IsTrue(outp.Contains("\"male\""));
@@ -630,33 +532,21 @@
 
             var xml = FhirDstu2XmlSerializer.SerializeToString(p);
 
-            var p2 = (new FhirXmlParser(Fhir.Model.Version.DSTU2)).Parse<Patient>(xml);
+            var p2 = FhirDstu2XmlParser.Parse<Patient>(xml);
             Assert.AreEqual(1, p2.Extension.Count);
             Assert.AreEqual(1, p2.Contact.Count);
         }
 
-<<<<<<< HEAD
-        [TestMethod]
-        public void SerializeEmptyParams()
-        {
-            var par = new Parameters();
-            var xml = FhirDstu2XmlSerializer.SerializeToString(par);
-
-            var par2 = (new FhirXmlParser(Fhir.Model.Version.DSTU2)).Parse<Parameters>(xml);
-            Assert.AreEqual(0, par2.Parameter.Count);
-        }
-=======
         //An empty object is not allowed
         //[TestMethod]
         //public void SerializeEmptyParams()
         //{
         //    var par = new Parameters();
-        //    var xml = FhirXmlSerializer.SerializeToString(par);
-
-        //    var par2 = (new FhirXmlParser()).Parse<Parameters>(xml);
+        //    var xml = FhirDstu2XmlSerializer.SerializeToString(par);
+
+        //    var par2 = FhirDstu2XmlParser.Parse<Parameters>(xml);
         //    Assert.AreEqual(0, par2.Parameter.Count);
         //}
->>>>>>> 9b4f60c5
 
         [TestMethod]
         public void SerializeJsonWithPlainDiv()
@@ -665,11 +555,7 @@
 
             string json = TestDataHelper.ReadTestData(@"valueset-v2-0717.json");
             Assert.IsNotNull(json);
-<<<<<<< HEAD
-            var parser = new FhirJsonParser(Fhir.Model.Version.DSTU2);
-=======
-            var parser = new FhirJsonParser { Settings = { PermissiveParsing = true} };
->>>>>>> 9b4f60c5
+            var parser = new FhirJsonParser(Fhir.Model.Version.DSTU2) { Settings = { PermissiveParsing = true} };
             var vs = parser.Parse<ValueSet>(json);
             Assert.IsNotNull(vs);
 
@@ -677,7 +563,222 @@
             Assert.IsNotNull(xml);
         }
 
-<<<<<<< HEAD
+        [FhirType(Fhir.Model.Version.DSTU2, "Bundle", IsResource = true)]
+        //[DataContract]
+        public class CustomBundle : Bundle
+        {
+            public CustomBundle() : base() { }
+        }
+
+        // [WMR 20170825] Richard Kavanagh: runtime exception while serializating derived PoCo classes
+        // Workaround: add the FhirType attribute to derived class
+        [TestMethod]
+        public void TestDerivedPoCoSerialization()
+        {
+            var bundle = new CustomBundle()
+            {
+                Type = BundleType.Collection,
+                Id = "MyBundle"
+            };
+
+            var xml = FhirDstu2XmlSerializer.SerializeToString(bundle);
+            Assert.IsNotNull(xml);
+
+            var json = FhirDstu2JsonSerializer.SerializeToString(bundle);
+            Assert.IsNotNull(json);
+        }
+
+        // #if NET45
+        // [WMR 20180409] NEW: Serialize to XmlDocument
+        [TestMethod]
+        public void TestSerializeToXmlDocument()
+        {
+            var patientOne = new Patient
+            {
+
+                Id = "patient-one",
+                Text = new Narrative { Status = Narrative.NarrativeStatus.Generated, Div = "<div>A great blues player</div>" },
+                Meta = new Meta { ElementId = "eric-clapton", VersionId = "1234" },
+
+                Name = new List<HumanName> { new HumanName { Family = new[] { "Clapton" }, Use = NameUse.Official } },
+
+                Active = true,
+                BirthDate = "2015-07-09",
+                Gender = AdministrativeGender.Male
+            };
+
+            var doc = FhirDstu2XmlSerializer.SerializeToDocument(patientOne);
+            Assert.IsNotNull(doc);
+
+            var root = doc.Root;
+            Assert.AreEqual("Patient", root.Name.LocalName);
+            Assert.IsTrue(root.HasElements);
+            Assert.AreEqual(7, root.Elements().Count());
+        }
+        // #endif
+
+        // [WMR 20180409] NEW: Serialize to JObject
+        [TestMethod]
+        public void TestSerializeToJsonDocument()
+        {
+            // Note: output order is defined by core resource/datatype definitions!
+
+            var patientOne = new Patient
+            {
+                Id = "patient-one",
+                Meta = new Meta { ElementId = "eric-clapton", VersionId = "1234" },
+                Text = new Narrative { Status = Narrative.NarrativeStatus.Generated, Div = "<div>A great blues player</div>" },
+                Active = true,
+                Name = new List<HumanName> { new HumanName { Use = NameUse.Official, Family = new[] { "Clapton" } } },
+                Gender = AdministrativeGender.Male,
+                BirthDate = "2015-07-09",
+            };
+
+            var serializer = FhirDstu2JsonSerializer;
+            var jsonText = serializer.SerializeToString(patientOne);
+            Assert.IsNotNull(jsonText);
+
+            var doc = JObject.Parse(jsonText);
+            Assert.AreEqual(8, doc.Count); // Including resourceType
+
+            JToken assertProperty(JToken t, string expectedName)
+            {
+                Assert.AreEqual(JTokenType.Property, t.Type);
+                var p = t as JProperty;
+                Assert.IsNotNull(p);
+                Assert.AreEqual(expectedName, p.Name);
+                return t;
+            }
+
+            JToken assertValue(JToken t, JTokenType expectedType, object expectedValue)
+            {
+                Assert.AreEqual(expectedType, t.Type);
+                var v = t as JValue;
+                Assert.IsNotNull(v);
+                Assert.AreEqual(expectedValue, v.Value);
+                return t;
+            }
+
+            JToken assertPrimitiveProperty(JToken t, string expectedName, JTokenType expectedType, object expectedValue)
+            {
+                var p = t as JProperty;
+                Assert.IsNotNull(p);
+                Assert.AreEqual(expectedName, p.Name);
+                Assert.AreEqual(expectedType, p.Value.Type);
+                var v = p.Value as JValue;
+                Assert.IsNotNull(v);
+                Assert.AreEqual(expectedValue, v.Value);
+                return t;
+            }
+
+            JToken assertStringProperty(JToken t, string expectedName, object expectedValue)
+                => assertPrimitiveProperty(t, expectedName, JTokenType.String, expectedValue);
+
+            Assert.AreEqual(JTokenType.Property, doc.First.Type);
+            var token = assertStringProperty(doc.First, "resourceType", "Patient");
+            token = assertStringProperty(token.Next, "id", patientOne.Id);
+
+            token = assertProperty(token.Next, "meta");
+            Assert.IsTrue(token.HasValues);
+            var childToken = assertStringProperty(token.Values().First(), "id", patientOne.Meta.ElementId);
+            childToken = assertStringProperty(childToken.Next, "versionId", patientOne.Meta.VersionId);
+
+            token = assertProperty(token.Next, "text");
+            Assert.IsTrue(token.HasValues);
+            childToken = assertStringProperty(token.Values().First(), "status", patientOne.Text.Status.GetLiteral());
+            childToken = assertStringProperty(childToken.Next, "div", patientOne.Text.Div);
+
+            token = assertPrimitiveProperty(token.Next, "active", JTokenType.Boolean, patientOne.Active);
+
+            token = assertProperty(token.Next, "name");
+            var values = token.First;
+            Assert.IsNotNull(values);
+            Assert.AreEqual(JTokenType.Array, values.Type);
+            childToken = values.First;
+            var grandChildToken = assertStringProperty(childToken.First, "use", patientOne.Name[0].Use.GetLiteral());
+
+            grandChildToken = assertProperty(grandChildToken.Next, "family");
+            values = grandChildToken.First;
+            Assert.IsNotNull(values);
+            Assert.AreEqual(JTokenType.Array, values.Type);
+            assertValue(values.First, JTokenType.String, "Clapton");
+
+            token = assertStringProperty(token.Next, "gender", patientOne.Gender.GetLiteral());
+
+            token = assertStringProperty(token.Next, "birthDate", patientOne.BirthDate);
+
+        }
+
+        /// <summary>
+        /// This test proves issue 583: https://github.com/FirelyTeam/fhir-net-api/issues/583
+        /// </summary>
+        [TestMethod]
+        public void SummarizeSerializingTest()
+        {
+            var patient = new Patient();
+            var telecom = new ContactPoint(ContactPointSystem.Phone, ContactPointUse.Work, "0471 144 099");
+            telecom.AddExtension("http://healthconnex.com.au/hcxd/Phone/IsMain", new FhirBoolean(true));
+            patient.Telecom.Add(telecom);
+
+            var doc = FhirDstu2XmlSerializer.SerializeToString(patient, Fhir.Rest.SummaryType.True);
+
+            Assert.IsFalse(doc.Contains("<extension"), "In the summary there must be no extension section.");
+
+            doc = FhirDstu2XmlSerializer.SerializeToString(patient, Fhir.Rest.SummaryType.False);
+            Assert.IsTrue(doc.Contains("<extension"), "Extension exists when Summary = false");
+        }
+
+        /// <summary>
+        /// This test proves issue 657: https://github.com/FirelyTeam/fhir-net-api/issues/657
+        /// </summary>
+        [TestMethod]
+        public void DateTimeOffsetAccuracyTest()
+        {
+            var patient = new Patient { Meta = new Meta { LastUpdated = DateTimeOffset.UtcNow } };
+            var json = FhirDstu2JsonSerializer.SerializeToString(patient);
+            var res = FhirDstu2JsonParser.Parse<Patient>(json);
+            Assert.IsTrue(patient.IsExactly(res), "1");
+
+            // Is the parsing still correct without milliseconds?
+            patient = new Patient { Meta = new Meta { LastUpdated = new DateTimeOffset(2018, 8, 13, 13, 41, 56, TimeSpan.Zero)} };
+            json = "{\"resourceType\":\"Patient\",\"meta\":{\"lastUpdated\":\"2018-08-13T13:41:56+00:00\"}}";
+            res = FhirDstu2JsonParser.Parse<Patient>(json);
+            Assert.IsTrue(patient.IsExactly(res), "2");
+
+            // Is the serialization still correct without milliseconds?
+            var json2 = FhirDstu2JsonSerializer.SerializeToString(patient);
+            Assert.AreEqual(json, json2, "3");
+
+            // Is the parsing still correct with a few milliseconds and TimeZone?
+            patient = new Patient { Meta = new Meta { LastUpdated = new DateTimeOffset(2018, 8, 13, 13, 41, 56, 12, TimeSpan.Zero) } };
+            json = "{\"resourceType\":\"Patient\",\"meta\":{\"lastUpdated\":\"2018-08-13T13:41:56.012+00:00\"}}";
+            res = FhirDstu2JsonParser.Parse<Patient>(json);
+            Assert.IsTrue(patient.IsExactly(res), "4");
+
+            // Is the serialization still correct with a few milliseconds?
+            json2 = FhirDstu2JsonSerializer.SerializeToString(patient);
+            Assert.AreEqual(json, json2, "5");
+        }
+
+        [TestMethod]
+        public void SerializerHandlesEmptyChildObjects()
+        {
+            var fhirJsonParser = FhirDstu2JsonParser;
+
+            string json = TestDataHelper.ReadTestData("TestPatient.json");
+            var poco = fhirJsonParser.Parse<Patient>(json);
+
+            Assert.AreEqual(1, poco.Name.Count);
+
+            poco.Meta = new Meta();
+
+            var reserialized = poco.ToJson(Fhir.Model.Version.DSTU2);
+
+            var newPoco = fhirJsonParser.Parse<Patient>(reserialized);
+
+            Assert.AreEqual(1, newPoco.Name.Count);
+        }
+
         [TestMethod]
         public void MultiVersionXmlSerialization()
         {
@@ -810,222 +911,6 @@
             Assert.AreEqual(outcomeIssue.Diagnostics, stu3outcomeIssue.Diagnostics);
             Assert.IsTrue(Enumerable.SequenceEqual(outcomeIssue.Location, stu3outcomeIssue.Location));
             Assert.AreEqual(outcomeIssue.Severity, stu3outcomeIssue.Severity);
-=======
-        [FhirType("Bundle", IsResource = true)]
-        //[DataContract]
-        public class CustomBundle : Bundle
-        {
-            public CustomBundle() : base() { }
-        }
-
-        // [WMR 20170825] Richard Kavanagh: runtime exception while serializating derived PoCo classes
-        // Workaround: add the FhirType attribute to derived class
-        [TestMethod]
-        public void TestDerivedPoCoSerialization()
-        {
-            var bundle = new CustomBundle()
-            {
-                Type = Bundle.BundleType.Collection,
-                Id = "MyBundle"
-            };
-
-            var xml = FhirXmlSerializer.SerializeToString(bundle);
-            Assert.IsNotNull(xml);
-
-            var json = FhirJsonSerializer.SerializeToString(bundle);
-            Assert.IsNotNull(json);
-        }
-
-        // #if NET45
-        // [WMR 20180409] NEW: Serialize to XmlDocument
-        [TestMethod]
-        public void TestSerializeToXmlDocument()
-        {
-            var patientOne = new Patient
-            {
-
-                Id = "patient-one",
-                Text = new Narrative { Status = Narrative.NarrativeStatus.Generated, Div = "<div>A great blues player</div>" },
-                Meta = new Meta { ElementId = "eric-clapton", VersionId = "1234" },
-
-                Name = new List<HumanName> { new HumanName { Family = new[] { "Clapton" }, Use = HumanName.NameUse.Official } },
-
-                Active = true,
-                BirthDate = "2015-07-09",
-                Gender = AdministrativeGender.Male
-            };
-
-            var doc = FhirXmlSerializer.SerializeToDocument(patientOne);
-            Assert.IsNotNull(doc);
-
-            var root = doc.Root;
-            Assert.AreEqual("Patient", root.Name.LocalName);
-            Assert.IsTrue(root.HasElements);
-            Assert.AreEqual(7, root.Elements().Count());
-        }
-        // #endif
-
-        // [WMR 20180409] NEW: Serialize to JObject
-        [TestMethod]
-        public void TestSerializeToJsonDocument()
-        {
-            // Note: output order is defined by core resource/datatype definitions!
-
-            var patientOne = new Patient
-            {
-                Id = "patient-one",
-                Meta = new Meta { ElementId = "eric-clapton", VersionId = "1234" },
-                Text = new Narrative { Status = Narrative.NarrativeStatus.Generated, Div = "<div>A great blues player</div>" },
-                Active = true,
-                Name = new List<HumanName> { new HumanName { Use = HumanName.NameUse.Official, Family = new[] { "Clapton" } } },
-                Gender = AdministrativeGender.Male,
-                BirthDate = "2015-07-09",
-            };
-
-            var serializer = new FhirJsonSerializer();
-            var jsonText = serializer.SerializeToString(patientOne);
-            Assert.IsNotNull(jsonText);
-
-            var doc = JObject.Parse(jsonText);
-            Assert.AreEqual(8, doc.Count); // Including resourceType
-
-            JToken assertProperty(JToken t, string expectedName)
-            {
-                Assert.AreEqual(JTokenType.Property, t.Type);
-                var p = t as JProperty;
-                Assert.IsNotNull(p);
-                Assert.AreEqual(expectedName, p.Name);
-                return t;
-            }
-
-            JToken assertValue(JToken t, JTokenType expectedType, object expectedValue)
-            {
-                Assert.AreEqual(expectedType, t.Type);
-                var v = t as JValue;
-                Assert.IsNotNull(v);
-                Assert.AreEqual(expectedValue, v.Value);
-                return t;
-            }
-
-            JToken assertPrimitiveProperty(JToken t, string expectedName, JTokenType expectedType, object expectedValue)
-            {
-                var p = t as JProperty;
-                Assert.IsNotNull(p);
-                Assert.AreEqual(expectedName, p.Name);
-                Assert.AreEqual(expectedType, p.Value.Type);
-                var v = p.Value as JValue;
-                Assert.IsNotNull(v);
-                Assert.AreEqual(expectedValue, v.Value);
-                return t;
-            }
-
-            JToken assertStringProperty(JToken t, string expectedName, object expectedValue)
-                => assertPrimitiveProperty(t, expectedName, JTokenType.String, expectedValue);
-
-            Assert.AreEqual(JTokenType.Property, doc.First.Type);
-            var token = assertStringProperty(doc.First, "resourceType", "Patient");
-            token = assertStringProperty(token.Next, "id", patientOne.Id);
-
-            token = assertProperty(token.Next, "meta");
-            Assert.IsTrue(token.HasValues);
-            var childToken = assertStringProperty(token.Values().First(), "id", patientOne.Meta.ElementId);
-            childToken = assertStringProperty(childToken.Next, "versionId", patientOne.Meta.VersionId);
-
-            token = assertProperty(token.Next, "text");
-            Assert.IsTrue(token.HasValues);
-            childToken = assertStringProperty(token.Values().First(), "status", patientOne.Text.Status.GetLiteral());
-            childToken = assertStringProperty(childToken.Next, "div", patientOne.Text.Div);
-
-            token = assertPrimitiveProperty(token.Next, "active", JTokenType.Boolean, patientOne.Active);
-
-            token = assertProperty(token.Next, "name");
-            var values = token.First;
-            Assert.IsNotNull(values);
-            Assert.AreEqual(JTokenType.Array, values.Type);
-            childToken = values.First;
-            var grandChildToken = assertStringProperty(childToken.First, "use", patientOne.Name[0].Use.GetLiteral());
-
-            grandChildToken = assertProperty(grandChildToken.Next, "family");
-            values = grandChildToken.First;
-            Assert.IsNotNull(values);
-            Assert.AreEqual(JTokenType.Array, values.Type);
-            assertValue(values.First, JTokenType.String, "Clapton");
-
-            token = assertStringProperty(token.Next, "gender", patientOne.Gender.GetLiteral());
-
-            token = assertStringProperty(token.Next, "birthDate", patientOne.BirthDate);
-
-        }
-
-        /// <summary>
-        /// This test proves issue 583: https://github.com/FirelyTeam/fhir-net-api/issues/583
-        /// </summary>
-        [TestMethod]
-        public void SummarizeSerializingTest()
-        {
-            var patient = new Patient();
-            var telecom = new ContactPoint(ContactPoint.ContactPointSystem.Phone, ContactPoint.ContactPointUse.Work, "0471 144 099");
-            telecom.AddExtension("http://healthconnex.com.au/hcxd/Phone/IsMain", new FhirBoolean(true));
-            patient.Telecom.Add(telecom);
-
-            var doc = FhirXmlSerializer.SerializeToString(patient, Fhir.Rest.SummaryType.True);
-
-            Assert.IsFalse(doc.Contains("<extension"), "In the summary there must be no extension section.");
-
-            doc = FhirXmlSerializer.SerializeToString(patient, Fhir.Rest.SummaryType.False);
-            Assert.IsTrue(doc.Contains("<extension"), "Extension exists when Summary = false");
-        }
-
-        /// <summary>
-        /// This test proves issue 657: https://github.com/FirelyTeam/fhir-net-api/issues/657
-        /// </summary>
-        [TestMethod]
-        public void DateTimeOffsetAccuracyTest()
-        {
-            var patient = new Patient { Meta = new Meta { LastUpdated = DateTimeOffset.UtcNow } };
-            var json = new FhirJsonSerializer().SerializeToString(patient);
-            var res = new FhirJsonParser().Parse<Patient>(json);
-            Assert.IsTrue(patient.IsExactly(res), "1");
-
-            // Is the parsing still correct without milliseconds?
-            patient = new Patient { Meta = new Meta { LastUpdated = new DateTimeOffset(2018, 8, 13, 13, 41, 56, TimeSpan.Zero)} };
-            json = "{\"resourceType\":\"Patient\",\"meta\":{\"lastUpdated\":\"2018-08-13T13:41:56+00:00\"}}";
-            res = new FhirJsonParser().Parse<Patient>(json);
-            Assert.IsTrue(patient.IsExactly(res), "2");
-
-            // Is the serialization still correct without milliseconds?
-            var json2 = new FhirJsonSerializer().SerializeToString(patient);
-            Assert.AreEqual(json, json2, "3");
-
-            // Is the parsing still correct with a few milliseconds and TimeZone?
-            patient = new Patient { Meta = new Meta { LastUpdated = new DateTimeOffset(2018, 8, 13, 13, 41, 56, 12, TimeSpan.Zero) } };
-            json = "{\"resourceType\":\"Patient\",\"meta\":{\"lastUpdated\":\"2018-08-13T13:41:56.012+00:00\"}}";
-            res = new FhirJsonParser().Parse<Patient>(json);
-            Assert.IsTrue(patient.IsExactly(res), "4");
-
-            // Is the serialization still correct with a few milliseconds?
-            json2 = new FhirJsonSerializer().SerializeToString(patient);
-            Assert.AreEqual(json, json2, "5");
-        }
-
-        [TestMethod]
-        public void SerializerHandlesEmptyChildObjects()
-        {
-            var fhirJsonParser = new FhirJsonParser();
-
-            string json = TestDataHelper.ReadTestData("TestPatient.json");
-            var poco = fhirJsonParser.Parse<Patient>(json);
-
-            Assert.AreEqual(1, poco.Name.Count);
-
-            poco.Meta = new Meta();
-
-            var reserialized = poco.ToJson();
-
-            var newPoco = fhirJsonParser.Parse<Patient>(reserialized);
-
-            Assert.AreEqual(1, newPoco.Name.Count);
->>>>>>> 9b4f60c5
         }
     }
 }