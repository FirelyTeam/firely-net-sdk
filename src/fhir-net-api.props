--- conflicted
+++ resolved
@@ -11,13 +11,8 @@
   </PropertyGroup>
 
   <PropertyGroup>
-<<<<<<< HEAD
-    <FhirApiVersion>0.96.1-alpha1</FhirApiVersion>
-    <SupportApiVersion>0.96.1-alpha1</SupportApiVersion>
-=======
     <FhirApiVersion>1.0.0-alpha1</FhirApiVersion>
     <SupportApiVersion>1.0.0-alpha1</SupportApiVersion>
->>>>>>> 9e219b65
   </PropertyGroup>
 
   <!-- Although netstandard1.1 support codegen using the Expression class, we need at least
