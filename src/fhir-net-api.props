<Project xmlns="http://schemas.microsoft.com/developer/msbuild/2003">
  
  <!-- Solution-wide properties for NuGet packaging -->
  <PropertyGroup>
    <VersionPrefix>1.5.0</VersionPrefix>
<<<<<<< HEAD
    <VersionSuffix>alpha1</VersionSuffix>
=======
    <VersionSuffix>alpha</VersionSuffix>
>>>>>>> c854b028
    <Authors>Ewout Kramer (ewout@fire.ly) and contributors</Authors>
    <Company>Firely (https://fire.ly)</Company>
    <Copyright>Copyright 2013-2019 Firely.  Contains materials (C) HL7 International</Copyright>
    <PackageProjectUrl>https://github.com/FirelyTeam/fhir-net-api</PackageProjectUrl>
    <RepositoryUrl>https://github.com/FirelyTeam/fhir-net-api</RepositoryUrl>
    <RepositoryType>git</RepositoryType>
    <PackageIconUrl>https://raw.githubusercontent.com/FirelyTeam/fhir-net-api/master/icon-fhir-32.png</PackageIconUrl>
    <PackageReleaseNotes>See http://docs.simplifier.net/fhirnetapi/releasenotes.html</PackageReleaseNotes>
    <PackageLicenseFile>LICENSE</PackageLicenseFile>
    <RunFhirPathTests>false</RunFhirPathTests> <!-- Used for CI/CD pipelines -->
  </PropertyGroup>

  <ItemGroup>
    <None Include="..\..\LICENSE" Pack="true" PackagePath=""/>
  </ItemGroup>

  <!-- Although netstandard1.1 support codegen using the Expression class, we need at least
  one version of our library that does not require it, since iOS does not have support for it.
  Considering netstd1.1 is our lowest common denominator, I've chosen that version to not use
  codegen -->
  <PropertyGroup Condition=" '$(TargetFramework)' != 'netstandard1.1' ">
    <DefineConstants>$(DefineConstants);USE_CODE_GEN</DefineConstants>
  </PropertyGroup>

  <!-- Compiler settings -->
  <PropertyGroup>
    <LangVersion>7.3</LangVersion>
  </PropertyGroup>

  <PropertyGroup Condition=" '$(Configuration)' == 'Debug' ">
     <DebugType>full</DebugType>
     <DebugSymbols>True</DebugSymbols>
     <NoWarn>1591</NoWarn>
  </PropertyGroup>

  <PropertyGroup Condition=" '$(Configuration)' == 'Release' ">
    <SignAssembly>True</SignAssembly>
    <AssemblyOriginatorKeyFile>..\FhirNetApi.snk</AssemblyOriginatorKeyFile>
    <IncludeSymbols>True</IncludeSymbols>
    <GeneratePackageOnBuild>True</GeneratePackageOnBuild>
  </PropertyGroup>

  <PropertyGroup>
      <GenerateDocumentationFile>True</GenerateDocumentationFile>
  </PropertyGroup>
</Project>
<|MERGE_RESOLUTION|>--- conflicted
+++ resolved
@@ -3,11 +3,7 @@
   <!-- Solution-wide properties for NuGet packaging -->
   <PropertyGroup>
     <VersionPrefix>1.5.0</VersionPrefix>
-<<<<<<< HEAD
-    <VersionSuffix>alpha1</VersionSuffix>
-=======
-    <VersionSuffix>alpha</VersionSuffix>
->>>>>>> c854b028
+    <VersionSuffix>alpha2</VersionSuffix>
     <Authors>Ewout Kramer (ewout@fire.ly) and contributors</Authors>
     <Company>Firely (https://fire.ly)</Company>
     <Copyright>Copyright 2013-2019 Firely.  Contains materials (C) HL7 International</Copyright>
