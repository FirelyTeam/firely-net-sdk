<Project xmlns="http://schemas.microsoft.com/developer/msbuild/2003">
  
  <!-- Solution-wide properties for NuGet packaging -->
  <PropertyGroup>
    <Authors>Ewout Kramer (ewout@fire.ly) and contributors</Authors>
    <Company>Firely (http://fire.ly)</Company>
    <Copyright>Copyright 2017 Firely.  Contains materials (C) HL7 International</Copyright>
    <PackageProjectUrl>https://github.com/ewoutkramer/fhir-net-api</PackageProjectUrl>
    <PackageIconUrl>https://raw.githubusercontent.com/ewoutkramer/fhir-net-api/master/icon-fhir-32.png</PackageIconUrl>
    <PackageReleaseNotes>See http://ewoutkramer.github.io/fhir-net-api/whats-new.html</PackageReleaseNotes>
  </PropertyGroup>

  <PropertyGroup>
    <FhirApiVersion>0.96.1-alpha1</FhirApiVersion>
    <SupportApiVersion>0.96.1-alpha1</SupportApiVersion>
<<<<<<< HEAD
=======
  </PropertyGroup>

  <!-- Although netstandard1.1 support codegen using the Expression class, we need at least
  one version of our library that does not require it, since iOS does not have support for it.
  Considering netstd1.1 is our lowest common denominator, I've chosen that version to not use
  codegen -->
  <PropertyGroup Condition=" '$(TargetFramework)' != 'netstandard1.1' ">
    <DefineConstants>$(DefineConstants);USE_CODE_GEN</DefineConstants>
>>>>>>> 53876dc5
  </PropertyGroup>

  <!-- Compiler settings -->
  <PropertyGroup>
    <LangVersion>7</LangVersion>
  </PropertyGroup>

  <PropertyGroup Condition=" '$(Configuration)' == 'Debug' ">
     <DebugType>full</DebugType>
     <DebugSymbols>True</DebugSymbols>
     <NoWarn>1591</NoWarn>
  </PropertyGroup>

  <PropertyGroup Condition=" '$(Configuration)' == 'Release' ">
    <SignAssembly>True</SignAssembly>
    <AssemblyOriginatorKeyFile>..\FhirNetApi.snk</AssemblyOriginatorKeyFile>
    <IncludeSymbols>True</IncludeSymbols>
    <GeneratePackageOnBuild>True</GeneratePackageOnBuild>
  </PropertyGroup>

  <PropertyGroup>
      <GenerateDocumentationFile>True</GenerateDocumentationFile>
  </PropertyGroup>
</Project>
<|MERGE_RESOLUTION|>--- conflicted
+++ resolved
@@ -13,8 +13,6 @@
   <PropertyGroup>
     <FhirApiVersion>0.96.1-alpha1</FhirApiVersion>
     <SupportApiVersion>0.96.1-alpha1</SupportApiVersion>
-<<<<<<< HEAD
-=======
   </PropertyGroup>
 
   <!-- Although netstandard1.1 support codegen using the Expression class, we need at least
@@ -23,7 +21,6 @@
   codegen -->
   <PropertyGroup Condition=" '$(TargetFramework)' != 'netstandard1.1' ">
     <DefineConstants>$(DefineConstants);USE_CODE_GEN</DefineConstants>
->>>>>>> 53876dc5
   </PropertyGroup>
 
   <!-- Compiler settings -->
