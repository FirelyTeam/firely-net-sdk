<Project Sdk="Microsoft.NET.Sdk">

	<Import Project="..\firely-net-sdk.props" />

	<PropertyGroup>
		<PackageId>Hl7.Fhir.Base</PackageId>
		<AssemblyName>Hl7.Fhir.Base</AssemblyName>
		<Title>Firely's HL7 FHIR SDK Base Class Library</Title>
		<Description>Firely's HL7 FHIR SDK Base Class Library. Is a dependency for the FHIR release-specific NuGet packages and is usually not directly referenced.</Description>
		<PackageTags>HL7;FHIR;Firely;SDK;BCL</PackageTags>
	</PropertyGroup>

	<ItemGroup Condition=" '$(TargetFramework)' == 'netstandard2.1'">
<<<<<<< HEAD
		<PackageReference Include="System.Buffers" Version="4.5.1" />
=======
>>>>>>> 53e2c72a
		<PackageReference Include="System.Text.Json" Version="8.0.5" />
	</ItemGroup>

	<ItemGroup>
		<PackageReference Include="Newtonsoft.Json" Version="13.0.3" />
		<PackageReference Include="System.Reflection.Emit.Lightweight" Version="4.7.0" />
		<PackageReference Include="System.ComponentModel.Annotations" Version="5.0.0" />
	</ItemGroup>

	<ItemGroup>
		<EmbeddedResource Include="Serialization\xhtml\fhir-xhtml.xsd" LogicalName="fhir-xhtml.xsd">
			<CopyToOutputDirectory>Never</CopyToOutputDirectory>
		</EmbeddedResource>
		<EmbeddedResource Include="Serialization\xhtml\xml.xsd" LogicalName="xml.xsd">
			<CopyToOutputDirectory>Never</CopyToOutputDirectory>
		</EmbeddedResource>
		<EmbeddedResource Include="Serialization\xhtml\xmldsig-core-schema.xsd" LogicalName="xmldsig-core-schema.xsd">
			<CopyToOutputDirectory>Never</CopyToOutputDirectory>
		</EmbeddedResource>
	</ItemGroup>

</Project><|MERGE_RESOLUTION|>--- conflicted
+++ resolved
@@ -11,10 +11,7 @@
 	</PropertyGroup>
 
 	<ItemGroup Condition=" '$(TargetFramework)' == 'netstandard2.1'">
-<<<<<<< HEAD
 		<PackageReference Include="System.Buffers" Version="4.5.1" />
-=======
->>>>>>> 53e2c72a
 		<PackageReference Include="System.Text.Json" Version="8.0.5" />
 	</ItemGroup>
 
