--- conflicted
+++ resolved
@@ -382,11 +382,7 @@
         // Note that, in contrast to equals, this will return false if operators cannot be compared (as described by the spec)
         bool ICqlEquatable.IsEquivalentTo(Any? other) => other is { } && TryEquals(other, CQL_EQUIVALENCE_COMPARISON).ValueOrDefault(false);
 
-<<<<<<< HEAD
-        int? ICqlOrderable.CompareTo(Any? other) => other is { } && TryCompareTo(other) is Ok<int> ok ? ok.Value : (int?)null;
-=======
         int? ICqlOrderable.CompareTo(Any? other) => other is { } && TryCompareTo(other) is Ok<int> ok ? ok.Value : null;
->>>>>>> 6a9fedc6
 
         public static explicit operator String(Quantity q) => ((ICqlConvertible)q).TryConvertToString().ValueOrThrow();
 
