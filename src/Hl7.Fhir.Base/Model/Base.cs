--- conflicted
+++ resolved
@@ -27,13 +27,9 @@
 
 */
 
-<<<<<<< HEAD
-using Hl7.Fhir.ElementModel;
-=======
 #nullable enable
 
-using Hl7.Fhir.Model;
->>>>>>> 283ed30c
+using Hl7.Fhir.ElementModel;
 using Hl7.Fhir.Utility;
 using System;
 using System.Collections;
@@ -70,7 +66,8 @@
 
     [NonSerialized] private AnnotationList? _annotations = null;
 
-<<<<<<< HEAD
+    private AnnotationList annotations => LazyInitializer.EnsureInitialized(ref _annotations, () => [])!;
+
         public IEnumerable<object> Annotations(Type type)
         {
             if (type == typeof(ITypedElement) || type == typeof(IShortPathGenerator) || type == typeof(IScopedNode))
@@ -82,11 +79,6 @@
             else
                 return annotations.OfType(type);
         }
-=======
-    private AnnotationList annotations => LazyInitializer.EnsureInitialized(ref _annotations, () => [])!;
->>>>>>> 283ed30c
-
-    public IEnumerable<object> Annotations(Type type) => annotations.OfType(type);
 
     public void AddAnnotation(object annotation) => annotations.AddAnnotation(annotation);
 
