#if true

#nullable enable

using Hl7.Fhir.ElementModel;
using Hl7.Fhir.Introspection;
using Hl7.Fhir.Serialization;
using Hl7.Fhir.Specification;
<<<<<<< HEAD
using System;
using System.Collections.Generic;
using System.Diagnostics.CodeAnalysis;
using System.Linq;
using System.Threading;
using P = Hl7.Fhir.ElementModel.Types;
=======
using Newtonsoft.Json;
using System;
using System.Collections.Generic;
using System.ComponentModel;
using System.Linq;
using System.Runtime.CompilerServices;
using P=Hl7.Fhir.ElementModel.Types;
>>>>>>> f36ad429

namespace Hl7.Fhir.Model;

internal record ScopeInformation(IScopedNode? Parent, string Name, int? Index);

public abstract partial class Base : IScopedNode,
    IFhirValueProvider, IResourceTypeSupplier
{
<<<<<<< HEAD
    private object? _value;
    private object? _lastCachedValue;

    public Base FhirValue => this;

    internal object? ToITypedElementValue()
    {
        try
        {
            return this switch
            {
                Instant { Value: { } ins } => P.DateTime.FromDateTimeOffset(ins),
                Time { Value: { } time } => P.Time.Parse(time),
                Date { Value: { } dt } => P.Date.Parse(dt),
                FhirDateTime { Value: { } fdt } => P.DateTime.Parse(fdt),
                Integer fint => fint.Value,
                Integer64 fint64 => fint64.Value,
                PositiveInt pint => pint.Value,
                UnsignedInt unsint => unsint.Value,
                Base64Binary { Value: { } b64 } => PrimitiveTypeConverter.ConvertTo<string>(b64),
                PrimitiveType prim => prim.ObjectValue,
                _ => null
            };
        }
        catch (FormatException)
        {
            // If it fails, just return the unparsed contents
            return (this as PrimitiveType)?.ObjectValue;
        }
    }

    string? IResourceTypeSupplier.ResourceType =>
        this is Resource
            ? ((ITypedElement)this).InstanceType
            : null;

    string IShortPathGenerator.ShortPath =>
        (ScopeInfo.Index, ScopeInfo.Parent) switch
        {
            // if we have an index, we have a parent.
            ({ } idx, { } parent) => $"{parent.ShortPath}.{ScopeInfo.Name}[{idx}]",
            // Note that we omit indices here.
            (_, { } parent) => $"{parent.ShortPath}.{ScopeInfo.Name}",
            // if we have neither, we are the root. Note that we omit indices here.
            _ => ScopeInfo.Name
        };

    #region ScopeInformation

    [NonSerialized] private ScopeInformation? _scopeInfo;

=======
    // we set name to null by default, but it can never be null upon accessing it, as the setter will initialize it.
    [NonSerialized] private ScopeInformation? _scopeInfo;
    
>>>>>>> f36ad429
    private ScopeInformation ScopeInfo
    {
        get => _scopeInfo ?? BuildRoot();
        set => _scopeInfo = value;
    }

    internal ScopeInformation BuildRoot(string? rootName = null) => new(null, rootName ?? TypeName, null);

    internal Base WithScopeInfo(ScopeInformation info)
    {
        this.ScopeInfo = info;
        return this;
    }

    #endregion

    #region ITypedElement

    IEnumerable<ITypedElement> ITypedElement.Children(string? name) =>
        this.GetElementPairs()
            .Where(ep => (name == null || name == ep.Key))
            .SelectMany<KeyValuePair<string, object>, Base>(ep =>
                (ep.Key, ep.Value) switch
                {
                    (_, Base b) => (IEnumerable<Base>) [b.WithScopeInfo(new ScopeInformation(this, ep.Key, null))],
                    (_, IEnumerable<Base> list) => list.Select((item, idx) => item.WithScopeInfo(new ScopeInformation(this, ep.Key, idx))),
                    ("url", string s) when this is Extension => [new FhirUri(s).WithScopeInfo(new ScopeInformation(this, ep.Key, null))],
                    ("id", string s) when this is Element => [new FhirString(s).WithScopeInfo(new ScopeInformation(this, ep.Key, null))],
                    ("value", _) => [],
                    _ => throw new InvalidOperationException("Unexpected system primitive in child list")
                }
            );

    string ITypedElement.Name => ScopeInfo.Name;

<<<<<<< HEAD
    string ITypedElement.InstanceType =>
=======
    // TODO:
    //   Als wij een BackboneElement zijn, dan is onze naam niet this.TypeName maar "BackboneElement" of
    //   "Element", afhankelijk van waar hij in de .net inheritance hierarchie zit.
    //   HEt moet "code" zijn als dit een "Code<T>" is. Dat zijn geloof ik de afwijkingen.
    //   Wellioht is er ook nog iets met de directe properties "Extension.url" en "Element.id" die van een
    //   system type zijn ipv een FHIR type.
    
    [TemporarilyChanged] // TODO: This is a temporary change to make the tests pass. This should be removed. We are not planning to implement ITE.
    string? ITypedElement.InstanceType => 
>>>>>>> f36ad429
        ((IStructureDefinitionSummary)
            ModelInspector
                .ForType(this.GetType())
                .FindOrImportClassMapping(this.GetType())!
        ).TypeName;

    object? ITypedElement.Value
    {
        get
        {
            if (this is not PrimitiveType { ObjectValue: { } ov }) return null;
            if (ov == _lastCachedValue) return _value;
            _value = ToITypedElementValue();
            _lastCachedValue = ov;

            return _value;
        }
    }

    string ITypedElement.Location =>
        (ScopeInfo.Index, ScopeInfo.Parent) switch
        {
            // if we have an index, write it
            ({ } idx, { } parent) => $"{parent.Location}.{ScopeInfo.Name}[{idx}]",
            // if we do not, write 0 as idx
            (_, { } parent) => $"{parent.Location}.{ScopeInfo.Name}[0]",
            // if we have neither, we are the root.
            _ => $"{ScopeInfo.Name}"
        };

    bool IScopedNode.TryResolveBundleEntry(string fullUrl, [NotNullWhen(true)] out IScopedNode? result)
    {
        result = this is Bundle b ? b.Entry.FirstOrDefault(entry => entry.FullUrl == fullUrl) : null;
        return result is not null;
    }

    bool IScopedNode.TryResolveContainedEntry(string id, [NotNullWhen(true)] out IScopedNode? result)
    {
        result = this is DomainResource dr ? dr.Contained.FirstOrDefault(contained => contained.Id == id) : null;
        return result is not null;
    }

    IElementDefinitionSummary? ITypedElement.Definition => null;

    #endregion

    #region IScopedNode

    string IScopedNode.Name => ScopeInfo.Name;

    NodeType IScopedNode.Type =>
        this switch
        {
            Bundle => NodeType.Bundle | NodeType.Resource,
            PrimitiveType => NodeType.Primitive,
            DomainResource => NodeType.DomainResource | NodeType.Resource,
            Resource => NodeType.Resource,
            ResourceReference or Canonical or CodeableReference => NodeType.Reference,
            _ => 0
        };
    
    object? IScopedNode.Value
    {
        get
        {
            if (this is not PrimitiveType { ObjectValue: { } ov }) return null;
            if (ov == _lastCachedValue) return _value;
            _value = ToITypedElementValue();
            _lastCachedValue = ov;

<<<<<<< HEAD
            return _value;
        }
    }

    string IScopedNode.Location =>
        (ScopeInfo.Index, ScopeInfo.Parent) switch
        {
            // if we have an index, write it
            ({ } idx, { } parent) => $"{parent.Location}.{ScopeInfo.Name}[{idx}]",
            // if we do not, write 0 as idx
            (_, { } parent) => $"{parent.Location}.{ScopeInfo.Name}[0]",
            // if we have neither, we are the root.
            _ => $"{ScopeInfo.Name}"
        };

    IScopedNode? IScopedNode.Parent => ScopeInfo.Parent;

    IEnumerable<IScopedNode> IScopedNode.Children(string? name) => this.GetElementPairs()
        .Where(ep => (name == null || name == ep.Key))
        .SelectMany<KeyValuePair<string, object>, Base>(ep =>
            (ep.Key, ep.Value) switch
            {
                (_, Base b) => (IEnumerable<Base>) [b.WithScopeInfo(new ScopeInformation(this, ep.Key, null))],
                (_, IEnumerable<Base> list) => list.Select((item, idx) => item.WithScopeInfo(new ScopeInformation(this, ep.Key, idx))),
                ("url", string s) when this is Extension => [new FhirUri(s).WithScopeInfo(new ScopeInformation(this, ep.Key, null))],
                ("id", string s) when this is Element => [new FhirString(s).WithScopeInfo(new ScopeInformation(this, ep.Key, null))],
                ("value", _) => [],
                _ => throw new InvalidOperationException("Unexpected system primitive in child list")
            }
        );

    #endregion
=======
    string? IResourceTypeSupplier.ResourceType =>
        this is Resource
            ? ((ITypedElement)this).InstanceType
            : null;
>>>>>>> f36ad429
}

#endif<|MERGE_RESOLUTION|>--- conflicted
+++ resolved
@@ -6,22 +6,14 @@
 using Hl7.Fhir.Introspection;
 using Hl7.Fhir.Serialization;
 using Hl7.Fhir.Specification;
-<<<<<<< HEAD
 using System;
 using System.Collections.Generic;
 using System.Diagnostics.CodeAnalysis;
+using System.ComponentModel;
 using System.Linq;
 using System.Threading;
+using System.Runtime.CompilerServices;
 using P = Hl7.Fhir.ElementModel.Types;
-=======
-using Newtonsoft.Json;
-using System;
-using System.Collections.Generic;
-using System.ComponentModel;
-using System.Linq;
-using System.Runtime.CompilerServices;
-using P=Hl7.Fhir.ElementModel.Types;
->>>>>>> f36ad429
 
 namespace Hl7.Fhir.Model;
 
@@ -30,7 +22,6 @@
 public abstract partial class Base : IScopedNode,
     IFhirValueProvider, IResourceTypeSupplier
 {
-<<<<<<< HEAD
     private object? _value;
     private object? _lastCachedValue;
 
@@ -82,19 +73,14 @@
 
     [NonSerialized] private ScopeInformation? _scopeInfo;
 
-=======
-    // we set name to null by default, but it can never be null upon accessing it, as the setter will initialize it.
-    [NonSerialized] private ScopeInformation? _scopeInfo;
+    private ScopeInformation ScopeInfo
+    {
+        get => LazyInitializer.EnsureInitialized(ref _scopeInfo, () => BuildRoot())!;
+        set => _scopeInfo = value;
+    } 
+
+    internal ScopeInformation BuildRoot(string? rootName = null) => new(null, rootName ?? TypeName, null);
     
->>>>>>> f36ad429
-    private ScopeInformation ScopeInfo
-    {
-        get => _scopeInfo ?? BuildRoot();
-        set => _scopeInfo = value;
-    }
-
-    internal ScopeInformation BuildRoot(string? rootName = null) => new(null, rootName ?? TypeName, null);
-
     internal Base WithScopeInfo(ScopeInformation info)
     {
         this.ScopeInfo = info;
@@ -108,10 +94,10 @@
     IEnumerable<ITypedElement> ITypedElement.Children(string? name) =>
         this.GetElementPairs()
             .Where(ep => (name == null || name == ep.Key))
-            .SelectMany<KeyValuePair<string, object>, Base>(ep =>
+            .SelectMany<KeyValuePair<string, object>, Base>(ep => 
                 (ep.Key, ep.Value) switch
                 {
-                    (_, Base b) => (IEnumerable<Base>) [b.WithScopeInfo(new ScopeInformation(this, ep.Key, null))],
+                    (_, Base b) => (IEnumerable<Base>)[b.WithScopeInfo(new ScopeInformation(this, ep.Key, null))],
                     (_, IEnumerable<Base> list) => list.Select((item, idx) => item.WithScopeInfo(new ScopeInformation(this, ep.Key, idx))),
                     ("url", string s) when this is Extension => [new FhirUri(s).WithScopeInfo(new ScopeInformation(this, ep.Key, null))],
                     ("id", string s) when this is Element => [new FhirString(s).WithScopeInfo(new ScopeInformation(this, ep.Key, null))],
@@ -121,20 +107,9 @@
             );
 
     string ITypedElement.Name => ScopeInfo.Name;
-
-<<<<<<< HEAD
-    string ITypedElement.InstanceType =>
-=======
-    // TODO:
-    //   Als wij een BackboneElement zijn, dan is onze naam niet this.TypeName maar "BackboneElement" of
-    //   "Element", afhankelijk van waar hij in de .net inheritance hierarchie zit.
-    //   HEt moet "code" zijn als dit een "Code<T>" is. Dat zijn geloof ik de afwijkingen.
-    //   Wellioht is er ook nog iets met de directe properties "Extension.url" en "Element.id" die van een
-    //   system type zijn ipv een FHIR type.
     
     [TemporarilyChanged] // TODO: This is a temporary change to make the tests pass. This should be removed. We are not planning to implement ITE.
     string? ITypedElement.InstanceType => 
->>>>>>> f36ad429
         ((IStructureDefinitionSummary)
             ModelInspector
                 .ForType(this.GetType())
@@ -205,7 +180,6 @@
             _value = ToITypedElementValue();
             _lastCachedValue = ov;
 
-<<<<<<< HEAD
             return _value;
         }
     }
@@ -228,7 +202,7 @@
         .SelectMany<KeyValuePair<string, object>, Base>(ep =>
             (ep.Key, ep.Value) switch
             {
-                (_, Base b) => (IEnumerable<Base>) [b.WithScopeInfo(new ScopeInformation(this, ep.Key, null))],
+                (_, Base b) => (IEnumerable<Base>)[b.WithScopeInfo(new ScopeInformation(this, ep.Key, null))],
                 (_, IEnumerable<Base> list) => list.Select((item, idx) => item.WithScopeInfo(new ScopeInformation(this, ep.Key, idx))),
                 ("url", string s) when this is Extension => [new FhirUri(s).WithScopeInfo(new ScopeInformation(this, ep.Key, null))],
                 ("id", string s) when this is Element => [new FhirString(s).WithScopeInfo(new ScopeInformation(this, ep.Key, null))],
@@ -238,12 +212,6 @@
         );
 
     #endregion
-=======
-    string? IResourceTypeSupplier.ResourceType =>
-        this is Resource
-            ? ((ITypedElement)this).InstanceType
-            : null;
->>>>>>> f36ad429
 }
 
 #endif