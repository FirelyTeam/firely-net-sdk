/* 
 * Copyright (c) 2021, Firely (info@fire.ly) and contributors
 * See the file CONTRIBUTORS for details.
 * 
 * This file is licensed under the BSD 3-Clause license
 * available at https://raw.githubusercontent.com/FirelyTeam/firely-net-sdk/master/LICENSE
 */

#nullable enable

#if NETSTANDARD2_0_OR_GREATER || NET5_0_OR_GREATER

using Hl7.Fhir.Introspection;
using Hl7.Fhir.Model;
using System;
using System.Reflection;
using System.Text.Json;
using System.Text.Json.Serialization;

namespace Hl7.Fhir.Serialization
{
    /// <summary>
    /// A converter factory to construct FhirJsonConverters for subclasses of <see cref="Base"/>.
    /// </summary>
    public class FhirJsonConverterFactory : JsonConverterFactory
    {
        private readonly ModelInspector _inspector;
        private readonly FhirJsonPocoSerializerSettings _serializerSettings;
        private readonly FhirJsonPocoDeserializerSettings _deserializerSettings;

        public FhirJsonConverterFactory(
            Assembly assembly,
            FhirJsonPocoSerializerSettings serializerSettings,
            FhirJsonPocoDeserializerSettings deserializerSettings) : this(ModelInspector.ForAssembly(assembly), serializerSettings, deserializerSettings)
        {
            // Nothing
        }
<<<<<<< HEAD
        
=======

>>>>>>> 2551aabb
        public FhirJsonConverterFactory(
            ModelInspector inspector,
            FhirJsonPocoSerializerSettings serializerSettings,
            FhirJsonPocoDeserializerSettings deserializerSettings)
        {
            _inspector = inspector;
            _serializerSettings = serializerSettings;
            _deserializerSettings = deserializerSettings;
        }

        public override bool CanConvert(Type typeToConvert) => typeof(Base).IsAssignableFrom(typeToConvert);

        public override JsonConverter? CreateConverter(Type typeToConvert, JsonSerializerOptions options)
        {           
            return (JsonConverter)Activator.CreateInstance(
                typeof(FhirJsonConverter<>).MakeGenericType(typeToConvert),
                new object[] { _inspector, _serializerSettings, _deserializerSettings })!;
        }
    }


    /// <summary>
    /// FHIR Resource and datatype converter for FHIR deserialization.
    /// </summary>
    public class FhirJsonConverter<F> : JsonConverter<F> where F : Base
    {
        /// <summary>
        /// Constructs a <see cref="JsonConverter{T}"/> that (de)serializes FHIR json for the 
        /// POCOs in a given assembly.
        /// </summary>
        /// <param name="assembly">The assembly containing classes to be used for deserialization.</param>
        /// <param name="serializerSettings">The optional features used during serialization.</param>
        /// <param name="deserializerSettings">The optional features used during deserialization.</param>
        public FhirJsonConverter(
            Assembly assembly,
            FhirJsonPocoSerializerSettings serializerSettings,
            FhirJsonPocoDeserializerSettings deserializerSettings)
        {
            var inspector = ModelInspector.ForAssembly(assembly);

            _deserializer = new FhirJsonPocoDeserializer(assembly, deserializerSettings);
            _serializer = new FhirJsonPocoSerializer(inspector.FhirRelease, serializerSettings);
        }

        /// <summary>
        /// Constructs a <see cref="JsonConverter{T}"/> that (de)serializes FHIR json for the 
        /// POCOs in a given assembly.
        /// </summary>
        /// <param name="inspector">The <see cref="ModelInspector" /> containing classes to be used for deserialization.</param>
        /// <param name="serializerSettings">The optional features used during serialization.</param>
        /// <param name="deserializerSettings">The optional features used during deserialization.</param>
        public FhirJsonConverter(
            ModelInspector inspector,
            FhirJsonPocoSerializerSettings serializerSettings,
            FhirJsonPocoDeserializerSettings deserializerSettings)
        {
            _deserializer = new FhirJsonPocoDeserializer(inspector, deserializerSettings);
            _serializer = new FhirJsonPocoSerializer(inspector.FhirRelease, serializerSettings);
        }
<<<<<<< HEAD
        
=======

>>>>>>> 2551aabb
        /// <summary>
        /// Constructs a <see cref="JsonConverter{T}"/> that (de)serializes FHIR json for the 
        /// POCOs in a given assembly.
        /// </summary>
        /// <param name="deserializer">A custom deserializer to be used by the json converter.</param>
        /// <param name="serializer">A customer serializer to be used by the json converter.</param>
        /// <remarks>Since the standard serializer/deserializer will allow you to override its behaviour to produce
        /// custom behaviour, this constructor will allow the developer to use such custom serializers/deserializers instead
        /// of the defaults.</remarks>
        public FhirJsonConverter(FhirJsonPocoDeserializer deserializer, FhirJsonPocoSerializer serializer)
        {
            _deserializer = deserializer;
            _serializer = serializer;
        }

        /// <summary>
        /// Determines whether the specified type can be converted.
        /// </summary>
        public override bool CanConvert(Type objectType) => typeof(F) == objectType;

        private readonly FhirJsonPocoDeserializer _deserializer;
        private readonly FhirJsonPocoSerializer _serializer;

        /// <summary>
        /// The filter used to serialize a summary of the resource.
        /// </summary>
        public SerializationFilter? SerializationFilter { get; }

        /// <summary>
        /// Writes a specified value as JSON.
        /// </summary>
        public override void Write(Utf8JsonWriter writer, F poco, JsonSerializerOptions options)
        {
            _serializer.Serialize(poco, writer);
        }

        /// <summary>
        /// Reads and converts the JSON to a typed object.
        /// </summary>
        public override F Read(ref Utf8JsonReader reader, Type typeToConvert, JsonSerializerOptions options)
        {
            return typeof(Resource).IsAssignableFrom(typeToConvert)
                ? (F)(Base)_deserializer.DeserializeResource(ref reader)
                : (F)_deserializer.DeserializeObject(typeToConvert, ref reader);
        }
    }
}

#endif
#nullable restore<|MERGE_RESOLUTION|>--- conflicted
+++ resolved
@@ -35,11 +35,7 @@
         {
             // Nothing
         }
-<<<<<<< HEAD
-        
-=======
 
->>>>>>> 2551aabb
         public FhirJsonConverterFactory(
             ModelInspector inspector,
             FhirJsonPocoSerializerSettings serializerSettings,
@@ -99,11 +95,7 @@
             _deserializer = new FhirJsonPocoDeserializer(inspector, deserializerSettings);
             _serializer = new FhirJsonPocoSerializer(inspector.FhirRelease, serializerSettings);
         }
-<<<<<<< HEAD
-        
-=======
 
->>>>>>> 2551aabb
         /// <summary>
         /// Constructs a <see cref="JsonConverter{T}"/> that (de)serializes FHIR json for the 
         /// POCOs in a given assembly.
