﻿/*
 * Copyright (c) 2021, Firely (info@fire.ly) and contributors
 * See the file CONTRIBUTORS for details.
 *
 * This file is licensed under the BSD 3-Clause license
 * available at https://raw.githubusercontent.com/FirelyTeam/firely-net-sdk/master/LICENSE
 */


#if NETSTANDARD2_0_OR_GREATER || NET5_0_OR_GREATER
using Hl7.Fhir.Introspection;
using Hl7.Fhir.Model;
using Hl7.Fhir.Utility;
using System;
using System.Collections;
using System.Collections.Generic;
using System.Linq;
using System.Reflection;
using System.Text.Json;
using ERR = Hl7.Fhir.Serialization.FhirJsonException;

#nullable enable

namespace Hl7.Fhir.Serialization
{
    /// <summary>
    /// Deserializes a byte stream into FHIR POCO objects.
    /// </summary>
    /// <remarks>The serializer uses the format documented in https://www.hl7.org/fhir/json.html. </remarks>
    public class BaseFhirJsonPocoDeserializer
    {
        /// <summary>
        /// Initializes an instance of the deserializer.
        /// </summary>
        /// <param name="assembly">Assembly containing the POCO classes to be used for deserialization.</param>
        public BaseFhirJsonPocoDeserializer(Assembly assembly) : this(assembly, new())
        {
            // nothing
        }

        /// <summary>
        /// Initializes an instance of the deserializer.
        /// </summary>
        /// <param name="inspector">The <see cref="ModelInspector"/> containing the POCO classes to be used for deserialization.</param>
        public BaseFhirJsonPocoDeserializer(ModelInspector inspector) : this(inspector, new())
        {
            // nothing
        }

        /// <summary>
        /// Initializes an instance of the deserializer.
        /// </summary>
        /// <param name="assembly">Assembly containing the POCO classes to be used for deserialization.</param>
        /// <param name="settings">A settings object to be used by this instance.</param>
        public BaseFhirJsonPocoDeserializer(Assembly assembly, FhirJsonPocoDeserializerSettings settings)
        {
            Settings = settings;
            _inspector = ModelInspector.ForAssembly(assembly ?? throw new ArgumentNullException(nameof(assembly)));
        }

        /// <summary>
        /// Initializes an instance of the deserializer.
        /// </summary>
        /// <param name="inspector">The <see cref="ModelInspector"/> containing the POCO classes to be used for deserialization.</param>
        /// <param name="settings">A settings object to be used by this instance.</param>
        public BaseFhirJsonPocoDeserializer(ModelInspector inspector, FhirJsonPocoDeserializerSettings settings)
        {
            Settings = settings;
            _inspector = inspector;
        }

        /// <summary>
        /// The settings that were passed to the constructor.
        /// </summary>
        public FhirJsonPocoDeserializerSettings Settings { get; }

        private const string INSTANCE_VALIDATION_KEY_SUFFIX = ":instance";
        private const string PROPERTY_VALIDATION_KEY_SUFFIX = ":property";
        private readonly ModelInspector _inspector;

        /// <summary>
        /// Deserialize the FHIR Json from the reader and create a new POCO object containing the data from the reader.
        /// </summary>
        /// <param name="reader">A json reader positioned on the first token of the object, or the beginning of the stream.</param>
        /// <param name="instance">The result of deserialization. May be incomplete when there are issues.</param>
        /// <param name="issues">Issues encountered while deserializing. Will be empty when the function returns true.</param>
        /// <returns><c>false</c> if there are issues, <c>true</c> otherwise.</returns>
        public bool TryDeserializeResource(ref Utf8JsonReader reader, out Resource? instance, out IEnumerable<CodedException> issues)
        {
            if (reader.CurrentState.Options.CommentHandling is not JsonCommentHandling.Skip and not JsonCommentHandling.Disallow)
                throw new InvalidOperationException("The reader must be set to ignore or refuse comments.");

            // If the stream has just been opened, move to the first token.
            if (reader.TokenType == JsonTokenType.None) reader.Read();

            FhirJsonPocoDeserializerState state = new();

            instance = DeserializeResourceInternal(ref reader, state, stayOnLastToken: true);
            issues = state.Errors;

            return !state.Errors.HasExceptions;
        }

        /// <summary>
        /// Reads a (subtree) of serialized FHIR Json data into a POCO object.
        /// </summary>
        /// <param name="targetType">The type of POCO to construct and deserialize</param>
        /// <param name="reader">A json reader positioned on the first token of the object, or the beginning of the stream.</param>
        /// <param name="instance">The result of deserialization. May be incomplete when there are issues.</param>
        /// <param name="issues">Issues encountered while deserializing. Will be empty when the function returns true.</param>
        /// <returns><c>false</c> if there are issues, <c>true</c> otherwise.</returns>
        public bool TryDeserializeObject(Type targetType, ref Utf8JsonReader reader, out Base? instance, out IEnumerable<CodedException> issues)
        {
            if (reader.CurrentState.Options.CommentHandling is not JsonCommentHandling.Skip and not JsonCommentHandling.Disallow)
                throw new InvalidOperationException("The reader must be set to ignore or refuse comments.");

            // If the stream has just been opened, move to the first token.
            if (reader.TokenType == JsonTokenType.None) reader.Read();

            var mapping = _inspector.FindOrImportClassMapping(targetType) ??
                throw new ArgumentException($"Type '{targetType}' could not be located and can " +
                    $"therefore not be used for deserialization. " + reader.GenerateLocationMessage(), nameof(targetType));

            // Create a new instance of the object to read the members into.
            if (mapping.Factory() is Base result)
            {
                var state = new FhirJsonPocoDeserializerState();
                deserializeObjectInto(result, mapping, ref reader, DeserializedObjectKind.Complex, state, stayOnLastToken: true);

                instance = result;
                issues = state.Errors;
                return !state.Errors.HasExceptions;
            }
            else
                throw new ArgumentException($"Can only deserialize into subclasses of class {nameof(Base)}. " + reader.GenerateLocationMessage(), nameof(targetType));
        }

        internal Resource? DeserializeResourceInternal(ref Utf8JsonReader reader, FhirJsonPocoDeserializerState state, bool stayOnLastToken)
        {
            if (reader.TokenType != JsonTokenType.StartObject)
            {
                state.Errors.Add(ERR.EXPECTED_START_OF_OBJECT(ref reader, state.Path.GetInstancePath(), reader.TokenType));
                reader.Recover();  // skip to the end of the construct encountered (value or array)
                return null;
            }

            (ClassMapping? resourceMapping, FhirJsonException? error) = DetermineClassMappingFromInstance(ref reader, _inspector, state.Path);

            if (resourceMapping is not null)
            {
                // If we have at least a mapping, let's try to continue
                var newResource = (Base)resourceMapping.Factory();

                try
                {
                    state.Path.EnterResource(resourceMapping.Name);
                    int nErrorCount = state.Errors.Count;
                    deserializeObjectInto(newResource, resourceMapping, ref reader, DeserializedObjectKind.Resource, state, stayOnLastToken);

                    if (!resourceMapping.IsResource)
                    {
                        state.Errors.Add(ERR.RESOURCE_TYPE_NOT_A_RESOURCE(ref reader, state.Path.GetInstancePath(), resourceMapping.Name));
                        return null;
                    }
                    else
                    {
                        if (Settings.AnnotateResourceParseExceptions && state.Errors.Count > nErrorCount)
                        {
                            List<CodedException> resourceErrs = state.Errors.Skip(nErrorCount).ToList();
                            ((Resource)newResource).SetAnnotation(resourceErrs);
                        }
                        return (Resource)newResource;
                    }
                }
                finally
                {
                    state.Path.ExitResource();
                }
            }
            else
            {
                state.Errors.Add(error!);

                // Read past the end of this object to recover.
                reader.Recover();

                return null;
            }
        }

        /// <summary>
        /// The kind of object we need to deserialize into, which will influence subtly
        /// how the <see cref="deserializeObjectInto{T}(T, ClassMapping, ref Utf8JsonReader, DeserializedObjectKind, FhirJsonPocoDeserializerState, bool)" />
        /// function will operate.
        /// </summary>
        private enum DeserializedObjectKind
        {
            /// <summary>
            /// Deserialize into a complex datatype, and complain about the presence of
            /// a resourceType element.
            /// </summary>
            Complex,

            /// <summary>
            /// Deserialize into a resource
            /// </summary>
            Resource,

            /// <summary>
            /// Deserialize the non-value part of a FhirPrimitive, and do not call validation of
            /// the instance yet, since it will be done when the FhirPrimitive has been constructed
            /// completely, includin its value part.
            /// </summary>
            FhirPrimitive
        }

        /// <summary>
        /// Reads a complex object into an existing instance of a POCO.
        /// </summary>
        /// <param name="target"></param>
        /// <param name="mapping"></param>
        /// <param name="reader"></param>
        /// <param name="kind"></param>
        /// <param name="state"></param>
        /// <param name="stayOnLastToken">Normally, the reader will be on the first token *after* the object, however,
        /// System.Text.Json converters expect the readers on the last token of the object. Since all logic
        /// in this class assumes the first case, we make a special case for the outermost call to this function
        /// done by the <see cref="TryDeserializeObject(Type, ref Utf8JsonReader, out Base?, out IEnumerable{CodedException})"/> function, which is in its
        /// turn called by System.Text.Json upon a <see cref="FhirJsonConverter{F}.Read(ref Utf8JsonReader, Type, JsonSerializerOptions)" /></param>.
        /// <remarks>Reader will be on the first token after the object upon return, but see <paramref name="stayOnLastToken"/>.</remarks>
        private void deserializeObjectInto<T>(
            T target,
            ClassMapping mapping,
            ref Utf8JsonReader reader,
            DeserializedObjectKind kind,
            FhirJsonPocoDeserializerState state,
            bool stayOnLastToken = false) where T : Base
        {
            if (reader.TokenType != JsonTokenType.StartObject)
            {
                state.Errors.Add(ERR.EXPECTED_START_OF_OBJECT(ref reader, state.Path.GetInstancePath(), reader.TokenType));
                reader.Recover();  // skip to the end of the construct encountered (value or array)
                return;
            }

            // read past start of object into first property or end of object
            reader.Read();

            var empty = true;
            var delayedValidations = new DelayedValidations();
            var oldErrorCount = state.Errors.Count;
            var (line, pos) = reader.GetLocation();

            while (reader.TokenType != JsonTokenType.EndObject)
            {
                var currentPropertyName = reader.GetString()!;

                // The resourceType property on the level of a resource is used to determine
                // the type and should otherwise be skipped when processing a resource.
                if (currentPropertyName == "resourceType" && kind is DeserializedObjectKind.Resource)
                {
<<<<<<< HEAD
                    if (kind != DeserializedObjectKind.Resource) state.Errors.Add(ERR.RESOURCETYPE_UNEXPECTED(ref reader, state.Path.GetInstancePath()));
                    reader.SkipTo(JsonTokenType.PropertyName);  // skip to next property
=======
                    reader.SkipTo(JsonTokenType.PropertyName);
>>>>>>> 6da3a5b3
                    continue;
                }

                empty = false;

                // Lookup the metadata for this property by its name to determine the expected type of the value
                var (propMapping, propValueMapping, error) = tryGetMappedElementMetadata(_inspector, mapping, ref reader, state.Path, currentPropertyName);

                if (error is not null)
                {
                    state.Errors.Add(error);

                    // try to recover by skipping to the next property.
                    reader.SkipTo(JsonTokenType.PropertyName);
                    continue;
                }
                else
                {
                    // read past the property name into the value
                    reader.Read();

                    try
                    {
                        state.Path.EnterElement(propMapping!.Name, !propMapping.IsCollection ? null : 0, propMapping.IsPrimitive);
                        deserializePropertyValueInto(target, currentPropertyName, propMapping, propValueMapping!, ref reader, delayedValidations, state);
                    }
                    finally
                    {
                        state.Path.ExitElement();
                    }
                }
            }

            // Now after having deserialized all properties we can run the validations that needed to be
            // postponed until after all properties have been seen (e.g. Instance and Property validations for
            // primitive properties, since they may be composed from two properties `name` and `_name` in json
            // and should only be validated when both have been processed, even if megabytes apart in the json file).
            delayedValidations.Run();

            // read past object, unless this is the last EndObject in the top-level Deserialize call
            if (!stayOnLastToken) reader.Read();

            // do not allow empty complex objects.
            if (empty) state.Errors.Add(ERR.OBJECTS_CANNOT_BE_EMPTY(ref reader, state.Path.GetInstancePath()));

            // Only run instance validation when deserialization yielded no errors
            // to avoid spurious error messages.
            if (Settings.Validator is not null && kind != DeserializedObjectKind.FhirPrimitive && (Settings.ValidateOnFailedParse || state.Errors.Count == oldErrorCount))
            {
                var context = new InstanceDeserializationContext(state.Path, line, pos, mapping);
                PocoDeserializationHelper.RunInstanceValidation(target, Settings.Validator, context, state.Errors);
            }

            return;
        }

        /// <summary>
        /// Reads the value of a json property.
        /// </summary>
        /// <param name="target">The target POCO which property will be set/updated during deserialization. If null, it will be
        /// be created based on the <paramref name="propertyMapping"/>, otherwise it will be updated.</param>
        /// <param name="propertyName">The literal name of the property in the json serialization.</param>
        /// <param name="propertyMapping">The cached metadata for the property we are setting.</param>
        /// <param name="propertyValueMapping">The cached metadata for the type of value we are setting the property to.</param>
        /// <param name="reader">The reader to deserialize from.</param>
        /// <param name="delayedValidations">Validations to be delayed until the target has been fully deserialized.
        /// This function will add to this list if necessary.</param>
        /// <param name="state">Object used to track all parsing state.</param>
        ///
        /// <remarks>Expects the reader to be positioned on the property value.
        /// Reader will be on the first token after the property value upon return.</remarks>
        private void deserializePropertyValueInto(
            Base target,
            string propertyName,
            PropertyMapping propertyMapping,
            ClassMapping propertyValueMapping,
            ref Utf8JsonReader reader,
            DelayedValidations delayedValidations,
            FhirJsonPocoDeserializerState state
            )
        {
            object? result;
            var oldErrorCount = state.Errors.Count;
            var (line, pos) = reader.CurrentState.GetLocation();

            if (propertyValueMapping.IsFhirPrimitive)
            {
                // There might be an existing value, since FhirPrimitives may be spread out over two properties
                // (one with, and one without the '_')
                var existingValue = propertyMapping.GetValue(target);

                var fhirType = propertyMapping.FhirType.FirstOrDefault();

                // Note that the POCO model will always allocate a new list if the property had not been set before,
                // so there is always an existingValue for IList
                result = propertyMapping.IsCollection ?
                    deserializeFhirPrimitiveList((IList)existingValue!, propertyName, propertyValueMapping, fhirType, ref reader, delayedValidations, state) :
                    DeserializeFhirPrimitive(existingValue as PrimitiveType, propertyName, propertyValueMapping, fhirType, ref reader, delayedValidations, state);
            }
            else
            {
                // This is not a FHIR primitive, so we should not be dealing with these weird _name members.
                if (propertyName[0] == '_')
                    state.Errors.Add(ERR.USE_OF_UNDERSCORE_ILLEGAL(ref reader, state.Path.GetInstancePath(), propertyMapping.Name, propertyName));

                // Note that repeating simple elements (like Extension.url) do not currently exist in the FHIR serialization
                result = propertyMapping.IsCollection
                    ? deserializeNormalList(propertyValueMapping, ref reader, propertyMapping, state)
                    : deserializeSingleValue(ref reader, propertyValueMapping, propertyMapping, state);
            }

            // Only do validation when no parse errors were encountered, otherwise we'll just
            // produce spurious messages.
            if (Settings.Validator is not null && (Settings.ValidateOnFailedParse || oldErrorCount == state.Errors.Count))
            {
                var deserializationContext = new PropertyDeserializationContext(
                    state.Path,
                    propertyName,
                    line, pos,
                    propertyMapping);

                // If this is a FhirPrimitive, make sure we delay validation until we had the
                // chance to encounter both the `name` and `_name` property.
                if (delayedValidations is not null && propertyValueMapping.IsFhirPrimitive)
                {
                    delayedValidations.Schedule(
                        propertyMapping.Name + PROPERTY_VALIDATION_KEY_SUFFIX,
                        () => PocoDeserializationHelper.RunPropertyValidation(ref result, Settings.Validator!, deserializationContext, state.Errors));
                }
                else
                    PocoDeserializationHelper.RunPropertyValidation(ref result, Settings.Validator!, deserializationContext, state.Errors);
            }

            propertyMapping.SetValue(target, result);

            return;
        }

        /// <summary>
        /// Reads the content of a list with non-FHIR-primitive content (so, no name/_name pairs to be dealt with). Note
        /// that the contents can only be complex in the current FHIR serialization, but we'll be prepared and handle
        /// other situations (e.g. repeating Extension.url's, if they would ever exist).
        /// </summary>
        private IList? deserializeNormalList(
            ClassMapping propertyValueMapping,
            ref Utf8JsonReader reader,
            PropertyMapping propertyMapping,
            FhirJsonPocoDeserializerState state)
        {
            // Create a list of the type of this property's value.
            var listInstance = propertyValueMapping.ListFactory();

            // if true, we have encountered a single value where we expected an array.
            // we need to recover by creating an array with that single value.
            bool oneshot = false;

            if (reader.TokenType != JsonTokenType.StartArray)
            {
                state.Errors.Add(ERR.EXPECTED_START_OF_ARRAY(ref reader, state.Path.GetInstancePath()));
                oneshot = true;
            }
            else
            {
                // Read past start of array
                reader.Read();

                if (reader.TokenType == JsonTokenType.EndArray)
                    state.Errors.Add(ERR.ARRAYS_CANNOT_BE_EMPTY(ref reader, state.Path.GetInstancePath()));
            }

            // Can't make an iterator because of the ref readers struct, so need
            // to simply create a list by Adding(). Not the fastest approach :-(
            while (reader.TokenType != JsonTokenType.EndArray)
            {
                var result = deserializeSingleValue(ref reader, propertyValueMapping, propertyMapping, state);
                listInstance.Add(result);
                state.Path.IncrementIndex();

                if (oneshot) break;
            }

            // Read past end of array
            if (!oneshot) reader.Read();

            return listInstance;
        }

        internal class DelayedValidations
        {
            private readonly Dictionary<string, Action> _validations = new();

            public void Schedule(string key, Action validation)
            {
                // Add or overwrite the entry for the given key.
                if (_validations.ContainsKey(key)) _validations.Remove(key);
                _validations[key] = validation;
            }

            //public CodedValidationException[] Run() => _validations.Values.SelectMany(delayed => delayed()).ToArray();
            public void Run()
            {
                foreach (var validation in _validations.Values) validation();
            }
        }

        /// <summary>
        /// Reads a list of FHIR primitives (either from a name or _name property).
        /// </summary>
        /// <remarks>Upon completion, reader will be located at the next token afther the list.</remarks>
        private IList? deserializeFhirPrimitiveList(
            IList existingList,
            string propertyName,
            ClassMapping propertyValueMapping,
            Type? fhirType,
            ref Utf8JsonReader reader,
            DelayedValidations delayedValidations,
            FhirJsonPocoDeserializerState state
            )
        {
            // if true, we have encountered a single value where we expected an array.
            // we need to recover by creating an array with that single value.
            bool oneshot = false;

            if (reader.TokenType != JsonTokenType.StartArray)
            {
                state.Errors.Add(ERR.EXPECTED_START_OF_ARRAY(ref reader, state.Path.GetInstancePath()));
                oneshot = true;
            }
            else
            {
                // read into array
                reader.Read();

                if (reader.TokenType == JsonTokenType.EndArray)
                    state.Errors.Add(ERR.ARRAYS_CANNOT_BE_EMPTY(ref reader, state.Path.GetInstancePath()));
            }

            int originalSize = existingList.Count;

            // Can't make an iterator because of the ref readers struct, so need
            // to simply create a list by Adding(). Not the fastest approach :-(
            int elementIndex = 0;
            bool? onlyNulls = null;

            while (reader.TokenType != JsonTokenType.EndArray)
            {
                if (elementIndex >= originalSize)
                    existingList.Add(null);

                if (reader.TokenType == JsonTokenType.Null)
                {
                    onlyNulls ??= true;

                    // don't read any new data into the primitive here
                    reader.Read();
                }
                else
                {
                    existingList[elementIndex] ??= propertyValueMapping.Factory();
                    onlyNulls = false;
                    _ = DeserializeFhirPrimitive((PrimitiveType)existingList[elementIndex]!, propertyName, propertyValueMapping, fhirType, ref reader, delayedValidations, state);
                }

                elementIndex += 1;

                if (oneshot) break;
            }

            if (onlyNulls == true)
                state.Errors.Add(ERR.PRIMITIVE_ARRAYS_ONLY_NULL(ref reader, state.Path.GetInstancePath()));

            //[EK 20221027] - According to the new R5 spec, these arrays need not be of the same size, and
            //we need to fill out missing elements with null values.
            //if (originalSize > 0 && elementIndex != originalSize)
            //    state.Errors.Add(ERR.PRIMITIVE_ARRAYS_INCOMPAT_SIZE.With(ref reader));

            // read past array to next property or end of object
            if (!oneshot) reader.Read();

            return existingList;
        }

        /// <summary>
        /// Deserializes a FHIR primitive, which can be a name or _name property.
        /// </summary>
        /// <remarks>Upon completion, reader will be located at the next token after the FHIR primitive.</remarks>
        internal PrimitiveType DeserializeFhirPrimitive(
            PrimitiveType? existingPrimitive,
            string propertyName,
            ClassMapping propertyValueMapping,
            Type? fhirType,
            ref Utf8JsonReader reader,
            DelayedValidations? delayedValidations,
            FhirJsonPocoDeserializerState state
            )
        {
            var targetPrimitive = existingPrimitive ?? (PrimitiveType)propertyValueMapping.Factory();
            var oldErrorCount = state.Errors.Count;
            var (line, pos) = reader.CurrentState.GetLocation();

            if (propertyName[0] != '_')
            {
                // No underscore, dealing with the 'value' property here.
                var primitiveValueProperty = propertyValueMapping.PrimitiveValueProperty ??
                    throw new InvalidOperationException($"All subclasses of {nameof(PrimitiveType)} should have a property representing the value element, " +
                        $"but {propertyValueMapping.Name} has not. " + reader.GenerateLocationMessage());

                state.Path.EnterElement("value", 0, true);
                try
                {

                    var (result, error) = DeserializePrimitiveValue(ref reader, primitiveValueProperty.ImplementingType, fhirType, state.Path);

                    // Only do validation when no parse errors were encountered, otherwise we'll just
                    // produce spurious messages.
                    if (error is not null)
                        state.Errors.Add(error);
                    else if (Settings.Validator is not null)
                    {

                        var propertyValueContext = new PropertyDeserializationContext(
                            state.Path,
                            "value",
                            line, pos,
                            primitiveValueProperty);

                        PocoDeserializationHelper.RunPropertyValidation(ref result, Settings.Validator, propertyValueContext, state.Errors);
                    }
                    targetPrimitive.ObjectValue = result;
                }
                finally
                {
                    state.Path.ExitElement();
                }
            }
            else
            {
                // The complex part of a primitive - read the object's primitives into the target
                deserializeObjectInto(targetPrimitive, propertyValueMapping, ref reader, DeserializedObjectKind.FhirPrimitive, state, stayOnLastToken: false);
            }

            // Only do validation on this instance when no parse errors were encountered, otherwise we'll just
            // produce spurious messages. Also, delay validation of this instance until we have processed both
            // the `name` and `_name` property.
            if (Settings.Validator is not null && (Settings.ValidateOnFailedParse || oldErrorCount == state.Errors.Count))
            {
                var context = new InstanceDeserializationContext(state.Path, line, pos, propertyValueMapping);
                if (delayedValidations is null)
                    PocoDeserializationHelper.RunInstanceValidation(targetPrimitive, Settings.Validator, context, state.Errors);
                else
                    delayedValidations.Schedule(
                        propertyName.TrimStart('_') + INSTANCE_VALIDATION_KEY_SUFFIX,
                        () => {
                            context.PathStack.EnterElement(propertyName.TrimStart('_'), null, propertyValueMapping.IsPrimitive);
                            PocoDeserializationHelper.RunInstanceValidation(targetPrimitive, Settings.Validator, context, state.Errors);
                            context.PathStack.ExitElement();
                        });
            }

            return targetPrimitive;
        }

        /// <summary>
        /// Deserializes a single object, either a resource, a FHIR primitive or a primitive value.
        /// </summary>
        /// <remarks>Upon completion, reader will be located at the next token afther the value.</remarks>
        private object? deserializeSingleValue(ref Utf8JsonReader reader, ClassMapping propertyValueMapping, PropertyMapping propertyMapping, FhirJsonPocoDeserializerState state)
        {
            // Resources
            if (propertyValueMapping.IsResource)
            {
                return DeserializeResourceInternal(ref reader, state, stayOnLastToken: false);
            }

            // primitive values (not FHIR primitives, real primitives, like Element.id)
            // Note: 'value' attributes for FHIR primitives are handled elsewhere, since that logic
            // needs to handle PrimitiveType.ObjectValue & dual properties.
            else if (propertyValueMapping.IsPrimitive)
            {
                var (result, error) = DeserializePrimitiveValue(ref reader, propertyValueMapping.NativeType, propertyMapping.FhirType.FirstOrDefault(), state.Path);

                if (error is not null && result is not null)
                {
                    // Signal the fact that we're throwing away data here, as we cannot put
                    // "raw" data into a simple property like Id and Url.
                    state.Errors.Add(ERR.INCOMPATIBLE_SIMPLE_VALUE(ref reader, state.Path.GetInstancePath(), error.Message, error));
                    return null;
                }
                else
                {
                    state.Errors.Add(error);
                    return result;
                }
            }

            // "normal" complex types & backbones
            else
            {
                var newComplex = (Base)propertyValueMapping.Factory();
                deserializeObjectInto(newComplex, propertyValueMapping, ref reader, DeserializedObjectKind.Complex, state, stayOnLastToken: false);
                return newComplex;
            }
        }

        /// <summary>
        /// Does a best-effort parse of the data available at the reader, given the required type of the property the
        /// data needs to be read into.
        /// </summary>
        /// <returns>A value without an error if the data could be parsed to the required type, and a value with an error if the
        /// value could not be parsed - in which case the value returned is the raw value coming in from the reader.</returns>
        /// <remarks>Upon completion, the reader will be positioned on the token after the primitive.</remarks>
        internal (object?, FhirJsonException?) DeserializePrimitiveValue(ref Utf8JsonReader reader, Type implementingType, Type? fhirType, PathStack pathStack)
        {
            // Check for unexpected non-value types.
            if (reader.TokenType is JsonTokenType.StartObject or JsonTokenType.StartArray)
            {
                var exception = reader.TokenType == JsonTokenType.StartObject
                    ? ERR.EXPECTED_PRIMITIVE_NOT_OBJECT(ref reader, pathStack.GetInstancePath())
                    : ERR.EXPECTED_PRIMITIVE_NOT_ARRAY(ref reader, pathStack.GetInstancePath());
                reader.Recover();
                return (null, exception);
            }

            // Check for value types
            (object? partial, FhirJsonException? error) result = reader.TokenType switch
            {
<<<<<<< HEAD
                JsonTokenType.Null => new(null, ERR.EXPECTED_PRIMITIVE_NOT_NULL(ref reader, pathStack.GetInstancePath())),
=======
                JsonTokenType.Null => new(null, ERR.EXPECTED_PRIMITIVE_NOT_NULL.With(ref reader)),
                JsonTokenType.String when string.IsNullOrEmpty(reader.GetString()) => new(reader.GetString(), ERR.PROPERTY_MAY_NOT_BE_EMPTY.With(ref reader)),
>>>>>>> 6da3a5b3
                JsonTokenType.String when implementingType == typeof(string) => new(reader.GetString(), null),
                JsonTokenType.String when implementingType == typeof(byte[]) =>
                                !Settings.DisableBase64Decoding ? readBase64(ref reader, pathStack) : new(reader.GetString(), null),
                JsonTokenType.String when implementingType == typeof(DateTimeOffset) => readDateTimeOffset(ref reader, pathStack),
                JsonTokenType.String when implementingType.IsEnum => new(reader.GetString(), null),
                JsonTokenType.String when implementingType == typeof(long) => readLong(ref reader, fhirType, pathStack),
                //JsonTokenType.String when requiredType.IsEnum => readEnum(ref reader, requiredType),
                JsonTokenType.String => unexpectedToken(ref reader, pathStack.GetInstancePath(), reader.GetString(), implementingType.Name, "string"),
                JsonTokenType.Number => tryGetMatchingNumber(ref reader, implementingType, fhirType, pathStack),
                JsonTokenType.True or JsonTokenType.False when implementingType == typeof(bool) => new(reader.GetBoolean(), null),
                JsonTokenType.True or JsonTokenType.False => unexpectedToken(ref reader, pathStack.GetInstancePath(), reader.GetRawText(), implementingType.Name, "boolean"),

                _ =>
                    // This would be an internal logic error, since our callers should have made sure we're
                    // on the primitive value after the property name (and the Utf8JsonReader would have complained about any
                    // other token that one that is a value).
                    // EK: I think 'Comment' is the only possible non-expected option here....
                    throw new InvalidOperationException($"Unexpected token type {reader.TokenType} while parsing a primitive value. " +
                        reader.GenerateLocationMessage()),
            };

            // If there is a failure, and we have a handler installed, call it
            if (Settings.OnPrimitiveParseFailed is not null && result.error is not null)
                result = Settings.OnPrimitiveParseFailed(ref reader, implementingType, result.partial, result.error);

            // Read past the value
            reader.Read();

            return result;

            static (object?, FhirJsonException?) readBase64(ref Utf8JsonReader reader, PathStack pathStack) =>
                reader.TryGetBytesFromBase64(out var bytesValue) ?
                    new(bytesValue, null) :
                    new(reader.GetString(), ERR.INCORRECT_BASE64_DATA(ref reader, pathStack.GetInstancePath()));

            static (object?, FhirJsonException?) readDateTimeOffset(ref Utf8JsonReader reader, PathStack pathStack)
            {
                var contents = reader.GetString()!;

                return ElementModel.Types.DateTime.TryParse(contents, out var parsed) ?
                    new(parsed.ToDateTimeOffset(TimeSpan.Zero), null) :
                    new(contents, ERR.STRING_ISNOTAN_INSTANT(ref reader, pathStack.GetInstancePath(), contents));
            }

            static (object?, FhirJsonException?) readLong(ref Utf8JsonReader reader, Type? fhirType, PathStack pathStack)
            {
                // convert string in json to a long.
                var contents = reader.GetString()!;

                return long.TryParse(contents, out var parsed) switch
                {
                    true when isInteger64() => new(parsed, null),
                    true => new(parsed, ERR.LONG_INCORRECT_FORMAT(ref reader, pathStack.GetInstancePath(), "Json string", contents, typeName(), "Json number")),
                    false when isInteger64() => new(contents, ERR.LONG_CANNOT_BE_PARSED(ref reader, pathStack.GetInstancePath(), contents, nameof(Integer64))),
                    false => new(contents, ERR.LONG_INCORRECT_FORMAT(ref reader, pathStack.GetInstancePath(), "Json string", contents, typeName(), "Json number"))
                };

                string typeName()
                    => fhirType?.Name ?? string.Empty;

                bool isInteger64()
                    => fhirType == typeof(Integer64);
            }

            // Validation is now done using POCO validation, so have removed it here.
            // Keep code around in case I make my mind up before publication.
            //static (object?, FhirJsonException?) readEnum(ref Utf8JsonReader reader, Type enumType)
            //{
            //    var contents = reader.GetString()!;
            //    var enumValue = EnumUtility.ParseLiteral(contents, enumType);

            //    return enumValue is not null
            //        ? (contents, null)
            //        : (contents, ERR.CODED_VALUE_NOT_IN_ENUM.With(ref reader, contents, EnumUtility.GetName(enumType)));
            //}
        }

        private static (object?, FhirJsonException) unexpectedToken(ref Utf8JsonReader reader, string instancePath, string? value, string expected, string actual) =>
            new(value, ERR.UNEXPECTED_JSON_TOKEN(ref reader, instancePath, expected, actual, value));

        /// <summary>
        /// This function tries to map from the json-format "generic" number to the kind of numeric type defined in the POCO.
        /// </summary>
        /// <remarks>Reader must be positioned on a number token. This function will not move the reader to the next token.</remarks>
        private static (object?, FhirJsonException?) tryGetMatchingNumber(ref Utf8JsonReader reader, Type implementingType, Type? fhirType, PathStack pathStack)
        {
            if (reader.TokenType != JsonTokenType.Number)
                throw new InvalidOperationException($"Cannot read a numeric when reader is on a {reader.TokenType}. " +
                    reader.GenerateLocationMessage());

            object? value = null;
            bool success;

            if (implementingType == typeof(decimal))
                success = reader.TryGetDecimal(out decimal dec) && (value = dec) is { };
            else if (implementingType == typeof(int))
                success = reader.TryGetInt32(out int i32) && (value = i32) is { };
            else if (implementingType == typeof(uint))
                success = reader.TryGetUInt32(out uint ui32) && (value = ui32) is { };
            else if (implementingType == typeof(long))
                success = reader.TryGetInt64(out long i64) && (value = i64) is { };
            else if (implementingType == typeof(ulong))
                success = reader.TryGetUInt64(out ulong ui64) && (value = ui64) is { };
            else if (implementingType == typeof(float))
                success = reader.TryGetSingle(out float si) && si.IsNormal() && (value = si) is { };
            else if (implementingType == typeof(double))
                success = reader.TryGetDouble(out double dbl) && dbl.IsNormal() && (value = dbl) is { };
            else
            {
                var rawValue = reader.GetRawText();
                return unexpectedToken(ref reader, pathStack.GetInstancePath(), rawValue, implementingType.Name, "number");
            }

            // We expected a number, we found a json number, but they don't match (e.g. precision etc)
            if (success)
            {
                return implementingType == typeof(long) && fhirType == typeof(Integer64)
                    ? new(value, ERR.LONG_INCORRECT_FORMAT(ref reader, pathStack.GetInstancePath(), "Json number", reader.GetRawText(), nameof(Integer64), "Json string"))
                    : new(value, null);
            }
            else
            {
                var rawValue = reader.GetRawText();
                return new(rawValue, ERR.NUMBER_CANNOT_BE_PARSED(ref reader, pathStack.GetInstancePath(), rawValue, implementingType.Name));
            }
        }

        /// <summary>
        /// Returns the <see cref="ClassMapping" /> for the object to be deserialized using the `resourceType` property.
        /// </summary>
        /// <remarks>Assumes the reader is on the start of an object.</remarks>
        internal static (ClassMapping?, FhirJsonException?) DetermineClassMappingFromInstance(ref Utf8JsonReader reader, ModelInspector inspector, PathStack path)
        {
            var (resourceType, error) = determineResourceType(ref reader);

            if (resourceType is not null)
            {
                var resourceMapping = inspector.FindClassMapping(resourceType);

                return resourceMapping is not null ?
                    (new(resourceMapping, null)) :
                    (new(null, ERR.UNKNOWN_RESOURCE_TYPE(ref reader, path.GetInstancePath(), resourceType)));
            }
            else
                return new(null, error);
        }

        private static (string?, FhirJsonException?) determineResourceType(ref Utf8JsonReader reader)
        {
            //TODO: determineResourceType probably won't work with streaming inputs to Utf8JsonReader

            var originalReader = reader;    // copy the struct so we can "rewind"
            var atDepth = reader.CurrentDepth + 1;

            try
            {
                while (reader.Read() && reader.CurrentDepth >= atDepth)
                {
                    if (reader.TokenType == JsonTokenType.PropertyName && reader.CurrentDepth == atDepth)
                    {
                        var propName = reader.GetString();

                        if (propName == "resourceType")
                        {
                            reader.Read();
                            return (reader.TokenType == JsonTokenType.String) ?
                                new(reader.GetString()!, null) :
                                new(null, ERR.RESOURCETYPE_SHOULD_BE_STRING(ref reader, "", reader.TokenType));
                        }
                    }
                }

                return new(null, ERR.NO_RESOURCETYPE_PROPERTY(ref reader, ""));
            }
            finally
            {
                reader = originalReader;
            }
        }

        /// <summary>
        /// Given a possibly suffixed property name (as encountered in the serialized form), lookup the
        /// mapping for the property and the mapping for the value of the property.
        /// </summary>
        /// <remarks>In case the name is a choice type, the type suffix will be used to determine the returned
        /// <see cref="ClassMapping"/>, otherwise the <see cref="PropertyMapping.ImplementingType"/> is used. As well,
        /// since the property name is from the serialized form it may also be prefixed by '_'.
        /// </remarks>
        private static (PropertyMapping? propMapping, ClassMapping? propValueMapping, FhirJsonException? error) tryGetMappedElementMetadata(
            ModelInspector inspector,
            ClassMapping parentMapping,
            ref Utf8JsonReader reader,
            PathStack path,
            string propertyName)
        {
            bool startsWithUnderscore = propertyName[0] == '_';
            var elementName = startsWithUnderscore ? propertyName.Substring(1) : propertyName;

            var propertyMapping = parentMapping.FindMappedElementByName(elementName)
                ?? parentMapping.FindMappedElementByChoiceName(elementName);

            if (propertyMapping is null)
                return (null, null, ERR.UNKNOWN_PROPERTY_FOUND(ref reader, path.GetInstancePath(), propertyName));

            (ClassMapping? propertyValueMapping, FhirJsonException? error) = propertyMapping.Choice switch
            {
                ChoiceType.None or ChoiceType.ResourceChoice =>
                    inspector.FindOrImportClassMapping(propertyMapping.GetInstantiableType()) is ClassMapping m
                        ? (m, null)
                        : throw new InvalidOperationException($"Encountered property type {propertyMapping.ImplementingType} for which no mapping was found in the model assemblies. " + reader.GenerateLocationMessage()),
                ChoiceType.DatatypeChoice => getChoiceClassMapping(ref reader),
                _ => throw new NotImplementedException("Unknown choice type in property mapping. " + reader.GenerateLocationMessage())
            };

            return (propertyMapping, propertyValueMapping, error);

            (ClassMapping?, FhirJsonException?) getChoiceClassMapping(ref Utf8JsonReader r)
            {
                string typeSuffix = elementName.Substring(propertyMapping.Name.Length);

                return string.IsNullOrEmpty(typeSuffix)
                    ? (null, ERR.CHOICE_ELEMENT_HAS_NO_TYPE(ref r, path.GetInstancePath(), propertyMapping.Name))
                    : inspector.FindClassMapping(typeSuffix) is ClassMapping cm
                        ? (cm, null)
                        : (default, ERR.CHOICE_ELEMENT_HAS_UNKOWN_TYPE(ref r, path.GetInstancePath(), propertyMapping.Name, typeSuffix));
            }
        }
    }

    internal class FhirJsonPocoDeserializerState
    {
        public readonly ExceptionAggregator Errors = new();
        public readonly PathStack Path = new();
    }
}

#nullable restore
#endif<|MERGE_RESOLUTION|>--- conflicted
+++ resolved
@@ -259,12 +259,7 @@
                 // the type and should otherwise be skipped when processing a resource.
                 if (currentPropertyName == "resourceType" && kind is DeserializedObjectKind.Resource)
                 {
-<<<<<<< HEAD
-                    if (kind != DeserializedObjectKind.Resource) state.Errors.Add(ERR.RESOURCETYPE_UNEXPECTED(ref reader, state.Path.GetInstancePath()));
-                    reader.SkipTo(JsonTokenType.PropertyName);  // skip to next property
-=======
                     reader.SkipTo(JsonTokenType.PropertyName);
->>>>>>> 6da3a5b3
                     continue;
                 }
 
@@ -691,12 +686,8 @@
             // Check for value types
             (object? partial, FhirJsonException? error) result = reader.TokenType switch
             {
-<<<<<<< HEAD
                 JsonTokenType.Null => new(null, ERR.EXPECTED_PRIMITIVE_NOT_NULL(ref reader, pathStack.GetInstancePath())),
-=======
-                JsonTokenType.Null => new(null, ERR.EXPECTED_PRIMITIVE_NOT_NULL.With(ref reader)),
-                JsonTokenType.String when string.IsNullOrEmpty(reader.GetString()) => new(reader.GetString(), ERR.PROPERTY_MAY_NOT_BE_EMPTY.With(ref reader)),
->>>>>>> 6da3a5b3
+                JsonTokenType.String when string.IsNullOrEmpty(reader.GetString()) => new(reader.GetString(), ERR.PROPERTY_MAY_NOT_BE_EMPTY(ref reader, pathStack.GetInstancePath())),
                 JsonTokenType.String when implementingType == typeof(string) => new(reader.GetString(), null),
                 JsonTokenType.String when implementingType == typeof(byte[]) =>
                                 !Settings.DisableBase64Decoding ? readBase64(ref reader, pathStack) : new(reader.GetString(), null),
