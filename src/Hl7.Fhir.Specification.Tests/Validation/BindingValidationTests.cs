﻿using FluentAssertions;
using Hl7.Fhir.ElementModel;
using Hl7.Fhir.Model;
using Hl7.Fhir.Rest;
using Hl7.Fhir.Specification.Schema;
using Hl7.Fhir.Specification.Source;
using Hl7.Fhir.Specification.Terminology;
using Hl7.Fhir.Support;
using Hl7.Fhir.Validation;
using Moq;
using System.Linq;
using Xunit;

namespace Hl7.Fhir.Specification.Tests
{
    [Trait("Category", "Validation")]
    public class BindingValidationTests : IClassFixture<ValidationFixture>
    {
        private readonly IAsyncResourceResolver _resolver;
        private readonly ITerminologyService _termService;

        public BindingValidationTests(ValidationFixture fixture)
        {
            _resolver = fixture.AsyncResolver;
            _termService = new LocalTerminologyService(_resolver);
        }

        [Fact]
        public void TestValueValidation()
        {
            var binding = new ElementDefinition.ElementDefinitionBindingComponent
            {
                Strength = BindingStrength.Required,
                ValueSet = "http://hl7.org/fhir/ValueSet/data-absent-reason"
            };

            var validator = binding.ToValidatable("http://example.org/fhir/StructureDefitition/fhir#text.path");
            var vc = new ValidationContext() { TerminologyService = _termService };
            // Non-bindeable things should succeed
            Element v = new FhirBoolean(true);
            var node = v.ToTypedElement();
            Assert.True(validator.Validate(node, vc).Success);

            v = new Quantity(4.0m, "masked", "http://terminology.hl7.org/CodeSystem/data-absent-reason");  // nonsense, but hey UCUM is not provided with the spec
            node = v.ToTypedElement();
            Assert.True(validator.Validate(node, vc).Success);

            v = new Quantity(4.0m, "maskedx", "http://terminology.hl7.org/CodeSystem/data-absent-reason");  // nonsense, but hey UCUM is not provided with the spec
            node = v.ToTypedElement();
            Assert.False(validator.Validate(node, vc).Success);

            v = new Quantity(4.0m, "kg");  // sorry, UCUM is not provided with the spec - still validate against data-absent-reason
            node = v.ToTypedElement();
            Assert.False(validator.Validate(node, vc).Success);

            v = new FhirString("masked");
            node = v.ToTypedElement();
            Assert.True(validator.Validate(node, vc).Success);

            v = new FhirString("maskedx");
            node = v.ToTypedElement();
            Assert.False(validator.Validate(node, vc).Success);

            var ic = new Coding("http://terminology.hl7.org/CodeSystem/data-absent-reason", "masked");
            var ext = new Extension { Value = ic };
            node = ext.ToTypedElement();
            Assert.True(validator.Validate(node, vc).Success);

            ic.Code = "maskedx";
            node = ext.ToTypedElement();
            Assert.False(validator.Validate(node, vc).Success);
        }


        [Fact]
        public void TestCodingValidation()
        {
            var dar = "http://terminology.hl7.org/CodeSystem/data-absent-reason";

            var binding = new ElementDefinition.ElementDefinitionBindingComponent
            {
                ValueSet = "http://hl7.org/fhir/ValueSet/data-absent-reason",
                Strength = BindingStrength.Required
            };

            var val = binding.ToValidatable();
            var vc = new ValidationContext() { TerminologyService = _termService };

            var c = new Coding(dar, "not-a-number");
            var result = val.Validate(c.ToTypedElement(), vc);
            Assert.True(result.Success);

            c.Code = "NaNX";
            result = val.Validate(c.ToTypedElement(), vc);
            Assert.False(result.Success);

            c.Code = "not-a-number";
            c.Display = "Not a Number (NaN)";
            binding.Strength = BindingStrength.Required;
            result = val.Validate(c.ToTypedElement(), vc);
            Assert.True(result.Success);

            c.Display = "Not a NumberX";
            result = val.Validate(c.ToTypedElement(), vc);
            Assert.True(result.Success);        // local terminology service treats incorrect displays as warnings (GH#624)

            // But this won't, it's also a composition, but without expansion - the local term server won't help you here
            var binding2 = new ElementDefinition.ElementDefinitionBindingComponent
            {
                ValueSet = "http://hl7.org/fhir/ValueSet/substance-code",
                Strength = BindingStrength.Required
            };

            var val2 = binding2.ToValidatable();

            c = new Coding("http://snomed.info/sct", "160244002");
            result = val2.Validate(c.ToTypedElement(), vc);
            Assert.True(result.Success);
            Assert.NotEmpty(result.Where(type: OperationOutcome.IssueType.NotSupported));
        }

        [Fact]
        public void TestEmptyIllegalAndLegalCode()
        {
            var binding = new ElementDefinition.ElementDefinitionBindingComponent
            {
                ValueSet = "http://hl7.org/fhir/ValueSet/data-absent-reason",
                Strength = BindingStrength.Preferred
            };

            var val = binding.ToValidatable();
            var vc = new ValidationContext() { TerminologyService = _termService };

            var cc = new CodeableConcept();
            cc.Coding.Add(new Coding(null, null, "Just some display text"));

            // First, no code at all should be ok with a preferred binding
            var result = val.Validate(cc.ToTypedElement(), vc);
            Assert.True(result.Success);

            // Now, switch to a required binding
            binding.Strength = BindingStrength.Required;
            val = binding.ToValidatable();

            // Then, with no code at all in a CC with a required binding
            result = val.Validate(cc.ToTypedElement(), vc);
            Assert.False(result.Success);
            Assert.Contains("No code found in", result.ToString());

            // Now with no code + illegal code
            cc.Coding.Add(new Coding("urn:oid:1.2.3.4.5", "16", "Here's a code"));
            result = val.Validate(cc.ToTypedElement(), vc);
            Assert.False(result.Success);
            Assert.Contains("None of the Codings in the CodeableConcept were valid for the binding", result.ToString());

            // Now, add a third valid code according to the binding.
            cc.Coding.Add(new Coding("http://terminology.hl7.org/CodeSystem/data-absent-reason", "asked-unknown"));
            result = val.Validate(cc.ToTypedElement(), vc);
            Assert.True(result.Success);
        }

        [Fact]
        public void TestCodeableConceptValidation()
        {
            var binding = new ElementDefinition.ElementDefinitionBindingComponent
            {
                ValueSet = "http://hl7.org/fhir/ValueSet/data-absent-reason",
                Strength = BindingStrength.Required
            };

            var val = binding.ToValidatable();
            var vc = new ValidationContext() { TerminologyService = _termService };

            var cc = new CodeableConcept();
            cc.Coding.Add(new Coding("http://terminology.hl7.org/CodeSystem/data-absent-reason", "not-a-number"));
            cc.Coding.Add(new Coding("http://terminology.hl7.org/CodeSystem/data-absent-reason", "not-asked"));

            var result = val.Validate(cc.ToTypedElement(), vc);
            Assert.True(result.Success);

            cc.Coding.First().Code = "NaNX";
            result = val.Validate(cc.ToTypedElement(), vc);
            Assert.True(result.Success);

            cc.Coding.Skip(1).First().Code = "did-ask";
            result = val.Validate(cc.ToTypedElement(), vc);
            Assert.False(result.Success);

            //EK 2017-07-6 No longer reports warnings when failing a preferred binding
            binding.Strength = BindingStrength.Preferred;
            var val2 = binding.ToValidatable();
            result = val2.Validate(cc.ToTypedElement(), vc);
            Assert.True(result.Success);
            Assert.Equal(0, result.Warnings);
        }

        [Fact]
        public void TestValidationErrorMessageForCodings()
        {
            var binding = new ElementDefinition.ElementDefinitionBindingComponent
            {
                ValueSet = new Canonical("http://hl7.org/fhir/ValueSet/address-type"),
                Strength = BindingStrength.Required
            };

            var val = binding.ToValidatable();
            var vc = new ValidationContext() { TerminologyService = _termService };

            var cc = new CodeableConcept();
            cc.Coding.Add(new Coding("http://non-existing.code.system", "01.015"));

            var result = val.Validate(cc.ToTypedElement(), vc);
            Assert.False(result.Success);
            Assert.True(result.Issue.Count == 1);
            Assert.StartsWith("Code '01.015' from system 'http://non-existing.code.system' does not exist in valueset 'http://hl7.org/fhir/ValueSet/address-type'", result.Issue[0].Details.Text);

            cc.Coding.Add(new Coding("http://another-non-existing.code.system", "01.016"));
            result = val.Validate(cc.ToTypedElement(), vc);
            Assert.False(result.Success);
            Assert.True(result.Issue.Count == 1);
            result.Issue[0].Details.Text.Should().StartWith(
                $"None of the Codings in the CodeableConcept were valid for the binding. Details follow.{System.Environment.NewLine}" +
                $"Code '01.015' from system 'http://non-existing.code.system' does not exist in valueset 'http://hl7.org/fhir/ValueSet/address-type'{System.Environment.NewLine}" +
                 "Code '01.016' from system 'http://another-non-existing.code.system' does not exist in valueset 'http://hl7.org/fhir/ValueSet/address-type'");

        }
<<<<<<< HEAD
=======

        //MS 2021-16-08: Tests issue https://github.com/FirelyTeam/firely-net-sdk/issues/1857
        [Fact]
        public void TestCurrenciesValidation()
        {
            var binding = new ElementDefinition.ElementDefinitionBindingComponent
            {
                ValueSet = new Canonical("http://hl7.org/fhir/ValueSet/currencies"),
                Strength = BindingStrength.Required
            };

            var val = binding.ToValidatable();
            var vc = new ValidationContext() { TerminologyService = _termService };

            var v = new Money() { Value = 1, Currency = Money.Currencies.EUR };
            var node = v.ToTypedElement();
            Assert.True(val.Validate(node, vc).Success);
        }

        [Fact]
        public void ErrorMessageAtExceptionInService()
        {
            Mock<ITerminologyService> service = new();
            service.Setup(s => s.ValueSetValidateCode(It.IsAny<Parameters>(), null, false))
                .Throws(new FhirOperationException("Error", System.Net.HttpStatusCode.InternalServerError));
            var binding = new ElementDefinition.ElementDefinitionBindingComponent
            {
                ValueSet = "http://hl7.org/fhir/ValueSet/data-absent-reason",
                Strength = BindingStrength.Required
            };

            var val = binding.ToValidatable();
            var vc = new ValidationContext() { TerminologyService = service.Object };

            var code = new Code("aValue");

            var result = val.Validate(code.ToTypedElement(), vc);

            result.Issue.Should()
                .OnlyContain(i => i.Details.Text == "Terminology service failed while validating code 'aValue'");

            var coding = new Coding("aSystem", "aValue");
            result = val.Validate(coding.ToTypedElement(), vc);

            result.Issue.Should()
                .OnlyContain(i => i.Details.Text == "Terminology service failed while validating code 'aValue' (system 'aSystem')");

        }
>>>>>>> d97483a7
    }
}<|MERGE_RESOLUTION|>--- conflicted
+++ resolved
@@ -224,8 +224,6 @@
                  "Code '01.016' from system 'http://another-non-existing.code.system' does not exist in valueset 'http://hl7.org/fhir/ValueSet/address-type'");
 
         }
-<<<<<<< HEAD
-=======
 
         //MS 2021-16-08: Tests issue https://github.com/FirelyTeam/firely-net-sdk/issues/1857
         [Fact]
@@ -274,6 +272,5 @@
                 .OnlyContain(i => i.Details.Text == "Terminology service failed while validating code 'aValue' (system 'aSystem')");
 
         }
->>>>>>> d97483a7
     }
 }