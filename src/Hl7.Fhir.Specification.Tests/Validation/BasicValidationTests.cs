--- conflicted
+++ resolved
@@ -1400,42 +1400,6 @@
 
             var validator = new Validator(new ValidationSettings() { ResourceResolver = resolver, GenerateSnapshot = false });
 
-<<<<<<< HEAD
-            var questionnaire = new QuestionnaireResponse()
-            {
-                Meta = new Meta()
-                {
-                    Profile = new string[] { "http://hl7.org/fhir/uv/sdc/StructureDefinition/sdc-questionnaireresponse" }
-                },
-                Status = QuestionnaireResponse.QuestionnaireResponseStatus.Completed,
-                Authored = "2022",
-                Questionnaire = "Questionnaire/example",
-                Item = new List<QuestionnaireResponse.ItemComponent>
-                {
-                    new QuestionnaireResponse.ItemComponent()
-                    {
-                        LinkId = "1",
-                        Answer = new List<QuestionnaireResponse.AnswerComponent>
-                        {
-                            new QuestionnaireResponse.AnswerComponent
-                            {
-                                Value = new FhirString("This is a test answer")
-                            }
-                        },
-                        Item = new List<QuestionnaireResponse.ItemComponent>
-                        {
-                            new QuestionnaireResponse.ItemComponent()
-                            {
-                                LinkId = "1.1",
-                                Answer = new List<QuestionnaireResponse.AnswerComponent>
-                                {
-                                    new QuestionnaireResponse.AnswerComponent
-                                    {
-                                        Value = new FhirString("with a child test answer")
-                                    }
-                                },
-                            },
-=======
             var questionnaire = new Questionnaire()
             {
                 Meta = new Meta()
@@ -1456,7 +1420,6 @@
                                 LinkId = "1.1",
                                 Type = Questionnaire.QuestionnaireItemType.String
                             }
->>>>>>> 5e5df22d
                         }
                     }
                 }
