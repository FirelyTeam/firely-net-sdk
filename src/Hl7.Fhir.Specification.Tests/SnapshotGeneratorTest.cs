--- conflicted
+++ resolved
@@ -76,7 +76,6 @@
 
             // dumpReferences(sd);
 
-<<<<<<< HEAD
             StructureDefinition expanded;
             generateSnapshotAndCompare(sd, _testSource, out expanded);
 
@@ -149,105 +148,14 @@
             dumpBasePaths(expanded);
         }
 
-        // [WMR 20160721] Following profiles are not yet handled (TODO)
-        private readonly string[] skippedProfiles =
-        {
-=======
-		[TestInitialize]
-		public void Setup()
-		{
-			_testSource = new ArtifactResolver(new CachedArtifactSource(new FileDirectoryArtifactSource("TestData/snapshot-test", includeSubdirectories: true)));
-		}
-
-		// [WMR 20160718] Generate snapshot for extension definition fails with exception:
-		// System.ArgumentException: structure is not a constraint or extension
-
-		[TestMethod]
-		//[Ignore]
-		public void GenerateExtensionSnapshot()
-		{
-			var sd = _testSource.GetStructureDefinition(@"http://example.org/fhir/StructureDefinition/string-translation");
-			Assert.IsNotNull(sd);
-
-			generateSnapshotAndCompare(sd, _testSource);
-		}
-
-		[TestMethod]
-		[Ignore] // For debugging purposes
-		public void GenerateSingleSnapshot()
-		{
-			// var sd = _testSource.GetStructureDefinition(@"http://hl7.org/fhir/StructureDefinition/daf-condition");
-			// var sd = _testSource.GetStructureDefinition(@"http://hl7.org/fhir/StructureDefinition/gao-result");
-			// var sd = _testSource.GetStructureDefinition(@"http://hl7.org/fhir/StructureDefinition/xdsdocumentreference");
-			var sd = _testSource.GetStructureDefinition(@"http://hl7.org/fhir/StructureDefinition/gao-medicationorder");
-
-			Assert.IsNotNull(sd);
-
-			DumpReferences(sd);
-
-			generateSnapshotAndCompare(sd, _testSource);
-		}
-
-		[TestMethod]
-		[Ignore] // For debugging purposes
-		public void GenerateDerivedProfileSnapshot()
-		{
-			// cqif-guidanceartifact profile is derived from cqif-knowledgemodule
-			// var sd = _testSource.GetStructureDefinition(@"http://hl7.org/fhir/StructureDefinition/cqif-guidanceartifact");
-			var sd = _testSource.GetStructureDefinition(@"http://hl7.org/fhir/StructureDefinition/sdc-questionnaire");
-			// var sd = _testSource.GetStructureDefinition(@"http://hl7.org/fhir/StructureDefinition/qicore-goal");
-			// var sd = _testSource.GetStructureDefinition(@"http://hl7.org/fhir/StructureDefinition/qicore-patient");
-			// var sd = _testSource.GetStructureDefinition(@"http://hl7.org/fhir/StructureDefinition/qicore-encounter");
-
-			Assert.IsNotNull(sd);
-
-			DumpReferences(sd);
-
-			generateSnapshotAndCompare(sd, _testSource);
-		}
-
-		// [WMR 20160722] For debugging purposes
-		[Conditional("DEBUG")]
-		public void DumpReferences(StructureDefinition sd)
-		{
-			Debug.WriteLine("References for StructureDefinition '{0}' ('{1}')".FormatWith(sd.Name, sd.Url));
-			Debug.WriteLine("Base = '{0}'".FormatWith(sd.Base));
-
-			var profiles = sd.Snapshot.Element.SelectMany(e => e.Type).SelectMany(t => t.Profile);
-			profiles = profiles.OrderBy(p => p).Distinct();
-
-			// FhirClient client = new FhirClient("http://fhir2.healthintersections.com.au/open/");
-			// var folderPath = Path.Combine(Directory.GetCurrentDirectory(), @"TestData\snapshot-test\download");
-			// if (!Directory.Exists(folderPath)) { Directory.CreateDirectory(folderPath); }
-
-			foreach (var profile in profiles)
-			{
-				Debug.WriteLine(profile);
-
-				// How to determine the original filename?
-				//try
-				//{
-				//    var xml = client.Get(profile);
-				//    var filePath = Path.Combine()
-				//    File.WriteAllText(folderPath, )
-				//}
-				//catch (Exception ex)
-				//{
-				//    Debug.WriteLine(ex.Message);
-				//}
-			}
-		}
-
 		// [WMR 20160721] Following profiles are not yet handled (TODO)
 		private readonly string[] skippedProfiles =
 		{
->>>>>>> ec3ac031
 			// Differential defines constraint on MedicationOrder.reason[x]
 			// Snapshot renames this element to MedicationOrder.reasonCodeableConcept - is this mandatory?
 			// @"http://hl7.org/fhir/StructureDefinition/gao-medicationorder",
 		};
 
-<<<<<<< HEAD
         [TestMethod]
         // [Ignore]
         public void GenerateSnapshot()
@@ -273,34 +181,7 @@
             var avg = duration / count;
             Debug.WriteLine("Expanded {0} profiles in {1} ms = {2} ms per profile on average.".FormatWith(count, duration, avg));
         }
-=======
-		[TestMethod]
-		// [Ignore]
-		public void GenerateSnapshot()
-		{
-			var start = DateTime.Now;
-			int count = 0;
-
-			foreach (var original in findConstraintStrucDefs()
-				// [WMR 20160721] Skip invalid profiles
-				.Where(sd => !skippedProfiles.Contains(sd.Url))
-			)
-			{
-				// nothing to test, original does not have a snapshot
-				if (original.Snapshot == null) continue;
-
-				Debug.WriteLine("Generating Snapshot for " + original.Url);
-
-				generateSnapshotAndCompare(original, _testSource);
-				count++;
-			}
-
-			var duration = DateTime.Now.Subtract(start).TotalMilliseconds;
-			var avg = duration / count;
-			Debug.WriteLine("Expanded {0} profiles in {1} ms = {2} ms per profile on average.".FormatWith(count, duration, avg));
-		}
->>>>>>> ec3ac031
-
+        
 #if false
         private void forDoc()
         {
@@ -319,7 +200,6 @@
         }
 #endif
 
-<<<<<<< HEAD
         private StructureDefinition generateSnapshot(StructureDefinition original, ArtifactResolver source)
         {
             // var generator = new SnapshotGenerator(source, markChanges: false);        
@@ -447,118 +327,6 @@
         {
             TestExpandElement(@"http://hl7.org/fhir/StructureDefinition/Patient", "Patient.name");
         }
-=======
-        private void generateSnapshotAndCompare(StructureDefinition original, ArtifactResolver source)
-		{
-			// var generator = new SnapshotGenerator(source, markChanges: false);        
-			var generator = new SnapshotGenerator(source, _settings);
-
-			var expanded = (StructureDefinition)original.DeepCopy();
-			Assert.IsTrue(original.IsExactly(expanded));
-
-			generator.Generate(expanded);
-
-			var areEqual = original.IsExactly(expanded);
-
-			if (!areEqual)
-			{
-				var tempPath = Path.GetTempPath();
-				File.WriteAllText(Path.Combine(tempPath, "snapshotgen-source.xml"), FhirSerializer.SerializeResourceToXml(original));
-				File.WriteAllText(Path.Combine(tempPath, "snapshotgen-dest.xml"), FhirSerializer.SerializeResourceToXml(expanded));
-			}
-
-			Assert.IsTrue(areEqual);
-		}
-
-		private IEnumerable<StructureDefinition> findConstraintStrucDefs()
-		{
-			var testSDs = _testSource.ListConformanceResources().Where(ci => ci.Type == ResourceType.StructureDefinition);
-
-			foreach (var sdInfo in testSDs)
-			{
-				// [WMR 20160721] Select all profiles in profiles-others.xml
-				var fileName = Path.GetFileNameWithoutExtension(sdInfo.Origin);
-				if (fileName == "profiles-others")
-				{
-					var sd = _testSource.GetStructureDefinition(sdInfo.Url);
-
-					if (sd == null) throw new InvalidOperationException(("Source listed canonical url {0} [source {1}], " +
-						"but could not get structure definition by that url later on!").FormatWith(sdInfo.Url, sdInfo.Origin));
-
-					if (sd.IsConstraint || sd.IsExtension)
-						yield return sd;
-				}
-			}
-		}
-
-		[TestMethod]
-		public void MakeDifferentialTree()
-		{
-			var e = new List<ElementDefinition>();
-
-			e.Add(new ElementDefinition() { Path = "A.B.C1" });
-			e.Add(new ElementDefinition() { Path = "A.B.C1" });
-			e.Add(new ElementDefinition() { Path = "A.B.C2" });
-			e.Add(new ElementDefinition() { Path = "A.B" });
-			e.Add(new ElementDefinition() { Path = "A.B.C1.D" });
-			e.Add(new ElementDefinition() { Path = "A.D.F" });
-
-			var tree = new DifferentialTreeConstructor(e).MakeTree();
-			Assert.IsNotNull(tree);
-
-			var nav = new ElementNavigator(tree);
-			Assert.AreEqual(10, nav.Count);
-
-			Assert.IsTrue(nav.MoveToChild("A"));
-			Assert.IsTrue(nav.MoveToChild("B"));
-			Assert.IsTrue(nav.MoveToChild("C1"));
-			Assert.IsTrue(nav.MoveToNext("C1"));
-			Assert.IsTrue(nav.MoveToNext("C2"));
-
-			Assert.IsTrue(nav.MoveToParent());  // 1st A.B
-			Assert.IsTrue(nav.MoveToNext() && nav.Path == "A.B");  // (now) 2nd A.B
-			Assert.IsTrue(nav.MoveToChild("C1"));
-			Assert.IsTrue(nav.MoveToChild("D"));
-
-			Assert.IsTrue(nav.MoveToParent());  // A.B.C1
-			Assert.IsTrue(nav.MoveToParent());  // A.B (2nd)
-			Assert.IsTrue(nav.MoveToNext() && nav.Path == "A.D");
-			Assert.IsTrue(nav.MoveToChild("F"));
-		}
-
-
-		[TestMethod]
-		public void TestExpandChild()
-		{
-			var qStructDef = _testSource.GetStructureDefinition("http://hl7.org/fhir/StructureDefinition/Questionnaire");
-			Assert.IsNotNull(qStructDef);
-			Assert.IsNotNull(qStructDef.Snapshot);
-
-			var nav = new ElementNavigator(qStructDef.Snapshot.Element);
-
-			nav.JumpToFirst("Questionnaire.telecom");
-			Assert.IsTrue(SnapshotGenerator.expandElement(nav, _testSource, SnapshotGeneratorSettings.Default));
-			Assert.IsTrue(nav.MoveToChild("period"), "Did not move into complex datatype ContactPoint");
-
-			nav.JumpToFirst("Questionnaire.group");
-			Assert.IsTrue(SnapshotGenerator.expandElement(nav, _testSource, SnapshotGeneratorSettings.Default));
-			Assert.IsTrue(nav.MoveToChild("title"), "Did not move into internally defined backbone element Group");
-		}
-
-		// [WMR 20160802] NEW - Expand a single element
-
-		[TestMethod]
-		public void TestExpandElement_PatientIdentifier()
-		{
-			TestExpandElement(@"http://hl7.org/fhir/StructureDefinition/Patient", "Patient.identifier");
-		}
-
-		[TestMethod]
-		public void TestExpandElement_PatientName()
-		{
-			TestExpandElement(@"http://hl7.org/fhir/StructureDefinition/Patient", "Patient.name");
-		}
->>>>>>> ec3ac031
 
         [TestMethod]
         public void TestExpandElement_QuestionnaireGroupGroup()
@@ -706,7 +474,5 @@
 
         }
 
-
-
     }
 }