--- conflicted
+++ resolved
@@ -76,24 +76,18 @@
             // _settings.MergeTypeProfiles = false;
 
             // var sd = _testSource.GetStructureDefinition(@"http://hl7.org/fhir/StructureDefinition/daf-condition");
-            // var sd = _testSource.GetStructureDefinition(@"http://hl7.org/fhir/StructureDefinition/gao-result");
             // var sd = _testSource.GetStructureDefinition(@"http://hl7.org/fhir/StructureDefinition/xdsdocumentreference");
             // var sd = _testSource.GetStructureDefinition(@"http://hl7.org/fhir/StructureDefinition/gao-medicationorder");
-<<<<<<< HEAD
-            var sd = _testResolver.FindStructureDefinition(@"http://hl7.org/fhir/StructureDefinition/shareablevalueset");
-=======
             // var sd = _testSource.GetStructureDefinition(@"http://hl7.org/fhir/StructureDefinition/shareablevalueset");
-
             // var sd = _testSource.GetStructureDefinition(@"http://hl7.org/fhir/StructureDefinition/gao-alternate");
             // var sd = _testSource.GetStructureDefinition(@"http://hl7.org/fhir/StructureDefinition/gao-result");
             // var sd = _testSource.GetStructureDefinition(@"http://hl7.org/fhir/StructureDefinition/gao-procedurerequest");
-            var sd = _testSource.GetStructureDefinition(@"http://hl7.org/fhir/StructureDefinition/cqif-guidanceartifact");
+            var sd = _testResolver.FindStructureDefinition(@"http://hl7.org/fhir/StructureDefinition/cqif-guidanceartifact");
 
             // [WMR 20160825] Examples by Simone Heckman - custom, free-form canonical url
             // => ResourceIdentity is obsolete!
             // var sd = _testSource.GetStructureDefinition(@"http://fhir.de/StructureDefinition/kbv/betriebsstaette");
             // var sd = _testSource.GetStructureDefinition(@"http://fhir.de/StructureDefinition/kbv/istNebenbetriebsstaette");
->>>>>>> 5ba1c8ee
 
             Assert.IsNotNull(sd);
 
@@ -111,14 +105,14 @@
         public void GenerateRepeatedSnapshot()
         {
             StructureDefinition expanded;
-            var sd = _testSource.GetStructureDefinition(@"http://hl7.org/fhir/StructureDefinition/measurereport");
-            generateSnapshotAndCompare(sd, _testSource, out expanded);
+            var sd = _testResolver.FindStructureDefinition(@"http://hl7.org/fhir/StructureDefinition/measurereport");
+            generateSnapshotAndCompare(sd, _testResolver, out expanded);
             dumpOutcome(_generator.Outcome);
             dumpBasePaths(expanded);
 
             // [WMR 20160903] TODO: Second expansion fails, base paths are now normalized...? (e.g. DomainResource.text)
-            sd = _testSource.GetStructureDefinition(@"http://hl7.org/fhir/StructureDefinition/clinicaldocument");
-            generateSnapshotAndCompare(sd, _testSource, out expanded);
+            sd = _testResolver.FindStructureDefinition(@"http://hl7.org/fhir/StructureDefinition/clinicaldocument");
+            generateSnapshotAndCompare(sd, _testResolver, out expanded);
             dumpOutcome(_generator.Outcome);
             dumpBasePaths(expanded);
         }
@@ -167,12 +161,8 @@
             bool exceptionRaised = false;
             try
             {
-<<<<<<< HEAD
                 generateSnapshotAndCompare(sd, _testResolver, out expanded);
-=======
-                generateSnapshotAndCompare(sd, _testSource, out expanded);
                 dumpOutcome(_generator.Outcome);
->>>>>>> 5ba1c8ee
                 dumpBasePaths(expanded);
             }
             catch (Exception ex)
@@ -491,15 +481,9 @@
         [TestMethod]
         public void TestExpandChild()
         {
-<<<<<<< HEAD
-            var qStructDef = _testResolver.FindStructureDefinitionForCoreType(FHIRDefinedType.Questionnaire);
-            Assert.IsNotNull(qStructDef);
-            Assert.IsNotNull(qStructDef.Snapshot);
-=======
-            var sd = _testSource.GetStructureDefinition("http://hl7.org/fhir/StructureDefinition/Questionnaire");
+            var sd = _testResolver.FindStructureDefinitionForCoreType(FHIRDefinedType.Questionnaire);
             Assert.IsNotNull(sd);
             Assert.IsNotNull(sd.Snapshot);
->>>>>>> 5ba1c8ee
 
             var nav = new ElementDefinitionNavigator(sd.Snapshot.Element);
 
@@ -545,7 +529,7 @@
         [TestMethod]
         public void TestExpandElement_Slice()
         {
-            var sd = _testSource.GetStructureDefinition("http://hl7.org/fhir/StructureDefinition/lipidprofile");
+            var sd = _testResolver.FindStructureDefinition("http://hl7.org/fhir/StructureDefinition/lipidprofile");
             Assert.IsNotNull(sd);
             Assert.IsNotNull(sd.Snapshot);
 
@@ -611,15 +595,9 @@
                 Assert.IsNotNull(elemTypeCode);
 
                 var elemProfile = elemType.Profile.FirstOrDefault();
-<<<<<<< HEAD
-                var sdType = elemProfile != null
+                var sdType = elemProfile != null && elemTypeCode != FHIRDefinedType.Reference
                     ? _testResolver.FindStructureDefinition(elemProfile)
                     : _testResolver.FindStructureDefinitionForCoreType(elemTypeCode);
-=======
-                var sdType = elemProfile != null && elemTypeCode != FHIRDefinedType.Reference
-                    ? _testSource.GetStructureDefinition(elemProfile)
-                    : _testSource.GetStructureDefinitionForCoreType(elemTypeCode);
->>>>>>> 5ba1c8ee
 
                 Assert.IsNotNull(sdType);
                 Assert.IsNotNull(sdType.Snapshot);
@@ -781,28 +759,21 @@
         [TestMethod]
         public void GenerateSnapshotEmitBaseData()
         {
-<<<<<<< HEAD
             // var sd = _testSource.GetStructureDefinition(@"http://hl7.org/fhir/StructureDefinition/daf-condition");
             // var sd = _testSource.GetStructureDefinition(@"http://example.com/fhir/StructureDefinition/patient-with-extensions");
             // var sd = _testSource.GetStructureDefinition(@"http://hl7.org/fhir/StructureDefinition/sdc-questionnaire");
             // var sd = _testSource.GetStructureDefinition(@"http://hl7.org/fhir/StructureDefinition/cqif-guidanceartifact");
             // var sd = _testSource.GetStructureDefinition(@"http://hl7.org/fhir/StructureDefinition/shareablevalueset");
             // var sd = _testSource.GetStructureDefinition(@"http://hl7.org/fhir/StructureDefinition/qicore-goal");
-            var sd = _testResolver.FindStructureDefinition(@"http://hl7.org/fhir/StructureDefinition/cqif-guidanceartifact");
+            // var sd = _testResolver.FindStructureDefinition(@"http://hl7.org/fhir/StructureDefinition/cqif-guidanceartifact");
             // var sd = _testSource.GetStructureDefinition(@"http://example.org/fhir/StructureDefinition/MyLocation");
-=======
-            var source = _testSource;
->>>>>>> 5ba1c8ee
-
-            var sd = source.GetStructureDefinition(@"http://example.org/fhir/StructureDefinition/MyPatient");
+
+            var source = _testResolver;
+
+            var sd = source.FindStructureDefinition(@"http://example.org/fhir/StructureDefinition/MyPatient");
             Assert.IsNotNull(sd);
             // dumpReferences(sd);
 
-<<<<<<< HEAD
-            _settings.ExpandExternalProfiles = true;
-            _settings.MarkChanges = true;
-            _generator = new SnapshotGenerator(_testResolver, _settings);
-=======
             var settings = new SnapshotGeneratorSettings(_settings);
             settings.ExpandExternalProfiles = true;
             settings.ExpandUnconstrainedElements = true;
@@ -810,7 +781,6 @@
             settings.MarkChanges = true;
             //settings.NormalizeElementBase = true;
             _generator = new SnapshotGenerator(source, settings);
->>>>>>> 5ba1c8ee
 
             // [WMR 20160817] Attach custom event handlers
             // Following event is called for each separate (external) profile that is being expanded
@@ -847,10 +817,6 @@
                 Debug.WriteLine(ann != null && ann.BaseElementDefinition != null ? " (old Base: #{0} '{1}')".FormatWith(ann.BaseElementDefinition.GetHashCode(), ann.BaseElementDefinition.Path) : "");
             };
 
-<<<<<<< HEAD
-            StructureDefinition expanded;
-            generateSnapshotAndCompare(sd, _testResolver, out expanded);
-=======
             SnapshotConstraintHandler constraintHandler = (sender, args) =>
             {
                 var elem = args.Element as ElementDefinition;
@@ -860,7 +826,6 @@
                     Debug.Print("[SnapshotConstraintHandler] #{0} '{1}'{2}".FormatWith(elem.GetHashCode(), elem.Path, changed ? " CHANGED!" : null));
                 }
             };
->>>>>>> 5ba1c8ee
 
             try
             {
@@ -875,16 +840,16 @@
 
                 assertBaseDefs(expanded, settings);
 
-                var sdBase = source.GetStructureDefinition(@"http://hl7.org/fhir/StructureDefinition/Patient");
+                var sdBase = source.FindStructureDefinition(@"http://hl7.org/fhir/StructureDefinition/Patient");
                 assertBaseDefs(sdBase, settings);
 
-                var sdExt = source.GetStructureDefinition(@"http://hl7.org/fhir/StructureDefinition/Extension");
+                var sdExt = source.FindStructureDefinition(@"http://hl7.org/fhir/StructureDefinition/Extension");
                 assertBaseDefs(sdExt, settings);
 
-                var sdExt1 = source.GetStructureDefinition(@"http://example.org/fhir/StructureDefinition/MyExtension1");
+                var sdExt1 = source.FindStructureDefinition(@"http://example.org/fhir/StructureDefinition/MyExtension1");
                 assertBaseDefs(sdExt1, settings);
 
-                var sdExt2 = source.GetStructureDefinition(@"http://example.org/fhir/StructureDefinition/MyExtension2");
+                var sdExt2 = source.FindStructureDefinition(@"http://example.org/fhir/StructureDefinition/MyExtension2");
                 assertBaseDefs(sdExt2, settings);
 
             }
@@ -1075,7 +1040,7 @@
             // var sd = _testSource.GetStructureDefinition(@"http://hl7.org/fhir/StructureDefinition/DomainResource");
 
             // var sd = _testSource.GetStructureDefinition(@"http://hl7.org/fhir/StructureDefinition/Patient");
-            var sd = _testSource.GetStructureDefinition(@"http://hl7.org/fhir/StructureDefinition/Questionnaire");
+            var sd = _testResolver.FindStructureDefinition(@"http://hl7.org/fhir/StructureDefinition/Questionnaire");
 
             Assert.IsNotNull(sd);
 
@@ -1084,7 +1049,7 @@
             // _settings.NormalizeElementBase = true;
 
             StructureDefinition expanded;
-            var result = generateSnapshotAndCompare(sd, _testSource, out expanded);
+            var result = generateSnapshotAndCompare(sd, _testResolver, out expanded);
 
             dumpOutcome(_generator.Outcome);
             dumpBasePaths(expanded);
