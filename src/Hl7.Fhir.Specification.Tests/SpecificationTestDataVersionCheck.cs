--- conflicted
+++ resolved
@@ -32,17 +32,11 @@
                 return;
             if (path.Contains("source-test"))
                 return;
-<<<<<<< HEAD
             if (path.Contains("summary-test"))
                 return;
             // [WMR 20190822] Added
             if (path.Contains("Type Slicing"))
                 return;
-=======
-            if (path.Contains("Type Slicing"))
-                return;
-
->>>>>>> b8190b76
 
             var xmlParser = new Hl7.Fhir.Serialization.FhirXmlParser();
             var jsonParser = new Serialization.FhirJsonParser();
