<Project Sdk="Microsoft.NET.Sdk" ToolsVersion="15.0">

  <Import Project="..\firely-net-sdk.props" />
  <Import Project="..\firely-net-sdk.targets" />
  <Import Project="..\firely-net-sdk-tests.props" />

  <PropertyGroup>
    <AssemblyName>Hl7.Fhir.Specification.Tests</AssemblyName>   
  </PropertyGroup>

  <ItemGroup>
    <ProjectReference Include="..\..\common\src\Hl7.FhirPath\Hl7.FhirPath.csproj" />
    <ProjectReference Include="..\Hl7.Fhir.Core\Hl7.Fhir.Core.csproj" />
    <ProjectReference Include="..\Hl7.Fhir.Specification\Hl7.Fhir.Specification.csproj" />
    <ProjectReference Include="..\..\common\src\Hl7.Fhir.Support\Hl7.Fhir.Support.csproj" />
  </ItemGroup>
	
  <ItemGroup>         
      <PackageReference Include="System.IO.Compression" Version="4.3.0" />
      <PackageReference Include="System.IO.FileSystem.AccessControl" Version="5.0.0" />
      <PackageReference Include="System.Threading.Tasks.Dataflow" Version="5.0.0" />
      <PackageReference Include="System.ValueTuple" Version="4.5.0" />
      <PackageReference Include="System.AppContext" Version="4.3.0" />
  </ItemGroup>

  <ItemGroup>
    <Service Include="{82a7f48d-3b50-4b1e-b82e-3ada8210c358}" />
  </ItemGroup>

  <ItemGroup>
    <Content Include="TestData\**\*.xml;TestData\**\*.json">
      <CopyToOutputDirectory>PreserveNewest</CopyToOutputDirectory>
    </Content>
  </ItemGroup>
<<<<<<< HEAD
  <ItemGroup>
    <None Remove="TestData\CustomBasic-StructureDefinition-R4.json" />
    <None Remove="TestData\profiles-types.json" />
    <None Remove="TestData\ResourcesInSubfolder.zip" />
    <None Remove="TestData\snapshot-test\Type Slicing\au-base.json" />
    <None Remove="TestData\snapshot-test\Type Slicing\logical1-expected.xml" />
    <None Remove="TestData\snapshot-test\Type Slicing\logical1-input.xml" />
    <None Remove="TestData\snapshot-test\Type Slicing\logical2-expected.xml" />
    <None Remove="TestData\snapshot-test\Type Slicing\logical2-input.xml" />
    <None Remove="TestData\snapshot-test\Type Slicing\obs-1-1-expected.xml" />
    <None Remove="TestData\snapshot-test\Type Slicing\obs-1-1-input.xml" />
    <None Remove="TestData\snapshot-test\Type Slicing\obs-1-2-input.xml" />
    <None Remove="TestData\snapshot-test\Type Slicing\obs-1-expected.xml" />
    <None Remove="TestData\snapshot-test\Type Slicing\obs-1-input.xml" />
    <None Remove="TestData\snapshot-test\Type Slicing\obs-2-1-expected.xml" />
    <None Remove="TestData\snapshot-test\Type Slicing\obs-2-1-input.xml" />
    <None Remove="TestData\snapshot-test\Type Slicing\obs-2-2-expected.xml" />
    <None Remove="TestData\snapshot-test\Type Slicing\obs-2-2-input.xml" />
    <None Remove="TestData\snapshot-test\Type Slicing\obs-2-3-input.xml" />
    <None Remove="TestData\snapshot-test\Type Slicing\obs-2-expected.xml" />
    <None Remove="TestData\snapshot-test\Type Slicing\obs-2-input.xml" />
    <None Remove="TestData\snapshot-test\Type Slicing\obs-2a-expected.xml" />
    <None Remove="TestData\snapshot-test\Type Slicing\obs-2a-input.xml" />
    <None Remove="TestData\snapshot-test\Type Slicing\obs-2b-expected.xml" />
    <None Remove="TestData\snapshot-test\Type Slicing\obs-2b-input.xml" />
    <None Remove="TestData\snapshot-test\Type Slicing\obs-3-input.xml" />
    <None Remove="TestData\snapshot-test\Type Slicing\obs-4-expected.xml" />
    <None Remove="TestData\snapshot-test\Type Slicing\obs-4-input.xml" />
    <None Remove="TestData\snapshot-test\Type Slicing\obs-5-input.xml" />
    <None Remove="TestData\snapshot-test\Type Slicing\pat-choice-ms-expected.xml" />
    <None Remove="TestData\snapshot-test\Type Slicing\pat-choice-ms-input.xml" />
    <None Remove="TestData\snapshot-test\Type Slicing\pattern-ext-1-expected.xml" />
    <None Remove="TestData\snapshot-test\Type Slicing\pattern-ext-1-input.xml" />
    <None Remove="TestData\snapshot-test\Type Slicing\pattern-ext-2-expected.xml" />
    <None Remove="TestData\snapshot-test\Type Slicing\pattern-ext-2-input.xml" />
    <None Remove="TestData\validation\obs-with-sliced-value.xml" />
    <None Remove="TestData\CCDA_ANY.xml" />
    <None Remove="TestData\validation\StructureDefinition-sdc-questionnaireresponse.xml" />
  </ItemGroup>  
=======
>>>>>>> 5e5df22d
 
  <ItemGroup>
    <Content Include="..\Hl7.Fhir.Specification\data\profiles-resources.xml" Link="TestData\snapshot-test\profiles-resources.xml">
      <CopyToOutputDirectory>PreserveNewest</CopyToOutputDirectory>
    </Content>
    <Content Include="..\Hl7.Fhir.Specification\data\profiles-types.xml" Link="TestData\snapshot-test\profiles-types.xml">
      <CopyToOutputDirectory>PreserveNewest</CopyToOutputDirectory>
    </Content>
    <Content Include="TestData\ResourcesInSubfolder.zip">
      <CopyToOutputDirectory>PreserveNewest</CopyToOutputDirectory>
    </Content>
  </ItemGroup>  
 
  <ItemGroup>
    <Content Update="TestData\snapshot-test\Issue-1981\Issue-1981-max0-Patient.StructureDefinition.xml">
      <CopyToOutputDirectory>Always</CopyToOutputDirectory>
    </Content>
    <Content Update="TestData\snapshot-test\Issue-1981\Issue-1981-minMax1-Patient.StructureDefinition.xml">
      <CopyToOutputDirectory>Always</CopyToOutputDirectory>
    </Content>
    <Content Update="TestData\snapshot-test\Issue-1981\Issue-1981-noMax- Patient.StructureDefinition.xml">
      <CopyToOutputDirectory>Always</CopyToOutputDirectory>
    </Content>
  </ItemGroup>  

  <!-- Necessary to make the Test Explorer find the tests in this assembly 
  <PropertyGroup Condition=" '$(Configuration)' == 'Debug' ">
    <DebugType>full</DebugType>
  </PropertyGroup>
  <PropertyGroup Condition=" '$(Configuration)' == 'Release' ">
    <DebugType>pdbonly</DebugType>
  </PropertyGroup> -->

</Project><|MERGE_RESOLUTION|>--- conflicted
+++ resolved
@@ -1,4 +1,4 @@
-<Project Sdk="Microsoft.NET.Sdk" ToolsVersion="15.0">
+﻿<Project Sdk="Microsoft.NET.Sdk" ToolsVersion="15.0">
 
   <Import Project="..\firely-net-sdk.props" />
   <Import Project="..\firely-net-sdk.targets" />
@@ -32,7 +32,6 @@
       <CopyToOutputDirectory>PreserveNewest</CopyToOutputDirectory>
     </Content>
   </ItemGroup>
-<<<<<<< HEAD
   <ItemGroup>
     <None Remove="TestData\CustomBasic-StructureDefinition-R4.json" />
     <None Remove="TestData\profiles-types.json" />
@@ -68,12 +67,11 @@
     <None Remove="TestData\snapshot-test\Type Slicing\pattern-ext-1-input.xml" />
     <None Remove="TestData\snapshot-test\Type Slicing\pattern-ext-2-expected.xml" />
     <None Remove="TestData\snapshot-test\Type Slicing\pattern-ext-2-input.xml" />
+    <None Remove="TestData\validation\absolute-contentReference-r4.xml" />
     <None Remove="TestData\validation\obs-with-sliced-value.xml" />
     <None Remove="TestData\CCDA_ANY.xml" />
     <None Remove="TestData\validation\StructureDefinition-sdc-questionnaireresponse.xml" />
   </ItemGroup>  
-=======
->>>>>>> 5e5df22d
  
   <ItemGroup>
     <Content Include="..\Hl7.Fhir.Specification\data\profiles-resources.xml" Link="TestData\snapshot-test\profiles-resources.xml">
