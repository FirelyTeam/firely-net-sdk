--- conflicted
+++ resolved
@@ -1,10 +1,5 @@
 ﻿<Project Sdk="Microsoft.NET.Sdk" ToolsVersion="15.0">
 
-<<<<<<< HEAD
-=======
-  <Import Project="..\firely-net-sdk.props" />
-  <Import Project="..\firely-net-sdk.targets" />
->>>>>>> 49334327
   <Import Project="..\firely-net-sdk-tests.props" />
 
   <PropertyGroup>
@@ -66,17 +61,12 @@
     <None Remove="TestData\snapshot-test\Type Slicing\pattern-ext-1-input.xml" />
     <None Remove="TestData\snapshot-test\Type Slicing\pattern-ext-2-expected.xml" />
     <None Remove="TestData\snapshot-test\Type Slicing\pattern-ext-2-input.xml" />
-<<<<<<< HEAD
-    <None Remove="TestData\validation\obs-with-sliced-value.xml" />
-    <None Remove="TestData\CCDA_ANY.xml" />
-=======
     <None Remove="TestData\validation\absolute-content-reference.xml" />
     <None Remove="TestData\validation\obs-with-sliced-value.xml" />
     <None Remove="TestData\CCDA_ANY.xml" />
     <None Remove="TestData\validation\obs-with-sliced-value.xml" />
     <None Remove="TestData\CCDA_ANY.xml" />
     <None Remove="TestData\validation\StructureDefinition-sdc-questionnaireresponse.xml" />
->>>>>>> 49334327
   </ItemGroup>  
  
   <ItemGroup>
