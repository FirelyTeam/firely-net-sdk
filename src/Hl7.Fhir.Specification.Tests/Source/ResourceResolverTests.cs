﻿/* 
 * Copyright (c) 2014, Firely (info@fire.ly) and contributors
 * See the file CONTRIBUTORS for details.
 * 
 * This file is licensed under the BSD 3-Clause license
 * available at https://raw.githubusercontent.com/FirelyTeam/fhir-net-api/master/LICENSE
 */

using System;
using Microsoft.VisualStudio.TestTools.UnitTesting;
using Hl7.Fhir.Model;
using System.Diagnostics;
using Hl7.Fhir.Specification.Source;
using Hl7.Fhir.Support;
using System.IO;
using Hl7.Fhir.Serialization;
using System.Linq;
using T = System.Threading.Tasks;
using Hl7.Fhir.Rest;
using System.Net.Http;

namespace Hl7.Fhir.Specification.Tests
{
    [TestClass]
    public class ResolverTests
    {
        const int DefaultTimeOut = 15 * 1000; // 15 seconds

        [ClassInitialize]
        public static void SetupSource(TestContext _)
        {
            source = ZipSource.CreateValidationSource();
        }

        static IResourceResolver source = null;
        
        [TestMethod]
        public void ResolveByCanonicalFromZip()
        {
            var extDefn = source.ResolveByCanonicalUri("http://hl7.org/fhir/StructureDefinition/data-absent-reason");
            Assert.IsNotNull(extDefn);
            Assert.IsInstanceOfType(extDefn, typeof(StructureDefinition));

            extDefn = source.ResolveByCanonicalUri("http://hl7.org/fhir/StructureDefinition/Patient");
            Assert.IsNotNull(extDefn);
            Assert.IsInstanceOfType(extDefn, typeof(StructureDefinition));

            extDefn = source.ResolveByCanonicalUri("http://hl7.org/fhir/StructureDefinition/Patient");
            Assert.IsNotNull(extDefn);
            Assert.IsInstanceOfType(extDefn, typeof(StructureDefinition));

            var dirSource = new DirectorySource(Path.Combine("TestData", "validation"));
            extDefn = dirSource.ResolveByCanonicalUri("http://example.com/StructureDefinition/patient-telecom-reslice-ek|1.0");

            Assert.ThrowsException<ArgumentException>(() => dirSource.ResolveByCanonicalUri("http://example.com/StructureDefinition/patient-telecom-reslice-ek|1.0|"));
        }

        [TestMethod]
        public void ResolveByUriFromZip()
        {
            var extDefn = source.ResolveByUri("http://hl7.org/fhir/StructureDefinition/data-absent-reason");
            Assert.IsNotNull(extDefn);
            Assert.IsInstanceOfType(extDefn, typeof(StructureDefinition));

            extDefn = source.ResolveByUri("http://hl7.org/fhir/StructureDefinition/Patient");
            Assert.IsNotNull(extDefn);
            Assert.IsInstanceOfType(extDefn, typeof(StructureDefinition));

            // namingsystems have disappeared in STU3?
            //extDefn = source.ResolveByUri("http://hl7.org/fhir/NamingSystem/tx-rxnorm");
            //Assert.IsNotNull(extDefn);
            //Assert.IsInstanceOfType(extDefn, typeof(NamingSystem));
        }


        [TestMethod, TestCategory("IntegrationTest")]
        public void RetrieveWebArtifact()
        {
            var wa = new WebResolver() { TimeOut = DefaultTimeOut };

            var artifact = wa.ResolveByUri("http://test.fhir.org/r4/StructureDefinition/Observation");

            Assert.IsNotNull(artifact);
            Assert.IsTrue(artifact is StructureDefinition);
            Assert.AreEqual("Observation", ((StructureDefinition)artifact).Name);

            // var ci = artifact.Annotation<OriginAnnotation>();
            // Assert.AreEqual("http://test.fhir.org/r4/StructureDefinition/Observation", ci.Origin);
            Assert.AreEqual("http://test.fhir.org/r4/StructureDefinition/Observation", artifact.GetOrigin());
        }

        private class TestFhirClient : FhirClient
        {
            private int _status = 0;

            public int Status
            {
                get { return _status; }
                set { _status = value; }
            }

            public TestFhirClient(string endpoint, FhirClientSettings settings = null, HttpMessageHandler handler = null) : base(endpoint, settings, handler) { Status = 1; }
        }

        [TestMethod, TestCategory("IntegrationTest")]
        public void RetrieveWebArtifactCustomFhirClient()
        {
            using (var handler = new HttpClientEventHandler())
            {
                using (var client = new TestFhirClient("http://test.fhir.org", handler: handler))
                {
                    client.Settings.Timeout = 10;

                    handler.OnBeforeRequest += (sender, e) =>
                    {
                        client.Status = 2;
                    };

                    handler.OnAfterResponse += (sender, e) =>
                    {
                        client.Status = 3;
                    };

<<<<<<< HEAD
            var artifact = wa.ResolveByUri("http://test.fhir.org/r4/StructureDefinition/Patient");
=======
                    var wa = new WebResolver(id => client);                   
>>>>>>> 6e0cc505

                    var artifact = wa.ResolveByUri("http://vonk.fire.ly/StructureDefinition/Patient");

                    Assert.IsNotNull(client);
                    Assert.AreEqual(client.Status, 3);

                    Assert.IsNotNull(artifact);
                    Assert.IsTrue(artifact is StructureDefinition);
                    Assert.AreEqual("Patient", ((StructureDefinition)artifact).Name);
                }
            }          
        }

        [TestMethod,TestCategory("IntegrationTest")]
        public async T.Task RetrieveArtifactMulti()
        {
            var resolver = new MultiResolver(source, new WebResolver() { TimeOut = DefaultTimeOut });

            var vs = await resolver.ResolveByUriAsync("http://hl7.org/fhir/ValueSet/v2-0292");
            Assert.IsNotNull(vs);
            Assert.IsTrue(vs is ValueSet);

            var artifact = await resolver.ResolveByUriAsync("http://test.fhir.org/r4/StructureDefinition/Patient");

            Assert.IsNotNull(artifact);
            Assert.IsTrue(artifact is StructureDefinition);
            Assert.AreEqual("Patient", ((StructureDefinition)artifact).Name);
        }


        [TestMethod, TestCategory("IntegrationTest")]
        public async T.Task TestSourceCaching()
        {
            var src = new CachedResolver(
                new MultiResolver(
                    ZipSource.CreateValidationSource(),
                    new WebResolver() { TimeOut = DefaultTimeOut }));

            Stopwatch sw1 = new Stopwatch();

            // Ensure looking up a failed endpoint repeatedly does not cost much time
            sw1.Start();
            await src.ResolveByUriAsync("http://some.none.existant.address.nl/fhir/StructureDefinition/bla");
            sw1.Stop();

            var sw2 = new Stopwatch();

            sw2.Start();
            await src.ResolveByUriAsync("http://some.none.existant.address.nl/fhir/StructureDefinition/bla");
            sw2.Stop();

            Debug.WriteLine("sw2 {0}, sw1 {1}", sw2.ElapsedMilliseconds, sw1.ElapsedMilliseconds);
            Assert.IsTrue(sw2.ElapsedMilliseconds <= sw1.ElapsedMilliseconds && sw2.ElapsedMilliseconds < 100);

            // Now try an existing artifact
            sw1.Restart();
            await src.ResolveByUriAsync("http://hl7.org/fhir/ValueSet/v2-0292");
            sw1.Stop();

            sw2.Restart();
            await src.ResolveByUriAsync("http://hl7.org/fhir/ValueSet/v2-0292");
            sw2.Stop();

            Assert.IsTrue(sw2.ElapsedMilliseconds < sw1.ElapsedMilliseconds && sw2.ElapsedMilliseconds < 100);
        }

        [TestMethod]
        public async T.Task TestCacheInvalidation()
        {
            var src = new CachedResolver(new MultiResolver(ZipSource.CreateValidationSource()));
            CachedResolver.LoadResourceEventArgs eventArgs = null;
            src.Load += (sender, args) => { eventArgs = args; };

            // Verify that the Load event is fired on the initial load
            const string resourceUri = "http://hl7.org/fhir/ValueSet/v2-0292";
            var resource = await src.ResolveByUriAsync(resourceUri);
            Assert.IsNotNull(eventArgs);
            Assert.AreEqual(resourceUri, eventArgs.Url);
            Assert.AreEqual(resource, eventArgs.Resource);

            // Verify that the Load event is not fired on subsequent load
            eventArgs = null;
            resource = await src.ResolveByUriAsync(resourceUri);
            Assert.IsNull(eventArgs);

            // Verify that we can remove the cache entry
            var result = src.InvalidateByUri(resourceUri);
            Assert.IsTrue(result);

            // Verify that the cache entry has been removed
            result = src.InvalidateByUri(resourceUri);
            Assert.IsFalse(result);

            // Verify that the Load event is fired again on the next load
            var resource2 = await src.ResolveByUriAsync(resourceUri);
            Assert.IsNotNull(eventArgs);
            Assert.AreEqual(resourceUri, eventArgs.Url);
            Assert.AreEqual(resource2, eventArgs.Resource);
            
            // Verify that the cache returned a new instance with exact same value
            Assert.AreNotEqual(resource2.GetHashCode(), resource.GetHashCode());
            Assert.IsTrue(resource.IsExactly(resource2));
        }

        [TestMethod]
        public async T.Task TestCacheLoadingStrategy()
        {
            const string resourceUri = "http://hl7.org/fhir/ValueSet/currencies";

            // Create empty in-memory resolver
            var mem = new InMemoryProfileResolver();
            var cache = new CachedResolver(mem);
            
            // Load on demand should return null
            var resource = await cache.ResolveByCanonicalUriAsync(resourceUri);
            Assert.IsNull(resource);

            // Resolve core resource from ZIP and refresh in-memory resolver
            var zipSource = ZipSource.CreateValidationSource();
            var original = zipSource.ResolveByUri(resourceUri) as ValueSet;
            Assert.IsNotNull(original);
            mem.Reload(original);

            // Load on demand should still return null
            resource = await cache.ResolveByCanonicalUriAsync(resourceUri);
            Assert.IsNull(resource);

            // Invalidate the cache, delete existing cache entry
            cache.InvalidateByCanonicalUri(resourceUri);

            // Load from cache should still return null
            resource = await cache.ResolveByCanonicalUriAsync(resourceUri, CachedResolverLoadingStrategy.LoadFromCache);
            Assert.IsNull(resource);

            // Load on demand should now resolve instance and update cache
            resource = await cache.ResolveByCanonicalUriAsync(resourceUri);
            Assert.IsNotNull(resource);
            Assert.AreEqual(original, resource);
            Assert.IsTrue(cache.IsCachedCanonicalUri(resourceUri));

            // Update in-memory resolver with new, modified instance (same url)
            var modified = (ValueSet)original.DeepCopy();
            modified.Name = "MODIFIED";
            mem.Reload(modified);

            // Load on demand should still return the original, unmodified instance from cache
            // As the cache is unaware that the internal source has changed
            resource = await cache.ResolveByCanonicalUriAsync(resourceUri);
            Assert.IsNotNull(resource);
            Assert.AreEqual(original, resource);

            // Forced load should update cache and return new, modified instance
            resource = await cache.ResolveByCanonicalUriAsync(resourceUri, CachedResolverLoadingStrategy.LoadFromSource);
            Assert.IsNotNull(resource);
            Assert.AreEqual(modified, resource);

            // Clear in-memory resolver; i.e. simulate delete file from disk
            mem.Clear();

            // Load on demand should still return the modified instance from cache
            // As the cache is unaware that the internal source has changed
            resource = await cache.ResolveByCanonicalUriAsync(resourceUri);
            Assert.IsNotNull(resource);
            Assert.AreEqual(modified, resource);
            Assert.IsTrue(cache.IsCachedCanonicalUri(resourceUri));

            // Forced load should update cache and now return null
            resource = await cache.ResolveByCanonicalUriAsync(resourceUri, CachedResolverLoadingStrategy.LoadFromSource);
            Assert.IsNull(resource);
            Assert.IsFalse(cache.IsCachedCanonicalUri(resourceUri));
        }

        [TestMethod]
        public void TestSetupIsOnce()
        {
            var fa = ZipSource.CreateValidationSource();

            var sw = new Stopwatch();
            sw.Start();
            fa.ResolveByCanonicalUri("http://hl7.org/fhir/v2/vs/0292");
            sw.Stop();

            var sw2 = new Stopwatch();
            sw2.Start();
            fa.ResolveByCanonicalUri("http://hl7.org/fhir/v2/vs/0292");
            sw2.Stop();

            Assert.IsTrue(sw2.ElapsedMilliseconds < sw.ElapsedMilliseconds);
            Debug.WriteLine(String.Format("First time {0}, second time {1}", sw.ElapsedMilliseconds, sw2.ElapsedMilliseconds));
        }


        // [WMR 20160823] NEW - Verify FileDirectoryArtifactSource & ResolvingConflictException
        [TestMethod]
        public void TestCanonicalUrlConflicts()
        {
            //const string srcFileName = "extension-definitions.xml";
            const string dupFileName = "patient-birthtime";
            const string url = "http://hl7.org/fhir/StructureDefinition/patient-birthTime";

            var za = ZipSource.CreateValidationSource();

            // Try to find a core extension
            var ext = za.ResolveByCanonicalUri(url);
            Assert.IsNotNull(ext);
            Assert.IsTrue(ext is StructureDefinition);

            // Save back to disk to create a conflicting duplicate
            var b = new Bundle();
            b.AddResourceEntry(ext, url);
            var xml = new FhirXmlSerializer().SerializeToString(b);
            var filePath = Path.Combine(DirectorySource.SpecificationDirectory, dupFileName) + ".xml";
            var filePath2 = Path.Combine(DirectorySource.SpecificationDirectory, dupFileName) + "2.xml";
            File.WriteAllText(filePath, xml);
            File.WriteAllText(filePath2, xml);

            bool conflictException = false;
            try
            {
                var fa = new DirectorySource();
                var res = fa.ResolveByCanonicalUri(url);
            }
            catch (ResolvingConflictException ex)
            {
                Debug.WriteLine("{0}:\r\n{1}", ex.GetType().Name, ex.Message);
                Assert.IsNotNull(ex.Conflicts);
                Assert.AreEqual(1, ex.Conflicts.Length);
                var conflict = ex.Conflicts[0];
                Assert.AreEqual(url, conflict.Identifier);
                Assert.IsTrue(conflict.Origins.Contains(filePath));
                Assert.IsTrue(conflict.Origins.Contains(filePath2));
                conflictException = true;
            }
            finally
            {
                try { File.Delete(filePath); } catch { }
                File.Delete(filePath2);
            }
            Assert.IsTrue(conflictException);
        }

    }
}<|MERGE_RESOLUTION|>--- conflicted
+++ resolved
@@ -121,11 +121,7 @@
                         client.Status = 3;
                     };
 
-<<<<<<< HEAD
-            var artifact = wa.ResolveByUri("http://test.fhir.org/r4/StructureDefinition/Patient");
-=======
                     var wa = new WebResolver(id => client);                   
->>>>>>> 6e0cc505
 
                     var artifact = wa.ResolveByUri("http://vonk.fire.ly/StructureDefinition/Patient");
 
