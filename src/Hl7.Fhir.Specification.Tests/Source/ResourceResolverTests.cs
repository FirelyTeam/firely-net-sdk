--- conflicted
+++ resolved
@@ -137,26 +137,11 @@
         {
             var resolver = new MultiResolver(source, new WebResolver() { TimeOut = DefaultTimeOut });
 
-<<<<<<< HEAD
-            //var vs = resolver.ResolveByCanonicalUri("http://hl7.org/fhir/ValueSet/v2-0292");
-            // [WMR 20190823] Fixed
-            // Resolved from v2-tables.xml
-            // Bundle.entry.fullUrl = "http://hl7.org/fhir/ValueSet/v2-0292"
-            // ValueSet.Url = "http://terminology.hl7.org/ValueSet/v2-0292"
-            //var vs = resolver.ResolveByCanonicalUri("http://hl7.org/fhir/ValueSet/v2-0292");
-            var vs = resolver.ResolveByUri("http://hl7.org/fhir/ValueSet/v2-0292");
-
+            var vs = await resolver.ResolveByUriAsync("http://hl7.org/fhir/ValueSet/v2-0292");
             Assert.IsNotNull(vs);
             Assert.IsTrue(vs is ValueSet);
 
-            var artifact = resolver.ResolveByUri("http://test.fhir.org/r4/StructureDefinition/Patient");
-=======
-            var vs = await resolver.ResolveByCanonicalUriAsync("http://hl7.org/fhir/ValueSet/v2-0292");
-            Assert.IsNotNull(vs);
-            Assert.IsTrue(vs is ValueSet);
-
-            var artifact = await resolver.ResolveByUriAsync("http://test.fhir.org/r3/StructureDefinition/Patient");
->>>>>>> 0a69adb3
+            var artifact = await resolver.ResolveByUriAsync("http://test.fhir.org/r4/StructureDefinition/Patient");
 
             Assert.IsNotNull(artifact);
             Assert.IsTrue(artifact is StructureDefinition);
