﻿using Hl7.Fhir.Model;
using Hl7.Fhir.Rest;
using Hl7.Fhir.Specification.Source;
using Hl7.Fhir.Specification.Terminology;
using Hl7.Fhir.Validation;
using System;
using System.Linq;
using Xunit;

namespace Hl7.Fhir.Specification.Tests
{
    public class TerminologyTests : IClassFixture<ValidationFixture>
    {
        private IResourceResolver _resolver;
        private readonly Xunit.Abstractions.ITestOutputHelper output;


        public TerminologyTests(ValidationFixture fixture, Xunit.Abstractions.ITestOutputHelper output)
        {
            _resolver = fixture.Resolver;
            this.output = output;
        }

        [Fact]
        public void ExpansionOfWholeSystem()
        {
            var issueTypeVs = _resolver.ResolveByCanonicalUri("http://hl7.org/fhir/ValueSet/issue-type").DeepCopy() as ValueSet;
            Assert.False(issueTypeVs.HasExpansion);

            // Wipe the version so we don't have to update our tests all the time
            // issueTypeVs.CodeSystem.Version = null;

            var expander = new ValueSetExpander(new ValueSetExpanderSettings { ValueSetSource = _resolver });

            expander.Expand(issueTypeVs);

            Assert.True(issueTypeVs.HasExpansion);
            var id = issueTypeVs.Expansion.Identifier;
            Assert.NotNull(id);

            //TODO: Re-enable test after we fix merging expansiom parameters
            //Assert.False(issueTypeVs.Expansion.Parameter.Any(c => c.Name == "version"));

            Assert.True(issueTypeVs.CodeInExpansion("security", "http://hl7.org/fhir/issue-type"));
            Assert.True(issueTypeVs.CodeInExpansion("expired", "http://hl7.org/fhir/issue-type"));
            Assert.Equal(29, issueTypeVs.Expansion.Contains.CountConcepts());
            Assert.Equal(issueTypeVs.Expansion.Contains.CountConcepts(), issueTypeVs.Expansion.Total);

            var trans = issueTypeVs.FindInExpansion("transient", "http://hl7.org/fhir/issue-type");
            Assert.NotNull(trans);
            Assert.NotNull(trans.FindCode("exception"));

            // Now, make this a versioned system
            issueTypeVs.Version = "3.14";
            expander.Expand(issueTypeVs);
            Assert.NotEqual(id, issueTypeVs.Expansion.Identifier);
            Assert.Equal(29, issueTypeVs.Expansion.Total);

            //var versionParam = issueTypeVs.Expansion.Parameter.Single(c => c.Name == "version");
            //Assert.Equal("http://hl7.org/fhir/ValueSet/issue-type?version=3.14", ((FhirUri)versionParam.Value).Value);
        }


        [Fact]
        public void ExpansionOfComposeInclude()
        {
            var testVs = _resolver.ResolveByCanonicalUri("http://hl7.org/fhir/ValueSet/marital-status").DeepCopy() as ValueSet;
            Assert.False(testVs.HasExpansion);

            var expander = new ValueSetExpander(new ValueSetExpanderSettings { ValueSetSource = _resolver });
            expander.Expand(testVs);
            Assert.Equal(11, testVs.Expansion.Total);
        }


        [Fact]
        public void ExpansionOfComposeImport()
        {
            var testVs = _resolver.ResolveByCanonicalUri("http://hl7.org/fhir/ValueSet/v3-ObservationMethod").DeepCopy() as ValueSet;
            Assert.False(testVs.HasExpansion);

            var expander = new ValueSetExpander(new ValueSetExpanderSettings { ValueSetSource = _resolver });
            expander.Settings.MaxExpansionSize = 50;

            Assert.Throws<ValueSetExpansionTooBigException>(() => expander.Expand(testVs));

            expander.Settings.MaxExpansionSize = 500;
            expander.Expand(testVs);
            Assert.Equal(304, testVs.Expansion.Total);
        }

        [Fact]
        public void TestPropertyRetrieval()
        {
            var testCs = _resolver.FindCodeSystem("http://hl7.org/fhir/item-type");

            var conceptGroup = testCs.Concept.Single(c => c.Code == "group");
            var conceptQuestion = testCs.Concept.Single(c => c.Code == "question");

            Assert.False(conceptGroup.ListConceptProperties(testCs, CodeSystem.CONCEPTPROPERTY_NOT_SELECTABLE).Any());
            Assert.True(conceptQuestion.ListConceptProperties(testCs, CodeSystem.CONCEPTPROPERTY_NOT_SELECTABLE).Any());
        }


        private void testService(ITerminologyService svc)
        {
            var vsUrl = "http://hl7.org/fhir/ValueSet/data-absent-reason";
            var result = svc.ValidateCode(vsUrl, code: "NaN", system: "http://hl7.org/fhir/data-absent-reason");
            Assert.True(result.Success);

            result = svc.ValidateCode(vsUrl, code: "NaNX", system: "http://hl7.org/fhir/data-absent-reason");
            Assert.False(result.Success);

            result = svc.ValidateCode(vsUrl, code: "NaN", system: "http://hl7.org/fhir/data-absent-reason",
                display: "Not a Number");
            Assert.True(result.Success);

            result = svc.ValidateCode(vsUrl, code: "NaN", system: "http://hl7.org/fhir/data-absent-reason",
                display: "Not any Number");
            Assert.False(result.Success);

            result = svc.ValidateCode("http://hl7.org/fhir/ValueSet/v3-AcknowledgementDetailCode", code: "_AcknowledgementDetailNotSupportedCode",
                system: "http://hl7.org/fhir/v3/AcknowledgementDetailCode");
            Assert.True(result.Success);

            Assert.Throws<ValueSetUnknownException>(() => svc.ValidateCode("http://hl7.org/fhir/ValueSet/crappy", code: "4322002", system: "http://snomed.info/sct"));

            var coding = new Coding("http://hl7.org/fhir/data-absent-reason", "NaN");
            result = svc.ValidateCode(vsUrl, coding: coding);
            Assert.True(result.Success);

            coding.Display = "Not a Number";
            result = svc.ValidateCode(vsUrl, coding: coding);
            Assert.True(result.Success);

            coding.Code = "NaNX";
            result = svc.ValidateCode(vsUrl, coding: coding);
            Assert.False(result.Success);
            coding.Code = "NaN";

            var cc = new CodeableConcept("http://hl7.org/fhir/data-absent-reason", "NaNX", "Not a Number");
            result = svc.ValidateCode(vsUrl, codeableConcept: cc);
            Assert.False(result.Success);

            cc.Coding.Add(new Coding("http://hl7.org/fhir/data-absent-reason", "asked"));
            result = svc.ValidateCode(vsUrl, codeableConcept: cc);
            DebugDumpOutputXml(result);

            Assert.True(result.Success);
        }

        private void DebugDumpOutputXml(Base fragment)
        {
<<<<<<< HEAD
            var doc = System.Xml.Linq.XDocument.Parse(new Serialization.FhirXmlSerializer().SerializeToString(fragment));
            output.WriteLine(doc.ToString(System.Xml.Linq.SaveOptions.None));
=======

#if DUMP_OUTPUT
            // commented out, since this will fill up the CI build's output log
            var doc = System.Xml.Linq.XDocument.Parse(new Serialization.FhirXmlSerializer().SerializeToString(fragment));
            output.WriteLine(doc.ToString(System.Xml.Linq.SaveOptions.None));
#endif
>>>>>>> 5286a970
        }

        [Fact]
        public void LocalTermServiceValidateCodeTest()
        {
            var svc = new LocalTerminologyService(_resolver);

            // Do common tests for service
            testService(svc);

            // This is a valueset with a compose - not supported locally normally, but it has been expanded in the zip, so this will work
            var result = svc.ValidateCode("http://hl7.org/fhir/ValueSet/yesnodontknow", code: "Y", system: "http://hl7.org/fhir/v2/0136");
            Assert.True(result.Success);

            // This test is not always correctly done by the external services, so copied here instead
            result = svc.ValidateCode("http://hl7.org/fhir/ValueSet/v3-AcknowledgementDetailCode", code: "_AcknowledgementDetailNotSupportedCode",
                    system: "http://hl7.org/fhir/v3/AcknowledgementDetailCode", @abstract: false);
            Assert.False(result.Success);

            // And one that will specifically fail on the local service, since it's too complex too expand - the local term server won't help you here
            Assert.Throws<ValueSetExpansionTooComplexException>(
                () => svc.ValidateCode("http://hl7.org/fhir/ValueSet/substance-code", code: "1166006", system: "http://snomed.info/sct"));
        }

        [Fact, Trait("TestCategory", "IntegrationTest")]
        public void ExternalServiceValidateCodeTest()
        {
            var client = new FhirClient("http://ontoserver.csiro.au/stu3-latest");
            var svc = new ExternalTerminologyService(client);

            // Do common tests for service
            testService(svc);

            // Any good external service should be able to handle this one
            var result = svc.ValidateCode("http://hl7.org/fhir/ValueSet/substance-code", code: "1166006", system: "http://snomed.info/sct");
            Assert.True(result.Success);
        }

        [Fact, Trait("TestCategory", "IntegrationTest")]
        public void FallbackServiceValidateCodeTest()
        {
            var client = new FhirClient("http://ontoserver.csiro.au/stu3-latest");
            var external = new ExternalTerminologyService(client);
            var local = new LocalTerminologyService(_resolver);
            var svc = new FallbackTerminologyService(local, external);

            testService(svc);

            // Now, this should fall back
            var result = svc.ValidateCode("http://hl7.org/fhir/ValueSet/substance-code", code: "1166006", system: "http://snomed.info/sct");
            Assert.True(result.Success);
        }

        [Fact, Trait("TestCategory", "IntegrationTest")]
        public void FallbackServiceValidateCodeTestWithVS()
        {
            var client = new FhirClient("http://ontoserver.csiro.au/stu3-latest");
            var service = new ExternalTerminologyService(client);
            var vs = _resolver.FindValueSet("http://hl7.org/fhir/ValueSet/substance-code");
            Assert.NotNull(vs);

            // Override the canonical with something the remote server cannot know
            vs.Url = "http://furore.com/fhir/ValueSet/testVS";
            var local = new LocalTerminologyService(new IKnowOnlyMyTestVSResolver(vs));
            var fallback = new FallbackTerminologyService(local, service);

            // Now, this should fall back to external + send our vs (that the server cannot know about)
            var result = fallback.ValidateCode("http://furore.com/fhir/ValueSet/testVS", code: "1166006", system: "http://snomed.info/sct");
            Assert.True(result.Success);
        }

        private class IKnowOnlyMyTestVSResolver : IResourceResolver
        {
            public ValueSet _myOnlyVS;

            public IKnowOnlyMyTestVSResolver(ValueSet vs)
            {
                _myOnlyVS = vs;
            }

            public Resource ResolveByCanonicalUri(string uri) => (uri == _myOnlyVS.Url) ? _myOnlyVS : null;

            public Resource ResolveByUri(string uri) => throw new NotImplementedException();
        }

    }
}
<|MERGE_RESOLUTION|>--- conflicted
+++ resolved
@@ -151,17 +151,12 @@
 
         private void DebugDumpOutputXml(Base fragment)
         {
-<<<<<<< HEAD
-            var doc = System.Xml.Linq.XDocument.Parse(new Serialization.FhirXmlSerializer().SerializeToString(fragment));
-            output.WriteLine(doc.ToString(System.Xml.Linq.SaveOptions.None));
-=======
 
 #if DUMP_OUTPUT
             // commented out, since this will fill up the CI build's output log
             var doc = System.Xml.Linq.XDocument.Parse(new Serialization.FhirXmlSerializer().SerializeToString(fragment));
             output.WriteLine(doc.ToString(System.Xml.Linq.SaveOptions.None));
 #endif
->>>>>>> 5286a970
         }
 
         [Fact]
