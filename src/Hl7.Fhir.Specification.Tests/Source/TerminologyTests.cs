--- conflicted
+++ resolved
@@ -262,15 +262,9 @@
             isSuccess(result).Should().BeTrue();
 
             // This test is not always correctly done by the external services, so copied here instead
-<<<<<<< HEAD
             result = await validateCodedValue(svc, url: "http://hl7.org/fhir/ValueSet/example-hierarchical", code: "invalid",
                    system: "http://hl7.org/fhir/hacked");
             isSuccess(result).Should().BeTrue();
-=======
-            result = svc.ValidateCode("http://hl7.org/fhir/ValueSet/example-hierarchical", code: "invalid",
-                    system: "http://hl7.org/fhir/hacked", @abstract: false);
-            Assert.False(result.Success);
->>>>>>> 80986ef5
 
             // And one that will specifically fail on the local service, since it's too complex too expand - the local term server won't help you here
             await Assert.ThrowsAsync<FhirOperationException>(async () => await validateCodedValue(svc, url: "http://hl7.org/fhir/ValueSet/substance-code", code: "1166006", system: "http://snomed.info/sct"));
