﻿using Hl7.Fhir.Model;
using Hl7.Fhir.Rest;
using Hl7.Fhir.Specification.Source;
using Hl7.Fhir.Specification.Terminology;
using System;
using System.Collections.Generic;
using System.Linq;
using System.Threading.Tasks;
using Xunit;
using T = System.Threading.Tasks;

namespace Hl7.Fhir.Specification.Tests
{
    public class TerminologyTests : IClassFixture<ValidationFixture>
    {
        private readonly IAsyncResourceResolver _resolver;
        private static Uri _externalTerminologyServerEndpoint = new("https://ontoserver.csiro.au/stu3-latest");

        public TerminologyTests(ValidationFixture fixture, Xunit.Abstractions.ITestOutputHelper _)
        {
            _resolver = fixture.AsyncResolver;
        }

        [Fact]
        public async T.Task ExpansionOfWholeSystem()
        {
            var issueTypeVs = (await _resolver.ResolveByCanonicalUriAsync("http://hl7.org/fhir/ValueSet/issue-type")).DeepCopy() as ValueSet;
            Assert.False(issueTypeVs.HasExpansion);

            // Wipe the version so we don't have to update our tests all the time
            // issueTypeVs.CodeSystem.Version = null;

            var expander = new ValueSetExpander(new ValueSetExpanderSettings { ValueSetSource = _resolver });

            await expander.ExpandAsync(issueTypeVs);

            Assert.True(issueTypeVs.HasExpansion);
            var id = issueTypeVs.Expansion.Identifier;
            Assert.NotNull(id);

            //TODO: Re-enable test after we fix merging expansiom parameters
            //Assert.False(issueTypeVs.Expansion.Parameter.Any(c => c.Name == "version"));

            Assert.True(issueTypeVs.CodeInExpansion("security", "http://hl7.org/fhir/issue-type"));
            Assert.True(issueTypeVs.CodeInExpansion("expired", "http://hl7.org/fhir/issue-type"));
            Assert.Equal(31, issueTypeVs.Expansion.Contains.CountConcepts());
            Assert.Equal(issueTypeVs.Expansion.Contains.CountConcepts(), issueTypeVs.Expansion.Total);

            var trans = issueTypeVs.FindInExpansion("transient", "http://hl7.org/fhir/issue-type");
            Assert.NotNull(trans);
            Assert.NotNull(trans.FindCode("exception"));

            // Now, make this a versioned system
            issueTypeVs.Version = "3.14";
            await expander.ExpandAsync(issueTypeVs);
            Assert.NotEqual(id, issueTypeVs.Expansion.Identifier);
            Assert.Equal(31, issueTypeVs.Expansion.Total);

            //var versionParam = issueTypeVs.Expansion.Parameter.Single(c => c.Name == "version");
            //Assert.Equal("http://hl7.org/fhir/ValueSet/issue-type?version=3.14", ((FhirUri)versionParam.Value).Value);
        }


        [Fact]
        public async T.Task ExpansionOfComposeInclude()
        {
            var testVs = (await _resolver.ResolveByCanonicalUriAsync("http://hl7.org/fhir/ValueSet/example-extensional")).DeepCopy() as ValueSet;
            Assert.False(testVs.HasExpansion);

            var expander = new ValueSetExpander(new ValueSetExpanderSettings { ValueSetSource = _resolver });
            await expander.ExpandAsync(testVs);
<<<<<<< HEAD
            Assert.True(testVs.HasExpansion);
=======
>>>>>>> b5a87a20
            Assert.Equal(4, testVs.Expansion.Total);
        }


        [Fact]
        public async T.Task ExpansionOfComposeImport()
        {
            var testVs = (await _resolver.ResolveByCanonicalUriAsync("http://hl7.org/fhir/ValueSet/FHIR-version")).DeepCopy() as ValueSet;
            Assert.False(testVs.HasExpansion);

            var expander = new ValueSetExpander(new ValueSetExpanderSettings { ValueSetSource = _resolver });
            expander.Settings.MaxExpansionSize = 2;

            await Assert.ThrowsAsync<ValueSetExpansionTooBigException>(async () => await expander.ExpandAsync(testVs));

            expander.Settings.MaxExpansionSize = 50;
            await expander.ExpandAsync(testVs);
            Assert.Equal(27, testVs.Expansion.Total); // since R5 +5 Fhir-versions introduced
        }

        [Fact]
        public async T.Task TestIncludeDesignation()
        {
            var testVs = (await _resolver.ResolveByCanonicalUriAsync("http://hl7.org/fhir/ValueSet/animal-genderstatus")).DeepCopy() as ValueSet;
            Assert.False(testVs.HasExpansion);
            var expander = new ValueSetExpander(new ValueSetExpanderSettings { ValueSetSource = _resolver });

            //Import codes from codesystem
            await expander.ExpandAsync(testVs);
            Assert.DoesNotContain(testVs.Expansion.Contains, c => c.Designation.Any());

            expander.Settings.IncludeDesignations = true;
            await expander.ExpandAsync(testVs);

            Assert.Contains(testVs.Expansion.Parameter, p => p.Name == "includeDesignations" && (p.Value as FhirBoolean).Value == true);
            Assert.Contains(testVs.Expansion.Contains, c => c.Designation.Any(d => d.Language == "nl" && d.Value == "gesteriliseerd"));

            //compose codes
            testVs = new ValueSet
            {
                Compose = new ValueSet.ComposeComponent
                {
                    Include = new List<ValueSet.ConceptSetComponent>
                    {
                        new ValueSet.ConceptSetComponent
                        {
                            System = "http://hl7.org/fhir/v3/NullFlavor",
                            Concept = new List<ValueSet.ConceptReferenceComponent>
                            {

                                new ValueSet.ConceptReferenceComponent
                                {
                                    Code = "UNK",
                                    Display = "unknown",
                                    Designation = new List<ValueSet.DesignationComponent>
                                    {
                                        new ValueSet.DesignationComponent
                                        {
                                            Language = "nl",
                                            Value = "onbekend"
                                        }
                                    }
                                }
                            }
                        }
                    }
                }
            };

            expander.Settings.IncludeDesignations = false;
            await expander.ExpandAsync(testVs);
            Assert.DoesNotContain(testVs.Expansion.Contains, c => c.Designation.Any());
            expander.Settings.IncludeDesignations = true;
            await expander.ExpandAsync(testVs);

            Assert.Contains(testVs.Expansion.Parameter, p => p.Name == "includeDesignations" && (p.Value as FhirBoolean).Value == true);
            Assert.Contains(testVs.Expansion.Contains, c => c.Designation.Any(d => d.Language == "nl" && d.Value == "onbekend"));
        }

        [Fact]
        public async T.Task TestPropertyRetrieval()
        {
            var testCs = await _resolver.FindCodeSystemAsync("http://hl7.org/fhir/item-type");

            var conceptGroup = testCs.Concept.Single(c => c.Code == "group");
            var conceptQuestion = testCs.Concept.Single(c => c.Code == "question");

            Assert.False(conceptGroup.ListConceptProperties(testCs, CodeSystem.CONCEPTPROPERTY_NOT_SELECTABLE).Any());
            Assert.True(conceptQuestion.ListConceptProperties(testCs, CodeSystem.CONCEPTPROPERTY_NOT_SELECTABLE).Any());
        }


        private void testService(ITerminologyService svc)
        {
            var vsUrl = "http://hl7.org/fhir/ValueSet/data-absent-reason";
#pragma warning disable CS0618 // Type or member is obsolete
            var result = svc.ValidateCode(vsUrl, code: "not-a-number", system: "http://terminology.hl7.org/CodeSystem/data-absent-reason");
            Assert.True(result.Success);

            result = svc.ValidateCode(vsUrl, code: "NaNX", system: "http://terminology.hl7.org/CodeSystem/data-absent-reason");
            Assert.False(result.Success);

            result = svc.ValidateCode(vsUrl, code: "not-a-number", system: "http://terminology.hl7.org/CodeSystem/data-absent-reason",
                display: "Not a Number (NaN)");
            Assert.True(result.Success);

            // The spec is not clear on the behaviour of incorrect displays - so don't test it here
            //result = svc.ValidateCode(vsUrl, code: "NaN", system: "http://hl7.org/fhir/data-absent-reason",
            //    display: "Not any Number");
            //Assert.True(result.Success);

            result = svc.ValidateCode("http://hl7.org/fhir/ValueSet/example-hierarchical", code: "invalid",
                system: "http://hl7.org/fhir/hacked");
            Assert.True(result.Success);

            Assert.Throws<ValueSetUnknownException>(() => svc.ValidateCode("http://hl7.org/fhir/ValueSet/crappy", code: "4322002", system: "http://snomed.info/sct"));

            var coding = new Coding("http://terminology.hl7.org/CodeSystem/data-absent-reason", "not-a-number");
            result = svc.ValidateCode(vsUrl, coding: coding);
            Assert.True(result.Success);

            coding.Display = "Not a Number (NaN)";
            result = svc.ValidateCode(vsUrl, coding: coding);
            Assert.True(result.Success);

            coding.Code = "NaNX";
            result = svc.ValidateCode(vsUrl, coding: coding);
            Assert.False(result.Success);
            coding.Code = "NaN";

            var cc = new CodeableConcept("http://terminology.hl7.org/CodeSystem/data-absent-reason", "NaNX", "Not a Number");
            result = svc.ValidateCode(vsUrl, codeableConcept: cc);
            Assert.False(result.Success);

            cc.Coding.Add(new Coding("http://terminology.hl7.org/CodeSystem/data-absent-reason", "asked-unknown"));
            result = svc.ValidateCode(vsUrl, codeableConcept: cc);
#pragma warning restore CS0618 // Type or member is obsolete
            DebugDumpOutputXml(result);

            Assert.True(result.Success);
        }

        private void DebugDumpOutputXml(Base fragment)
        {

#if DUMP_OUTPUT
            // commented out, since this will fill up the CI build's output log
            var doc = System.Xml.Linq.XDocument.Parse(new Serialization.FhirXmlSerializer().SerializeToString(fragment));
            output.WriteLine(doc.ToString(System.Xml.Linq.SaveOptions.None));
#endif
        }

        [Fact]
        public void LocalTSDisplayIncorrectAsWarning()
        {
            var svc = new LocalTerminologyService(_resolver);

            var vsUrl = "http://hl7.org/fhir/ValueSet/data-absent-reason";
#pragma warning disable CS0618 // Type or member is obsolete
            var result = svc.ValidateCode(vsUrl, code: "not-a-number", system: "http://terminology.hl7.org/CodeSystem/data-absent-reason",
                display: "Not a Number (NaN)");
#pragma warning restore CS0618 // Type or member is obsolete
            Assert.True(result.Success);
            Assert.Equal(0, result.Warnings);

#pragma warning disable CS0618 // Type or member is obsolete
            result = svc.ValidateCode(vsUrl, code: "not-a-number", system: "http://terminology.hl7.org/CodeSystem/data-absent-reason",
                        display: "Certainly Not a Number");
#pragma warning restore CS0618 // Type or member is obsolete
            Assert.True(result.Success);
            Assert.Equal(1, result.Warnings);
        }

        [Fact]
        public async void LocalTSDisplayIncorrectAsMessage()
        {
            var svc = new LocalTerminologyService(_resolver);
            var inParams = new ValidateCodeParameters()
                .WithValueSet(url: "http://hl7.org/fhir/ValueSet/data-absent-reason")
                .WithCode(code: "not-a-number", system: "http://terminology.hl7.org/CodeSystem/data-absent-reason", display: "Not a Number (NaN)");

            var result = await svc.ValueSetValidateCode(inParams);

            Assert.True(result.GetSingleValue<FhirBoolean>("result")?.Value);
            Assert.Null(result.GetSingleValue<FhirString>("message"));

            inParams = new ValidateCodeParameters()
                .WithValueSet(url: "http://hl7.org/fhir/ValueSet/data-absent-reason")
                .WithCode(code: "not-a-number", system: "http://terminology.hl7.org/CodeSystem/data-absent-reason", display: "Certainly Not a Number");

            result = await svc.ValueSetValidateCode(inParams);

            Assert.True(result.GetSingleValue<FhirBoolean>("result")?.Value);
            Assert.NotNull(result.GetSingleValue<FhirString>("message"));
        }

        [Fact]
        public void LocalTermServiceValidateCodeTest()
        {
            var svc = new LocalTerminologyService(_resolver);

            // Do common tests for service
            testService(svc);

            // This is a valueset with a compose - not supported locally normally, but it has been expanded in the zip, so this will work
#pragma warning disable CS0618 // Type or member is obsolete
            var result = svc.ValidateCode("http://hl7.org/fhir/ValueSet/yesnodontknow", code: "Y", system: "http://terminology.hl7.org/CodeSystem/v2-0136");
            Assert.True(result.Success);

            // This test is not always correctly done by the external services, so copied here instead
            result = svc.ValidateCode("http://hl7.org/fhir/ValueSet/example-hierarchical", code: "invalid",
<<<<<<< HEAD
                    system: "http://hl7.org/fhir/hacked", @abstract: false);
=======
                   system: "http://hl7.org/fhir/hacked", @abstract: false);
>>>>>>> b5a87a20
            Assert.False(result.Success);

            // And one that will specifically fail on the local service, since it's too complex too expand - the local term server won't help you here
            Assert.Throws<ValueSetExpansionTooComplexException>(
                () => svc.ValidateCode("http://hl7.org/fhir/ValueSet/substance-code", code: "1166006", system: "http://snomed.info/sct"));
#pragma warning restore CS0618 // Type or member is obsolete
        }

        [Fact]
        public async void LocalTermServiceValidateCodeWithParamsTest()
        {
            var svc = new LocalTerminologyService(_resolver);

            // This is a valueset with a compose - not supported locally normally, but it has been expanded in the zip, so this will work
            var inParams = new ValidateCodeParameters()
                .WithValueSet(url: "http://hl7.org/fhir/ValueSet/yesnodontknow")
                .WithCode(code: "Y", system: "http://terminology.hl7.org/CodeSystem/v2-0136");

            var result = await svc.ValueSetValidateCode(inParams);
            Assert.True(result.GetSingleValue<FhirBoolean>("result")?.Value);

            // This test is not always correctly done by the external services, so copied here instead
            inParams = new ValidateCodeParameters()
<<<<<<< HEAD
                .WithValueSet(url: "http://hl7.org/fhir/ValueSet/example-hierarchical")
                .WithCode(code: "invalid", system: "http://hl7.org/fhir/hacked")
                .WithAbstract(false);
=======
                 .WithValueSet(url: "http://hl7.org/fhir/ValueSet/example-hierarchical")
                 .WithCode(code: "invalid", system: "http://hl7.org/fhir/hacked")
                 .WithAbstract(false);
>>>>>>> b5a87a20

            result = await svc.ValueSetValidateCode(inParams);

            Assert.False(result.GetSingleValue<FhirBoolean>("result")?.Value);

            // And one that will specifically fail on the local service, since it's too complex too expand - the local term server won't help you here
            inParams = new ValidateCodeParameters()
                .WithValueSet(url: "http://hl7.org/fhir/ValueSet/substance-code")
                .WithCode(code: "1166006", system: "http://snomed.info/sct");
            await Assert.ThrowsAsync<ValueSetExpansionTooComplexException>(() => svc.ValueSetValidateCode(inParams));
        }

        [Fact]
        public async T.Task LocalTermServiceUsingDuplicateParameters()
        {
            var svc = new LocalTerminologyService(_resolver);
            var inParams = new Parameters
            {
                Parameter = new List<Parameters.ParameterComponent>
                {
                    new Parameters.ParameterComponent
                    {
                        Name = "code",
                        Value = new Code("DE")
                    },
                     new Parameters.ParameterComponent
                    {
                        Name = "code",
                        Value = new Code("DE")
                    },
                      new Parameters.ParameterComponent
                    {
                        Name = "url",
                        Value = new FhirUri("urn:iso:std:iso:3166")
                    },
                }
            };

            var ex = await Assert.ThrowsAsync<ArgumentException>(() => svc.ValueSetValidateCode(inParams));

            Assert.Equal("List of input parameters contains the following duplicates: code", ex.Message);
        }

        [Fact]
        public void TestOperationOutcomes()
        {
            var svc = new LocalTerminologyService(_resolver);

#pragma warning disable CS0618 // obsolete, but used for testing purposes
            var outcome = svc.ValidateCode("http://hl7.org/fhir/ValueSet/administrative-gender", code: "test");
#pragma warning restore CS0618 

            Assert.NotNull(outcome?.Issue.FirstOrDefault().Details?.Text);

        }


        [Fact(), Trait("TestCategory", "IntegrationTest")]
        public async void ExternalServiceTranslateSimpleTranslate()
        {
            var client = new FhirClient(_externalTerminologyServerEndpoint);
            var svc = new ExternalTerminologyService(client);

            var parameters = new TranslateParameters()
                .WithCode(code: "ACNE", system: "http://hl7.org/fhir/v2/0487")
                .WithTarget("http:/snomed.info/sct");

            var result = await svc.Translate(parameters, "102", useGet: true);

            Assert.NotNull(result);

            bool? isMatch = ((FhirBoolean)result.Parameter.First().Value).Value;
            if (isMatch.HasValue && isMatch.Value)
            {
                Assert.Collection(result.Parameter,
                    param =>
                    {
                        // This is the same parameter were we fetched the isMatch parameter.
                        // Need to include this since Assert.Collection does not skip any elements
                        Assert.Equal("result", param.Name);
                    },
                    param =>
                    {
                        Assert.Equal("match", param.Name);
                        Assert.Collection(param.Part,
                            part =>
                            {
                                Assert.Equal("equivalence", part.Name);
                            },
                            part =>
                            {
                                Assert.Equal("concept", part.Name);
                                Coding concept = (Coding)part.Value;
                                Assert.Equal("http://snomed.info/sct", concept.System);
                                Assert.Equal("309068002", concept.Code);
                            },
                            part =>
                            {
                                Assert.Equal("source", part.Name);
                                Assert.Equal("http://hl7.org/fhir/ConceptMap/102", ((FhirString)part.Value).Value);
                            });
                    });
            }
        }

        [Fact(), Trait("TestCategory", "IntegrationTest")]
        public async void ExternalServiceTranslateSimpleAutomap()
        {
            var client = new FhirClient(_externalTerminologyServerEndpoint);
            var svc = new ExternalTerminologyService(client);

            var parameters = new TranslateParameters()
                .WithConceptMap(source: "http://snomed.info/sct?fhir_vs")
                .WithCode(code: "90260006", system: "http://snomed.info/sct")
                .WithTarget("http://hl7.org/fhir/ValueSet/substance-category");

            var result = await svc.Translate(parameters, useGet: true);

            Assert.NotNull(result);
            var param1 = result.Parameter.FirstOrDefault();
            Assert.Equal("result", param1.Name);
        }

        [Fact(), Trait("TestCategory", "IntegrationTest")]
        public async void ExternalServiceLookupPropertiesDisplayAndInactiveStatus()
        {
            var client = new FhirClient(_externalTerminologyServerEndpoint);
            var svc = new ExternalTerminologyService(client);

            var parameters = new LookupParameters()
                .WithCode(code: "45313011000036107", system: "http://snomed.info/sct", version: "http://snomed.info/sct/32506021000036107/version/20160630")
                .WithProperties(new[] { "inactive", "display" });

            var result = await svc.Lookup(parameters);

            Assert.NotNull(result);

            var paramDisplay = result.Parameter.Find(p => p.Name == "display");
            Assert.NotNull(paramDisplay);
            Assert.IsType<FhirString>(paramDisplay.Value);
            Assert.Equal("teriparatide 20 microgram injection, 2.4 mL cartridge", ((FhirString)paramDisplay.Value).Value);

            var paramProperty = result.Parameter.Find(p => p.Name == "property");
            Assert.NotNull(paramProperty);
            Assert.Collection(paramProperty.Part,
                part =>
                {
                    Assert.Equal("code", part.Name);
                    Assert.IsType<Code>(part.Value);
                    Assert.Equal("inactive", ((Code)part.Value).Value);
                },
                part =>
                {
                    Assert.Equal("valueBoolean", part.Name);
                    Assert.IsType<FhirBoolean>(part.Value);
                    Assert.Equal(true, ((FhirBoolean)part.Value).Value);
                });
        }

        [Fact(), Trait("TestCategory", "IntegrationTest")]
        public async void ExternalServiceLookupInactiveStatus()
        {
            var client = new FhirClient(_externalTerminologyServerEndpoint);
            var svc = new ExternalTerminologyService(client);

            var parameters = new LookupParameters()
                .WithCode(code: "45313011000036107", system: "http://snomed.info/sct", version: "http://snomed.info/sct/32506021000036107/version/20160630")
                .WithProperties(new[] { "inactive" });

            var result = await svc.Lookup(parameters, true);

            Assert.NotNull(result);

            var parameter = result.Parameter.Find(p => p.Name == "property");
            Assert.NotNull(parameter);

            Assert.Collection(parameter.Part,
                part =>
                {
                    Assert.Equal("code", part.Name);
                    Assert.IsType<Code>(part.Value);
                    Assert.Equal("inactive", ((Code)part.Value).Value);
                },
                part =>
                {
                    Assert.Equal("valueBoolean", part.Name);
                    Assert.IsType<FhirBoolean>(part.Value);
                    Assert.Equal(true, ((FhirBoolean)part.Value).Value);
                });
        }

        [Fact(), Trait("TestCategory", "IntegrationTest")]
        public async void ExternalServiceLookupSNOMEDCode()
        {
            var client = new FhirClient(_externalTerminologyServerEndpoint);
            var svc = new ExternalTerminologyService(client);

            var parameters = new LookupParameters()
                .WithCode(code: "263495000", system: "http://snomed.info/sct");

            var result = await svc.Lookup(parameters);

            Assert.NotNull(result);
            Assert.True(result.Parameter.Count > 0);
        }

        [Fact(), Trait("TestCategory", "IntegrationTest")]
        public async void ExternalServiceExpandExplicitValueSet()
        {
            var client = new FhirClient(_externalTerminologyServerEndpoint);
            var svc = new ExternalTerminologyService(client);

            var result = await svc.Expand(null, "education-levels") as ValueSet;
            Assert.NotNull(result);
            Assert.True(result.Expansion.Contains.Count > 0, "Expected more than 0 items.");
        }

        [Fact(), Trait("TestCategory", "IntegrationTest")]
        public async void ExternalServiceExpandImplicitValueSetWithFilter()
        {
            var client = new FhirClient(_externalTerminologyServerEndpoint);
            var svc = new ExternalTerminologyService(client);

            var parameters = new ExpandParameters()
                .WithValueSet(url: "http://snomed.info/sct?fhir_vs=refset/142321000036106")
                .WithFilter("met")
                .WithPaging(count: 10);

            var result = await svc.Expand(parameters) as ValueSet;

            Assert.NotNull(result);
            // Exactly 10 items all starting with 'met'.
            Assert.Collection(result.Expansion.Contains,
                item =>
                {
                    Assert.StartsWith("met", item.Display, StringComparison.OrdinalIgnoreCase);
                },
                item =>
                {
                    Assert.StartsWith("met", item.Display, StringComparison.OrdinalIgnoreCase);
                },
                item =>
                {
                    Assert.StartsWith("met", item.Display, StringComparison.OrdinalIgnoreCase);
                },
                item =>
                {
                    Assert.StartsWith("met", item.Display, StringComparison.OrdinalIgnoreCase);
                },
                item =>
                {
                    Assert.StartsWith("met", item.Display, StringComparison.OrdinalIgnoreCase);
                },
                item =>
                {
                    Assert.StartsWith("met", item.Display, StringComparison.OrdinalIgnoreCase);
                },
                item =>
                {
                    Assert.StartsWith("met", item.Display, StringComparison.OrdinalIgnoreCase);
                },
                item =>
                {
                    Assert.StartsWith("met", item.Display, StringComparison.OrdinalIgnoreCase);
                },
                item =>
                {
                    Assert.StartsWith("met", item.Display, StringComparison.OrdinalIgnoreCase);
                },
                item =>
                {
                    Assert.StartsWith("met", item.Display, StringComparison.OrdinalIgnoreCase);
                });
        }

        [Fact(), Trait("TestCategory", "IntegrationTest")]
        public async void ExternalServiceSubsumesConceptASubsumesConceptB()
        {
            var client = new FhirClient(_externalTerminologyServerEndpoint);
            var svc = new ExternalTerminologyService(client);

            var parameters = new SubsumesParameters()
                .WithCode(codeA: "235856003", codeB: "3738000", system: "http://snomed.info/sct", version: "http://snomed.info/sct/32506021000036107/version/20160430")
                .Build();

            var result = await svc.Subsumes(parameters);

            Assert.NotNull(result);
            var paramOutcome = result.Parameter.Find(p => p.Name == "outcome");
            Assert.NotNull(paramOutcome);
            Assert.IsType<Code>(paramOutcome.Value);
            Assert.Equal("subsumes", ((Code)paramOutcome.Value).Value);
        }



        [Fact(), Trait("TestCategory", "IntegrationTest")]
        public async void ExternalServiceClosureExample()
        {
            var client = new FhirClient(_externalTerminologyServerEndpoint);
            var svc = new ExternalTerminologyService(client);

            // Step 1
            var parametersStep1 = new ClosureParameters("9214d56c-032e-4f87-a003-e515f7386a52");

            var resultStep1 = await svc.Closure(parametersStep1) as ConceptMap;

            Assert.NotNull(resultStep1);
            Assert.Equal("9214d56c-032e-4f87-a003-e515f7386a52", resultStep1.Name);
            Assert.Equal("1", resultStep1.Version);

            // Step 2
            var conceptStep2 = new Coding
            {
                System = "http://snomed.info/sct",
                Code = "22298006",
            };
            var parametersStep2 = new ClosureParameters("9214d56c-032e-4f87-a003-e515f7386a52")
                .WithConcepts(new List<Coding> { conceptStep2 });

            var resultStep2 = await svc.Closure(parametersStep2) as ConceptMap;

            Assert.NotNull(resultStep2);
            Assert.Equal("9214d56c-032e-4f87-a003-e515f7386a52", resultStep2.Name);
            Assert.Equal("2", resultStep2.Version);

            // Step 3
            var conceptStep3 = new Coding
            {
                System = "http://snomed.info/sct",
                Code = "128599005",
            };
            var parametersStep3 = new ClosureParameters("9214d56c-032e-4f87-a003-e515f7386a52")
                .WithConcepts(new List<Coding> { conceptStep3 });

            var resultStep3 = await svc.Closure(parametersStep3) as ConceptMap;

            Assert.NotNull(resultStep3);
            Assert.Equal("9214d56c-032e-4f87-a003-e515f7386a52", resultStep3.Name);
            Assert.Equal("3", resultStep3.Version);
            Assert.Collection(resultStep3.Group,
                group =>
                {
                    Assert.Equal("http://snomed.info/sct", group.Source);
                    Assert.Equal("http://snomed.info/sct", group.Target);
                    Assert.Collection(group.Element,
                        element =>
                        {
                            Assert.Equal("22298006", element.Code);
                            Assert.Collection(element.Target,
                                target =>
                                {
                                    Assert.Equal("128599005", target.Code);
                                    Assert.Equal(ConceptMap.ConceptMapRelationship.Equivalent, target.Relationship);
                                });
                        });
                });
            /*
            // Step 4
            var conceptStep4A = new Coding
            {
                System = "http://snomed.info/sct",
                Code = "301095005",
            };
            var conceptStep4B = new Coding
            {
                System = "http://snomed.info/sct",
                Code = "298705000",
            };
            var conceptStep4C = new Coding
            {
                System = "http://snomed.info/sct",
                Code = "282729004",
            };
            var parametersStep4 = new ClosureParameters("9214d56c-032e-4f87-a003-e515f7386a52")
                .WithConcepts(new List<Coding> { conceptStep4A, conceptStep4B, conceptStep4C });

            var resultStep4 = await svc.Closure(parametersStep4) as ConceptMap;

            Assert.NotNull(resultStep4);
            Assert.Equal("9214d56c-032e-4f87-a003-e515f7386a52", resultStep4.Name);
            Assert.Equal("4", resultStep4.Version);
            Assert.Collection(resultStep4.Group,
                group =>
                {
                    Assert.Equal("http://snomed.info/sct", group.Source);
                    Assert.Equal("http://snomed.info/sct", group.Target);
                    Assert.Collection(group.Element,
                        element =>
                        {
                            Assert.Equal("22298006", element.Code);
                            Assert.Collection(element.Target,
                                target =>
                                {
                                    Assert.Equal("301095005", target.Code);
                                    Assert.Equal(ConceptMap.ConceptMapRelationship.Equivalent, target.Relationship);
                                },
                                target =>
                                {
                                    Assert.Equal("298705000", target.Code);
                                    Assert.Equal(ConceptMap.ConceptMapRelationship.Equivalent, target.Relationship);
                                });
                        },
                        element =>
                        {
                            Assert.Equal("128599005", element.Code);
                            Assert.Collection(element.Target,
                                target =>
                                {
                                    Assert.Equal("301095005", target.Code);
                                    Assert.Equal(ConceptMapEquivalence.Subsumes, target.Equivalence);
                                },
                                target =>
                                {
                                    Assert.Equal("298705000", target.Code);
                                    Assert.Equal(ConceptMapEquivalence.Subsumes, target.Equivalence);
                                });
                        },
                        element =>
                        {
                            Assert.Equal("301095005", element.Code);
                            Assert.Collection(element.Target,
                                target =>
                                {
                                    Assert.Equal("298705000", target.Code);
                                    Assert.Equal(ConceptMapEquivalence.Subsumes, target.Equivalence);
                                });
                        },
                        element =>
                        {
                            Assert.Equal("282729004", element.Code);
                            Assert.Collection(element.Target,
                                target =>
                                {
                                    Assert.Equal("128599005", target.Code);
                                    Assert.Equal(ConceptMapEquivalence.Subsumes, target.Equivalence);
                                },
                                target =>
                                {
                                    Assert.Equal("301095005", target.Code);
                                    Assert.Equal(ConceptMapEquivalence.Subsumes, target.Equivalence);
                                },
                                target =>
                                {
                                    Assert.Equal("298705000", target.Code);
                                    Assert.Equal(ConceptMapEquivalence.Subsumes, target.Equivalence);
                                });
                        });
                });

            var parametersStep5 = new ClosureParameters("9214d56c-032e-4f87-a003-e515f7386a52")
                .WithVersion("0");

            var resultStep5 = await svc.Closure(parametersStep5) as ConceptMap;

            Assert.NotNull(resultStep5);
            Assert.Equal("9214d56c-032e-4f87-a003-e515f7386a52", resultStep5.Name);
            Assert.Equal("4", resultStep5.Version);
            Assert.Collection(resultStep5.Group,
                group =>
                {
                    Assert.Equal("http://snomed.info/sct", group.Source);
                    Assert.Equal("http://snomed.info/sct", group.Target);
                    Assert.Collection(group.Element,
                        element =>
                        {
                            Assert.Equal("298705000", element.Code);
                        },
                        element =>
                        {
                            Assert.Equal("22298006", element.Code);
                            Assert.Collection(element.Target,
                                target =>
                                {
                                    Assert.Equal("301095005", target.Code);
                                    Assert.Equal(ConceptMapEquivalence.Subsumes, target.Equivalence);
                                },
                                target =>
                                {
                                    Assert.Equal("128599005", target.Code);
                                    Assert.Equal(ConceptMapEquivalence.Subsumes, target.Equivalence);
                                },
                                target =>
                                {
                                    Assert.Equal("298705000", target.Code);
                                    Assert.Equal(ConceptMapEquivalence.Subsumes, target.Equivalence);
                                });
                        },
                        element =>
                        {
                            Assert.Equal("128599005", element.Code);
                            Assert.Collection(element.Target,
                                target =>
                                {
                                    Assert.Equal("301095005", target.Code);
                                    Assert.Equal(ConceptMapEquivalence.Subsumes, target.Equivalence);
                                },
                                target =>
                                {
                                    Assert.Equal("298705000", target.Code);
                                    Assert.Equal(ConceptMapEquivalence.Subsumes, target.Equivalence);
                                });
                        },
                        element =>
                        {
                            Assert.Equal("301095005", element.Code);
                            Assert.Collection(element.Target,
                                target =>
                                {
                                    Assert.Equal("298705000", target.Code);
                                    Assert.Equal(ConceptMapEquivalence.Subsumes, target.Equivalence);
                                });
                        },
                        element =>
                        {
                            Assert.Equal("282729004", element.Code);
                            Assert.Collection(element.Target,
                                target =>
                                {
                                    Assert.Equal("128599005", target.Code);
                                    Assert.Equal(ConceptMapEquivalence.Subsumes, target.Equivalence);
                                },
                                target =>
                                {
                                    Assert.Equal("301095005", target.Code);
                                    Assert.Equal(ConceptMapEquivalence.Subsumes, target.Equivalence);
                                },
                                target =>
                                {
                                    Assert.Equal("298705000", target.Code);
                                    Assert.Equal(ConceptMapEquivalence.Subsumes, target.Equivalence);
                                });
                        });
                });*/
        }

        [Fact(Skip = "Don't want to run these kind of integration tests anymore"), Trait("TestCategory", "IntegrationTest")]
        public async void ExternalServiceValidateCodeTest()
        {
            var client = new FhirClient(_externalTerminologyServerEndpoint);
            var svc = new ExternalTerminologyService(client);

            var parameters = new ValidateCodeParameters()
                .WithValueSet(url: "http://hl7.org/fhir/ValueSet/substance-code")
                .WithCode(code: "1166006", system: "http://snomed.info/sct");

            var outParams = await svc.ValueSetValidateCode(parameters);
            var result = outParams.GetSingleValue<FhirBoolean>("result");
            Assert.NotNull(result);
            Assert.True(result.Value);
        }

        [Fact(), Trait("TestCategory", "IntegrationTest")]
        public async void ExternalServiceDuplicatesTest()
        {
            var client = new FhirClient(_externalTerminologyServerEndpoint);
            var svc = new ExternalTerminologyService(client);

            var inParams = new Parameters
            {
                Parameter = new List<Parameters.ParameterComponent>
                {
                    new Parameters.ParameterComponent
                    {
                        Name = "code",
                        Value = new Code("DE")
                    },
                     new Parameters.ParameterComponent
                    {
                        Name = "code",
                        Value = new Code("DE")
                    },
                      new Parameters.ParameterComponent
                    {
                        Name = "url",
                        Value = new FhirUri("urn:iso:std:iso:3166")
                    },
                }
            };

            var ex = await Assert.ThrowsAsync<ArgumentException>(() => svc.ValueSetValidateCode(inParams));
            Assert.Equal("List of input parameters contains the following duplicates: code", ex.Message);

            ex = await Assert.ThrowsAsync<ArgumentException>(() => svc.Subsumes(inParams));
            Assert.Equal("List of input parameters contains the following duplicates: code", ex.Message);

            ex = await Assert.ThrowsAsync<ArgumentException>(() => svc.CodeSystemValidateCode(inParams));
            Assert.Equal("List of input parameters contains the following duplicates: code", ex.Message);
        }

        [Fact(Skip = "Don't want to run these kind of integration tests anymore"), Trait("TestCategory", "IntegrationTest")]
        public void FallbackServiceValidateCodeTest()
        {
            var client = new FhirClient(_externalTerminologyServerEndpoint);
            var external = new ExternalTerminologyService(client);
            var local = new LocalTerminologyService(_resolver);
            var svc = new FallbackTerminologyService(local, external);

            testService(svc);

            // Now, this should fall back
#pragma warning disable CS0618 // Type or member is obsolete
            var result = svc.ValidateCode("http://hl7.org/fhir/ValueSet/substance-code", code: "1166006", system: "http://snomed.info/sct");
#pragma warning restore CS0618 // Type or member is obsolete
            Assert.True(result.Success);
        }

        [Fact(Skip = "Don't want to run these kind of integration tests anymore"), Trait("TestCategory", "IntegrationTest")]
        public async void FallbackServiceValidateCodeWithParamsTest()
        {
            var client = new FhirClient(_externalTerminologyServerEndpoint);
            var external = new ExternalTerminologyService(client);
            var local = new LocalTerminologyService(_resolver);
            var svc = new FallbackTerminologyService(local, external);

            // Now, this should fall back
            var inParams = new ValidateCodeParameters()
                .WithValueSet(url: "http://hl7.org/fhir/ValueSet/substance-code")
                .WithCode(code: "1166006", system: "http://snomed.info/sct");

            var result = await svc.ValueSetValidateCode(inParams);
            Assert.True(result.GetSingleValue<FhirBoolean>("result")?.Value);
        }

        [Fact(Skip = "Don't want to run these kind of integration tests anymore"), Trait("TestCategory", "IntegrationTest")]
        public async T.Task FallbackServiceValidateCodeTestWithVS()
        {
            var client = new FhirClient(_externalTerminologyServerEndpoint);
            var service = new ExternalTerminologyService(client);
            var vs = await _resolver.FindValueSetAsync("http://hl7.org/fhir/ValueSet/substance-code");
            Assert.NotNull(vs);

            // Override the canonical with something the remote server cannot know
            vs.Url = "http://furore.com/fhir/ValueSet/testVS";
            var local = new LocalTerminologyService(new IKnowOnlyMyTestVSResolver(vs));
            var fallback = new FallbackTerminologyService(local, service);

            // Now, this should fall back to external + send our vs (that the server cannot know about)
#pragma warning disable CS0618 // Type or member is obsolete
            var result = fallback.ValidateCode("http://furore.com/fhir/ValueSet/testVS", code: "1166006", system: "http://snomed.info/sct");
#pragma warning restore CS0618 // Type or member is obsolete
            Assert.True(result.Success);
        }

        private class IKnowOnlyMyTestVSResolver : IAsyncResourceResolver
        {
            public ValueSet _myOnlyVS;

            public IKnowOnlyMyTestVSResolver(ValueSet vs)
            {
                _myOnlyVS = vs;
            }

            public async Task<Resource> ResolveByCanonicalUriAsync(string uri)
            {
                return await T.Task.FromResult(uri == _myOnlyVS.Url) ? _myOnlyVS : null;
            }

            public Task<Resource> ResolveByUriAsync(string uri) => throw new NotImplementedException();
        }

    }
}
<|MERGE_RESOLUTION|>--- conflicted
+++ resolved
@@ -69,10 +69,7 @@
 
             var expander = new ValueSetExpander(new ValueSetExpanderSettings { ValueSetSource = _resolver });
             await expander.ExpandAsync(testVs);
-<<<<<<< HEAD
             Assert.True(testVs.HasExpansion);
-=======
->>>>>>> b5a87a20
             Assert.Equal(4, testVs.Expansion.Total);
         }
 
@@ -284,11 +281,7 @@
 
             // This test is not always correctly done by the external services, so copied here instead
             result = svc.ValidateCode("http://hl7.org/fhir/ValueSet/example-hierarchical", code: "invalid",
-<<<<<<< HEAD
-                    system: "http://hl7.org/fhir/hacked", @abstract: false);
-=======
                    system: "http://hl7.org/fhir/hacked", @abstract: false);
->>>>>>> b5a87a20
             Assert.False(result.Success);
 
             // And one that will specifically fail on the local service, since it's too complex too expand - the local term server won't help you here
@@ -312,15 +305,9 @@
 
             // This test is not always correctly done by the external services, so copied here instead
             inParams = new ValidateCodeParameters()
-<<<<<<< HEAD
-                .WithValueSet(url: "http://hl7.org/fhir/ValueSet/example-hierarchical")
-                .WithCode(code: "invalid", system: "http://hl7.org/fhir/hacked")
-                .WithAbstract(false);
-=======
                  .WithValueSet(url: "http://hl7.org/fhir/ValueSet/example-hierarchical")
                  .WithCode(code: "invalid", system: "http://hl7.org/fhir/hacked")
                  .WithAbstract(false);
->>>>>>> b5a87a20
 
             result = await svc.ValueSetValidateCode(inParams);
 
