--- conflicted
+++ resolved
@@ -80,6 +80,9 @@
             Assert.AreEqual(url, summary.GetConformanceCanonicalUrl());
             Assert.AreEqual("MainBundle Section title codes", summary.GetConformanceName());
             Assert.AreEqual(PublicationStatus.Draft.GetLiteral(), summary.GetConformanceStatus());
+
+            // Valueset properties
+            Assert.IsNotNull(summary.GetValueSetSystem());
         }
 
         [TestMethod]
@@ -89,7 +92,6 @@
             const string url = @"http://hl7.org/fhir/StructureDefinition/patient-religion";
             var summary = assertSummary(path);
 
-<<<<<<< HEAD
             // Common properties
             Assert.AreEqual(ResourceType.StructureDefinition.GetLiteral(), summary.ResourceTypeName);
             Assert.IsTrue(summary.ResourceType == ResourceType.StructureDefinition);
@@ -99,16 +101,6 @@
             Assert.AreEqual(url, summary.GetConformanceCanonicalUrl());
             Assert.AreEqual("religion", summary.GetConformanceName());
             Assert.AreEqual(PublicationStatus.Draft.GetLiteral(), summary.GetConformanceStatus());
-
-            // StructureDefinition properties
-            var context = summary.GetStructureDefinitionContext();
-            Assert.IsNotNull(context);
-            Assert.AreEqual(1, context.Length);
-            Assert.AreEqual("Patient", context[0]);
-=======
-            // Valueset properties
-            Assert.IsNotNull(summary.GetValueSetSystem());
->>>>>>> 1a46b391
         }
 
         [TestMethod]
