﻿using Hl7.Fhir.ElementModel;
using Hl7.Fhir.Model;
using Hl7.Fhir.Serialization;
using Hl7.Fhir.Specification.Source;
using Hl7.Fhir.Specification.Summary;
using Hl7.Fhir.Utility;
using Microsoft.VisualStudio.TestTools.UnitTesting;
using System;
using System.Diagnostics;
using System.IO;
using System.IO.Compression;
using System.Linq;

namespace Hl7.Fhir.Specification.Tests
{
    [TestClass]
    public class ArtifactSummaryTests
    {

        [TestMethod]
        public void TestPatientXmlSummary() => TestPatientSummary(Path.Combine("TestData", "TestPatient.xml"));

        [TestMethod]
        public void TestPatientJsonSummary() => TestPatientSummary(Path.Combine("TestData", "TestPatient.json"));

        void TestPatientSummary(string path)
        {
            var summary = assertSummary(path);
            Assert.AreEqual(ResourceType.Patient.GetLiteral(), summary.ResourceTypeName);
        }

        [TestMethod]
        public void TestPatientXmlSummaryWithCustomHarvester()
            => TestPatientSummaryWithCustomHarvester(Path.Combine("TestData", "TestPatient.xml"), "Donald");

        [TestMethod]
        public void TestPatientJsonSummaryWithCustomHarvester()
            => TestPatientSummaryWithCustomHarvester(Path.Combine("TestData", "TestPatient.json"), "Chalmers");

        void TestPatientSummaryWithCustomHarvester(string path, params string[] expectedNames)
        {
            // Combine default harvesters and custom harvester
            var harvesters = new ArtifactSummaryHarvester[ArtifactSummaryGenerator.ConformanceHarvesters.Length + 1];
            Array.Copy(ArtifactSummaryGenerator.ConformanceHarvesters, harvesters, ArtifactSummaryGenerator.ConformanceHarvesters.Length);
            harvesters[ArtifactSummaryGenerator.ConformanceHarvesters.Length] = HarvestPatientSummary;

            var summary = assertSummary(path, harvesters);
            Assert.AreEqual(ResourceType.Patient.GetLiteral(), summary.ResourceTypeName);
            var familyNames = summary.GetValueOrDefault<string[]>(PatientFamilyNameKey);
            Assert.IsNotNull(familyNames);
            Assert.AreEqual(1, familyNames.Length);
            Assert.IsTrue(expectedNames.SequenceEqual(familyNames));
        }

        // Custom artifact summary harvester implementation to extract family name(s) from Patient resources
        const string PatientFamilyNameKey = "Patient.name.family";
        static bool HarvestPatientSummary(ISourceNode nav, ArtifactSummaryPropertyBag properties)
        {
            if (properties.GetTypeName() == ResourceType.Patient.GetLiteral())
            {
                nav.HarvestValues(properties, PatientFamilyNameKey, "name", "family");
                return true;
            }
            return false;
        }

        [TestMethod]
        public void TestValueSetXmlSummary()
        {
            string path =  Path.Combine("TestData", "validation", "SectionTitles.valueset.xml");
            const string url = "http://example.org/ValueSet/SectionTitles";
            var summary = assertSummary(path);

            // Common properties
            Assert.AreEqual(ResourceType.ValueSet.GetLiteral(), summary.ResourceTypeName);
            Assert.IsTrue(summary.ResourceType == ResourceType.ValueSet);

            // Conformance resource properties
            Assert.IsNotNull(summary.GetConformanceCanonicalUrl());
            Assert.AreEqual(url, summary.GetConformanceCanonicalUrl());
            Assert.AreEqual("MainBundle Section title codes", summary.GetConformanceName());
            Assert.AreEqual(PublicationStatus.Draft.GetLiteral(), summary.GetConformanceStatus());
        }


        [TestMethod]
        public void TestExtensionDefinitionSummary()
        {
<<<<<<< HEAD
            const string path = @"TestData\snapshot-test\extensions\extension-patient-religion.xml";
            const string url = @"http://hl7.org/fhir/StructureDefinition/patient-religion";
=======
            string path = Path.Combine("TestData", "snapshot-test", "extensions", "extension-us-core-religion.xml");
            const string url = "http://hl7.org/fhir/StructureDefinition/us-core-religion";
>>>>>>> 7bbddfc9
            var summary = assertSummary(path);
            // Common properties
            Assert.AreEqual(ResourceType.StructureDefinition.GetLiteral(), summary.ResourceTypeName);
            Assert.IsTrue(summary.ResourceType == ResourceType.StructureDefinition);
            // Conformance resource properties
            Assert.IsNotNull(summary.GetConformanceCanonicalUrl());
            Assert.AreEqual(url, summary.GetConformanceCanonicalUrl());
            Assert.AreEqual("religion", summary.GetConformanceName());
            Assert.AreEqual(PublicationStatus.Draft.GetLiteral(), summary.GetConformanceStatus());
            // StructureDefinition properties
            var context = summary.GetStructureDefinitionContext();
            Assert.IsNotNull(context);
            Assert.AreEqual(1, context.Length);
            Assert.AreEqual("Patient", context[0]);
        }


        [TestMethod]
        public void TestProfilesTypesJson()
        {
            string path = Path.Combine("TestData", "profiles-types.json");

            var summaries = ArtifactSummaryGenerator.Default.Generate(path);
            Assert.IsNotNull(summaries);
            Assert.AreNotEqual(0, summaries.Count);
            for (int i = 0; i < summaries.Count; i++)
            {
                var summary = summaries[i];
                Assert.IsFalse(summary.IsFaulted);

                // Common properties
                Assert.AreEqual(path, summary.Origin);

                var fi = new FileInfo(path);
                Assert.AreEqual(fi.Length, summary.FileSize);
                Assert.AreEqual(fi.LastWriteTimeUtc, summary.LastModified);

                Assert.AreEqual(ResourceType.StructureDefinition.GetLiteral(), summary.ResourceTypeName);
                Assert.IsTrue(summary.ResourceType == ResourceType.StructureDefinition);

                // Conformance resource properties
                Assert.IsNotNull(summary.GetConformanceCanonicalUrl());
                Assert.IsTrue(summary.GetConformanceCanonicalUrl().ToString().StartsWith("http://hl7.org/fhir/StructureDefinition/"));
                Assert.IsNotNull(summary.GetConformanceName());
                Assert.IsNotNull(summary.GetConformanceStatus());
                Assert.AreEqual(PublicationStatus.Draft.GetLiteral(), summary.GetConformanceStatus());

                //Debug.WriteLine($"{summary.ResourceType} | {summary.Canonical()} | {summary.Name()}");

                // StructureDefinition properties

                Assert.IsNotNull(summary.GetStructureDefinitionFhirVersion());
                Assert.AreEqual(ModelInfo.Version, summary.GetStructureDefinitionFhirVersion());

                // For profiles-types, we expect Kind = ComplexType | PrimitiveType
                Assert.IsNotNull(summary.GetStructureDefinitionKind());
                Assert.IsTrue(
                    summary.GetStructureDefinitionKind() == StructureDefinition.StructureDefinitionKind.ComplexType.GetLiteral()
                    ||
                    summary.GetStructureDefinitionKind() == StructureDefinition.StructureDefinitionKind.PrimitiveType.GetLiteral()
                );

                Assert.IsNotNull(summary.GetStructureDefinitionType());
                // If this is a specializing StructDef, then BaseDefinition should also be specified
                Assert.IsTrue(
                    summary.GetStructureDefinitionDerivation() != StructureDefinition.TypeDerivationRule.Specialization.GetLiteral()
                    || summary.GetStructureDefinitionBaseDefinition() != null);


                // [WMR 20180725] Also harvest root element definition text
                var rootDefinition = summary.GetStructureDefinitionRootDefinition();
                Assert.IsNotNull(rootDefinition);
            }
        }

        [TestMethod]
        public void TestProfilesResourcesXml()
        {
            string path = Path.Combine("TestData", "profiles-resources.xml");

            var summaries = ArtifactSummaryGenerator.Default.Generate(path);
            Assert.IsNotNull(summaries);
            Assert.AreNotEqual(0, summaries.Count);
            for (int i = 0; i < summaries.Count; i++)
            {
                var summary = summaries[i];
                Assert.IsFalse(summary.IsFaulted);

                // Common properties
                Assert.AreEqual(path, summary.Origin);

                var fi = new FileInfo(path);
                Assert.AreEqual(fi.Length, summary.FileSize);
                Assert.AreEqual(fi.LastWriteTimeUtc, summary.LastModified);

                if (StringComparer.Ordinal.Equals(ResourceType.StructureDefinition.GetLiteral(), summary.ResourceTypeName))
                {
                    Assert.IsTrue(summary.ResourceType == ResourceType.StructureDefinition);

                    // Conformance resource properties
                    Assert.IsNotNull(summary.GetConformanceCanonicalUrl());
                    Assert.IsTrue(summary.GetConformanceCanonicalUrl().ToString().StartsWith("http://hl7.org/fhir/StructureDefinition/"));
                    Assert.IsNotNull(summary.GetConformanceName());
                    Assert.IsNotNull(summary.GetConformanceStatus());
                    Assert.AreEqual(PublicationStatus.Draft.GetLiteral(), summary.GetConformanceStatus());


                    //Debug.WriteLine($"{summary.ResourceType} | {summary.Canonical()} | {summary.Name()}");

                    // StructureDefinition properties
                    Assert.IsNotNull(summary.GetStructureDefinitionFhirVersion());
                    Assert.AreEqual(ModelInfo.Version, summary.GetStructureDefinitionFhirVersion());

                    // For profiles-resources, we expect Kind = Resource | Logical
                    var kind = summary.GetStructureDefinitionKind();
                    Assert.IsNotNull(kind);
                    Assert.IsTrue(
                        kind == StructureDefinition.StructureDefinitionKind.Resource.GetLiteral()
                        ||
                        // e.g. for MetadataResource
                        kind == StructureDefinition.StructureDefinitionKind.Logical.GetLiteral()
                    );

                    Assert.IsNotNull(summary.GetStructureDefinitionType());

                    // If this is a specializing StructDef, then BaseDefinition should also be specified
                    var derivation = summary.GetStructureDefinitionDerivation();
                    if (derivation != null)
                    {
                        // Base definition should always be specified, except for root types such as Resource
                        Assert.IsNotNull(summary.GetStructureDefinitionBaseDefinition());
                    }

                    // [WMR 20171219] Core extensions
                    if (kind == StructureDefinition.StructureDefinitionKind.Resource.GetLiteral())
                    {
                        Assert.IsNotNull(summary.GetStructureDefinitionMaturityLevel());
                        Assert.IsNotNull(summary.GetStructureDefinitionWorkingGroup());
                    }

                    // [WMR 20180725] Also harvest root element definition text
                    var rootDefinition = summary.GetStructureDefinitionRootDefinition();
                    Assert.IsNotNull(rootDefinition);
                }

            }
        }

        ArtifactSummary assertSummary(string path, params ArtifactSummaryHarvester[] harvesters)
        {
            var summaries = ArtifactSummaryGenerator.Default.Generate(path, harvesters);
            Assert.IsNotNull(summaries);
            Assert.AreEqual(1, summaries.Count);
            var summary = summaries[0];
            Assert.IsFalse(summary.IsFaulted);
            Assert.AreEqual(path, summary.Origin);

            var fi = new FileInfo(path);
            Assert.AreEqual(fi.Length, summary.FileSize);
            Assert.AreEqual(fi.LastWriteTimeUtc, summary.LastModified);

            return summary;
        }

        [TestMethod]
        public void TestZipSummary()
        {
            var source = ZipSource.CreateValidationSource();
            var summaries = source.ListSummaries().ToList();
            Assert.IsNotNull(summaries);
            Assert.AreEqual(7941, summaries.Count);
            Assert.AreEqual(581, summaries.OfResourceType(ResourceType.StructureDefinition).Count());
            Assert.IsTrue(!summaries.Errors().Any());
        }

        [TestMethod]
        public void TestLoadResourceFromZipSource()
        {
            // ZipSource extracts core ZIP archive to (temp) folder, then delegates to DirectorySource
            // i.e. artifact summaries are harvested from files on disk

            var source = ZipSource.CreateValidationSource();
            var summaries = source.ListSummaries();
            var patientUrl = ModelInfo.CanonicalUriForFhirCoreType(FHIRAllTypes.Patient);
            var patientSummary = summaries.FindConformanceResources(patientUrl).FirstOrDefault();
            Assert.IsNotNull(patientSummary);
            Assert.AreEqual(ResourceType.StructureDefinition, patientSummary.ResourceType);
            Assert.AreEqual(patientUrl, patientSummary.GetConformanceCanonicalUrl());

            Assert.IsNotNull(patientSummary.Origin);
            var patientStructure = source.LoadBySummary<StructureDefinition>(patientSummary);
            Assert.IsNotNull(patientStructure);
        }

        [TestMethod]
        public void TestLoadResourceFromZipStream()
        {
            // Harvest summaries and load artifact straight from core ZIP archive

            // Use XmlNavigatorStream to navigate resources stored inside a zip file
            // ZipDeflateStream does not support seeking (forward-only stream)
            // Therefore this only works for the XmlNavigatorStream, as the ctor does NOT (need to) call Reset()
            // JsonNavigatorStream cannot support zip streams; ctor needs to call Reset after scanning resourceType

            ArtifactSummary corePatientSummary;
            var corePatientUrl = ModelInfo.CanonicalUriForFhirCoreType(FHIRAllTypes.Patient);
            string zipEntryName = "profiles-resources.xml";

            // Generate summaries from core ZIP resource definitions (extract in memory)
            using (var archive = ZipFile.Open(ZipSource.SpecificationZipFileName, ZipArchiveMode.Read))
            {
                var entry = archive.Entries.FirstOrDefault(e => e.Name == zipEntryName);
                Assert.IsNotNull(entry);

                using (var entryStream = entry.Open())
                using (var navStream = new XmlNavigatorStream(entryStream))
                {
                    var summaries = ArtifactSummaryGenerator.Default.Generate(navStream);
                    Assert.IsNotNull(summaries);
                    corePatientSummary = summaries.FindConformanceResources(corePatientUrl).FirstOrDefault();
                }

            }

            Assert.IsNotNull(corePatientSummary);
            Assert.AreEqual(ResourceType.StructureDefinition, corePatientSummary.ResourceType);
            Assert.AreEqual(corePatientUrl, corePatientSummary.GetConformanceCanonicalUrl());

            // Load core Patient resource from ZIP (extract in memory)
            using (var archive = ZipFile.Open(ZipSource.SpecificationZipFileName, ZipArchiveMode.Read))
            {
                var entry = archive.Entries.FirstOrDefault(e => e.Name == zipEntryName);
                using (var entryStream = entry.Open())
                using (var navStream = new XmlNavigatorStream(entryStream))
                {
                    var nav = navStream.Current;
                    if (nav != null)
                    {
                        // Parse target resource from navigator
                        var parser = new BaseFhirParser();
                        var corePatient = parser.Parse<StructureDefinition>(nav);
                        Assert.IsNotNull(corePatient);
                        Assert.AreEqual(corePatientUrl, corePatient.Url);
                    }
                }
            }

        }

    }
}<|MERGE_RESOLUTION|>--- conflicted
+++ resolved
@@ -86,13 +86,8 @@
         [TestMethod]
         public void TestExtensionDefinitionSummary()
         {
-<<<<<<< HEAD
-            const string path = @"TestData\snapshot-test\extensions\extension-patient-religion.xml";
+            string path = Path.Combine("TestData", "snapshot-test", "extensions", "extension-patient-religion.xml");
             const string url = @"http://hl7.org/fhir/StructureDefinition/patient-religion";
-=======
-            string path = Path.Combine("TestData", "snapshot-test", "extensions", "extension-us-core-religion.xml");
-            const string url = "http://hl7.org/fhir/StructureDefinition/us-core-religion";
->>>>>>> 7bbddfc9
             var summary = assertSummary(path);
             // Common properties
             Assert.AreEqual(ResourceType.StructureDefinition.GetLiteral(), summary.ResourceTypeName);
