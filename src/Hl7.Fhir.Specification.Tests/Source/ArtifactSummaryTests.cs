﻿using Hl7.Fhir.ElementModel;
using Hl7.Fhir.Model;
using Hl7.Fhir.Serialization;
using Hl7.Fhir.Specification.Source;
using Hl7.Fhir.Specification.Summary;
using Hl7.Fhir.Utility;
using Microsoft.VisualStudio.TestTools.UnitTesting;
using System;
using System.Diagnostics;
using System.IO;
using System.IO.Compression;
using System.Linq;

namespace Hl7.Fhir.Specification.Tests
{
    [TestClass]
    public class ArtifactSummaryTests
    {

        [TestMethod]
        public void TestPatientXmlSummary() => TestPatientSummary(Path.Combine("TestData", "TestPatient.xml"));

        [TestMethod]
        public void TestPatientJsonSummary() => TestPatientSummary(Path.Combine("TestData", "TestPatient.json"));

        void TestPatientSummary(string path)
        {
            var summary = assertSummary(path);
            Assert.AreEqual(ResourceType.Patient.GetLiteral(), summary.ResourceTypeName);
        }

        [TestMethod]
        public void TestPatientXmlSummaryWithCustomHarvester()
            => TestPatientSummaryWithCustomHarvester(Path.Combine("TestData", "TestPatient.xml"), "Donald");

        [TestMethod]
        public void TestPatientJsonSummaryWithCustomHarvester()
            => TestPatientSummaryWithCustomHarvester(Path.Combine("TestData", "TestPatient.json"), "Chalmers");

        void TestPatientSummaryWithCustomHarvester(string path, params string[] expectedNames)
        {
            // Combine default harvesters and custom harvester
            var harvesters = new ArtifactSummaryHarvester[ArtifactSummaryGenerator.ConformanceHarvesters.Length + 1];
            Array.Copy(ArtifactSummaryGenerator.ConformanceHarvesters, harvesters, ArtifactSummaryGenerator.ConformanceHarvesters.Length);
            harvesters[ArtifactSummaryGenerator.ConformanceHarvesters.Length] = HarvestPatientSummary;

            var summary = assertSummary(path, harvesters);
            Assert.AreEqual(ResourceType.Patient.GetLiteral(), summary.ResourceTypeName);
            var familyNames = summary.GetValueOrDefault<string[]>(PatientFamilyNameKey);
            Assert.IsNotNull(familyNames);
            Assert.AreEqual(1, familyNames.Length);
            Assert.IsTrue(expectedNames.SequenceEqual(familyNames));
        }

        // Custom artifact summary harvester implementation to extract family name(s) from Patient resources
        const string PatientFamilyNameKey = "Patient.name.family";
        static bool HarvestPatientSummary(ISourceNode nav, ArtifactSummaryPropertyBag properties)
        {
            if (properties.GetTypeName() == ResourceType.Patient.GetLiteral())
            {
                nav.HarvestValues(properties, PatientFamilyNameKey, "name", "family");
                return true;
            }
            return false;
        }

        [TestMethod]
        public void TestValueSetXmlSummary()
        {
            string path =  Path.Combine("TestData", "validation", "SectionTitles.valueset.xml");
            const string url = "http://example.org/ValueSet/SectionTitles";
            var summary = assertSummary(path);

            // Common properties
            Assert.AreEqual(ResourceType.ValueSet.GetLiteral(), summary.ResourceTypeName);
            Assert.IsTrue(summary.ResourceType == ResourceType.ValueSet);

            // Conformance resource properties
            Assert.IsNotNull(summary.GetConformanceCanonicalUrl());
            Assert.AreEqual(url, summary.GetConformanceCanonicalUrl());
            Assert.AreEqual("MainBundle Section title codes", summary.GetConformanceName());
            Assert.AreEqual(PublicationStatus.Draft.GetLiteral(), summary.GetConformanceStatus());
        }


        [TestMethod]
        public void TestExtensionDefinitionSummary()
        {
            string path = Path.Combine("TestData", "snapshot-test", "extensions", "extension-patient-religion.xml");
            const string url = @"http://hl7.org/fhir/StructureDefinition/patient-religion";
            var summary = assertSummary(path);
            // Common properties
            Assert.AreEqual(ResourceType.StructureDefinition.GetLiteral(), summary.ResourceTypeName);
            Assert.IsTrue(summary.ResourceType == ResourceType.StructureDefinition);
            // Conformance resource properties
            Assert.IsNotNull(summary.GetConformanceCanonicalUrl());
            Assert.AreEqual(url, summary.GetConformanceCanonicalUrl());
            Assert.AreEqual("religion", summary.GetConformanceName());
            Assert.AreEqual(PublicationStatus.Draft.GetLiteral(), summary.GetConformanceStatus());
            // StructureDefinition properties
            var context = summary.GetStructureDefinitionContext();
            Assert.IsNotNull(context);
            Assert.AreEqual(1, context.Length);
            Assert.AreEqual("Patient", context[0]);
        }


        [TestMethod]
        public void TestProfilesTypesJson()
        {
            string path = Path.Combine("TestData", "profiles-types.json");

            var summaries = ArtifactSummaryGenerator.Default.Generate(path);
            Assert.IsNotNull(summaries);
            Assert.AreNotEqual(0, summaries.Count);
            for (int i = 0; i < summaries.Count; i++)
            {
                var summary = summaries[i];
                Assert.IsFalse(summary.IsFaulted);

                // Common properties
                Assert.AreEqual(path, summary.Origin);

                var fi = new FileInfo(path);
                Assert.AreEqual(fi.Length, summary.FileSize);
                Assert.AreEqual(fi.LastWriteTimeUtc, summary.LastModified);

                Assert.AreEqual(ResourceType.StructureDefinition.GetLiteral(), summary.ResourceTypeName);
                Assert.IsTrue(summary.ResourceType == ResourceType.StructureDefinition);

                // Conformance resource properties
                Assert.IsNotNull(summary.GetConformanceCanonicalUrl());
                Assert.IsTrue(summary.GetConformanceCanonicalUrl().ToString().StartsWith("http://hl7.org/fhir/StructureDefinition/"));
                Assert.IsNotNull(summary.GetConformanceName());
                Assert.IsNotNull(summary.GetConformanceStatus());
                Assert.AreEqual(PublicationStatus.Draft.GetLiteral(), summary.GetConformanceStatus());

                //Debug.WriteLine($"{summary.ResourceType} | {summary.Canonical()} | {summary.Name()}");

                // StructureDefinition properties

                Assert.IsNotNull(summary.GetStructureDefinitionFhirVersion());
                Assert.AreEqual(ModelInfo.Version, summary.GetStructureDefinitionFhirVersion());

                // For profiles-types, we expect Kind = ComplexType | PrimitiveType
                Assert.IsNotNull(summary.GetStructureDefinitionKind());
                Assert.IsTrue(
                    summary.GetStructureDefinitionKind() == StructureDefinition.StructureDefinitionKind.ComplexType.GetLiteral()
                    ||
                    summary.GetStructureDefinitionKind() == StructureDefinition.StructureDefinitionKind.PrimitiveType.GetLiteral()
                );

                Assert.IsNotNull(summary.GetStructureDefinitionType());
                // If this is a specializing StructDef, then BaseDefinition should also be specified
                Assert.IsTrue(
                    summary.GetStructureDefinitionDerivation() != StructureDefinition.TypeDerivationRule.Specialization.GetLiteral()
                    || summary.GetStructureDefinitionBaseDefinition() != null);


                // [WMR 20180725] Also harvest root element definition text
                var rootDefinition = summary.GetStructureDefinitionRootDefinition();
                Assert.IsNotNull(rootDefinition);
            }
        }

        [TestMethod]
        public void TestProfilesResourcesXml()
        {
            string path = Path.Combine("TestData", "profiles-resources.xml");

            var summaries = ArtifactSummaryGenerator.Default.Generate(path);
            Assert.IsNotNull(summaries);
            Assert.AreNotEqual(0, summaries.Count);
            for (int i = 0; i < summaries.Count; i++)
            {
                var summary = summaries[i];
                Assert.IsFalse(summary.IsFaulted);

                // Common properties
                Assert.AreEqual(path, summary.Origin);

                var fi = new FileInfo(path);
                Assert.AreEqual(fi.Length, summary.FileSize);
                Assert.AreEqual(fi.LastWriteTimeUtc, summary.LastModified);

                if (StringComparer.Ordinal.Equals(ResourceType.StructureDefinition.GetLiteral(), summary.ResourceTypeName))
                {
                    Assert.IsTrue(summary.ResourceType == ResourceType.StructureDefinition);

                    // Conformance resource properties
                    Assert.IsNotNull(summary.GetConformanceCanonicalUrl());
                    Assert.IsTrue(summary.GetConformanceCanonicalUrl().ToString().StartsWith("http://hl7.org/fhir/StructureDefinition/"));
                    Assert.IsNotNull(summary.GetConformanceName());
                    Assert.IsNotNull(summary.GetConformanceStatus());
                    Assert.AreEqual(PublicationStatus.Draft.GetLiteral(), summary.GetConformanceStatus());


                    //Debug.WriteLine($"{summary.ResourceType} | {summary.Canonical()} | {summary.Name()}");

                    // StructureDefinition properties
                    Assert.IsNotNull(summary.GetStructureDefinitionFhirVersion());
                    Assert.AreEqual(ModelInfo.Version, summary.GetStructureDefinitionFhirVersion());

                    // For profiles-resources, we expect Kind = Resource | Logical
                    var kind = summary.GetStructureDefinitionKind();
                    Assert.IsNotNull(kind);
                    Assert.IsTrue(
                        kind == StructureDefinition.StructureDefinitionKind.Resource.GetLiteral()
                        ||
                        // e.g. for MetadataResource
                        kind == StructureDefinition.StructureDefinitionKind.Logical.GetLiteral()
                    );

                    Assert.IsNotNull(summary.GetStructureDefinitionType());

                    // If this is a specializing StructDef, then BaseDefinition should also be specified
                    var derivation = summary.GetStructureDefinitionDerivation();
                    if (derivation != null)
                    {
                        // Base definition should always be specified, except for root types such as Resource
                        Assert.IsNotNull(summary.GetStructureDefinitionBaseDefinition());
                    }

                    // [WMR 20171219] Core extensions
                    if (kind == StructureDefinition.StructureDefinitionKind.Resource.GetLiteral())
                    {
                        Assert.IsNotNull(summary.GetStructureDefinitionMaturityLevel());
                        Assert.IsNotNull(summary.GetStructureDefinitionWorkingGroup());
                    }

                    // [WMR 20180725] Also harvest root element definition text
                    var rootDefinition = summary.GetStructureDefinitionRootDefinition();
                    Assert.IsNotNull(rootDefinition);
                }

            }
        }

        ArtifactSummary assertSummary(string path, params ArtifactSummaryHarvester[] harvesters)
        {
            var summaries = ArtifactSummaryGenerator.Default.Generate(path, harvesters);
            Assert.IsNotNull(summaries);
            Assert.AreEqual(1, summaries.Count);
            var summary = summaries[0];
            Assert.IsFalse(summary.IsFaulted);
            Assert.AreEqual(path, summary.Origin);

            var fi = new FileInfo(path);
            Assert.AreEqual(fi.Length, summary.FileSize);
            Assert.AreEqual(fi.LastWriteTimeUtc, summary.LastModified);

            return summary;
        }

        [TestMethod]
        public void TestZipSummary()
        {
            var source = ZipSource.CreateValidationSource();
            var summaries = source.ListSummaries().ToList();
            Assert.IsNotNull(summaries);
<<<<<<< HEAD
            Assert.AreEqual(7941, summaries.Count);
            Assert.AreEqual(581, summaries.OfResourceType(ResourceType.StructureDefinition).Count());
            Assert.IsTrue(!summaries.Errors().Any());
=======
            Assert.AreEqual(7155, summaries.FhirResources().Count());
            Assert.AreEqual(552, summaries.OfResourceType(ResourceType.StructureDefinition).Count());
            //Assert.IsTrue(!summaries.Errors().Any());
>>>>>>> 438df5a2
        }

        [TestMethod]
        public void TestLoadResourceFromZipSource()
        {
            // ZipSource extracts core ZIP archive to (temp) folder, then delegates to DirectorySource
            // i.e. artifact summaries are harvested from files on disk

            var source = ZipSource.CreateValidationSource();
            var summaries = source.ListSummaries();
            var patientUrl = ModelInfo.CanonicalUriForFhirCoreType(FHIRAllTypes.Patient);
            var patientSummary = summaries.FindConformanceResources(patientUrl).FirstOrDefault();
            Assert.IsNotNull(patientSummary);
            Assert.AreEqual(ResourceType.StructureDefinition, patientSummary.ResourceType);
            Assert.AreEqual(patientUrl, patientSummary.GetConformanceCanonicalUrl());

            Assert.IsNotNull(patientSummary.Origin);
            var patientStructure = source.LoadBySummary<StructureDefinition>(patientSummary);
            Assert.IsNotNull(patientStructure);
        }

        [TestMethod]
        public void TestLoadResourceFromZipStream()
        {
            // Harvest summaries and load artifact straight from core ZIP archive

            // Use XmlNavigatorStream to navigate resources stored inside a zip file
            // ZipDeflateStream does not support seeking (forward-only stream)
            // Therefore this only works for the XmlNavigatorStream, as the ctor does NOT (need to) call Reset()
            // JsonNavigatorStream cannot support zip streams; ctor needs to call Reset after scanning resourceType

            ArtifactSummary corePatientSummary;
            var corePatientUrl = ModelInfo.CanonicalUriForFhirCoreType(FHIRAllTypes.Patient);
            string zipEntryName = "profiles-resources.xml";

            // Generate summaries from core ZIP resource definitions (extract in memory)
            using (var archive = ZipFile.Open(ZipSource.SpecificationZipFileName, ZipArchiveMode.Read))
            {
                var entry = archive.Entries.FirstOrDefault(e => e.Name == zipEntryName);
                Assert.IsNotNull(entry);

                using (var entryStream = entry.Open())
                using (var navStream = new XmlNavigatorStream(entryStream))
                {
                    var summaries = ArtifactSummaryGenerator.Default.Generate(navStream);
                    Assert.IsNotNull(summaries);
                    corePatientSummary = summaries.FindConformanceResources(corePatientUrl).FirstOrDefault();
                }

            }

            Assert.IsNotNull(corePatientSummary);
            Assert.AreEqual(ResourceType.StructureDefinition, corePatientSummary.ResourceType);
            Assert.AreEqual(corePatientUrl, corePatientSummary.GetConformanceCanonicalUrl());

            // Load core Patient resource from ZIP (extract in memory)
            using (var archive = ZipFile.Open(ZipSource.SpecificationZipFileName, ZipArchiveMode.Read))
            {
                var entry = archive.Entries.FirstOrDefault(e => e.Name == zipEntryName);
                using (var entryStream = entry.Open())
                using (var navStream = new XmlNavigatorStream(entryStream))
                {
                    var nav = navStream.Current;
                    if (nav != null)
                    {
                        // Parse target resource from navigator
                        var parser = new BaseFhirParser();
                        var corePatient = parser.Parse<StructureDefinition>(nav);
                        Assert.IsNotNull(corePatient);
                        Assert.AreEqual(corePatientUrl, corePatient.Url);
                    }
                }
            }

        }

    }
}<|MERGE_RESOLUTION|>--- conflicted
+++ resolved
@@ -258,15 +258,9 @@
             var source = ZipSource.CreateValidationSource();
             var summaries = source.ListSummaries().ToList();
             Assert.IsNotNull(summaries);
-<<<<<<< HEAD
             Assert.AreEqual(7941, summaries.Count);
             Assert.AreEqual(581, summaries.OfResourceType(ResourceType.StructureDefinition).Count());
-            Assert.IsTrue(!summaries.Errors().Any());
-=======
-            Assert.AreEqual(7155, summaries.FhirResources().Count());
-            Assert.AreEqual(552, summaries.OfResourceType(ResourceType.StructureDefinition).Count());
             //Assert.IsTrue(!summaries.Errors().Any());
->>>>>>> 438df5a2
         }
 
         [TestMethod]
