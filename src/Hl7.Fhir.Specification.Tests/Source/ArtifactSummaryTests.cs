--- conflicted
+++ resolved
@@ -343,7 +343,6 @@
         }
 
         [TestMethod]
-<<<<<<< HEAD
         public void TestSummarizeAnonymousResources()
         {
             // Parse anonymous resources & bundles entries (w/o ResourceId)
@@ -387,7 +386,6 @@
             Assert.AreEqual(6, AnonymousArtefacts.Count());
         }
 
-=======
         public void TestListSummariesWithExcludeFilter()
         {
             string path = "TestData";
@@ -406,6 +404,5 @@
             var errors = dirSource.ListSummaryErrors().ToList();
             Assert.AreEqual(0, errors.Count);
         }
->>>>>>> f8d47bbf
     }
 }