--- conflicted
+++ resolved
@@ -4475,7 +4475,6 @@
             Assert.IsTrue(valueSetReference.IsExactly(baseValueSetReference));
         }
 
-<<<<<<< HEAD
         const string PatientIdentifierProfileUri = @"http://example.org/fhir/StructureDefinition/PatientIdentifierProfile";
         const string PatientProfileWithIdentifierProfileUri = @"http://example.org/fhir/StructureDefinition/PatientProfileWithIdentifierProfile";
         const string PatientIdentifierTypeValueSetUri = @"http://example.org/fhir/ValueSet/PatientIdentifierTypeValueSet";
@@ -4574,45 +4573,17 @@
         }
 
 #if false       // STU3 specific test
-=======
->>>>>>> ed269ea3
         static StructureDefinition QuestionnaireResponseWithSlice => new StructureDefinition()
         {
             ConstrainedType = FHIRDefinedType.QuestionnaireResponse,
             Base = ModelInfo.CanonicalUriForFhirCoreType(FHIRDefinedType.QuestionnaireResponse),
             Name = "QuestionnaireResponseWithSlice",
             Url = @"http://example.org/fhir/StructureDefinition/QuestionnaireResponseWithSlice",
-<<<<<<< HEAD
-            //Derivation = StructureDefinition.TypeDerivationRule.Constraint,
-=======
->>>>>>> ed269ea3
             Kind = StructureDefinition.StructureDefinitionKind.Resource,
             Differential = new StructureDefinition.DifferentialComponent()
             {
                 Element = new List<ElementDefinition>()
                 {
-<<<<<<< HEAD
-                    new ElementDefinition("QuestionnaireResponse")
-                    {
-                    },
-
-                    new ElementDefinition("QuestionnaireResponse.group.group")
-                    {
-                        Slicing = new ElementDefinition.SlicingComponent()
-                        {
-                            Discriminator = new string[] { "text" }
-                        }
-                    },
-                    new ElementDefinition("QuestionnaireResponse.group.group")
-                    {
-                        Name = "Q1"
-                    },
-                    new ElementDefinition("QuestionnaireResponse.group.group")
-                    {
-                        Name = "Q2"
-                    },
-                    new ElementDefinition("QuestionnaireResponse.group.group.linkid")
-=======
                     new ElementDefinition("QuestionnaireResponse.group.question")
                     {
                         Slicing = new ElementDefinition.SlicingComponent()
@@ -4629,7 +4600,6 @@
                         Name = "Q2"
                     },
                     new ElementDefinition("QuestionnaireResponse.group.question.linkid")
->>>>>>> ed269ea3
                     {
                         Max = "0"
                     },
@@ -4637,7 +4607,6 @@
             }
         };
 
-<<<<<<< HEAD
         // Isue #387
         // https://github.com/ewoutkramer/fhir-net-api/issues/387
         // Cannot reproduce in STU3?
@@ -4656,13 +4625,6 @@
         //   </element>
         //
         // However in STU3, the core def example binding DOES include a valueset reference.
-=======
-        // Issue #387 - works as designed
-        // [WMR 20170713] DSTU2 QuestionnaireResponse core definition
-        // QuestionnaireResponse.group.question.answer.value[x] specifies an example binding,
-        // but WITHOUT actual valueset reference
-        // https://github.com/ewoutkramer/fhir-net-api/issues/387 
->>>>>>> ed269ea3
         [TestMethod]
         public void TestQRSliceChildrenBindings()
         {
@@ -4673,28 +4635,19 @@
             _generator = new SnapshotGenerator(multiResolver, _settings);
 
             StructureDefinition expanded = null;
-<<<<<<< HEAD
-           // _generator.BeforeExpandElement += beforeExpandElementHandler_DEBUG;
-=======
             // _generator.BeforeExpandElement += beforeExpandElementHandler_DEBUG;
->>>>>>> ed269ea3
             try
             {
                 generateSnapshotAndCompare(sd, out expanded);
             }
             finally
             {
-<<<<<<< HEAD
-          //      _generator.BeforeExpandElement -= beforeExpandElementHandler_DEBUG;
-=======
                 // _generator.BeforeExpandElement -= beforeExpandElementHandler_DEBUG;
->>>>>>> ed269ea3
             }
 
             dumpOutcome(_generator.Outcome);
             Assert.IsTrue(expanded.HasSnapshot);
-<<<<<<< HEAD
-         //   dumpElements(expanded.Snapshot.Element);
+            // dumpElements(expanded.Snapshot.Element);
 
             // Verify the inherited example binding on QuestionnaireResponse.item.answer.value[x]
             var answerValues = expanded.Snapshot.Element.Where(e => e.Path == "QuestionnaireResponse.group.group.question.answer.value[x]").ToList();
@@ -5056,7 +5009,6 @@
             Assert.IsNotNull(ann);
             Assert.IsNotNull(ann.BaseElementDefinition);
             Assert.AreEqual(0, ann.BaseElementDefinition.Min);
-=======
             // dumpElements(expanded.Snapshot.Element);
 
             // Verify the inherited example binding on QuestionnaireResponse.item.answer.value[x] 
@@ -5083,7 +5035,6 @@
                 //Assert.IsNotNull(bindingNameValue);
                 //Assert.AreEqual("QuestionnaireAnswer", bindingNameValue.Value);
             }
->>>>>>> ed269ea3
         }
 
     }
