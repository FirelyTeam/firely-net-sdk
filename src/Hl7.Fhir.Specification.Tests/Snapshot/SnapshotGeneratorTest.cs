/* 
 * Copyright (c) 2018, Firely (info@fire.ly) and contributors
 * See the file CONTRIBUTORS for details.
 * 
 * This file is licensed under the BSD 3-Clause license
 * available at https://raw.githubusercontent.com/FirelyTeam/firely-net-sdk/master/LICENSE
 */

// [WMR 20170411] HACK - suppress infinite recursion
// TODO: Properly handle recursive type declarations
// Don't throw exception but emit OperationOutcome issue(s) and continue
#define HACK_STU3_RECURSION

// [WMR 20190822] R4: Custom element Ids are no longer allowed/supported
// http://hl7.org/fhir/elementdefinition.html#id
// #define CUSTOM_ELEMENT_IDS

// [WMR 20190828] Auto-generate slice names for type slices if missing from the diff
// Note: Also defined by ElementMatcher class; must define/undefine both
#define GENERATE_MISSING_TYPE_SLICE_NAMES

// [WMR 20190828] R4: Normalize renamed type slices in snapshot
// e.g. diff: "valueString" => snap: "value[x]:valueString"
#define NORMALIZE_RENAMED_TYPESLICE

using FluentAssertions;
using Hl7.Fhir.Model;
using Hl7.Fhir.Rest;
using Hl7.Fhir.Serialization;
using Hl7.Fhir.Specification.Navigation;
using Hl7.Fhir.Specification.Snapshot;
using Hl7.Fhir.Specification.Source;
using Hl7.Fhir.Support;
using Hl7.Fhir.Utility;
using Hl7.Fhir.Validation;
using Microsoft.VisualStudio.TestTools.UnitTesting;
using Moq;
using System;
using System.Collections.Generic;
using System.Diagnostics;
using System.IO;
using System.Linq;
using System.Text;
using System.Xml;
using T = System.Threading.Tasks;

namespace Hl7.Fhir.Specification.Tests
{
    [TestClass, TestCategory("Snapshot")]
#if PORTABLE45
	public class PortableSnapshotGeneratorTest
#else
    public class SnapshotGeneratorTest2
#endif
    {
        SnapshotGenerator _generator;
        ZipSource _zipSource;
        CachedResolver _testResolver;
        TimingSource _source;

        readonly SnapshotGeneratorSettings _settings = new SnapshotGeneratorSettings()
        {
            // Throw on unresolved profile references; must include in TestData folder
            GenerateSnapshotForExternalProfiles = true,
            ForceRegenerateSnapshots = true,
            GenerateExtensionsOnConstraints = false,
            GenerateAnnotationsOnConstraints = false,
            GenerateElementIds = true // STU3
        };

        [TestInitialize]
        public void Setup()
        {
            FhirPath.ElementNavFhirExtensions.PrepareFhirSymbolTableFunctions();

            var dirSource = new DirectorySource("TestData/snapshot-test", new DirectorySourceSettings { IncludeSubDirectories = true });
            _source = new TimingSource(dirSource);
            // [WMR 20170810] Order is important!
            // Specify source first to override core defs from
            // TestData\snapshot-test\profiles-resources.xml and profiles-types.xml
            _zipSource = new ZipSource("specification.zip");
            _testResolver = new CachedResolver(new MultiResolver(_zipSource, _source));
        }

        private StructureDefinition CreateStructureDefinition(string url, params ElementDefinition[] elements)
        {
            return new StructureDefinition
            {
                Url = url,
                Name = "name",
                Status = PublicationStatus.Draft,
                Kind = StructureDefinition.StructureDefinitionKind.Resource,
                Abstract = false,
                Type = "Practitioner",
                Differential = new StructureDefinition.DifferentialComponent
                {
                    Element = elements.ToList()
                }
            };
        }

        [TestMethod]
        public void TestMergeMax()
        {
            var sg = new SnapshotGenerator.ElementDefnMerger();

            test(null, "1", "1");
            test("1", null, "1");
            test("1", "1", "1");
            test("1", "*", "1");
            test("2", "*", "2");
            test("*", "*", "*");
            test("*", "2", "2");
            test("*", null, "*");
            test(null, "*", "*");
            test("3", "2", "2");
            test("2", "3", "2");

            void test(string snap, string diff, string expected)
            {
                var actual = sg.mergeMax(new FhirString(snap), new FhirString(diff));
                Assert.AreEqual(expected, actual.Value);
            }
        }

        [TestMethod]
        public async T.Task OverriddenNestedStructureDefinitionLists()
        {
            var baseCanonical = "http://yourdomain.org/fhir/StructureDefinition/Base";
            var code = "someCode";
            var discriminatorPath = "system";

            var baseSD = CreateStructureDefinition(baseCanonical,
                new ElementDefinition
                {
                    Path = "Practitioner.identifier",
                    Slicing = new ElementDefinition.SlicingComponent
                    {
                        Rules = ElementDefinition.SlicingRules.Open,
                        Discriminator = new List<ElementDefinition.DiscriminatorComponent>
                        {
                            new ElementDefinition.DiscriminatorComponent
                            {
                                Type = ElementDefinition.DiscriminatorType.Value,
                                Path = discriminatorPath
                            }
                        }
                    }
                },
                new ElementDefinition
                {
                    Path = "Practitioner.identifier:test",
                    SliceName = "test",
                    Condition = new[] { "http://system.org" },
                    Code = new List<Coding>
                    {
                        new Coding{Code = code}
                    }
                });

            var derivedSD = CreateStructureDefinition("http://yourdomain.org/fhir/StructureDefinition/Derived",
                new ElementDefinition
                {
                    Path = "Practitioner.identifier",
                    Slicing = new ElementDefinition.SlicingComponent
                    {
                        Rules = ElementDefinition.SlicingRules.Closed
                    }
                },
                new ElementDefinition
                {
                    Path = "Practitioner.identifier:test"
                });
            derivedSD.BaseDefinition = baseSD.Url;

            var resourceResolver = new Mock<IResourceResolver>();
            resourceResolver.Setup(resolver => resolver.ResolveByCanonicalUri(It.IsAny<string>())).Returns(baseSD);
            var snapshotGenerator = new SnapshotGenerator(resourceResolver.Object, new SnapshotGeneratorSettings());
            await snapshotGenerator.UpdateAsync(derivedSD);

            derivedSD.Snapshot.Element.Single(element => element.Path == "Practitioner.identifier").Slicing.Discriminator.First().Path.Should().Be(discriminatorPath, "The discriminator should be copied from base");
            derivedSD.Snapshot.Element.Single(element => element.Path == "Practitioner.identifier:test").Code.First().Code.Should().Be(code, "The code should be copied from base");
        }

        [TestMethod]
        public async T.Task GenerateExtensionSnapshot()
        {
            var sd = await _testResolver.FindStructureDefinitionAsync(@"http://fhir.nl/fhir/StructureDefinition/nl-core-address-official");

            Assert.IsNotNull(sd);
            // dumpReferences(sd);

            var (_, expanded) = await generateSnapshotAndCompare(sd);
            dumpOutcome(_generator.Outcome);
            dumpBasePaths(expanded);

            Assert.IsNotNull(expanded);
            Assert.IsTrue(expanded.HasSnapshot);
            Assert.IsNull(_generator.Outcome);

            var elems = expanded.Snapshot.Element;

            // [WMR 20190211] FIXED
            // STU3: "valueBoolean" replaces "value[x]" in snapshot
            //Assert.AreEqual(5, elems.Count);
            // R4: snapshot contains both "value[x]" and "valueBoolean" 
            Assert.AreEqual(6, elems.Count);

            Assert.AreEqual("Extension", elems[0].Path);
            Assert.AreEqual("Extension.id", elems[1].Path);
            Assert.AreEqual("Extension.extension", elems[2].Path);
            Assert.AreEqual("Extension.url", elems[3].Path);
            Assert.AreEqual(expanded.Url, (elems[3].Fixed as FhirUri)?.Value);

            // STU3
            //Assert.AreEqual("Extension.valueBoolean", elems[4].Path);
            // R4
            Assert.AreEqual("Extension.value[x]", elems[4].Path);
#if NORMALIZE_RENAMED_TYPESLICE
            // [WMR 20190828] R4: Normalize renamed type slices in snapshot
            Assert.AreEqual("Extension.value[x]", elems[5].Path);
            Assert.AreEqual("valueBoolean", elems[5].SliceName);
#else
            //Assert.AreEqual("Extension.valueBoolean", elems[5].Path);
#endif
        }

        [TestMethod]
        public async T.Task TestConstraintSources()
        {
            var dom = await _testResolver.FindStructureDefinitionAsync("http://hl7.org/fhir/StructureDefinition/DomainResource");
            Assert.IsNotNull(dom);
            await generateSnapshotAndCompare(dom);
            Assert.IsTrue(dom.Snapshot?.Element
                          .Where(e => e.Path == "DomainResource.extension").FirstOrDefault()
                          .Constraint.Any(c => c.Key == "ext-1" && c.Source == "http://hl7.org/fhir/StructureDefinition/Extension") == true);

            Assert.IsTrue(dom.Snapshot?.Element
                          .Where(e => e.Path == "DomainResource.extension").FirstOrDefault()
                          .Constraint.Any(c => c.Key == "ele-1" && c.Source == "http://hl7.org/fhir/StructureDefinition/Element") == true);


            var pat = await _testResolver.FindStructureDefinitionAsync("http://hl7.org/fhir/StructureDefinition/Patient");
            Assert.IsNotNull(pat);
            await generateSnapshotAndCompare(pat);
            Assert.IsTrue(pat.Snapshot?.Element
                          .Where(e => e.Path == "Patient").FirstOrDefault()
                          .Constraint.Any(c => c.Key == "dom-2" && c.Source == "http://hl7.org/fhir/StructureDefinition/DomainResource") == true);

        }

        [TestMethod]
        public async T.Task GenerateSnapshotForExternalProfiles()
        {
            //Test external type profile
            var sd = await _testResolver.FindStructureDefinitionAsync(@"http://issue.com/fhir/StructureDefinition/MyPatient");
            Assert.IsNotNull(sd);
            _settings.GenerateSnapshotForExternalProfiles = false;
            _generator = new SnapshotGenerator(_testResolver, _settings);
            await _generator.UpdateAsync(sd);
            Assert.IsNotNull(sd.Snapshot);

            var sdRef = await _testResolver.FindStructureDefinitionAsync(@"http://example.org/fhir/StructureDefinition/MyHumanName");
            Assert.IsNull(sdRef.Snapshot);
            dumpOutcome(_generator.Outcome);

            _settings.GenerateSnapshotForExternalProfiles = true;
            _generator = new SnapshotGenerator(_testResolver, _settings);
            await _generator.UpdateAsync(sd);

            sdRef = await _testResolver.FindStructureDefinitionAsync(@"http://example.org/fhir/StructureDefinition/MyHumanName");
            Assert.IsNotNull(sdRef.Snapshot);
            dumpOutcome(_generator.Outcome);


            //Test external base profile
            var sdDerived = await _testResolver.FindStructureDefinitionAsync(@"http://example.org/fhir/StructureDefinition/MyDerivedPatient");
            Assert.IsNotNull(sdDerived);

            _settings.GenerateSnapshotForExternalProfiles = false;
            _generator = new SnapshotGenerator(_testResolver, _settings);
            await _generator.UpdateAsync(sdDerived);
            Assert.IsNotNull(sdDerived.Snapshot);

            var sdBase = await _testResolver.FindStructureDefinitionAsync(@"http://example.org/fhir/StructureDefinition/MyBase");
            Assert.IsNull(sdBase.Snapshot);
            dumpOutcome(_generator.Outcome);

            _settings.GenerateSnapshotForExternalProfiles = true;
            _generator = new SnapshotGenerator(_testResolver, _settings);
            await _generator.UpdateAsync(sdDerived);

            sdBase = await _testResolver.FindStructureDefinitionAsync(@"http://example.org/fhir/StructureDefinition/MyBase");
            Assert.IsNotNull(sdBase.Snapshot);
            dumpOutcome(_generator.Outcome);
        }

        [TestMethod]
        public async T.Task GenerateSingleSnapshot()
        {
            // var sd = await _testResolver.FindStructureDefinitionAsync(@"http://hl7.org/fhir/StructureDefinition/daf-condition");
            // var sd = await _testResolver.FindStructureDefinitionAsync(@"http://hl7.org/fhir/StructureDefinition/xdsdocumentreference");
            // var sd = await _testResolver.FindStructureDefinitionAsync(@"http://hl7.org/fhir/StructureDefinition/gao-medicationorder");
            // var sd = await _testResolver.FindStructureDefinitionAsync(@"http://hl7.org/fhir/StructureDefinition/shareablevalueset");
            // var sd = await _testResolver.FindStructureDefinitionAsync(@"http://hl7.org/fhir/StructureDefinition/gao-alternate");
            // var sd = await _testResolver.FindStructureDefinitionAsync(@"http://hl7.org/fhir/StructureDefinition/gao-result");
            // var sd = await _testResolver.FindStructureDefinitionAsync(@"http://hl7.org/fhir/StructureDefinition/gao-procedurerequest");
            // var sd = await _testResolver.FindStructureDefinitionAsync(@"http://hl7.org/fhir/StructureDefinition/cqif-guidanceartifact");

            // [WMR 20160825] Examples by Simone Heckman - custom, free-form canonical url
            // => ResourceIdentity is obsolete!
            // var sd = await _testResolver.FindStructureDefinitionAsync(@"http://fhir.de/StructureDefinition/kbv/betriebsstaette");
            // var sd = await _testResolver.FindStructureDefinitionAsync(@"http://fhir.de/StructureDefinition/kbv/istNebenbetriebsstaette");

            // var sd = await _testResolver.FindStructureDefinitionAsync(@"http://example.org/fhir/StructureDefinition/MyBasic");

            // var sd = await _testResolver.FindStructureDefinitionAsync(@"http://example.org/fhir/StructureDefinition/MyObservation2");

            // [WMR 20161219] Problem: Composition.section element in core resource has name 'section' (b/o name reference)
            // Ambiguous... snapshot generator slicing logic cannot handle this...

            // [WMR 20161222] Example by EK from validator
            // var sd = await _testResolver.FindStructureDefinitionAsync(@"http://example.org/StructureDefinition/DocumentComposition");
            // var sd = await _testResolver.FindStructureDefinitionAsync(@"http://hl7.org/fhir/StructureDefinition/Composition");

            // [WMR 20170110] Test problematic extension
            // var sd = await _testResolver.FindStructureDefinitionAsync(@"http://hl7.org/fhir/StructureDefinition/us-core-direct");

            var sd = await _testResolver.FindStructureDefinitionAsync(@"http://hl7.org/fhir/StructureDefinition/Account");

            // var sd = await _testResolver.FindStructureDefinitionAsync(@"http://example.org/fhir/StructureDefinition/PatientWithExtension");

            Assert.IsNotNull(sd);

            // dumpReferences(sd);

            var (_, expanded) = await generateSnapshotAndCompare(sd);

            dumpOutcome(_generator.Outcome);
            // dumpBasePaths(expanded);
            expanded.Snapshot.Element.Dump();
        }

        [TestMethod]
        public async T.Task TestChoiceTypeWithMultipleProfileConstraints()
        {
            // [WMR 20161005] The following profile defines several type constraints on Observation.value[x]
            // - Type = Quantity, Profile = WeightQuantity
            // - Type = Quantity, Profile = HeightQuantity
            // - Type = string
            // The snapshot generator should support this without any issues.

            // var tempPath = Path.GetTempPath();
            // var validationTestProfiles = (new Validation.TestProfileArtifactSource()).TestProfiles;
            // var sdHeightQty = validationTestProfiles.FirstOrDefault(s => s.Url == "http://validationtest.org/fhir/StructureDefinition/HeightQuantity");
            // File.WriteAllText(Path.Combine(tempPath, "HeightQuantity.StructureDefinition.xml"), FhirSerializer.SerializeResourceToXml(sdHeightQty));
            // var sdWeightQty = validationTestProfiles.FirstOrDefault(s => s.Url == "http://validationtest.org/fhir/StructureDefinition/WeightQuantity");
            // File.WriteAllText(Path.Combine(tempPath, "WeightQuantity.StructureDefinition.xml"), FhirSerializer.SerializeResourceToXml(sdWeightQty));

            var sd = await _testResolver.FindStructureDefinitionAsync(@"http://validationtest.org/fhir/StructureDefinition/WeightHeightObservation");

            Assert.IsNotNull(sd);

            // dumpReferences(sd);

            var (_, expanded) = await generateSnapshotAndCompare(sd);

            dumpOutcome(_generator.Outcome);
            dumpBasePaths(expanded);
        }

        [TestMethod]
        public async T.Task GenerateRepeatedSnapshot()
        {
            // [WMR 20161005] This generated exceptions in an early version of the snapshot generator (fixed)

            var sd = await _testResolver.FindStructureDefinitionAsync(@"http://hl7.org/fhir/StructureDefinition/MeasureReport");
            (_, var expanded) = await generateSnapshotAndCompare(sd);
            dumpOutcome(_generator.Outcome);
            dumpBasePaths(expanded);

            sd = await _testResolver.FindStructureDefinitionAsync(@"http://hl7.org/fhir/StructureDefinition/clinicaldocument");
            (_, expanded) = await generateSnapshotAndCompare(sd);
            dumpOutcome(_generator.Outcome);
            dumpBasePaths(expanded);
        }

        // [WMR 20170424] For debugging SnapshotBaseComponentGenerator
        [TestMethod]
        public async T.Task TestFullyExpandCoreOrganization()
        {
            // [WMR 20161005] This simulates custom Forge post-processing logic
            // i.e. perform a regular snapshot expansion, then explicitly expand all complex elements (esp. those without any differential constraints)

            // var sd = await _testResolver.FindStructureDefinitionAsync(@"http://hl7.org/fhir/StructureDefinition/Organization");
            var sd = await _testResolver.FindStructureDefinitionForCoreTypeAsync(FHIRAllTypes.Organization);
            Assert.IsNotNull(sd);
            await generateSnapshot(sd);
            Assert.IsTrue(sd.HasSnapshot);
            _ = sd.Snapshot.Element;

            var issues = _generator.Outcome?.Issue ?? new List<OperationOutcome.IssueComponent>();
            var expanded = await fullyExpand(sd.Snapshot.Element, issues);

            Assert.IsNotNull(expanded);
            dumpBaseElems(expanded);

            var identifierValueElement = expanded.Single(element => element.Path == "Organization.identifier.value");
            identifierValueElement.Extension.Should().BeEmpty("Extensions on the value type should not be inherited");

            Assert.IsNull(_generator.Outcome);
        }

        // [WMR 20180115] NEW - Replacement for expandAllComplexElements (OBSOLETE)
        // Expand all elements with complex type and no children
        private async T.Task<List<ElementDefinition>> fullyExpand(IList<ElementDefinition> elements, List<OperationOutcome.IssueComponent> issues = null)
        {
            var nav = new ElementDefinitionNavigator(elements);
            // Skip root element
            if (nav.MoveToFirstChild())
            {
                if (_generator == null)
                {
                    _generator = new SnapshotGenerator(_testResolver, _settings);
                }
                await fullyExpandElement(nav, issues);
                return nav.Elements.ToList();
            }
            return elements.ToList();
        }

        // Expand current element if it has a complex type and no children (recursively)
        private async T.Task fullyExpandElement(ElementDefinitionNavigator nav, List<OperationOutcome.IssueComponent> issues)
        {
            if (nav.HasChildren || (isExpandableElement(nav.Current) && await _generator.ExpandElementAsync(nav)))
            {
                if (issues != null && _generator.Outcome != null)
                {
                    issues.AddRange(_generator.Outcome.Issue);
                }

                Debug.WriteLine($"[{nameof(fullyExpandElement)}] " + nav.Path);
                var bm = nav.Bookmark();
                if (nav.MoveToFirstChild())
                {
                    do
                    {
                        await fullyExpandElement(nav, issues);
                    } while (nav.MoveToNext());
                    Assert.IsTrue(nav.ReturnToBookmark(bm));
                }
            }
        }

        static bool isExpandableElement(ElementDefinition element)
        {
#if HACK_STU3_RECURSION
            // [WMR 20170328] DEBUG HACK
            // Prevent recursion:
            // - Identifier.assigner : Reference
            // - Reference.identifier : Identifier
            if (element.Path == "Reference.identifier"
                || element.Base?.Path == "Reference.identifier"
                // [WMR 20170424] Added
                || (element.Base?.Path.EndsWith(".reference.identifier") ?? false)
                || (element.Base?.Path == "Identifier.assigner.identifier")
                || (element.Base?.Path.EndsWith(".identifier.assigner.identifier") ?? false)
            )
            {
                Debug.Print($"[{nameof(isExpandableElement)}] RECURSION HACK: skip expansion for element: '{element.Path}'");
                return false;
            }
#endif

            var type = element.PrimaryType();

            if (type == null || element.Type.Select(t => t.Code).Distinct().Count() != 1) { return false; }

            var typeName = type?.Code;
            return !String.IsNullOrEmpty(typeName)
                   // Expand complex datatypes and resources
                   && isComplexDataTypeOrResource(typeName)
                   && (
                        // Only expand extension elements with a custom name or profile
                        // Do NOT expand the core Extension.extension element, as this will trigger infinite recursion
                        typeName != FHIRAllTypes.Extension.GetLiteral()
                        || type.Profile.Any()
                        || element.SliceName != null
                   );
        }

        // [WMR 20180116] Returns true for complex datatypes and resources, or false otherwise
        static bool isComplexDataTypeOrResource(string typeName) => !ModelInfo.IsPrimitive(typeName);

        static bool isComplexDataTypeOrResource(FHIRAllTypes type) => !ModelInfo.IsPrimitive(type);


        // [WMR 20180115] NEW - Use alternative (iterative) approach for full expansion
        [TestMethod]
        public async T.Task TestFullyExpandCorePatient()
        {
            // [WMR 20180115] Iteratively expand all complex elements
            // 1. First generate regular snapshot
            // 2. Re-iterate elements, expand complex elements w/o children (recursively)

            var sd = await _testResolver.FindStructureDefinitionAsync(@"http://hl7.org/fhir/StructureDefinition/Patient");
            Assert.IsNotNull(sd);

            (_, var snapshot) = await generateSnapshotAndCompare(sd);
            Assert.IsNotNull(snapshot);
            Assert.IsTrue(snapshot.HasSnapshot);

            var snapElems = snapshot.Snapshot.Element;
            Debug.WriteLine($"Default snapshot: {snapElems.Count} elements");
            dumpBaseElems(snapElems);
            // [WMR 20181212] R4 FIXED - Patient.animal has been removed, including children
            // Total of 7 elements removed:
            // -1 (animal)
            // -3 inline children
            // -3 inherited children (id, extension, modifierExtension)
            //Assert.AreEqual(52, snapElems.Count);
            Assert.AreEqual(45, snapElems.Count);

            var issues = _generator.Outcome?.Issue ?? new List<OperationOutcome.IssueComponent>();
            var fullElems = await fullyExpand(snapElems, issues);
            Debug.WriteLine($"Full expansion: {fullElems.Count} elements");
            dumpBaseElems(fullElems);
            //Assert.AreEqual(310, fullElems.Count);
            // [WMR 20181212] R4 FIXED
            // Total of 7 + 3 * 12 = 43 elements removed:
            // -1 (animal)
            // -3 inline children, of type CodeableConcept
            // -3*12 full expansion of CodeableConcept
            // -3 inherited children (id, extension, modifierExtension)
            Assert.AreEqual(277, fullElems.Count);
            Assert.AreEqual(issues.Count, 0);

            // Verify
            for (int j = 1; j < fullElems.Count; j++)
            {
                if (isExpandableElement(fullElems[j]))
                {
                    await verifyExpandElement(fullElems[j], fullElems, fullElems);
                }
            }
        }

        // [WMR 20180115] NEW - Use alternative (iterative) approach for full expansion
        // Note: result is different from TestCoreOrganizationNL, contains more elements - correct!
        // Older approach was flawed, e.g. see exclusion for Organization.type
        [TestMethod]
        public async T.Task TestFullyExpandNLCoreOrganization()
        {
            // core-organization-nl references extension core-address-nl
            // BUG: expanded extension child elements have incorrect .Base.Path ...?!
            // e.g. Organization.address.type - Base = Organization.address.use
            // Fixed by adding conditional to copyChildren

            var sd = await _testResolver.FindStructureDefinitionAsync(@"http://fhir.nl/fhir/StructureDefinition/nl-core-organization");
            Assert.IsNotNull(sd);

            StructureDefinition snapshot = null;
            // generateSnapshotAndCompare(sd, out snapshot);

            _generator = new SnapshotGenerator(_testResolver, _settings);
            _generator.PrepareElement += elementHandler;
            try
            {
                (_, snapshot) = await generateSnapshotAndCompare(sd);

                Assert.IsNotNull(snapshot);
                Assert.IsTrue(snapshot.HasSnapshot);

                var snapElems = snapshot.Snapshot.Element;
                Debug.WriteLine($"Default snapshot: {snapElems.Count} elements");
                dumpBaseElems(snapElems);
                dumpIssues(_generator.Outcome?.Issue);
                Assert.AreEqual(62, snapElems.Count);
                Assert.IsNull(_generator.Outcome);

                var issues = new List<OperationOutcome.IssueComponent>();
                var fullElems = await fullyExpand(snapElems, issues);
                Debug.WriteLine($"Full expansion: {fullElems.Count} elements");
                dumpBaseElems(fullElems);
                dumpIssues(issues);
                // [WMR 20181212] R4 FIXED
                // * Added elements: Meta.source, Reference.type
                // +1 Organization.meta.source
                // +1 Organization.contained.meta.source
                // +4 Organization.identifier.assigner.type (slice intro + 3 named slices)
                // +1 Organization.partOf.type
                // +1 Organization.endpoint.type
                // +8 in total
                //Assert.AreEqual(347, fullElems.Count);
                //Assert.AreEqual(355, fullElems.Count);

                // [WMR 20190211] Fixed
                // R4: snapshot now includes both "value[x]" and "valueString" constraints
                // +1 Organization.address.extension.value[x]
                // +1 Organization.address.line.extension:streetName.value[x]
                // +1 Organization.address.line.extension:houseNumber.value[x]
                // +1 Organization.address.line.extension:buildingNumberSuffix.value[x]
                // +1 Organization.address.line.extension:unitID.value[x]
                // +1 Organization.address.line.extension:additionalLocator.value[x]

                // [MV 20191216] Fixed
                // R4.0.1: snapshot only includes "value[x]" constraints not "valueString" constraints anymore
                // -1 Organization.address.line.extension.value[x]:valueString
                // -1 Organization.address.line.extension.value[x]:valueString
                // -1 Organization.address.line.extension.value[x]:valueString
                // -1 Organization.address.line.extension.value[x]:valueString
                // -1 Organization.address.line.extension.value[x]:valueString
                Assert.AreEqual(356, fullElems.Count);

                Assert.AreEqual(0, issues.Count);

                // Verify
                for (int j = 1; j < fullElems.Count; j++)
                {
                    if (isExpandableElement(fullElems[j]))
                    {
                        await verifyExpandElement(fullElems[j], fullElems, fullElems);
                    }
                }
            }
            finally
            {
                _generator.PrepareElement -= elementHandler;
            }
        }

        static void beforeExpandElementHandler_DEBUG(object sender, SnapshotExpandElementEventArgs e)
        {
            Debug.Print($"[beforeExpandElementHandler_DEBUG] #{e.Element.GetHashCode()} '{e.Element.Path}' - HasChildren = {e.HasChildren} - MustExpand = {e.MustExpand}");
        }

        [TestMethod]
        public async T.Task TestSnapshotRecursionChecker()
        {
            // Following structuredefinition has a recursive element type profile
            // Verify that the snapshot generator detects recursion and aborts with exception

            var sd = await _testResolver.FindStructureDefinitionAsync(@"http://example.org/fhir/StructureDefinition/MyBundle");

            Assert.IsNotNull(sd);

            // dumpReferences(sd);

            bool exceptionRaised = false;
            try
            {
                var (_, expanded) = await generateSnapshotAndCompare(sd);
                dumpOutcome(_generator.Outcome);
                dumpBasePaths(expanded);
            }
            catch (Exception ex)
            {
                Debug.Print("{0}: {1}".FormatWith(ex.GetType().Name, ex.Message));
                exceptionRaised = ex is NotSupportedException;
            }
            Assert.IsTrue(exceptionRaised);
        }

        // [WMR 20170424] Add qicore-encounter.xml (STU3) as separate content file
        // Source: http://build.fhir.org/ig/cqframework/qi-core/StructureDefinition-qicore-encounter.xml.html
        [TestMethod]
        public async T.Task GenerateDerivedProfileSnapshot()
        {
            // [WMR 20161005] Verify that the snapshot generator supports profiles on profiles

            // cqif-guidanceartifact profile is derived from cqif-knowledgemodule
            // var sd = await _testResolver.FindStructureDefinitionAsync(@"http://hl7.org/fhir/StructureDefinition/cqif-guidanceartifact");
            // var sd = await _testResolver.FindStructureDefinitionAsync(@"http://hl7.org/fhir/StructureDefinition/sdc-questionnaire");
            // var sd = await _testResolver.FindStructureDefinitionAsync(@"http://hl7.org/fhir/StructureDefinition/qicore-goal");
            // var sd = await _testResolver.FindStructureDefinitionAsync(@"http://hl7.org/fhir/StructureDefinition/qicore-patient");
            // var sd = await _testResolver.FindStructureDefinitionAsync(@"http://hl7.org/fhir/StructureDefinition/qicore-encounter");
            var sd = await _testResolver.FindStructureDefinitionAsync(@"http://hl7.org/fhir/us/qicore/StructureDefinition/qicore-encounter");

            Assert.IsNotNull(sd);
            // dumpReferences(sd);

            var (_, expanded) = await generateSnapshotAndCompare(sd);

            dumpOutcome(_generator.Outcome);
            dumpBasePaths(expanded);
        }

        void assertContainsElement(StructureDefinition sd, string path, string name = null, string elementId = null)
        {
            Assert.IsNotNull(sd);

            Assert.IsNotNull(sd.Differential);
            Assert.IsNotNull(sd.Differential.Element);
            Assert.IsTrue(sd.Differential.Element.Count > 0);

            // Verify that the differential component contains a matching element
            assertContainsElement(sd.Differential, path, name);
            assertContainsElement(sd.Snapshot, path, name, elementId);
        }

        void assertContainsElement(IElementList elements, string path, string name = null, string elementId = null)
        {
            var label = elements is StructureDefinition.DifferentialComponent ? "differential" : "snapshot";
            Assert.IsNotNull(elements);
            var matches = elements.Element.Where(e => e.Path == path && e.SliceName == name).ToArray();
            var cnt = matches.Length;
            Assert.IsTrue(cnt > 0, $"Expected element is missing from {label} component. Path = '{path}', name = '{name}'.");
            Assert.IsTrue(cnt == 1, $"Found multiple matching elements in {label} component for Path = '{path}', name = '{name}'.");
            var elem = matches[0];
            if (_settings.GenerateElementIds && elementId != null)
            {
                Assert.AreEqual(elementId, elem.ElementId, $"Invalid elementId in {label} component. Expected = '{elementId}', actual = '{elem.ElementId}'.");
            }
        }

        private async T.Task<StructureDefinition> generateSnapshot(string url, Action<StructureDefinition> preprocessor = null)
        {
            var structure = await _testResolver.FindStructureDefinitionAsync(url);
            Assert.IsNotNull(structure);
            Assert.IsTrue(structure.HasSnapshot);
            preprocessor?.Invoke(structure);
            (_, var expanded) = await generateSnapshotAndCompare(structure);
            dumpOutcome(_generator.Outcome);
            return expanded;
        }

        static void insertElementsBefore(StructureDefinition structure, ElementDefinition insertBefore, params ElementDefinition[] inserts)
            => insertElementsBefore(structure.Differential.Element, insertBefore, inserts);

        static void insertElementsBefore(List<ElementDefinition> elements, ElementDefinition insertBefore, params ElementDefinition[] inserts)
        {
            var idx = elements.FindIndex(e => e.Path == insertBefore.Path && e.SliceName == insertBefore.SliceName);
            Assert.AreNotEqual(-1, idx, $"Warning! insertBefore element is missing. Path = '{insertBefore.Path}', Name = '{insertBefore.SliceName}'.");
            foreach (var insert in inserts)
            {
                var idx2 = elements.FindIndex(e => e.Path == insert.Path && e.SliceName == insert.SliceName);
                Assert.AreEqual(-1, idx2, $"Warning! insert element is already present. Path = '{insert.Path}', Name = '{insert.SliceName}'.");
            }
            elements.InsertRange(idx, inserts);
        }

        static void insertElementsBefore(StructureDefinition structure, string insertBeforePath, int elemIndex, params ElementDefinition[] inserts)
            => insertElementsBefore(structure.Differential.Element, insertBeforePath, elemIndex, inserts);

        static void insertElementsBefore(List<ElementDefinition> elements, string insertBeforePath, int elemIndex, params ElementDefinition[] inserts)
        {
            var idx = -1;
            do
            {
                idx = elements.FindIndex(idx + 1, e => e.Path == insertBeforePath);
                Assert.AreNotEqual(-1, idx, $"Warning! insertBefore element is missing. Path = '{insertBeforePath}', Index = '{elemIndex}'.");
            } while (--elemIndex > 0);

            foreach (var insert in inserts)
            {
                var idx2 = elements.FindIndex(e => e.Path == insert.Path && e.SliceName == insert.SliceName);
                Assert.AreEqual(-1, idx2, $"Warning! insert element is already present. Path = '{insert.Path}', Name = '{insert.SliceName}'.");
            }
            elements.InsertRange(idx, inserts);

        }


        // [WMR 20170412] Fixed
        [TestMethod]
        public async T.Task GeneratePatientWithExtensionsSnapshot()
        {
            // [WMR 20161005] Very complex set of examples by Chris Grenz
            // https://github.com/chrisgrenz/FHIR-Primer/blob/master/profiles/patient-extensions-profile.xml
            // Manually downgraded from FHIR v1.4.0 to v1.0.2

            StructureDefinition sd;
            ElementVerifier verifier;

            // [WMR 20170421] Chris Grenz examples define non-standard slice names, e.g. "type.value[x]"
            _settings.GenerateElementIds = true;

            // http://example.com/fhir/StructureDefinition/patient-legal-case
            // http://example.com/fhir/StructureDefinition/patient-legal-case-lead-counsel

            // [WMR 20170424] Corrected element ids

            // Verify complex extension used by patient-with-extensions profile
            // patient-research-authorization-profile.xml
            sd = await generateSnapshot(@"http://example.com/fhir/StructureDefinition/patient-research-authorization");
            verifier = new ElementVerifier(sd, _settings);
            verifier.VerifyElement("Extension.extension", null, "Extension.extension");
            verifier.VerifyElement("Extension.extension", "type", "Extension.extension:type");
            verifier.VerifyElement("Extension.extension.url", null, "Extension.extension:type.url", new FhirUri("type"));
            verifier.VerifyElement("Extension.extension", "flag", "Extension.extension:flag");
            verifier.VerifyElement("Extension.extension.url", null, "Extension.extension:flag.url", new FhirUri("flag"));
            verifier.VerifyElement("Extension.extension", "date", "Extension.extension:date");
            verifier.VerifyElement("Extension.extension.url", null, "Extension.extension:date.url", new FhirUri("date"));
            verifier.VerifyElement("Extension.url", null, null, new FhirUri(sd.Url));

            // Basic Patient profile that references a set of extensions
            // patient-extensions-profile.xml
            sd = await generateSnapshot(@"http://example.com/fhir/StructureDefinition/patient-with-extensions");
            verifier = new ElementVerifier(sd, _settings);
            verifier.VerifyElement("Patient.extension", null, "Patient.extension");
            verifier.VerifyElement("Patient.extension", "doNotCall", "Patient.extension:doNotCall");
            verifier.VerifyElement("Patient.extension", "legalCase", "Patient.extension:legalCase");

            // [WMR 20170614] Fixed; element id for type slice is based on original element name ending with "[x]"
            // verifier.VerifyElement("Patient.extension.valueBoolean", null, "Patient.extension:legalCase.valueBoolean");
            // verifier.VerifyElement("Patient.extension.valueBoolean.extension", null, "Patient.extension:legalCase.valueBoolean.extension");
            // verifier.VerifyElement("Patient.extension.valueBoolean.extension", "leadCounsel", "Patient.extension:legalCase.valueBoolean.extension:leadCounsel");
            // [WMR 20190822] Fixed; element id for type slice should contain type slice name "value[x]:valueBoolean"
            //verifier.VerifyElement("Patient.extension.valueBoolean", null, "Patient.extension:legalCase.value[x]");
            //verifier.VerifyElement("Patient.extension.valueBoolean.extension", null, "Patient.extension:legalCase.value[x].extension");
            //verifier.VerifyElement("Patient.extension.valueBoolean.extension", "leadCounsel", "Patient.extension:legalCase.value[x].extension:leadCounsel");
#if NORMALIZE_RENAMED_TYPESLICE
            verifier.VerifyElement("Patient.extension.value[x]", null, "Patient.extension:legalCase.value[x]"); // Slice entry
            verifier.VerifyElement("Patient.extension.value[x]", "valueBoolean", "Patient.extension:legalCase.value[x]:valueBoolean");
            verifier.VerifyElement("Patient.extension.value[x].extension", null, "Patient.extension:legalCase.value[x]:valueBoolean.extension");
            verifier.VerifyElement("Patient.extension.value[x].extension", "leadCounsel", "Patient.extension:legalCase.value[x]:valueBoolean.extension:leadCounsel");
#else
            verifier.VerifyElement("Patient.extension.valueBoolean", null, "Patient.extension:legalCase.value[x]:valueBoolean");
            verifier.VerifyElement("Patient.extension.valueBoolean.extension", null, "Patient.extension:legalCase.value[x]:valueBoolean.extension");
            verifier.VerifyElement("Patient.extension.valueBoolean.extension", "leadCounsel", "Patient.extension:legalCase.value[x]:valueBoolean.extension:leadCounsel");
#endif
            verifier.VerifyElement("Patient.extension", "religion", "Patient.extension:religion");
            verifier.VerifyElement("Patient.extension", "researchAuth", "Patient.extension:researchAuth");

            // Each of the following profiles is derived from the previous profile

            // patient-name-slice-profile.xml
            sd = await generateSnapshot(@"http://example.com/fhir/SD/patient-name-slice"
                , structure => insertElementsBefore(structure,
                     "Patient.name.use", 2,
                     // Add named parent slicing entry
                     new ElementDefinition() { Path = "Patient.name", SliceName = "maidenName" }
                 )
            );
            verifier = new ElementVerifier(sd, _settings);
            verifier.VerifyElement("Patient.name", null, "Patient.name");
            verifier.VerifyElement("Patient.name", "officialName", "Patient.name:officialName");
            verifier.VerifyElement("Patient.name.text", null, "Patient.name:officialName.text");
            verifier.VerifyElement("Patient.name.family", null, "Patient.name:officialName.family");
            verifier.VerifyElement("Patient.name.given", null, "Patient.name:officialName.given");
            verifier.VerifyElement("Patient.name.use", null, "Patient.name:officialName.use");
            Assert.AreEqual((verifier.CurrentElement.Fixed as Code)?.Value, "official");
            verifier.VerifyElement("Patient.name", "maidenName", "Patient.name:maidenName");
            verifier.VerifyElement("Patient.name.use", null, "Patient.name:maidenName.use");
            Assert.AreEqual((verifier.CurrentElement.Fixed as Code)?.Value, "maiden");
            verifier.VerifyElement("Patient.name.family", null, "Patient.name:maidenName.family");

            // patient-telecom-slice-profile.xml
            sd = await generateSnapshot(@"http://example.com/fhir/SD/patient-telecom-slice"
                , structure => insertElementsBefore(structure,
                     // new ElementDefinition() { Path = "Patient.telecom.system", SliceName = "workEmail.system" },
                     "Patient.telecom.system", 4,
                     // Add named parent slicing entry
                     new ElementDefinition() { Path = "Patient.telecom", SliceName = "workEmail" }
                 )
            );
            verifier = new ElementVerifier(sd, _settings);
            verifier.VerifyElement("Patient.telecom", null, "Patient.telecom");
            verifier.VerifyElement("Patient.telecom", "homePhone", "Patient.telecom:homePhone");
            verifier.VerifyElement("Patient.telecom.system", null, "Patient.telecom:homePhone.system", new Code("phone"));
            verifier.VerifyElement("Patient.telecom.use", null, "Patient.telecom:homePhone.use", new Code("home"));
            verifier.VerifyElement("Patient.telecom", "mobilePhone", "Patient.telecom:mobilePhone");
            verifier.VerifyElement("Patient.telecom.system", null, "Patient.telecom:mobilePhone.system", new Code("phone"));
            verifier.VerifyElement("Patient.telecom.use", null, "Patient.telecom:mobilePhone.use", new Code("mobile"));
            verifier.VerifyElement("Patient.telecom", "homeEmail", "Patient.telecom:homeEmail");
            verifier.VerifyElement("Patient.telecom.system", null, "Patient.telecom:homeEmail.system", new Code("email"));
            verifier.VerifyElement("Patient.telecom.use", null, "Patient.telecom:homeEmail.use", new Code("home"));
            verifier.VerifyElement("Patient.telecom", "workEmail", "Patient.telecom:workEmail");
            verifier.VerifyElement("Patient.telecom.system", null, "Patient.telecom:workEmail.system", new Code("email"));
            verifier.VerifyElement("Patient.telecom.use", null, "Patient.telecom:workEmail.use", new Code("work"));
            verifier.VerifyElement("Patient.telecom", "pager", "Patient.telecom:pager");
            verifier.VerifyElement("Patient.telecom.system", null, "Patient.telecom:pager.system", new Code("pager"));

            // Original snapshot contains constraints for both deceased[x] and deceasedDateTime - invalid!
            // Generated snapshot merges both constraints to deceasedDateTime type slice
            // patient-deceasedDatetime-slice-profile.xml
            sd = await generateSnapshot(@"http://example.com/fhir/SD/patient-deceasedDatetime-slice");
            assertContainsElement(sd.Differential, "Patient.deceased[x]");                  // Differential contains a type slice on deceased[x]
            // Assert.IsFalse(sd.Snapshot.Element.Any(e => e.Path == "Patient.deceased[x]"));  // Snapshot only contains renamed element constraint
            // assertContainsElement(sd, "Patient.deceasedDateTime", null, "Patient.deceasedDateTime");
            verifier.VerifyElement("Patient.deceased[x]", null, "Patient.deceased[x]");

            // patient-careprovider-type-slice-profile.xml
            sd = await generateSnapshot(@"http://example.com/fhir/SD/patient-careprovider-type-slice");
            verifier = new ElementVerifier(sd, _settings);
            verifier.VerifyElement("Patient.careProvider", null, "Patient.careProvider");
            verifier.VerifyElement("Patient.careProvider", "organizationCare", "Patient.careProvider:organizationCare");
            verifier.VerifyElement("Patient.careProvider", "practitionerCare", "Patient.careProvider:practitionerCare");

            // Verify re-slicing
            // patient-careprovider-type-reslice-profile.xml
            sd = await generateSnapshot(@"http://example.com/fhir/SD/patient-careprovider-type-reslice");
            verifier = new ElementVerifier(sd, _settings);
            verifier.VerifyElement("Patient.careProvider", null, "Patient.careProvider");
            verifier.VerifyElement("Patient.careProvider", "organizationCare", "Patient.careProvider:organizationCare");
            verifier.VerifyElement("Patient.careProvider", "organizationCare/teamCare", "Patient.careProvider:organizationCare/teamCare");
            verifier.VerifyElement("Patient.careProvider", "practitionerCare", "Patient.careProvider:practitionerCare");

            // Identifier Datatype profile
            // patient-mrn-id-profile.xml
            sd = await generateSnapshot(@"http://example.com/fhir/SD/patient-mrn-id");
            verifier = new ElementVerifier(sd, _settings);
            verifier.VerifyElement("Identifier", null, "Identifier");
            verifier.VerifyElement("Identifier.system", null, "Identifier.system", new FhirUri(@"http://example.com/fhir/localsystems/PATIENT-ID-MRN"));

            // Verify inline re-slicing
            // Profile slices identifier and also re-slices the "mrn" slice
            // patient-identifier-profile-slice-profile.xml
            sd = await generateSnapshot(@"http://example.com/fhir/SD/patient-slice-by-profile"
                , structure => insertElementsBefore(structure,
                     "Patient.identifier.use", 1,
                     // Add named parent reslicing entry
                     new ElementDefinition() { Path = "Patient.identifier", SliceName = "mrn/officialMRN" }
                 )
            );
            verifier = new ElementVerifier(sd, _settings);
            verifier.VerifyElement("Patient.identifier", null, "Patient.identifier");
            verifier.VerifyElement("Patient.identifier", "mrn", "Patient.identifier:mrn");
            verifier.VerifyElement("Patient.identifier", "mrn/officialMRN", "Patient.identifier:mrn/officialMRN");
            verifier.VerifyElement("Patient.identifier.use", null, "Patient.identifier:mrn/officialMRN.use", new Code("official"));
            verifier.VerifyElement("Patient.identifier", "mdmId", "Patient.identifier:mdmId");

            // Verify constraints on named slice in base profile
            // patient-identifier-slice-extension-profile.xml
            sd = await generateSnapshot(@"http://example.com/fhir/SD/patient-identifier-subslice"
                , structure => insertElementsBefore(structure,
                     "Patient.identifier.extension", 1,
                     // Add named parent reslicing entry
                     new ElementDefinition() { Path = "Patient.identifier", SliceName = "mrn" }
                 )
            );
            verifier = new ElementVerifier(sd, _settings);
            verifier.VerifyElement("Patient.identifier", null, "Patient.identifier");
            verifier.AssertSlicing("system", ElementDefinition.SlicingRules.Open, null);
            verifier.VerifyElement("Patient.identifier", "mrn", "Patient.identifier:mrn");
            verifier.AssertSlicing("use", ElementDefinition.SlicingRules.Open, null);
            verifier.VerifyElement("Patient.identifier.extension", null, "Patient.identifier:mrn.extension");
            verifier.VerifyElement("Patient.identifier.extension", "issuingSite", "Patient.identifier:mrn.extension:issuingSite");
            verifier.VerifyElement("Patient.identifier.use", null, "Patient.identifier:mrn.use");
            verifier.VerifyElement("Patient.identifier.type", null, "Patient.identifier:mrn.type");
            verifier.VerifyElement("Patient.identifier.system", null, "Patient.identifier:mrn.system", new FhirUri(@"http://example.com/fhir/localsystems/PATIENT-ID-MRN"));
            verifier.VerifyElement("Patient.identifier.value", null, "Patient.identifier:mrn.value");
            verifier.VerifyElement("Patient.identifier.period", null, "Patient.identifier:mrn.period");
            verifier.VerifyElement("Patient.identifier.assigner", null, "Patient.identifier:mrn.assigner");
            verifier.VerifyElement("Patient.identifier", "mrn/officialMRN", "Patient.identifier:mrn/officialMRN");
            verifier.VerifyElement("Patient.identifier", "mdmId", "Patient.identifier:mdmId");

            // Verify extension re-slice
            // patient-research-auth-reslice-profile.xml
            sd = await generateSnapshot(@"http://example.com/fhir/SD/patient-research-auth-reslice"
                , structure => insertElementsBefore(structure,
                     // new ElementDefinition() { Path = "Patient.extension.extension.value[x]", SliceName = "researchAuth/grandfatheredResAuth.type.value[x]" },
                     "Patient.extension.extension.value[x]", 1,
                     // Add named parent reslicing entry
                     new ElementDefinition() { Path = "Patient.extension", SliceName = "researchAuth/grandfatheredResAuth" },
                     new ElementDefinition() { Path = "Patient.extension.extension", SliceName = "type" }
                     // new ElementDefinition() { Path = "Patient.extension.extension", Name = "researchAuth/grandfatheredResAuth.type" }
                 )
            );
            verifier = new ElementVerifier(sd, _settings);

            verifier.VerifyElement("Patient.extension", null, "Patient.extension");
            verifier.VerifyElement("Patient.extension", "doNotCall", "Patient.extension:doNotCall");
            verifier.VerifyElement("Patient.extension", "legalCase", "Patient.extension:legalCase");

            // [WMR 20170614] Fixed; element id for type slices is based on original element name ending with "[x]"
            // verifier.VerifyElement("Patient.extension.valueBoolean", null, "Patient.extension:legalCase.valueBoolean");
            // verifier.VerifyElement("Patient.extension.valueBoolean.extension", null, "Patient.extension:legalCase.valueBoolean.extension");
            // verifier.VerifyElement("Patient.extension.valueBoolean.extension", null, "Patient.extension:legalCase.valueBoolean.extension:leadCounsel");
            // [WMR 20190822] Fixed; element id for type slice should contain type slice name "value[x]:valueBoolean"
            //verifier.VerifyElement("Patient.extension.valueBoolean", null, "Patient.extension:legalCase.value[x]");
            //verifier.VerifyElement("Patient.extension.valueBoolean.extension", null, "Patient.extension:legalCase.value[x].extension");
            //verifier.VerifyElement("Patient.extension.valueBoolean.extension", null, "Patient.extension:legalCase.value[x].extension:leadCounsel");
#if NORMALIZE_RENAMED_TYPESLICE
            verifier.VerifyElement("Patient.extension.value[x]", null, "Patient.extension:legalCase.value[x]"); // Slice entry
            verifier.VerifyElement("Patient.extension.value[x]", "valueBoolean", "Patient.extension:legalCase.value[x]:valueBoolean");
            verifier.VerifyElement("Patient.extension.value[x].extension", null, "Patient.extension:legalCase.value[x]:valueBoolean.extension");
            verifier.VerifyElement("Patient.extension.value[x].extension", "leadCounsel", "Patient.extension:legalCase.value[x]:valueBoolean.extension:leadCounsel");
#else
            verifier.VerifyElement("Patient.extension.valueBoolean", null, "Patient.extension:legalCase.value[x]:valueBoolean");
            verifier.VerifyElement("Patient.extension.valueBoolean.extension", null, "Patient.extension:legalCase.value[x]:valueBoolean.extension");
            verifier.VerifyElement("Patient.extension.valueBoolean.extension", null, "Patient.extension:legalCase.value[x]:valueBoolean.extension:leadCounsel");
#endif

            verifier.VerifyElement("Patient.extension", "religion", "Patient.extension:religion");
            verifier.VerifyElement("Patient.extension", "researchAuth", "Patient.extension:researchAuth");
            // Note: in the original snapshot, the "researchAuth" complex extension slice is fully expanded (child extensions: type, flag, date)
            // However this is not necessary, as there are no child constraints on the extension

            // [WMR 20161216] TODO: Merge slicing entry
            verifier.AssertSlicing("type.value[x]", ElementDefinition.SlicingRules.Open, null);

            // [WMR 20161208] TODO...

            // "researchAuth/grandfatheredResAuth" represents a reslice of the base extension "researchAuth" (0...*)
            verifier.VerifyElement("Patient.extension", "researchAuth/grandfatheredResAuth", "Patient.extension:researchAuth/grandfatheredResAuth");

            // [WMR 20161216] TODO: Merge slicing entry
            verifier.VerifyElement("Patient.extension.extension", null, "Patient.extension:researchAuth/grandfatheredResAuth.extension");
            // [WMR 20170412] Slicing component is inherited from Extension.extension core element definition
            // STU3: Defined as { type = "value", path = "url", ordered = null }
            verifier.AssertSlicing("url", ElementDefinition.SlicingRules.Open, null);

            // The reslice "researchAuth/grandfatheredResAuth" has a child element constraint on "type.value[x]"
            // Therefore the complex extension is fully expanded (child extensions: type, flag, date)
            verifier.VerifyElement("Patient.extension.extension", "type", "Patient.extension:researchAuth/grandfatheredResAuth.extension:type");
            verifier.VerifyElement("Patient.extension.extension.url", null, "Patient.extension:researchAuth/grandfatheredResAuth.extension:type.url", new FhirUri("type"));
            // Child constraints on "type.value[x]" merged from differential
            verifier.VerifyElement("Patient.extension.extension.value[x]", null, "Patient.extension:researchAuth/grandfatheredResAuth.extension:type.value[x]");
            verifier.VerifyElement("Patient.extension.extension", "flag", "Patient.extension:researchAuth/grandfatheredResAuth.extension:flag");
            verifier.VerifyElement("Patient.extension.extension.url", null, "Patient.extension:researchAuth/grandfatheredResAuth.extension:flag.url", new FhirUri("flag"));
            verifier.VerifyElement("Patient.extension.extension", "date", "Patient.extension:researchAuth/grandfatheredResAuth.extension:date");
            verifier.VerifyElement("Patient.extension.extension.url", null, "Patient.extension:researchAuth/grandfatheredResAuth.extension:date.url", new FhirUri("date"));
            verifier.VerifyElement("Patient.extension.url", null, "Patient.extension:researchAuth/grandfatheredResAuth.url", new FhirUri(@"http://example.com/fhir/StructureDefinition/patient-research-authorization"));
            verifier.VerifyElement("Patient.extension.value[x]", null, "Patient.extension:researchAuth/grandfatheredResAuth.value[x]");

            // Slices inherited from base profile with url http://example.com/fhir/SD/patient-identifier-subslice
            verifier.VerifyElement("Patient.identifier", null, "Patient.identifier");
            verifier.AssertSlicing("system", ElementDefinition.SlicingRules.Open, null);
            verifier.VerifyElement("Patient.identifier", "mrn", "Patient.identifier:mrn");
            verifier.AssertSlicing("use", ElementDefinition.SlicingRules.Open, null);
            verifier.VerifyElement("Patient.identifier.extension", null, "Patient.identifier:mrn.extension");
            verifier.VerifyElement("Patient.identifier.extension", null, "Patient.identifier:mrn.extension:issuingSite");
            verifier.VerifyElement("Patient.identifier.use", null, "Patient.identifier:mrn.use");
            verifier.VerifyElement("Patient.identifier.type", null, "Patient.identifier:mrn.type");
            verifier.VerifyElement("Patient.identifier.system", null, "Patient.identifier:mrn.system", new FhirUri(@"http://example.com/fhir/localsystems/PATIENT-ID-MRN"));
            verifier.VerifyElement("Patient.identifier.value", null, "Patient.identifier:mrn.value");
            verifier.VerifyElement("Patient.identifier.period", null, "Patient.identifier:mrn.period");
            verifier.VerifyElement("Patient.identifier.assigner", null, "Patient.identifier:mrn.assigner");
            verifier.VerifyElement("Patient.identifier", "mrn/officialMRN", "Patient.identifier:mrn/officialMRN");
            verifier.VerifyElement("Patient.identifier", "mdmId", "Patient.identifier:mdmId");
        }

        [TestMethod]
        public async T.Task GenerateSnapshotExpandExternalProfile()
        {
            // Profile MyLocation references extension MyLocationExtension
            // MyLocationExtension extension profile does not have a snapshot component => expand on demand

            var sd = await _testResolver.FindStructureDefinitionAsync(@"http://example.org/fhir/StructureDefinition/MyLocation");
            Assert.IsNotNull(sd);
            Assert.IsNotNull(sd.Snapshot);

            var extensionElements = sd.Differential.Element.Where(e => e.IsExtension());
            Assert.IsNotNull(extensionElements);
            Assert.AreEqual(2, extensionElements.Count()); // Extension slicing entry + first extension definition
            var extensionElement = extensionElements.Skip(1).FirstOrDefault();
            var extensionType = extensionElement.Type.FirstOrDefault();
            Assert.IsNotNull(extensionType);
            Assert.AreEqual(FHIRAllTypes.Extension.GetLiteral(), extensionType.Code);
            Assert.IsNotNull(extensionType.Profile);
            var extDefUrl = extensionType.Profile.FirstOrDefault();
            Assert.AreEqual(@"http://example.org/fhir/StructureDefinition/MyLocationExtension", extDefUrl);
            var ext = await _testResolver.FindStructureDefinitionAsync(extDefUrl);
            Assert.IsNotNull(ext);
            Assert.IsNull(ext.Snapshot);

            // dumpReferences(sd);

            var (_, expanded) = await generateSnapshotAndCompare(sd);

            dumpOutcome(_generator.Outcome);
            dumpBasePaths(expanded);
        }

        [TestMethod]
        public async T.Task GenerateSnapshotIgnoreMissingExternalProfile()
        {
            // [WMR 20161005] Verify that the snapshot generator gracefully handles unresolved external profile references
            // This should generate a partial snapshot and OperationOutcome Issues for each missing dependency.

            var sd = await _testResolver.FindStructureDefinitionAsync(@"http://example.org/fhir/StructureDefinition/MyObservation");
            Assert.IsNotNull(sd);

            dumpReferences(sd, true);

            // Explicitly disable expansion of external snapshots
            var settings = new SnapshotGeneratorSettings(_settings)
            {
                GenerateSnapshotForExternalProfiles = false
            };
            _generator = new SnapshotGenerator(_testResolver, settings);
            _ = await generateSnapshotAndCompare(sd);

            var outcome = _generator.Outcome;
            dumpOutcome(outcome);

            Assert.IsNotNull(outcome);
            Assert.AreEqual(3, outcome.Issue.Count);

            assertIssue(outcome.Issue[0], Issue.UNAVAILABLE_REFERENCED_PROFILE, "http://example.org/fhir/StructureDefinition/MyMissingExtension");
            // Note: the extension reference to MyExtensionNoSnapshot should not generate an Issue,
            // as the profile only needs to merge the extension definition root element (no full expansion)
            assertIssue(outcome.Issue[1], Issue.UNAVAILABLE_REFERENCED_PROFILE, "http://example.org/fhir/StructureDefinition/MyIdentifier");
            assertIssue(outcome.Issue[2], Issue.UNAVAILABLE_REFERENCED_PROFILE, "http://example.org/fhir/StructureDefinition/MyCodeableConcept");
        }

        static void assertIssue(OperationOutcome.IssueComponent issue, Issue expected, string diagnostics = null, params string[] location)
        {
            Assert.IsNotNull(issue);
            Assert.AreEqual(expected.Type, issue.Code);
            Assert.AreEqual(expected.Severity, issue.Severity);
            Assert.AreEqual(expected.Code.ToString(), issue.Details.Coding[0].Code);
            Assert.IsNotNull(issue.Extension);
            if (diagnostics != null)
            {
                Assert.AreEqual(diagnostics, issue.Diagnostics);
            }
            if (location != null && location.Length > 0)
            {
                Assert.IsTrue(location.SequenceEqual(issue.Location));
            }
        }

        // [WMR 20160721] Following profiles are not yet handled (TODO)
        //      private readonly string[] skippedProfiles =
        //      {
        //	// Differential defines constraint on MedicationOrder.reason[x]
        //	// Snapshot renames this element to MedicationOrder.reasonCodeableConcept - is this mandatory?
        //	// @"http://hl7.org/fhir/StructureDefinition/gao-medicationorder",
        //};
        [TestMethod, Ignore]
        public async T.Task GenerateSnapshot()
        {
            var sw = new Stopwatch();
            int count = 0;
            _source.Reset();
            sw.Start();

            foreach (var original in findConstraintStrucDefs()
            // [WMR 20160721] Skip invalid profiles
            // .Where(sd => !skippedProfiles.Contains(sd.Url))
            )
            {
                // nothing to test, original does not have a snapshot
                if (original.Snapshot == null) continue;

                Debug.WriteLine("Generating Snapshot for " + original.Url);

                await generateSnapshotAndCompare(original);
                count++;
            }

            sw.Stop();
            _source.ShowDuration(count, sw.Elapsed);
        }

        private async T.Task<StructureDefinition> generateSnapshot(StructureDefinition original)
        {
            if (_generator == null)
            {
                _generator = new SnapshotGenerator(_testResolver, _settings);
            }

            var expanded = (StructureDefinition)original.DeepCopy();
            Assert.IsTrue(original.IsExactly(expanded));

            await _generator.UpdateAsync(expanded);

            return expanded;
        }

        private async T.Task<(bool, StructureDefinition expanded)> generateSnapshotAndCompare(StructureDefinition original)
        {
            var expanded = await generateSnapshot(original);

            var areEqual = original.IsExactly(expanded);

            // [WMR 20160803] Always save output to separate file, convenient for debugging
            // if (!areEqual)
            // {
            var tempPath = Path.GetTempPath();
            var xmlSer = new FhirXmlSerializer();
            await File.WriteAllTextAsync(Path.Combine(tempPath, "snapshotgen-source.xml"), await xmlSer.SerializeToStringAsync(original));
            await File.WriteAllTextAsync(Path.Combine(tempPath, "snapshotgen-dest.xml"), await xmlSer.SerializeToStringAsync(expanded));
            // }

            // Assert.IsTrue(areEqual);
            Debug.WriteLineIf(original.HasSnapshot && !areEqual, "WARNING: '{0}' Expansion ({1} elements) is not equal to original ({2} elements)!".FormatWith(
                original.Name, original.HasSnapshot ? original.Snapshot.Element.Count : 0, expanded.HasSnapshot ? expanded.Snapshot.Element.Count : 0)
            );

            return (areEqual, expanded);
        }

        IEnumerable<StructureDefinition> findConstraintStrucDefs()
        {
#if true
            if (_source.Source is DirectorySource dirSource)
            {
                //var summaries = dirSource.ListSummaries(ResourceType.StructureDefinition);
                //summaries = summaries.Where(s => Path.GetFileNameWithoutExtension(s.Origin) == "profiles-others");
                var path = Path.GetFullPath(@"TestData\snapshot-test\WMR\profiles-others.xml");
                var summaries = dirSource.ListSummaries(ResourceType.StructureDefinition).FromFile(path);
                foreach (var summary in summaries)
                {
                    var canonical = summary.GetConformanceCanonicalUrl();
                    if (canonical != null)
                    {
                        yield return _source.ResolveByCanonicalUri(canonical) as StructureDefinition;
                    }
                }
            }
#else
            var testSDs = _source.FindAll<StructureDefinition>();

            foreach (var testSD in testSDs)
            {
                // var sdInfo = testSD.Annotation<OriginAnnotation>();
                // [WMR 20160721] Select all profiles in profiles-others.xml
                // var fileName = Path.GetFileNameWithoutExtension(sdInfo.Origin);
                var fileName = Path.GetFileNameWithoutExtension(testSD.GetOrigin());
                if (fileName == "profiles-others")
                {
                    //var sd = await _testResolver.FindStructureDefinitionAsync(sdInfo.Canonical);

                    //if (sd == null) throw new InvalidOperationException(("Source listed canonical url {0} [source {1}], " +
                    //    "but could not get structure definition by that url later on!").FormatWith(sdInfo.Canonical, sdInfo.Origin));

                    if (testSD.IsConstraint || testSD.IsExtension)
                        yield return testSD;
                }
            }
#endif
        }

        // Unit tests for DifferentialTreeConstructor

        [TestMethod]
        public void TestDifferentialTree()
        {
            var e = new List<ElementDefinition>
            {
                new ElementDefinition() { Path = "A.B.C1" },
                new ElementDefinition() { Path = "A.B.C1", SliceName = "C1-A" }, // First slice of A.B.C1
                new ElementDefinition() { Path = "A.B.C2" },
                new ElementDefinition() { Path = "A.B", SliceName = "B-A" }, // First slice of A.B
                new ElementDefinition() { Path = "A.B.C1.D" },
                new ElementDefinition() { Path = "A.D.F" }
            };

            var tree = DifferentialTreeConstructor.MakeTree(e);
            Assert.IsNotNull(tree);

            var nav = new ElementDefinitionNavigator(tree);
            Assert.AreEqual(10, nav.Count);

            Assert.IsTrue(nav.MoveToChild("A"));
            Assert.IsTrue(nav.MoveToChild("B"));
            Assert.IsTrue(nav.MoveToChild("C1"));
            Assert.IsTrue(nav.MoveToNext("C1"));
            Assert.IsTrue(nav.MoveToNext("C2"));

            Assert.IsTrue(nav.MoveToParent());  // 1st A.B
            Assert.IsTrue(nav.MoveToNext() && nav.Path == "A.B");  // (now) 2nd A.B
            Assert.IsTrue(nav.MoveToChild("C1"));
            Assert.IsTrue(nav.MoveToChild("D"));

            Assert.IsTrue(nav.MoveToParent());  // A.B.C1
            Assert.IsTrue(nav.MoveToParent());  // A.B (2nd)
            Assert.IsTrue(nav.MoveToNext() && nav.Path == "A.D");
            Assert.IsTrue(nav.MoveToChild("F"));
        }

        [TestMethod]
        public void TestDifferentialTreeMultipleRoots()
        {
            var elements = new List<ElementDefinition>
            {
                new ElementDefinition() { Path = "Patient.identifier" },
                new ElementDefinition() { Path = "Patient" }
            };

            bool exceptionRaised = false;
            try
            {
                var tree = DifferentialTreeConstructor.MakeTree(elements);
            }
            catch (InvalidOperationException ex)
            {
                Debug.Print(ex.Message);
                exceptionRaised = true;
            }
            Assert.IsTrue(exceptionRaised);
        }

        // [WMR 20161012] Advanced unit test for DifferentialTreeConstructor with resliced input
        [TestMethod]
        public void TestDifferentialTreeForReslice()
        {
            var elements = new List<ElementDefinition>
            {
                new ElementDefinition() { Path = "Patient.identifier" },
                new ElementDefinition() { Path = "Patient.identifier", SliceName = "A" },
                new ElementDefinition() { Path = "Patient.identifier.use" },
                new ElementDefinition() { Path = "Patient.identifier", SliceName = "B/1" },
                new ElementDefinition() { Path = "Patient.identifier.type" },
                new ElementDefinition() { Path = "Patient.identifier", SliceName = "B/2" },
                new ElementDefinition() { Path = "Patient.identifier.period.start" },
                new ElementDefinition() { Path = "Patient.identifier", SliceName = "C/1" }
            };

            var tree = DifferentialTreeConstructor.MakeTree(elements);
            Assert.IsNotNull(tree);
            Debug.Print(string.Join(Environment.NewLine, tree.Select(e => $"{e.Path} : '{e.SliceName}'")));

            Assert.AreEqual(10, tree.Count);
            var verifier = new ElementVerifier(tree, _settings);

            verifier.VerifyElement("Patient");                      // Added: root element
            verifier.VerifyElement("Patient.identifier");
            verifier.VerifyElement("Patient.identifier", "A");
            verifier.VerifyElement("Patient.identifier.use");
            verifier.VerifyElement("Patient.identifier", "B/1");
            verifier.VerifyElement("Patient.identifier.type");
            verifier.VerifyElement("Patient.identifier", "B/2");
            verifier.VerifyElement("Patient.identifier.period");    // Added: parent element
            verifier.VerifyElement("Patient.identifier.period.start");
            verifier.VerifyElement("Patient.identifier", "C/1");
        }

#if false
        [TestMethod]
        public async T.Task DebugDifferentialTree()
        {
            var sd = await _testResolver.FindStructureDefinitionAsync(@"http://example.com/fhir/SD/patient-research-auth-reslice");
            Assert.IsNotNull(sd);
            var tree = sd.Differential.MakeTree();
            Assert.IsNotNull(tree);
            Debug.Print(string.Join(Environment.NewLine, tree.Select(e => $"{e.Path} : '{e.SliceName}'")));
        }
#endif

        // [WMR 20160802] Unit tests for SnapshotGenerator.ExpandElement

        // [WMR 20161005] internal expandElement method is no longer unit-testable; uninitialized recursion stack causes exceptions

        //[TestMethod]
        //public async T.Task TestExpandChild()
        //{
        //    var sd = await _testResolver.FindStructureDefinitionForCoreTypeAsync(FHIRAllTypes.Questionnaire);
        //    Assert.IsNotNull(sd);
        //    Assert.IsNotNull(sd.Snapshot);
        //    var nav = new ElementDefinitionNavigator(sd.Snapshot.Element);
        //
        //    var generator = new SnapshotGenerator(_testResolver, SnapshotGeneratorSettings.Default);
        //
        //    nav.JumpToFirst("Questionnaire.telecom");
        //    Assert.IsTrue(generator.expandElement(nav));
        //    Assert.IsTrue(nav.MoveToChild("period"), "Did not move into complex datatype ContactPoint");
        //
        //    nav.JumpToFirst("Questionnaire.group");
        //    Assert.IsTrue(generator.expandElement(nav));
        //    Assert.IsTrue(nav.MoveToChild("title"), "Did not move into internally defined backbone element Group");
        //}

        [TestMethod]
        public async T.Task TestExpandElement_PatientIdentifier()
        {
            await testExpandElement(@"http://hl7.org/fhir/StructureDefinition/Patient", "Patient.identifier");
        }

        [TestMethod]
        public async T.Task TestExpandElement_PatientName()
        {
            await testExpandElement(@"http://hl7.org/fhir/StructureDefinition/Patient", "Patient.name");
        }

        [TestMethod]
        public async T.Task TestExpandElement_QuestionnaireItem()
        {
            // Validate name reference expansion
            await testExpandElement(@"http://hl7.org/fhir/StructureDefinition/Questionnaire", "Questionnaire.item");
        }

        [TestMethod]
        public async T.Task TestExpandElement_QuestionnaireItemItem()
        {
            // Validate name reference expansion
            await testExpandElement(@"http://hl7.org/fhir/StructureDefinition/Questionnaire", "Questionnaire.item.item");
        }

        [TestMethod]
        public async T.Task TestExpandElement_Slice()
        {
            // Resolve lipid profile from profile-others.xml
            var sd = await _testResolver.FindStructureDefinitionAsync("http://hl7.org/fhir/StructureDefinition/lipidprofile");
            Assert.IsNotNull(sd);
            Assert.IsNotNull(sd.Snapshot);

            // DiagnosticReport.result is sliced
            var nav = new ElementDefinitionNavigator(sd.Snapshot.Element);

            // [WMR 20170711] Fix non-standard element id's in source (capitalization)
            // Standardized element ids are preferred, but not mandatory; so the profile is not invalid
            // Nonetheless fix this first, so we can call common assertion methods
            // [WMR 20181212] R4 - Update slice names
            var elem = sd.Snapshot.Element.FirstOrDefault(e => e.ElementId == "DiagnosticReport.result:Cholesterol");
            Assert.IsNotNull(elem);
            elem.ElementId = elem.Path + ElementIdGenerator.ElementIdSliceNameDelimiter + elem.SliceName;
            Assert.AreEqual("DiagnosticReport.result:Cholesterol", elem.ElementId);
            elem = sd.Snapshot.Element.FirstOrDefault(e => e.ElementId == "DiagnosticReport.result:Triglyceride");
            elem.ElementId = elem.Path + ElementIdGenerator.ElementIdSliceNameDelimiter + elem.SliceName;
            Assert.IsNotNull(elem);
            elem.ElementId = elem.Path + ElementIdGenerator.ElementIdSliceNameDelimiter + elem.SliceName;
            Assert.AreEqual("DiagnosticReport.result:Triglyceride", elem.ElementId);

            // Move to slicing entry
            nav.JumpToFirst("DiagnosticReport.result");
            Assert.IsNotNull(nav.Current.Slicing);

            // Move to first (named) slice
            nav.MoveToNext();
            Assert.AreEqual(nav.Path, "DiagnosticReport.result");
            Assert.IsNotNull(nav.Current.SliceName);

            await testExpandElement(sd, nav.Current);
        }

        private async T.Task testExpandElement(string srcProfileUrl, string expandElemPath)
        {
            // Prepare...
            var sd = await _testResolver.FindStructureDefinitionAsync(srcProfileUrl);
            Assert.IsNotNull(sd);
            Assert.IsNotNull(sd.Snapshot);

            var elems = sd.Snapshot.Element;
            Assert.IsNotNull(elems);

            Debug.WriteLine("Input:");
            Debug.Indent();
            Debug.WriteLine(string.Join(Environment.NewLine, elems.Where(e => e.Path.StartsWith(expandElemPath)).Select(e => e.Path)));
            Debug.Unindent();

            var elem = elems.FirstOrDefault(e => e.Path == expandElemPath);
            await testExpandElement(sd, elem);
        }

        private async T.Task testExpandElement(StructureDefinition sd, ElementDefinition elem)
        {
            Assert.IsNotNull(elem);
            var elems = sd.Snapshot.Element;
            Assert.IsTrue(elems.Contains(elem));

            // Test...
            _generator = new SnapshotGenerator(_testResolver, _settings);

            // [WMR 20170614] NEW: ExpandElement should maintain the existing element ID...!
            var orgId = elem.ElementId;

            var result = await _generator.ExpandElementAsync(elems, elem);

            dumpOutcome(_generator.Outcome);
            Assert.IsNull(_generator.Outcome);

            Assert.AreEqual(orgId, elem.ElementId);

            // Verify results
            await verifyExpandElement(elem, elems, result);
        }

        private async T.Task verifyExpandElement(ElementDefinition elem, IList<ElementDefinition> elems, IList<ElementDefinition> result)
        {
            var expandElemPath = elem.Path;

            // Debug.WriteLine("\r\nOutput:");
            // Debug.WriteLine(string.Join(Environment.NewLine, result.Where(e => e.Path.StartsWith(expandElemPath)).Select(e => e.Path)));

            Assert.IsNotNull(elem.Type);
            var elemType = elem.Type.FirstOrDefault();
            var nameRef = elem.ContentReference;
            if (elemType != null)
            {
                // Validate type profile expansion
                var elemTypeCode = elemType.Code;
                Assert.IsNotNull(elemTypeCode);

                var elemProfile = elemType.Profile.FirstOrDefault();
                var sdType = elemProfile != null && elemTypeCode != FHIRAllTypes.Reference.GetLiteral()
                    ? await _testResolver.FindStructureDefinitionAsync(elemProfile)
                    : await _testResolver.FindStructureDefinitionForCoreTypeAsync(elemTypeCode);

                // [WMR 20170220] External type profile may not be available
                // Assert.IsNotNull(sdType);
                if (sdType != null)
                {
                    Assert.IsNotNull(sdType.Snapshot);
                    Assert.IsNotNull(sdType.Snapshot.Element);
                    Assert.IsTrue(sdType.Snapshot.Element.Count > 0);

                    // Debug.WriteLine("\r\nType:");
                    // Debug.WriteLine(string.Join(Environment.NewLine, sdType.Snapshot.Element.Select(e => e.Path)));

                    sdType.Snapshot.Rebase(expandElemPath);
                    var typeElems = sdType.Snapshot.Element;

                    var nav = new ElementDefinitionNavigator(result);
                    //Assert.IsTrue(result.Count == elems.Count + typeElems.Count - 1);
                    //if (elem.Name == null)
                    //{
                    //    Assert.IsTrue(result.Where(e => e.Path.StartsWith(expandElemPath)).Count() == typeElems.Count);
                    //}
                    //else
                    if (elem.ContentReference != null)
                    {
                        // Name reference (not a slice)
                        Assert.IsTrue(nav.JumpToNameReference(elem.ContentReference));
                        var cnt = 1;
                        Assert.IsTrue(nav.MoveToFirstChild());
                        do
                        {
                            Assert.AreEqual(typeElems[cnt++].Path, nav.Path);
                        } while (nav.MoveToNext());
                        Assert.AreEqual(typeElems.Count, cnt);
                    }

                    nav.Reset();
                    Assert.IsTrue(nav.MoveTo(elem));

#if HACK_STU3_RECURSION
                    if (!isExpandableElement(elem))
                    {
                        Assert.IsFalse(nav.MoveToFirstChild());
                        return;
                    }
#endif

                    Assert.IsTrue(nav.MoveToFirstChild());
                    var typeNav = new ElementDefinitionNavigator(typeElems);
                    Assert.IsTrue(typeNav.MoveTo(typeNav.Elements[0]));
                    Assert.IsTrue(typeNav.MoveToFirstChild());
                    do
                    {
                        var path = typeNav.Path;
                        Assert.IsTrue(nav.Path.EndsWith(path, StringComparison.OrdinalIgnoreCase));
                        if (!nav.MoveToNext())
                        {
                            //Debug.Assert(!typeNav.MoveToNext());
                            Assert.IsFalse(typeNav.MoveToNext());
                            break;
                        }
                        // [WMR 20170412] Backbone elements can introduce additional child elements
                        if (!typeNav.MoveToNext())
                        {
                            Assert.AreEqual(FHIRAllTypes.BackboneElement.GetLiteral(), elemTypeCode);
                            break;
                        }

                    } while (true);
                }


            }
            else if (nameRef != null)
            {
                // Validate name reference expansion
                var nav = new ElementDefinitionNavigator(elems);
                Assert.IsTrue(nav.JumpToNameReference(nameRef));
                var prefix = nav.Path;
                Assert.IsTrue(nav.MoveToFirstChild());
                var pos = result.IndexOf(elem);

                Debug.WriteLine("\r\nName Reference:");
                Debug.Indent();
                // [WMR 20170412] Also handle grand children
                var srcPos = nav.OrdinalPosition.Value;
                var cnt = nav.Elements.Count;
                do
                {
                    Debug.WriteLine(nav.Path);
                    var srcPath = elems[srcPos++].Path.Substring(prefix.Length);
                    var tgtPath = result[++pos].Path.Substring(expandElemPath.Length);
                    Assert.AreEqual(srcPath, tgtPath);
                } while (srcPos < cnt);
                Debug.Unindent();
            }
        }

        // [WMR 20160722] For debugging purposes
        [Conditional("DEBUG")]
        void dumpReferences(StructureDefinition sd, bool differential = false)
        {
            if (sd != null)
            {
                Debug.WriteLine("References for StructureDefinition '{0}' ('{1}')".FormatWith(sd.Name, sd.Url));
                Debug.WriteLine("BaseDefinition = '{0}'".FormatWith(sd.BaseDefinition));

                // FhirClient client = new FhirClient("http://fhir2.healthintersections.com.au/open/");
                // var folderPath = Path.Combine(Directory.GetCurrentDirectory(), @"TestData\snapshot-test\download");
                // if (!Directory.Exists(folderPath)) { Directory.CreateDirectory(folderPath); }

                var component = differential ? sd.Differential.Element : sd.Snapshot.Element;
                var profiles = enumerateDistinctTypeProfiles(component);

                Debug.Indent();
                foreach (var profile in profiles)
                {
                    Debug.WriteLine(profile);

                    // How to determine the original filename?
                    //try
                    //{
                    //    var xml = client.Get(profile);
                    //    var filePath = Path.Combine()
                    //    File.WriteAllText(folderPath, )
                    //}
                    //catch (Exception ex)
                    //{
                    //    Debug.WriteLine(ex.Message);
                    //}
                }
                Debug.Unindent();
            }
        }

        static IEnumerable<string> enumerateDistinctTypeProfiles(IList<ElementDefinition> elements)
        {
            return elements.SelectMany(e => e.Type).SelectMany(t => t.Profile).Distinct();
        }

        static string formatElementPathName(ElementDefinition elem) =>
            elem == null
                ? null
                : !string.IsNullOrEmpty(elem.SliceName) ?
                   $"{elem.Path}:{elem.SliceName}"
                    : elem.Path;

        [Conditional("DEBUG")]
        static void dumpBaseElems(IEnumerable<ElementDefinition> elements)
        {
            Debug.Print(string.Join(Environment.NewLine,
                elements.Select(e =>
                {
                    var bea = e.Annotation<BaseDefAnnotation>();
                    var be = bea?.BaseElementDefinition;
                    //return "  #{0,-8} {1} '{2}' - {3} => #{4,-8} {5} '{6}' - {7}"
                    //    .FormatWith(
                    //        e.GetHashCode(),
                    //        e.Path,
                    //        e.Name,
                    //        e?.Base?.Path,
                    //        (int?)be?.GetHashCode(),
                    //        be?.Path,
                    //        be?.Name,
                    //        be?.Base?.Path
                    //    );

                    return be != null ?
                        $"  {formatElementPathName(e)} | {e.Base?.Path} <== {formatElementPathName(be)} | {be.Base?.Path}"
                      : $"  {formatElementPathName(e)} | {e.Base?.Path}";
                })
            ));
        }

        [Conditional("DEBUG")]
        void dumpBasePaths(StructureDefinition sd)
        {
            if (sd != null && sd.Snapshot != null)
            {
                Debug.WriteLine("StructureDefinition '{0}' ('{1}')".FormatWith(sd.Name, sd.Url));
                Debug.WriteLine("BaseDefiniton = '{0}'".FormatWith(sd.BaseDefinition));
                // Debug.Indent();
                Debug.Print("Element.Id | Element.Path | Element.Base.Path");
                Debug.Print(new string('=', 100));
                foreach (var elem in sd.Snapshot.Element)
                {
                    Debug.WriteLine("{0}  |  {1}  |  {2}", elem.ElementId, elem.Path, elem.Base?.Path);
                }
                // Debug.Unindent();
            }
        }

        [Conditional("DEBUG")]
        void dumpOutcome(OperationOutcome outcome) => dumpIssues(outcome?.Issue);

        [Conditional("DEBUG")]
        void dumpIssues(List<OperationOutcome.IssueComponent> issues)
        {
            if (issues != null && issues.Count > 0)
            {
                Debug.WriteLine("===== {0} issues", issues.Count);
                for (int i = 0; i < issues.Count; i++)
                {
                    dumpIssue(issues[i], i);
                }
                Debug.WriteLine("==================================");
            }
        }

        [Conditional("DEBUG")]
        void dumpIssue(OperationOutcome.IssueComponent issue, int index)
        {
            StringBuilder sb = new StringBuilder();
            sb.AppendFormat("* Issue #{0}: Severity = '{1}' Code = '{2}'", index, issue.Severity, issue.Code);
            if (issue.Details != null)
            {
                sb.AppendFormat(" Details: '{0}'", string.Join(" | ", issue.Details.Coding.Select(c => c.Code)));
                if (issue.Details.Text != null) sb.AppendFormat(" Text : '{0}'", issue.Details.Text);
            }
            if (issue.Diagnostics != null) { sb.AppendFormat(" Profile: '{0}'", issue.Diagnostics); }
            if (issue.Location != null) { sb.AppendFormat(" Path: '{0}'", string.Join(" | ", issue.Location)); }

            Debug.WriteLine(sb.ToString());
        }


        [TestMethod]
        public async T.Task GenerateSnapshotEmitBaseData()
        {
            // Verify that the SnapshotGenerator events provide stable references to associated base ElementDefinition instances.
            // If two different profile elements have the same type, then the PrepareElement event should provide the exact same
            // reference to the associated base element. The same target ElementDefinition instance should also be contained in
            // the external type profile.

            var source = _testResolver;
            Assert.IsNotNull(source);

            // var sd = await source.FindStructureDefinitionAsync(@"http://hl7.org/fhir/StructureDefinition/daf-condition");
            // var sd = await source.FindStructureDefinitionAsync(@"http://example.com/fhir/StructureDefinition/patient-with-extensions");
            // var sd = await source.FindStructureDefinitionAsync(@"http://hl7.org/fhir/StructureDefinition/sdc-questionnaire");
            // var sd = await source.FindStructureDefinitionAsync(@"http://hl7.org/fhir/StructureDefinition/cqif-guidanceartifact");
            // var sd = await source.FindStructureDefinitionAsync(@"http://hl7.org/fhir/StructureDefinition/shareablevalueset");
            // var sd = await source.FindStructureDefinitionAsync(@"http://hl7.org/fhir/StructureDefinition/qicore-goal");
            // var sd = await source.FindStructureDefinitionAsync(@"http://hl7.org/fhir/StructureDefinition/cqif-guidanceartifact");
            // var sd = await source.FindStructureDefinitionAsync(@"http://example.org/fhir/StructureDefinition/MyLocation");
            // var sd = await source.FindStructureDefinitionAsync(@"http://example.org/fhir/StructureDefinition/MyPatient");
            // var sd = await source.FindStructureDefinitionAsync(@"http://example.org/fhir/StructureDefinition/MyExtension1");
            // var sd = await source.FindStructureDefinitionAsync(@"http://hl7.org/fhir/StructureDefinition/CarePlan");

            // var sd = await source.FindStructureDefinitionAsync(@"http://hl7.org/fhir/StructureDefinition/Element");
            // var sd = await source.FindStructureDefinitionAsync(@"http://hl7.org/fhir/StructureDefinition/Patient");
            // var sd = await source.FindStructureDefinitionAsync(@"http://hl7.org/fhir/StructureDefinition/Extension");
            // var sd = await source.FindStructureDefinitionAsync(@"http://hl7.org/fhir/StructureDefinition/Meta");
            // var sd = await source.FindStructureDefinitionAsync(@"http://hl7.org/fhir/StructureDefinition/Money");

            // var sd = await source.FindStructureDefinitionAsync(@"http://hl7.org/fhir/StructureDefinition/cqif-basic-guidance-action");

            // var sd = await source.FindStructureDefinitionAsync(@"http://example.org/fhir/StructureDefinition/PatientWithExtension");
            // var sd = await source.FindStructureDefinitionAsync(@"http://example.org/fhir/StructureDefinition/PatientWithCustomIdentifier");

            var sd = await source.FindStructureDefinitionAsync(@"http://example.org/fhir/StructureDefinition/CustomIdentifier");

            Assert.IsNotNull(sd);
            // dumpReferences(sd);

            var settings = new SnapshotGeneratorSettings(_settings)
            {
                // settings.GenerateExtensionsOnConstraints = true;
                GenerateAnnotationsOnConstraints = true
            };
            _generator = new SnapshotGenerator(source, settings);

            try
            {
                _generator.PrepareBaseProfile += profileHandler;
                _generator.PrepareElement += elementHandler;
                _generator.Constraint += constraintHandler;

                var (_, expanded) = await generateSnapshotAndCompare(sd);

                dumpOutcome(_generator.Outcome);

                assertBaseDefs(expanded, settings);

                if (sd.Url != ModelInfo.CanonicalUriForFhirCoreType(FHIRAllTypes.Element))
                {
                    // Element snapshot should be recursively expanded, as it is the fundamental base profile
                    var sdElem = await source.FindStructureDefinitionForCoreTypeAsync(FHIRAllTypes.Element);
                    Assert.IsNotNull(sdElem);
                    Assert.IsTrue(sdElem.HasSnapshot);
                    Assert.IsTrue(sdElem.Snapshot.IsCreatedBySnapshotGenerator());
                    assertBaseDefs(sdElem, settings);
                }

                if (sd.Url != ModelInfo.CanonicalUriForFhirCoreType(FHIRAllTypes.Id))
                {
                    // Id snapshot should not be (re-)generated, as derived profiles don't force expansion
                    var sdId = await source.FindStructureDefinitionForCoreTypeAsync(FHIRAllTypes.Id);
                    Assert.IsNotNull(sdId);
                    Assert.IsTrue(sdId.HasSnapshot);
                    Assert.IsFalse(sdId.Snapshot.IsCreatedBySnapshotGenerator());
                    // Re-generate the snapshot and verify base references
                    (_, expanded) = await generateSnapshotAndCompare(sdId);
                    assertBaseDefs(expanded, settings);
                }

                if (sd.Url == @"http://example.org/fhir/StructureDefinition/MyPatient")
                {
                    var sdBase = await source.FindStructureDefinitionAsync(@"http://hl7.org/fhir/StructureDefinition/Patient");
                    assertBaseDefs(sdBase, settings);

                    var sdElem = await source.FindStructureDefinitionAsync(@"http://hl7.org/fhir/StructureDefinition/Element");
                    assertBaseDefs(sdElem, settings);

                    var sdExt = await source.FindStructureDefinitionAsync(@"http://hl7.org/fhir/StructureDefinition/Extension");
                    assertBaseDefs(sdExt, settings);

                    var sdExt1 = await source.FindStructureDefinitionAsync(@"http://example.org/fhir/StructureDefinition/MyExtension1");
                    assertBaseDefs(sdExt1, settings);

                    var sdExt2 = await source.FindStructureDefinitionAsync(@"http://example.org/fhir/StructureDefinition/MyExtension2");
                    assertBaseDefs(sdExt2, settings);
                }

            }
            finally
            {
                // Detach event handlers
                _generator.Constraint -= constraintHandler;
                _generator.PrepareElement -= elementHandler;
                _generator.PrepareBaseProfile -= profileHandler;
            }
        }

        [TestMethod]
        public async T.Task TestBaseAnnotations_ExplicitCoreTypeProfile()
        {
            // Verify processing of explicit core element type profile in differential
            // e.g. if the differential specifies explicit core type profile url
            // Example: Patient.identifier type = { Code : Identifier, Profile : "http://hl7.org/fhir/StructureDefinition/Identifier" } }
            // Snapshot generator should ignore this, i.e. NOT treat this as a constraint

            var source = _testResolver;
            Assert.IsNotNull(source);
            var sd = await source.FindStructureDefinitionAsync(@"http://example.org/fhir/StructureDefinition/PatientWithExplicitCoreIdentifierProfile");

            Assert.IsNotNull(sd);
            // dumpReferences(sd);

            // Patient.identifier should reference the default core Identifier type profile
            var elem = sd.Differential.Element.FirstOrDefault(e => e.Path == "Patient.identifier");
            Assert.IsNotNull(elem);
            // [WMR 20181212] R4 Fixed - inspect the first type profile, compare canonical
            var typeProfileUrl = elem.Type.FirstOrDefault().Profile.FirstOrDefault();
            Assert.IsNotNull(typeProfileUrl);
            Assert.AreEqual(typeProfileUrl, ModelInfo.CanonicalUriForFhirCoreType(FHIRAllTypes.Identifier).Value);

            var settings = new SnapshotGeneratorSettings(_settings)
            {
                GenerateAnnotationsOnConstraints = true
            };
            _generator = new SnapshotGenerator(source, settings);

            try
            {
                _generator.PrepareBaseProfile += profileHandler;
                _generator.PrepareElement += elementHandler;
                _generator.Constraint += constraintHandler;

                var (_, expanded) = await generateSnapshotAndCompare(sd);
                dumpOutcome(_generator.Outcome);
                Assert.IsTrue(expanded.HasSnapshot);
                Assert.IsTrue(expanded.Snapshot.IsCreatedBySnapshotGenerator());
                assertBaseDefs(expanded, settings);

                // Verify that the snapshot generator also expanded the referenced core Identifier type profile
                var sdType = await source.FindStructureDefinitionForCoreTypeAsync(FHIRAllTypes.Identifier);
                Assert.IsNotNull(sdType);
                Assert.IsTrue(sdType.HasSnapshot);
                Assert.IsTrue(sdType.Snapshot.IsCreatedBySnapshotGenerator());

                // Verify the snapshot expansion of the Patient.identifier element
                elem = expanded.Snapshot.Element.FirstOrDefault(e => e.Path == "Patient.identifier");
                Assert.IsNotNull(elem);
                var baseElem = elem.Annotation<BaseDefAnnotation>()?.BaseElementDefinition;
                Assert.IsNotNull(baseElem);
                Assert.AreEqual(elem.Path, baseElem.Path); // Base = core Patient.identifier element
                // Note: diff elem is not exactly equal to base elem (due to reduntant type profile constraint)
                var hasConstraints = !SnapshotGeneratorTest2.isAlmostExactly(elem, baseElem, false);
                Assert.IsTrue(hasConstraints);
                // Check: re-assert while ignoring the redundant type profile constraint
                Assert.IsTrue(SnapshotGeneratorTest2.isAlmostExactly(elem, baseElem, true));

                Assert.IsTrue(hasChanges(elem));

                // Verify base annotations on Patient.identifier subtree
                var elems = expanded.Snapshot.Element.Where(e => e.Path.StartsWith("Patient.identifier.")).ToList();
                for (int i = 0; i < elems.Count; i++)
                {
                    elem = elems[i];
                    Assert.IsNotNull(elem);
                    baseElem = elem.Annotation<BaseDefAnnotation>()?.BaseElementDefinition;
                    Assert.IsNotNull(baseElem);
                    hasConstraints = !SnapshotGeneratorTest2.isAlmostExactly(elem, baseElem);
                    // Only the .use child element has a profile diff constraint
                    bool isConstrained = elem.Path == "Patient.identifier.use";

                    // [WMR 20170713] Changed
                    // Assert.AreEqual(isConstrained, hasConstraints);
                    Assert.AreEqual(isConstrained || elem.IsExtension(), hasConstraints);

                    var elemHasChanges = hasChanges(elem);
                    Assert.AreEqual(isConstrained, elemHasChanges);

                    // Verify that base element annotations reference the associated child element in Core Identifier profile
                    // [WMR 20170501] OBSOLETE
                    // Assert.AreEqual("Patient." + baseElem.Path.Uncapitalize(), elem.Path);
                    //Debug.WriteLine($"*** elem.Path = '{elem.Path}' baseElem.Path = '{baseElem.Path}' ");
                }

            }
            finally
            {
                // Detach event handlers
                _generator.Constraint -= constraintHandler;
                _generator.PrepareElement -= elementHandler;
                _generator.PrepareBaseProfile -= profileHandler;
            }
        }

        [TestMethod]
        public async T.Task TestBaseAnnotations_CustomTypeProfile()
        {
            // Verify generated base annotations for a profile that references an external element type profile
            // e.g. Patient profile with a custom Identifier profile on the Patient.identifier element

            var source = _testResolver;
            Assert.IsNotNull(source);
            var sd = await source.FindStructureDefinitionAsync(@"http://example.org/fhir/StructureDefinition/PatientWithCustomIdentifier");

            Assert.IsNotNull(sd);
            // dumpReferences(sd);

            // Patient.identifier should reference an external type profile
            var elem = sd.Differential.Element.FirstOrDefault(e => e.Path == "Patient.identifier");
            Assert.IsNotNull(elem);
            var typeProfileUrl = elem.Type.FirstOrDefault().Profile.FirstOrDefault();
            Assert.IsNotNull(typeProfileUrl);

            var settings = new SnapshotGeneratorSettings(_settings)
            {
                GenerateAnnotationsOnConstraints = true
            };
            _generator = new SnapshotGenerator(source, settings);

            try
            {
                _generator.PrepareBaseProfile += profileHandler;
                _generator.PrepareElement += elementHandler;
                _generator.Constraint += constraintHandler;

                var (_, expanded) = await generateSnapshotAndCompare(sd);
                dumpOutcome(_generator.Outcome);
                Assert.IsTrue(expanded.HasSnapshot);
                Assert.IsTrue(expanded.Snapshot.IsCreatedBySnapshotGenerator());
                assertBaseDefs(expanded, settings);

                // Verify that the snapshot generator also expanded the referenced external custom Identifier type profile
                var sdType = await source.FindStructureDefinitionAsync(typeProfileUrl);
                Assert.IsNotNull(sdType);
                Assert.IsTrue(sdType.HasSnapshot);
                Assert.IsTrue(sdType.Snapshot.IsCreatedBySnapshotGenerator());
                assertBaseDefs(sdType, settings);

                // Verify the snapshot expansion of the Patient.identifier element
                elem = expanded.Snapshot.Element.FirstOrDefault(e => e.Path == "Patient.identifier");
                Assert.IsNotNull(elem);
                var baseElem = elem.Annotation<BaseDefAnnotation>()?.BaseElementDefinition;
                Assert.IsNotNull(baseElem);
                Assert.AreEqual(elem.Path, baseElem.Path); // Base = core Patient.identifier element
                // Note: diff elem is not exactly equal to base elem (due to reduntant type profile constraint)
                // hasConstraints and hasChanges methods aren't smart enough to detect redundant constraints
                var hasConstraints = !SnapshotGeneratorTest2.isAlmostExactly(elem, baseElem);
                Assert.IsTrue(hasConstraints);

                // Verify base annotations on Patient.identifier subtree
                var elems = expanded.Snapshot.Element.Where(e => e.Path.StartsWith("Patient.identifier.")).ToList();
                for (int i = 0; i < elems.Count; i++)
                {
                    elem = elems[i];
                    Assert.IsNotNull(elem);
                    baseElem = elem.Annotation<BaseDefAnnotation>()?.BaseElementDefinition;
                    Assert.IsNotNull(baseElem);
                    hasConstraints = !SnapshotGeneratorTest2.isAlmostExactly(elem, baseElem);
                    // Only the .use child element has a profile diff constraint
                    bool isConstrained = elem.Path == "Patient.identifier.use" || elem.Path == "Patient.identifier.value";
                    Assert.AreEqual(isConstrained, hasConstraints);
                    Assert.AreEqual(isConstrained, hasChanges(elem));

                    // Verify that base element annotations reference the associated child element in custom Identifier profile
                    // Assert.AreEqual("Patient." + baseElem.Path.Uncapitalize(), elem.Path);

                    // Verify correct base element annotations
                    // Should point to rebased custom type element (same path)
                    Assert.AreEqual(baseElem.Path, elem.Path);
                }

                // Verify specific element constraints
                // Patient.identifier.use::min is overriden by patient profile
                elem = elems.FirstOrDefault(e => e.Path == "Patient.identifier.use");
                Assert.IsNotNull(elem);
                Assert.AreEqual(1, elem.Min);
                Assert.IsTrue(elem.HasDiffConstraintAnnotations());
                Assert.IsTrue(elem.MinElement.IsConstrainedByDiff());

                // Patient.identifier.value::short is overriden by patient profile
                elem = elems.FirstOrDefault(e => e.Path == "Patient.identifier.value");
                Assert.IsNotNull(elem);
                Assert.AreEqual("A custom identifier value", elem.Short);
                Assert.IsTrue(elem.HasDiffConstraintAnnotations());
                Assert.IsTrue(elem.ShortElement.IsConstrainedByDiff());

                // Patient.identifier.system::min is inherited from custom type profile, not overriden by patient profile
                elem = elems.FirstOrDefault(e => e.Path == "Patient.identifier.system");
                Assert.IsNotNull(elem);
                Assert.AreEqual(1, elem.Min);
                Assert.IsFalse(elem.HasDiffConstraintAnnotations());
                Assert.IsFalse(elem.MinElement.IsConstrainedByDiff());

            }
            finally
            {
                // Detach event handlers
                _generator.Constraint -= constraintHandler;
                _generator.PrepareElement -= elementHandler;
                _generator.PrepareBaseProfile -= profileHandler;
            }
        }

        [TestMethod]
        public async T.Task TestBaseAnnotations_InlineExtension()
        {
            // Verify generated base annotations for a profile that references an external extension definition profile

            var source = _testResolver;
            Assert.IsNotNull(source);
            var sd = await source.FindStructureDefinitionAsync(@"http://example.org/fhir/StructureDefinition/PatientWithExtension");

            Assert.IsNotNull(sd);
            // dumpReferences(sd);

            // Patient profile should reference an external extension definition, fetch the url
            var elem = sd.Differential.Element.FirstOrDefault(e => e.Path == "Patient.extension" && e.Slicing == null);
            Assert.IsNotNull(elem);
            var extensionDefinitionUrl = elem.Type.FirstOrDefault().Profile.FirstOrDefault();
            Assert.IsNotNull(extensionDefinitionUrl);

            var settings = new SnapshotGeneratorSettings(_settings)
            {
                GenerateAnnotationsOnConstraints = true
            };
            _generator = new SnapshotGenerator(source, settings);

            try
            {
                _generator.PrepareBaseProfile += profileHandler;
                _generator.PrepareElement += elementHandler;
                _generator.Constraint += constraintHandler;

                var (_, expanded) = await generateSnapshotAndCompare(sd);
                dumpOutcome(_generator.Outcome);
                Assert.IsTrue(expanded.HasSnapshot);
                Assert.IsTrue(expanded.Snapshot.IsCreatedBySnapshotGenerator());
                assertBaseDefs(expanded, settings);

                // Verify that the snapshot generator also expanded the referenced external extension definition
                var sdExtension = await source.FindStructureDefinitionAsync(extensionDefinitionUrl);
                Assert.IsNotNull(sdExtension);
                Assert.IsTrue(sdExtension.HasSnapshot);
                Assert.IsTrue(sdExtension.Snapshot.IsCreatedBySnapshotGenerator());
                assertBaseDefs(sdExtension, settings);

                // Verify correct merging of inline profile constraints overriding the extension definition
                var nav = new ElementDefinitionNavigator(expanded);
                Assert.IsTrue(nav.MoveToFirstChild());
                Assert.IsTrue(nav.MoveToFirstChild());
                Assert.IsTrue(nav.MoveToNext("extension"));
                Assert.IsNotNull(nav.Current.Slicing);  // Extension slicing entry
                Assert.IsTrue(nav.MoveToNext("extension"));
                elem = nav.Current;
                Assert.IsNull(elem.Slicing);    // First extension
                Assert.AreEqual(elem.PrimaryTypeProfile(), extensionDefinitionUrl);

                Assert.AreEqual("extension", elem.SliceName);
                Assert.AreEqual("1", elem.Max); // Inline profile constraint overriding the extension definition
                Assert.IsTrue(elem.MaxElement.IsConstrainedByDiff());
                Assert.IsTrue(elem.HasDiffConstraintAnnotations());
                Assert.IsTrue(elem.IsConstrainedByDiff());
                var baseElem = elem.Annotation<BaseDefAnnotation>()?.BaseElementDefinition;
                Assert.IsNotNull(baseElem);
                Assert.AreEqual("*", baseElem.Max);             // Verify that max property is not inherited from base element = Extension root element
                Assert.AreEqual(baseElem.Short, elem.Short);    // Verify that short property is inherited
                Assert.IsFalse(elem.ShortElement.IsConstrainedByDiff());
                // Profile overrides the definition property of the extension definition root element 
                Assert.AreNotEqual(baseElem.Definition, elem.Definition);
                Assert.IsTrue(elem.Definition.IsConstrainedByDiff());

                Assert.IsTrue(nav.MoveToFirstChild());

                Assert.IsTrue(nav.MoveToNext("url"));
                elem = nav.Current;
                Assert.IsFalse(elem.HasDiffConstraintAnnotations());
                var uri = elem.Fixed as FhirUri;
                Assert.IsNotNull(uri);
                Assert.AreEqual(extensionDefinitionUrl, uri.Value);

#if NORMALIZE_RENAMED_TYPESLICE
                // [WMR 20190828] R4: Normalize renamed type slices in snapshot
                Assert.IsTrue(nav.MoveToNext("value[x]"));          // Slice entry
                Assert.IsTrue(nav.MoveToNextSlice("valueString"));  // Type slice
#else
                Assert.IsTrue(nav.MoveToNext("valueString"));
#endif
                elem = nav.Current;
                Assert.AreEqual(1, elem.Min);            // Inline profile constraint overriding the extension definition
                Assert.IsTrue(elem.MinElement.IsConstrainedByDiff());
                Assert.IsTrue(elem.HasDiffConstraintAnnotations());
                baseElem = elem.Annotation<BaseDefAnnotation>()?.BaseElementDefinition;
                Assert.IsNotNull(baseElem);
                Assert.AreEqual(0, baseElem.Min);               // Verify that min property is not inherited from base element = Extension.valueString
                Assert.AreEqual(baseElem.Short, elem.Short);    // Verify that short property is inherited
                Assert.IsFalse(elem.ShortElement.IsConstrainedByDiff());
                // Verify that definition property is inherited
                // [WMR 20181212] R4 - Definition type changed from string to markdown
                Assert.IsTrue(elem.Definition.IsExactly(baseElem.Definition));
                Assert.IsFalse(elem.Definition.IsConstrainedByDiff());
            }
            finally
            {
                // Detach event handlers
                _generator.Constraint -= constraintHandler;
                _generator.PrepareElement -= elementHandler;
                _generator.PrepareBaseProfile -= profileHandler;
            }
        }

        // [WMR 20190805] Updated, verify base annotation on extension definition root element
        // Should point to core "Extension", not "Element"
        [TestMethod]
        public async T.Task TestBaseAnnotations_ExtensionDefinition()
        {
            const string url = @"http://example.org/fhir/StructureDefinition/MyTestExtension";
            var sd = new StructureDefinition()
            {
                Type = FHIRAllTypes.Extension.GetLiteral(),
                BaseDefinition = ModelInfo.CanonicalUriForFhirCoreType(FHIRAllTypes.Extension),
                Name = "MyTestExtension",
                Url = url,
                Derivation = StructureDefinition.TypeDerivationRule.Constraint,
                Kind = StructureDefinition.StructureDefinitionKind.ComplexType,
                Differential = new StructureDefinition.DifferentialComponent()
                {
                    Element = new List<ElementDefinition>()
                    {
                        new ElementDefinition("Extension")
                        {
                            Short = "TEST"
                        },
                        new ElementDefinition("Extension.url")
                        {
                            Fixed = new FhirString(url)
                        }
                    }
                }
            };

            var source = new CachedResolver(new MultiResolver(_zipSource, new InMemoryProfileResolver(sd)));

            var settings = new SnapshotGeneratorSettings(_settings)
            {
                GenerateAnnotationsOnConstraints = true
            };
            _generator = new SnapshotGenerator(source, settings);

            try
            {
                _generator.PrepareBaseProfile += profileHandler;
                _generator.PrepareElement += elementHandler;
                _generator.Constraint += constraintHandler;


                // Replace root element and re-expand
                var coreExtension = await source.FindStructureDefinitionForCoreTypeAsync(FHIRAllTypes.Extension);

                // [WMR 20190806] SnapGen should never expose/leak internal annotations
                //Debug.Assert(!coreExtension.Differential.Element[0].HasSnapshotElementAnnotation());
                Assert.IsFalse(coreExtension.Differential.Element[0].HasSnapshotElementAnnotation());

                Assert.IsNotNull(coreExtension);
                coreExtension.Snapshot = null;
                await _generator.UpdateAsync(coreExtension);

                Assert.IsTrue(coreExtension.HasSnapshot);
                var coreDiffRoot = coreExtension.Differential.Element[0];
                var coreSnapRoot = coreExtension.Snapshot.Element[0];

                // [WMR 20190806] SnapGen should never expose/leak internal annotations
                //Debug.Assert(!coreDiffRoot.HasSnapshotElementAnnotation());
                Assert.IsFalse(coreDiffRoot.HasSnapshotElementAnnotation());

                var userDiffRoot = (ElementDefinition)coreDiffRoot.DeepCopy();

                sd.Differential.Element[0] = userDiffRoot;

                var expanded = await _generator.GenerateAsync(sd);
                dumpOutcome(_generator.Outcome);
                assertBaseDefs(expanded, settings);

                var userSnapRoot = expanded[0];
                Assert.AreNotSame(coreSnapRoot, userSnapRoot);
                Assert.IsTrue(userSnapRoot.TryGetAnnotation<BaseDefAnnotation>(out var anno));
                Assert.AreEqual("Extension", anno.BaseStructureDefinition.Name);
                Assert.AreEqual("Extension", anno.BaseElementDefinition.Path);

                // [WMR 20190806] SnapGen should never expose/leak internal annotations
                //Debug.Assert(!userDiffRoot.HasSnapshotElementAnnotation());
                Assert.IsFalse(userDiffRoot.HasSnapshotElementAnnotation());

            }
            finally
            {
                // Detach event handlers
                _generator.Constraint -= constraintHandler;
                _generator.PrepareElement -= elementHandler;
                _generator.PrepareBaseProfile -= profileHandler;
            }
        }

        // [WMR 20170714] NEW
        // Annotated Base Element for backbone elements is not included in base structuredefinition ?

        static StructureDefinition MyTestObservation => new StructureDefinition()
        {
            Type = FHIRAllTypes.Observation.GetLiteral(),
            BaseDefinition = ModelInfo.CanonicalUriForFhirCoreType(FHIRAllTypes.Observation),
            Name = "MyTestObservation",
            Url = "http://example.org/fhir/StructureDefinition/MyTestObservation",
            Derivation = StructureDefinition.TypeDerivationRule.Constraint,
            Kind = StructureDefinition.StructureDefinitionKind.Resource,
            Differential = new StructureDefinition.DifferentialComponent()
            {
                Element = new List<ElementDefinition>()
                {
                    new ElementDefinition("Observation.component")
                    {
                        Min = 1
                    },
                }
            }
        };

        [TestMethod]
        public async T.Task TestBaseAnnotations_BackboneElement()
        {
            var sd = MyTestObservation;
            var resolver = new InMemoryProfileResolver(sd);
            var multiResolver = new MultiResolver(_testResolver, resolver);

            _generator = new SnapshotGenerator(multiResolver, _settings);

            StructureDefinition expanded = null;
            _generator.PrepareElement += elementHandler;
            try
            {
                (_, expanded) = await generateSnapshotAndCompare(sd);
            }
            finally
            {
                _generator.PrepareElement -= elementHandler;
            }

            dumpOutcome(_generator.Outcome);
            Assert.IsTrue(expanded.HasSnapshot);

            Debug.WriteLine("Core Observation:");
            var obs = await _testResolver.FindStructureDefinitionForCoreTypeAsync(FHIRAllTypes.Observation);
            Assert.IsNotNull(obs);
            Assert.IsTrue(obs.HasSnapshot);
            dumpBaseElems(obs.Snapshot.Element);

            Debug.WriteLine("Derived Observation:");
            // dumpElements(expanded.Snapshot.Element);
            dumpBaseElems(expanded.Snapshot.Element);

            assertBaseDefs(expanded, _settings);

            // Additional check: verify that all annotated base element references
            // point to existing instances in the base profile snapshot
            var elems = expanded.Snapshot.Element;
            var baseElems = obs.Snapshot.Element;
            for (int i = 0; i < elems.Count; i++)
            {
                var elem = elems[i];
                var baseElem = elem.Annotation<BaseDefAnnotation>()?.BaseElementDefinition;
                Assert.IsTrue(baseElems.Contains(baseElem));
            }
        }


        // [WMR 20160816] Test custom annotations containing associated base definitions
        class BaseDefAnnotation
        {
            public BaseDefAnnotation(ElementDefinition baseElemDef, StructureDefinition baseStructDef)
            {
                BaseElementDefinition = baseElemDef;
                BaseStructureDefinition = baseStructDef;
            }
            public ElementDefinition BaseElementDefinition { get; private set; }
            public StructureDefinition BaseStructureDefinition { get; private set; }
        }

        static ElementDefinition GetBaseElementAnnotation(ElementDefinition elemDef)
        {
            return elemDef?.Annotation<BaseDefAnnotation>()?.BaseElementDefinition;
        }

        void profileHandler(object sender, SnapshotBaseProfileEventArgs e)
        {
            var profile = e.Profile;
            // Assert.IsTrue(sd.Url != profile.Url || sd.IsExactly(profile));
            var baseProfile = e.BaseProfile;
            Assert.IsNotNull(baseProfile);
            Debug.WriteLine("[SnapshotBaseProfileHandler] Profile #{0} '{1}' BaseDefinition = '{2}'".FormatWith(profile.GetHashCode(), profile.Url, profile.BaseDefinition));
            Debug.WriteLine("[SnapshotBaseProfileHandler] Base Profile #{0} '{1}'".FormatWith(baseProfile.GetHashCode(), baseProfile.Url));
            var rootElem = baseProfile.Snapshot.Element[0];
            Debug.WriteLine("[SnapshotBaseProfileHandler] Base Root element #{0} '{1}'".FormatWith(rootElem.GetHashCode(), rootElem.Path));
            Assert.AreEqual(profile.BaseDefinition, baseProfile.Url);
        }

        static void elementHandler(object sender, SnapshotElementEventArgs e)
        {
            var elem = e.Element;
            Assert.IsNotNull(elem);

            // Assert.IsNotNull(elem.Base);

            var ann = elem.Annotation<BaseDefAnnotation>();
            // We want to annotate a reference to the matching base element from the (immediate) base profile.
            // When the snapshot generator expands external profiles, then this handler is called once for each
            // profile in the base hierarchy, starting at the root profile, e.g. Resource => DomainResource => Patient.
            // Each time we recreate the annotation, so the final annotation contains a reference to the immediate base.
            if (!(ann is null))
            {
                elem.RemoveAnnotations<BaseDefAnnotation>();
            }
            var baseDef = e.BaseElement;
            var baseStruct = e.BaseStructure;
            elem.AddAnnotation(new BaseDefAnnotation(baseDef, baseStruct));

            Debug.Write($"[{nameof(SnapshotGeneratorTest)}.{nameof(elementHandler)}] #{elem.GetHashCode()} '{elem.Path}:{elem.SliceName}' - Base: #{baseDef?.GetHashCode() ?? 0} '{(baseDef?.Path)}' - Base Structure '{baseStruct?.Url}'");
            Debug.WriteLine(ann?.BaseElementDefinition != null ? $" (old Base: #{ann.BaseElementDefinition.GetHashCode()} '{ann.BaseElementDefinition.Path}')" : "");
        }

        void constraintHandler(object sender, SnapshotConstraintEventArgs e)
        {
            if (e.Element is ElementDefinition elem)
            {
                var changed = elem.IsConstrainedByDiff();
                //Debug.Assert(!_settings.GenerateAnnotationsOnConstraints || changed);
                Assert.IsTrue(!_settings.GenerateAnnotationsOnConstraints || changed);
                Debug.WriteLine("[SnapshotConstraintHandler] #{0} '{1}'{2}".FormatWith(elem.GetHashCode(), elem.Path, changed ? " CHANGED!" : null));
            }
        }

        static void assertBaseDefs(StructureDefinition sd, SnapshotGeneratorSettings settings)
        {
            Assert.IsNotNull(sd);
            Assert.IsNotNull(sd.Snapshot);
            Debug.WriteLine("\r\nStructureDefinition '{0}' url = '{1}'", sd.Name, sd.Url);
            assertBaseDefs(sd.Snapshot.Element, settings);
        }

        static void assertBaseDefs(List<ElementDefinition> elems, SnapshotGeneratorSettings settings)
        {
            Assert.IsNotNull(elems);
            Assert.IsTrue(elems.Count > 0);

            //var isConstraint = sd.Derivation == StructureDefinition.TypeDerivationRule.Constraint;

            Debug.WriteLine("# | Constraints? | Changed? | Element.Path | Element.Base.Path | BaseElement.Path | #Base | Redundant?");
            Debug.WriteLine(new string('=', 100));

            foreach (var elem in elems)
            {
                // Each element should have a valid Base component, unless the profile is a core type/resource definition (no base)
                // Assert.IsTrue(!isConstraint || elem.Base != null);

                var ann = elem.Annotation<BaseDefAnnotation>();
                var baseDef = ann?.BaseElementDefinition;
                Assert.AreNotEqual(elem, baseDef);

                var hasChanges = SnapshotGeneratorTest2.hasChanges(elem);
                var isNotExactly = false;
                if (baseDef != null) // && elem.Base != null)
                {
                    // If normalizing, then elem.Base.Path refers to the defining profile (e.g. DomainResource),
                    // whereas baseDef refers to the immediate base profile (e.g. Patient)
                    //Debug.Assert(
                    Assert.IsTrue(elem.Base == null || ElementDefinitionNavigator.IsCandidateBasePath(elem.Base.Path, baseDef.Path)
                        // [WMR 20170713] Added, e.g. Patient.identifier.use <=> code
                        || !baseDef.Path.Contains(".")
                        );
                    isNotExactly = !SnapshotGeneratorTest2.isAlmostExactly(elem, baseDef);
                }
                // var isValid = hasChanges == isNotExactly;
                var isRedundant = hasChanges && !isNotExactly;
                bool? hasConstraintAnnotations = null;
                if (settings.GenerateAnnotationsOnConstraints)
                {
                    hasConstraintAnnotations = elem.HasDiffConstraintAnnotations();
                    //isValid &= isNotExactly == hasConstraintAnnotations;
                    isRedundant |= !isNotExactly && (hasConstraintAnnotations == true);
                }

                Debug.WriteLine("{0,10}  |  {1}  |  {2,-12}  |  {3,-50}  |  {4,-40}  |  {5,-40}  |  {6,10}  |  {7}",
                    elem.GetHashCode(),
                    (isNotExactly ? "+" : "-")
                    + (hasConstraintAnnotations.HasValue ? (hasConstraintAnnotations.Value ? " (+)" : " (-)") : null),
                    getChangeDescription(elem),
                    elem.Path,
                    elem.Base?.Path,
                    baseDef?.Path,
                    baseDef?.GetHashCode().ToString(),
                    // !isValid ? "!!!" : ""
                    isRedundant ? "(redundant)" : ""
                );
                //Assert.IsTrue(baseDef == null || isValid);
                // Debug.Assert(baseDef == null || isValid);
            }
        }

        // Utility function to compare element and base element
        // Path, Base and CHANGED_BY_DIFF_EXT extension are excluded from comparison
        // Returns true if the element has no other constraints on base
        static bool isAlmostExactly(ElementDefinition elem, ElementDefinition baseElem, bool ignoreTypeProfile = false)
        {
            var elemClone = (ElementDefinition)elem.DeepCopy();
            var baseClone = (ElementDefinition)baseElem.DeepCopy();

            // Id, Path & Base are expected to differ
            baseClone.ElementId = elem.ElementId;
            baseClone.Path = elem.Path;
            baseClone.Base = elem.Base;

            // [WMR 20170713] Added
            if (ignoreTypeProfile)
            {
                //Debug.Assert(elem.Type.Count > 0);
                //Debug.Assert(baseClone.Type.Count > 0);
                Assert.IsTrue(elem.Type.Count > 0);
                Assert.IsTrue(baseClone.Type.Count > 0);
                baseClone.Type[0].Profile = elem.Type[0].Profile;
            }

            // Also ignore any Changed extensions on base and diff
            elemClone.RemoveAllConstrainedByDiffExtensions();
            baseClone.RemoveAllConstrainedByDiffExtensions();
            elemClone.RemoveAllConstrainedByDiffAnnotations();
            baseClone.RemoveAllConstrainedByDiffAnnotations();

            var result = baseClone.IsExactly(elemClone);
            return result;
        }

        // Returns true if the specified element or any of its' components contain the CHANGED_BY_DIFF_EXT extension
        static bool hasChanges(ElementDefinition elem)
        {
            return isChanged(elem)
                || hasChanges(elem.AliasElement)
                || isChanged(elem.Base)
                || isChanged(elem.Binding)
                || hasChanges(elem.Code)
                || isChanged(elem.Comment)
                || hasChanges(elem.ConditionElement)
                || hasChanges(elem.Constraint)
                || isChanged(elem.DefaultValue)
                || isChanged(elem.Definition)
                || hasChanges(elem.Example)
                || hasChanges(elem.Extension)
                //   || hasChanges(elem.FhirCommentsElement)
                || isChanged(elem.Fixed)
                || isChanged(elem.IsModifierElement)
                || isChanged(elem.IsSummaryElement)
                || isChanged(elem.LabelElement)
                || hasChanges(elem.Mapping)
                || isChanged(elem.MaxElement)
                || isChanged(elem.MaxLengthElement)
                || isChanged(elem.MaxValue)
                || isChanged(elem.MeaningWhenMissing)
                || isChanged(elem.MinElement)
                || isChanged(elem.MinValue)
                || isChanged(elem.MustSupportElement)
                || isChanged(elem.SliceNameElement)
                || isChanged(elem.ContentReferenceElement)
                || isChanged(elem.PathElement)
                || isChanged(elem.Pattern)
                || hasChanges(elem.RepresentationElement)
                || isChanged(elem.Requirements)
                || isChanged(elem.ShortElement)
                || isChanged(elem.Slicing)
                || hasChanges(elem.Type);
        }

        static string getChangeDescription(ElementDefinition element)
        {
            if (isChanged(element.Slicing)) { return "Slicing"; }       // Moved to front
            if (hasChanges(element.Type)) { return "Type"; }            // Moved to front
            if (isChanged(element.ShortElement)) { return "Short"; }    // Moved to front

            if (hasChanges(element.AliasElement)) { return "Alias"; }
            if (isChanged(element.Base)) { return "Base"; }
            if (isChanged(element.Binding)) { return "Binding"; }
            if (hasChanges(element.Code)) { return "Code"; }
            if (isChanged(element.Comment)) { return "Comment"; }
            if (hasChanges(element.ConditionElement)) { return "Condition"; }
            if (hasChanges(element.Constraint)) { return "Constraint"; }
            if (isChanged(element.DefaultValue)) { return "DefaultValue"; }
            if (isChanged(element.Definition)) { return "Definition"; }
            if (hasChanges(element.Example)) { return "Example"; }
            if (hasChanges(element.Extension)) { return "Extension"; }
            //if (hasChanges(element.FhirCommentsElement)) { return "FhirComments"; }
            if (isChanged(element.Fixed)) { return "Fixed"; }
            if (isChanged(element.IsModifierElement)) { return "IsModifier"; }
            if (isChanged(element.IsSummaryElement)) { return "IsSummary"; }
            if (isChanged(element.LabelElement)) { return "Label"; }
            if (hasChanges(element.Mapping)) { return "Mapping"; }
            if (isChanged(element.MaxElement)) { return "Max"; }
            if (isChanged(element.MaxLengthElement)) { return "MaxLength"; }
            if (isChanged(element.MaxValue)) { return "MaxValue"; }
            if (isChanged(element.MeaningWhenMissing)) { return "MeaningWhenMissing"; }
            if (isChanged(element.MinElement)) { return "Min"; }
            if (isChanged(element.MinValue)) { return "MinValue"; }
            if (isChanged(element.MustSupportElement)) { return "MustSupport"; }
            if (isChanged(element.SliceNameElement)) { return "SliceName"; }
            if (isChanged(element.ContentReferenceElement)) { return "ContentReference"; }
            if (isChanged(element.PathElement)) { return "Path"; }
            if (isChanged(element.Pattern)) { return "Pattern"; }
            if (hasChanges(element.RepresentationElement)) { return "Representation"; }
            if (isChanged(element.Requirements)) { return "Requirements"; }
            //if (IsChanged(element.ShortElement)) { return "Short"; }
            //if (IsChanged(element.Slicing)) { return "Slicing"; }
            //if (HasChanges(element.Type)) { return "Type"; }

            return isChanged(element) ? "Element" : string.Empty;           // Moved to back
        }

        static bool hasChanges<T>(IList<T> elements) where T : Element => elements != null ? elements.Any(e => isChanged(e)) : false;
        static bool isChanged(Element elem) => elem != null && elem.IsConstrainedByDiff();

        [TestMethod]
        public async T.Task TestExpandCoreElement()
        {
            await testExpandResource(@"http://hl7.org/fhir/StructureDefinition/Element");
        }

        [TestMethod]
        public async T.Task TestExpandCoreBackBoneElement()
        {
            await testExpandResource(@"http://hl7.org/fhir/StructureDefinition/BackboneElement");
        }

        [TestMethod]
        public async T.Task TestExpandCoreExtension()
        {
            await testExpandResource(@"http://hl7.org/fhir/StructureDefinition/Extension");
        }

        // [WMR 20190130] DEBUGGING
        [TestMethod]
        public async T.Task TestExpandQuestionnaireResource()
        {
            // TODO: Fix empty base for Questionnaire.item.item
            await testExpandResource(@"http://hl7.org/fhir/StructureDefinition/Questionnaire");
        }


        // [WMR 20190130] DEBUGGING
        [TestMethod]
        public async T.Task TestExpandCoreArtifacts()
        {
            await testExpandResource(@"http://hl7.org/fhir/StructureDefinition/integer");
            await testExpandResource(@"http://hl7.org/fhir/StructureDefinition/positiveInt");
            await testExpandResource(@"http://hl7.org/fhir/StructureDefinition/string");
            await testExpandResource(@"http://hl7.org/fhir/StructureDefinition/code");
            await testExpandResource(@"http://hl7.org/fhir/StructureDefinition/id");

            await testExpandResource(@"http://hl7.org/fhir/StructureDefinition/Meta");
            await testExpandResource(@"http://hl7.org/fhir/StructureDefinition/HumanName");
            await testExpandResource(@"http://hl7.org/fhir/StructureDefinition/Quantity");
            await testExpandResource(@"http://hl7.org/fhir/StructureDefinition/SimpleQuantity");
            await testExpandResource(@"http://hl7.org/fhir/StructureDefinition/Money");

            await testExpandResource(@"http://hl7.org/fhir/StructureDefinition/Resource");
            await testExpandResource(@"http://hl7.org/fhir/StructureDefinition/DomainResource");

            await testExpandResource(@"http://hl7.org/fhir/StructureDefinition/Basic");
            await testExpandResource(@"http://hl7.org/fhir/StructureDefinition/Patient");
            await testExpandResource(@"http://hl7.org/fhir/StructureDefinition/Questionnaire");
            await testExpandResource(@"http://hl7.org/fhir/StructureDefinition/AuditEvent");

            await testExpandResource(@"http://hl7.org/fhir/StructureDefinition/Organization");
        }

        [TestMethod]
        public async T.Task TestExpandAllCoreTypes()
        {
            // these are the types that are part of R5, but retrospectively introduced
            // as POCOs already in R3. There are no StructDefs available for these,
            // so we should not try to expand them.
            var r5types = new string[] { "BackboneType", "Base", "DataType", "PrimitiveType" };

            // Generate snapshots for all core types, in the original order as they are defined
            // The Snapshot Generator should recursively process any referenced base/type profiles (e.g. Element, Extension)
            var coreArtifactNames = ModelInfo.FhirCsTypeToString.Values;
            var coreTypeUrls = coreArtifactNames
                .Where(t => !ModelInfo.IsKnownResource(t))
                .Where(t => !r5types.Contains(t))
                .Select(t => "http://hl7.org/fhir/StructureDefinition/" + t).ToArray();
            await testExpandResources(coreTypeUrls.ToArray());
        }

        [TestMethod]
        [TestCategory("LongRunner")]
        public async T.Task TestExpandAllCoreResources()
        {
            // Generate snapshots for all core resources, in the original order as they are defined
            // The Snapshot Generator should recursively process any referenced base/type profiles (e.g. data types)
            var coreResourceUrls = ModelInfo.SupportedResources.Select(t => "http://hl7.org/fhir/StructureDefinition/" + t);
            await testExpandResources(coreResourceUrls.ToArray());
        }

        async T.Task testExpandResources(string[] profileUris)
        {
            var sw = new Stopwatch();
            int count = profileUris.Length;
            _source.Reset();
            sw.Start();

            for (int i = 0; i < count; i++)
            {
                await testExpandResource(profileUris[i]);
            }

            sw.Stop();
            _source.ShowDuration(count, sw.Elapsed);
        }

        async T.Task<bool> testExpandResource(string url)
        {
            Debug.Print("[testExpandResource] url = '{0}'", url);
            var sd = await _testResolver.FindStructureDefinitionAsync(url);
            Assert.IsNotNull(sd);
            // dumpReferences(sd);

            var (result, expanded) = await generateSnapshotAndCompare(sd);

            dumpOutcome(_generator.Outcome);
            dumpBasePaths(expanded);

            if (!result)
            {
                Debug.Print("Expanded is not exactly equal to original... verifying...");
                result = verifyElementBase(sd, expanded);
            }

            // Core artifact snapshots are incorrect, e.g. url snapshot is missing extension element
            Assert.IsTrue(result);

            return result;
        }

        IEnumerable<T> enumerateBundleStream<T>(Stream stream) where T : Resource
        {
            using (var reader = XmlReader.Create(stream))
            {
                var parser = new FhirXmlParser();
                var bundle = parser.Parse<Bundle>(reader);
                foreach (var entry in bundle.Entry)
                {
                    if (entry.Resource is T res) { yield return res; }
                }
            }
        }

        [TestMethod]
        public async T.Task TestExpandCoreTypesByHierarchy()
        {
            // [WMR 20160912] Expand all core data types
            // Start at root types without a base (Element, Extension), then recursively expand derived types

            var result = true;
            var source = new DirectorySource("TestData/snapshot-test");
            var resolver = new CachedResolver(source); // IMPORTANT!

            _generator = new SnapshotGenerator(resolver, _settings);
            _generator.PrepareElement += elementHandler;

            try
            {
                // HACK! CachedResolver doesn't expose LoadArtifactByName
                // So first enumerate source to get url's, then enumerate CachedResolver to persist snapshots (!)
                ProfileInfo[] coreProfileInfo;
                using (var stream = source.LoadArtifactByName("profiles-types.xml"))
                {
                    // var coreDefs = EnumerateBundleStream<StructureDefinition>(stream).ToList();
                    // expandCoreProfilesDerivedFrom(coreDefs, null);

                    var coreDefs = enumerateBundleStream<StructureDefinition>(stream);
                    coreProfileInfo = coreDefs.Select(sd => new ProfileInfo() { Url = sd.Url, BaseDefinition = sd.BaseDefinition }).ToArray();
                }
                await expandStructuresBasedOn(resolver, coreProfileInfo, null);
            }
            finally
            {
                _generator.PrepareElement -= elementHandler;
            }
            Assert.IsTrue(result);
        }

        struct ProfileInfo { public string Url; public string BaseDefinition; }

        async T.Task expandStructuresBasedOn(IAsyncResourceResolver resolver, ProfileInfo[] profileInfo, string baseUrl)
        {
            var derivedStructures = profileInfo.Where(pi => pi.BaseDefinition == baseUrl);
            if (derivedStructures.Any())
            {
                Debug.WriteLineIf(derivedStructures.Any(), "Expand structures derived from: '{0}'".FormatWith(baseUrl));
                foreach (var info in derivedStructures)
                {
                    var sd = await resolver.FindStructureDefinitionAsync(info.Url);
                    Assert.IsNotNull(sd);
                    await updateSnapshot(sd);
                    await expandStructuresBasedOn(resolver, profileInfo, sd.Url);
                }
            }
        }

        async T.Task updateSnapshot(StructureDefinition sd)
        {
            Assert.IsNotNull(sd);
            Debug.Print("Profile: '{0}' : '{1}'".FormatWith(sd.Url, sd.BaseDefinition));
            // Important! Must expand original instances, not clones!
            // var original = sd.DeepCopy() as StructureDefinition;
            await _generator.UpdateAsync(sd);
            // result &= verifyElementBase(original, entry);
            dumpOutcome(_generator.Outcome);
            dumpBaseElems(sd.Snapshot.Element);
        }

        // Verify ElementDefinition.Base components
        bool verifyElementBase(StructureDefinition original, StructureDefinition expanded)
        {
            var originalElems = original.HasSnapshot ? original.Snapshot.Element : new List<ElementDefinition>();
            var expandedElems = expanded.HasSnapshot ? expanded.Snapshot.Element : new List<ElementDefinition>();
            var isConstraint = expanded.Derivation == StructureDefinition.TypeDerivationRule.Constraint;
            Debug.Print("Original has {0} elements, expanded has {1} elements...".FormatWith(originalElems.Count, expandedElems.Count));

            // dumpBasePaths(original);

            bool verified = false;
            if (expandedElems.Count < originalElems.Count)
            {
                for (int i = 0; i < originalElems.Count; i++)
                {
                    var elem = originalElems[i];
                    var match = expandedElems.Any(e => e.Path == elem.Path);
                    if (!match)
                    {
                        Debug.Print("{0} has not been expanded...".FormatWith(elem.Path));
                    }
                }
            }
            else if (expandedElems.Count == originalElems.Count)
            {
                verified = true;

                var rootElemName = expandedElems[0].Path;

                //var baseProfileUrl = expanded.Base;
                //var baseProfile = baseProfileUrl != null ? await _testResolver.FindStructureDefinitionAsync(baseProfileUrl) : null;
                //var baseRootElemName = baseProfile != null && baseProfile.Snapshot != null ? baseProfile.Snapshot.Element[0].Path : null;
                //if (expandedElems.Count > 0 && baseRootElemName != null)
                //{
                //    verified &= verifyBasePath(expandedElems[0], originalElems[0], baseRootElemName);
                //}

                if (expanded.Kind == StructureDefinition.StructureDefinitionKind.PrimitiveType)
                {
                    if (rootElemName != "Element")
                    {
                        // [WMR 20190130] STU3
                        //verified &= verifyBasePath(expandedElems[0], originalElems[0], "Element");
                        // [WMR 20190130] R4
                        verified &= verifyBasePath(expandedElems[0], originalElems[0], rootElemName);
                    }

                    if (rootElemName != "Element" && expandedElems.Count > 2)
                    {
                        verified &= verifyBasePath(expandedElems[1], originalElems[1], "Element.id");
                        verified &= verifyBasePath(expandedElems[2], originalElems[2], "Element.extension");
                    }
                }
                else if (expanded.Kind == StructureDefinition.StructureDefinitionKind.ComplexType)
                {
                    // TODO: verify that this is correct (I think so given the others in this context)
                    verified &= verifyBasePath(expandedElems[1], originalElems[1], "Element.id");
                    verified &= verifyBasePath(expandedElems[2], originalElems[2], "Element.extension");
                }
                else if (expanded.Kind == StructureDefinition.StructureDefinitionKind.Resource)
                {
                    // [WMR 20190131] Fixed
                    var baseDef = expanded.BaseDefinition;
                    bool isDerivedFromResource = baseDef == ModelInfo.CanonicalUriForFhirCoreType(FHIRAllTypes.Resource);
                    bool isDerivedFromDomainResource = baseDef == ModelInfo.CanonicalUriForFhirCoreType(FHIRAllTypes.DomainResource);
                    bool isDomainResource = expanded.Name == "DomainResource";

                    // [WMR 20190130] STU3
                    //if (rootElemName != "Resource")
                    //{
                    //    verified &= verifyBasePath(expandedElems[0], originalElems[0], "Resource");
                    //}

                    // [WMR 20190130] R4
                    // Root element base component always refers to self (.Base.Path = .Path)
                    verified &= verifyBasePath(expandedElems[0], originalElems[0], rootElemName);

                    if (isDerivedFromResource || isDerivedFromDomainResource && (expandedElems.Count > 4))
                    {
                        verified &= verifyBasePath(expandedElems[1], originalElems[1], "Resource.id");
                        verified &= verifyBasePath(expandedElems[2], originalElems[2], "Resource.meta");
                        verified &= verifyBasePath(expandedElems[3], originalElems[3], "Resource.implicitRules");
                        verified &= verifyBasePath(expandedElems[4], originalElems[4], "Resource.language");
                    }
                    var startIdx = 5;
                    if ((isDomainResource || isDerivedFromDomainResource) && (expandedElems.Count > 8))
                    {
                        verified &= verifyBasePath(expandedElems[5], originalElems[5], "DomainResource.text");
                        verified &= verifyBasePath(expandedElems[6], originalElems[6], "DomainResource.contained");
                        verified &= verifyBasePath(expandedElems[7], originalElems[7], "DomainResource.extension");
                        verified &= verifyBasePath(expandedElems[8], originalElems[8], "DomainResource.modifierExtension");
                        startIdx = 9;
                    }
                    if (!isDomainResource)
                    {
                        for (int i = startIdx; i < expandedElems.Count; i++)
                        {
                            var path = expandedElems[i].Path;
                            if (path.EndsWith(".id"))
                            {
                                verified &= verifyBasePath(expandedElems[i], originalElems[i], "Element.id");
                            }
                            else if (path.EndsWith(".extension"))
                            {
                                verified &= verifyBasePath(expandedElems[i], originalElems[i], "Element.extension");
                            }
                            else if (path.EndsWith(".modifierExtension"))
                            {
                                verified &= verifyBasePath(expandedElems[i], originalElems[i], "BackboneElement.modifierExtension");
                            }
                            else
                            {
                                verified &= verifyBasePath(expandedElems[i], originalElems[i], expandedElems[i].Path);
                            }
                        }
                    }
                }

                if (isConstraint)
                {
                    for (int i = 0; i < expandedElems.Count; i++)
                    {
                        if (originalElems[i].Base == null) { verified = false; Debug.WriteLine($"ORIGINAL: Path = {originalElems[i].Path}  => BASE IS MISSING"); }
                        if (expandedElems[i].Base == null) { verified = false; Debug.WriteLine($"EXPANDED: Path = {expandedElems[i].Path}  => BASE IS MISSING"); }
                    }
                }


            }
            return verified;
        }

        static bool verifyBasePath(ElementDefinition elem, ElementDefinition orgElem, string path = "")
        {
            bool result = false;

            Debug.WriteLineIf(elem.Base == null, $"EXPANDED: Path = {elem.Path}  => BASE IS MISSING");
            Debug.WriteLineIf(orgElem.Base == null, "ORIGINAL: Path = {orgElem.Path}  => BASE IS MISSING");

            // R4: ElementDefinition.Base for newly introduced elements refers to self (.Base.Path == .Path)
            if (!string.IsNullOrEmpty(path))
            {
                // Assert.IsNotNull(elem.Base);
                // Assert.AreEqual(path, elem.Base.Path);

                // Assert.IsNotNull(orgElem.Base);
                // Assert.AreEqual(path, orgElem.Base.Path);

                result = elem.Base != null && path == elem.Base.Path;

                Debug.WriteLineIf(elem.Base != null && path != elem.Base.Path, $"EXPANDED: Path = {elem.Path} Base = {elem.Base?.Path} != {path} => INVALID BASE PATH");
                Debug.WriteLineIf(orgElem.Base != null && path != orgElem.Base.Path, $"ORIGINAL: Path = {orgElem.Path} Base = {orgElem.Base?.Path} != {path} => INVALID BASE PATH");
                Debug.Assert(!(orgElem.Base != null && path != orgElem.Base.Path));
            }
            // STU3: ElementDefinition.Base for newly introduced elements is empty
            //else
            //{
            //    // New resource element
            //    result = elem.Base == null;
            //    Debug.WriteLineIf(elem.Base != null, $"EXPANDED: Path = {elem.Path} Base = {elem.Base?.Path} != '' => BASE SHOULD BE NULL");
            //    Debug.WriteLineIf(orgElem.Base != null, $"ORIGINAL: Path = {orgElem.Path} Base = {orgElem.Base?.Path} != '' => BASE SHOULD BE NULL");

            //}

            Assert.IsTrue(result);

            return result;
        }

        // [WMR 20161207] NEW
        // Verify reslicing order
        [TestMethod]
        public async T.Task TestReslicingOrder()
        {
            var dirSource = new DirectorySource("TestData/validation");
            var sd = await dirSource.FindStructureDefinitionAsync("http://example.com/StructureDefinition/patient-telecom-reslice-ek");
            Assert.IsNotNull(sd);

            //Patient.telecom : ''
            //Patient.telecom : 'phone'
            //Patient.telecom : 'email'
            //Patient.telecom : 'email/home'
            //Patient.telecom : 'email/work'
            //Patient.telecom : 'other'
            //Patient.telecom : 'other/home'
            //Patient.telecom : 'other/work'

            // Verify original differential - defines reslicing
            Debug.Print("Verify differential...");
            var diffNav = ElementDefinitionNavigator.ForDifferential(sd);
            assertPatientTelecomReslice(diffNav);

            var (_, expanded) = await generateSnapshotAndCompare(sd);

            Debug.Print("Verify snapshot...");
            var snapNav = ElementDefinitionNavigator.ForSnapshot(expanded);
            assertPatientTelecomReslice(snapNav);
        }

        void assertPatientTelecomReslice(ElementDefinitionNavigator nav)
        {
            Assert.IsTrue(nav.MoveToFirstChild());  // Patient

            if (ElementDefinitionNavigator.IsRootPath(nav.Path))
            {
                Assert.IsTrue(nav.MoveToChild("telecom"));
            }

            var bm = nav.Bookmark();
            do
            {
                Debug.Print($"{nav.Path} : '{nav.Current.SliceName}'");
            } while (nav.MoveToNext("telecom"));
            nav.ReturnToBookmark(bm);

            // Patient.telecom - slicing introduction
            Assert.IsTrue(nav.Path == "Patient.telecom");
            Assert.IsNotNull(nav.Current.Slicing);

            // Patient.telecom - slice "phone"
            Assert.IsTrue(nav.MoveToNext());
            Assert.IsTrue(nav.Path == "Patient.telecom");
            Assert.IsTrue(nav.Current.SliceName == "phone");

            // Patient.telecom - slice "email"
            Assert.IsTrue(nav.MoveToNext());
            Assert.IsTrue(nav.Path == "Patient.telecom");
            Assert.IsTrue(nav.Current.SliceName == "email");

            // Patient.telecom - reslice "email/home"
            Assert.IsTrue(nav.MoveToNext());
            Assert.IsTrue(nav.Path == "Patient.telecom");
            Assert.IsTrue(nav.Current.SliceName == "email/home");

            // Patient.telecom - reslice "email/work"
            Assert.IsTrue(nav.MoveToNext());
            Assert.IsTrue(nav.Path == "Patient.telecom");
            Assert.IsTrue(nav.Current.SliceName == "email/work");

            // Patient.telecom - slice "other"
            Assert.IsTrue(nav.MoveToNext());
            Assert.IsTrue(nav.Path == "Patient.telecom");
            Assert.IsTrue(nav.Current.SliceName == "other");

            // Patient.telecom - reslice "other/home"
            Assert.IsTrue(nav.MoveToNext());
            Assert.IsTrue(nav.Path == "Patient.telecom");
            Assert.IsTrue(nav.Current.SliceName == "other/home");

            // Patient.telecom - reslice "other/work"
            Assert.IsTrue(nav.MoveToNext());
            Assert.IsTrue(nav.Path == "Patient.telecom");
            Assert.IsTrue(nav.Current.SliceName == "other/work");
        }


        // [WMR 20161207] DEBUGGING
        // List all complex extensions that are available in the TestData folder

        // http://hl7.org/fhir/StructureDefinition/cqif-basic-codeSystem : 'TestData/snapshot-test/extensions\extension-cqif-basic-codesystem.xml'
        // http://hl7.org/fhir/StructureDefinition/cqif-basic-contributor : 'TestData/snapshot-test/extensions\extension-cqif-basic-contributor.xml'
        // http://hl7.org/fhir/StructureDefinition/cqif-basic-data : 'TestData/snapshot-test/extensions\extension-cqif-basic-data.xml'
        // http://hl7.org/fhir/StructureDefinition/cqif-basic-guidance-action : 'TestData/snapshot-test/extensions\extension-cqif-basic-guidance-action.xml'
        // http://hl7.org/fhir/StructureDefinition/cqif-basic-guidance-trigger : 'TestData/snapshot-test/extensions\extension-cqif-basic-guidance-trigger.xml'
        // http://hl7.org/fhir/StructureDefinition/cqif-basic-library : 'TestData/snapshot-test/extensions\extension-cqif-basic-library.canonical.xml'
        // http://hl7.org/fhir/StructureDefinition/cqif-basic-model : 'TestData/snapshot-test/extensions\extension-cqif-basic-model.xml'
        // http://hl7.org/fhir/StructureDefinition/cqif-basic-parameter : 'TestData/snapshot-test/extensions\extension-cqif-basic-parameter.xml'
        // http://hl7.org/fhir/StructureDefinition/cqif-basic-relatedResource : 'TestData/snapshot-test/extensions\extension-cqif-basic-relatedresource.xml'
        // http://hl7.org/fhir/StructureDefinition/cqif-basic-valueSet : 'TestData/snapshot-test/extensions\extension-cqif-basic-valueset.xml'
        // http://hl7.org/fhir/StructureDefinition/encounter-relatedCondition : 'TestData/snapshot-test/extensions\extension-encounter-relatedcondition.xml'
        // http://hl7.org/fhir/StructureDefinition/family-member-history-genetics-parent : 'TestData/snapshot-test/extensions\extension-family-member-history-genetics-parent.xml'
        // http://hl7.org/fhir/StructureDefinition/gao-extension-item : 'TestData/snapshot-test/extensions\extension-gao-extension-item.canonical.xml'
        // http://hl7.org/fhir/StructureDefinition/goal-target : 'TestData/snapshot-test/extensions\extension-goal-target.xml'
        // http://hl7.org/fhir/StructureDefinition/patient-clinicalTrial : 'TestData/snapshot-test/extensions\extension-patient-clinicaltrial.xml'
        // http://hl7.org/fhir/StructureDefinition/patient-nationality : 'TestData/snapshot-test/extensions\extension-patient-nationality.xml'
        // http://hl7.org/fhir/StructureDefinition/qicore-adverseevent-cause : 'TestData/snapshot-test/extensions\extension-qicore-adverseevent-cause.xml'
        // http://hl7.org/fhir/StructureDefinition/questionnaire-enableWhen : 'TestData/snapshot-test/extensions\extension-questionnaire-enablewhen.xml'

        [TestMethod]
        public async T.Task FindComplexTestExtensions()
        {
            //Assert.Fail("CHANGE all files in TestData/snapshot-test/extensions. The FhirVersion should be 4.0.0");
            Debug.WriteLine("Complex extension in TestData folder:");
            var dirSource = new DirectorySource("TestData/snapshot-test/extensions");
            var uris = dirSource.ListResourceUris(ResourceType.StructureDefinition);
            foreach (var uri in uris)
            {
                var sd = await dirSource.FindStructureDefinitionAsync(uri);
                if (sd.IsExtension)
                {
                    if (sd.Differential.Element.Any(e => e.Path.StartsWith("Extension.extension.", StringComparison.Ordinal)))
                    {
                        // var orgInfo = sd.Annotation<OriginAnnotation>();
                        // Debug.WriteLine($"{uri} : '{orgInfo?.Origin}'");
                        Debug.WriteLine($"{uri} : '{sd.GetOrigin()}'");
                    }
                }
            }
        }

        // Ewout: type slices cannot contain renamed elements!
        static StructureDefinition ObservationTypeSliceProfile => new StructureDefinition()
        {
            Type = FHIRAllTypes.Observation.GetLiteral(),
            BaseDefinition = ModelInfo.CanonicalUriForFhirCoreType(FHIRAllTypes.Observation),
            Name = "MyTestObservation",
            Url = "http://example.org/fhir/StructureDefinition/MyTestObservation",
            Derivation = StructureDefinition.TypeDerivationRule.Constraint,
            Differential = new StructureDefinition.DifferentialComponent()
            {
                Element = new List<ElementDefinition>()
                {
                    new ElementDefinition("Observation.value[x]")
                    {
                        Slicing = new ElementDefinition.SlicingComponent()
                        {
                            // Discriminator = new string[] { "@type" },
                            Discriminator = new ElementDefinition.DiscriminatorComponent[]
                                { new ElementDefinition.DiscriminatorComponent
                                    { Type = ElementDefinition.DiscriminatorType.Type }
                                }.ToList(),
                            Ordered = false,
                            Rules = ElementDefinition.SlicingRules.Open
                        }
                    }
                    ,new ElementDefinition("Observation.value[x]")
                    {
#if !GENERATE_MISSING_TYPE_SLICE_NAMES
                        // [WMR 20190828] SnapshotGenerator generates missing sliceNames for type slices
                        SliceName = "valueString",
#endif

                        Type = new List<ElementDefinition.TypeRefComponent>()
                        {
                            new ElementDefinition.TypeRefComponent() { Code = FHIRAllTypes.String.GetLiteral() }
                        }
                    }
                }
            }
        };

        [Conditional("DEBUG")]
        void dumpElements(IEnumerable<ElementDefinition> elements, string header = null) => dumpElements(elements.ToList(), header);

        [Conditional("DEBUG")]
        void dumpElements(List<ElementDefinition> elements, string header = null)
        {
            Debug.WriteLineIf(!string.IsNullOrEmpty(header), header);
            for (int i = 0; i < elements.Count; i++)
            {
                var elem = elements[i];
                Debug.Write(elem.Path);
                Debug.WriteIf(elem.Path != null, " '" + elem.SliceName + "'");
                if (elem.Slicing != null)
                {
                    Debug.Write(" => sliced on: " + string.Join(" | ", elem.Slicing.Discriminator.Select(p => p?.Path)));
                }
                Debug.WriteLine("");
            }
        }

        [TestMethod]
        public async T.Task TestTypeSlicing()
        {
            // Create a profile with a type slice: { value[x], value[x] : String }
            var profile = ObservationTypeSliceProfile;

            var resolver = new InMemoryProfileResolver(profile);
            var multiResolver = new MultiResolver(_testResolver, resolver);
            _generator = new SnapshotGenerator(multiResolver, _settings);

            (_, var expanded) = await generateSnapshotAndCompare(profile);
            Assert.IsNotNull(expanded);
            Assert.IsTrue(expanded.HasSnapshot);

#if GENERATE_MISSING_TYPE_SLICE_NAMES
            // Expecting informational messages about generated slice names
            dumpOutcome(_generator.Outcome);
#endif

            expanded.Snapshot.Element.Where(e => e.Path.StartsWith("Observation.value")).Dump("[1] Observation.value slice:");

            var nav = new ElementDefinitionNavigator(expanded);
            Assert.IsTrue(nav.MoveToFirstChild());
            Assert.AreEqual(nav.Path, "Observation");
            Assert.IsTrue(nav.MoveToChild("value[x]"));
            Assert.IsNotNull(nav.Current.Slicing);
            Assert.IsTrue(nav.MoveToNext());
            //Assert.AreEqual(nav.PathName, "valueString"); // NOT Normalized
            Assert.AreEqual(nav.PathName, "value[x]"); // Normalized
            Assert.AreEqual(nav.Current.Type.FirstOrDefault().Code, FHIRAllTypes.String.GetLiteral());

            // Add an additional type slice: { value[x], value[x] : String, value[x] : CodeableConcept }
            profile.Differential.Element.Add(
                new ElementDefinition("Observation.value[x]")
                {
#if !GENERATE_MISSING_TYPE_SLICE_NAMES
                    // [WMR 20190828] SnapshotGenerator generates missing sliceNames for type slices
                    SliceName = "valueCodeableConcept",
#endif
                    Type = new List<ElementDefinition.TypeRefComponent>()
                    {
                        new ElementDefinition.TypeRefComponent() { Code = FHIRAllTypes.CodeableConcept.GetLiteral() }
                    }
                }
            );

            (_, expanded) = await generateSnapshotAndCompare(profile);
            Assert.IsNotNull(expanded);
            Assert.IsTrue(expanded.HasSnapshot);

            expanded.Snapshot.Element.Where(e => e.Path.StartsWith("Observation.value")).Dump("[2] Observation.value slice:");

            nav = new ElementDefinitionNavigator(expanded);
            Assert.IsTrue(nav.MoveToFirstChild());
            Assert.AreEqual(nav.Path, "Observation");
            Assert.IsTrue(nav.MoveToChild("value[x]"));
            Assert.IsTrue(nav.MoveToNext());
            Assert.AreEqual(nav.PathName, "value[x]"); // valueString
            Assert.AreEqual(nav.Current.Type.FirstOrDefault()?.Code, FHIRAllTypes.String.GetLiteral());
            Assert.IsTrue(nav.MoveToNext());
            Assert.AreEqual(nav.PathName, "value[x]"); // valueCodeableConcept
            Assert.AreEqual(nav.Current.Type.FirstOrDefault()?.Code, FHIRAllTypes.CodeableConcept.GetLiteral());
        }

        [TestMethod]
        public async T.Task TestMissingDifferential()
        {
            // Create a profile without a differential
            var profile = ObservationTypeSliceProfile;
            profile.Differential = null;

            var resolver = new InMemoryProfileResolver(profile);
            var multiResolver = new MultiResolver(_testResolver, resolver);
            _generator = new SnapshotGenerator(multiResolver, _settings);

            var (_, expanded) = await generateSnapshotAndCompare(profile);
            Assert.IsNotNull(expanded);
            Assert.IsTrue(expanded.HasSnapshot);

            expanded.Snapshot.Element.Dump();
        }

        [TestMethod]
        public async T.Task TestUnresolvedBaseProfile()
        {
            // Create a profile with an unresolved base profile reference
            var profile = ObservationTypeSliceProfile;
            profile.BaseDefinition = "http://example.org/fhir/StructureDefinition/missing";

            var resolver = new InMemoryProfileResolver(profile);
            var multiResolver = new MultiResolver(_testResolver, resolver);
            _generator = new SnapshotGenerator(multiResolver, _settings);

            (_, var expanded) = await generateSnapshotAndCompare(profile);
            Assert.IsNotNull(expanded);
            Assert.IsFalse(expanded.HasSnapshot);
            var outcome = _generator.Outcome;
            Assert.IsNotNull(outcome);
            Assert.IsNotNull(outcome.Issue);
            Assert.AreEqual(outcome.Issue.Count, 1);
            assertIssue(outcome.Issue[0], Issue.UNAVAILABLE_REFERENCED_PROFILE, profile.BaseDefinition);
        }

        static StructureDefinition ObservationTypeResliceProfile => new StructureDefinition()
        {
            Type = FHIRAllTypes.Observation.GetLiteral(),
            BaseDefinition = ObservationTypeSliceProfile.Url,
            Name = "MyDerivedTestObservation",
            Url = "http://example.org/fhir/StructureDefinition/MyDerivedTestObservation",
            Derivation = StructureDefinition.TypeDerivationRule.Constraint,
            Differential = new StructureDefinition.DifferentialComponent()
            {
                Element = new List<ElementDefinition>()
                {
                    new ElementDefinition("Observation.value[x]")
                    {
                        Slicing = new ElementDefinition.SlicingComponent()
                        {
                            // Discriminator = new string[] { "@type" },
                            Discriminator = new ElementDefinition.DiscriminatorComponent[]
                                { new ElementDefinition.DiscriminatorComponent
                                    { Type = ElementDefinition.DiscriminatorType.Type }
                                }.ToList(),
                            Ordered = false,
                            Rules = ElementDefinition.SlicingRules.Open
                        }
                    }
                    // Constraint on existing type slice value[x] : String
                    ,new ElementDefinition("Observation.value[x]")
                    {
#if !GENERATE_MISSING_TYPE_SLICE_NAMES
                        // [WMR 20190828] SnapshotGenerator generates missing sliceNames for type slices
                        SliceName = "valueString",
#endif

                        Max = "1", // New constraint
                        Type = new List<ElementDefinition.TypeRefComponent>()
                        {
                            new ElementDefinition.TypeRefComponent() { Code = FHIRAllTypes.String.GetLiteral() }
                        }
                    }
                    
                    // Remove existing type slice value[x]: CodeableConcept

                    // Add a new type slice value[x]: Integer
                    ,new ElementDefinition("Observation.value[x]")
                    {
#if !GENERATE_MISSING_TYPE_SLICE_NAMES
                        // [WMR 20190828] SnapshotGenerator generates missing sliceNames for type slices
                        SliceName = "valueInteger",
#endif

                        Type = new List<ElementDefinition.TypeRefComponent>()
                        {
                            new ElementDefinition.TypeRefComponent() { Code = FHIRAllTypes.Integer.GetLiteral() }
                        }
                    },
                }
            }
        };

        [TestMethod]
        public async T.Task TestTypeReslicing()
        {
            // Create a derived profile from a base profile with a type slice
            var profile = ObservationTypeResliceProfile;
            var baseProfile = ObservationTypeSliceProfile;

            var resources = new IConformanceResource[] { profile, baseProfile };
            var resolver = new InMemoryProfileResolver(resources);
            var multiResolver = new MultiResolver(_testResolver, resolver);
            _generator = new SnapshotGenerator(multiResolver, _settings);

            (_, var expanded) = await generateSnapshotAndCompare(profile);
            Assert.IsNotNull(expanded);
            Assert.IsTrue(expanded.HasSnapshot);

#if GENERATE_MISSING_TYPE_SLICE_NAMES
            // Expecting informational messages about generated slice names
            dumpOutcome(_generator.Outcome);
#endif

            expanded.Snapshot.Element.Where(e => e.Path.StartsWith("Observation.value")).Dump("[1] Observation.value reslice:");

            var nav = new ElementDefinitionNavigator(expanded);
            Assert.IsTrue(nav.MoveToFirstChild());
            Assert.AreEqual(nav.Path, "Observation");
            Assert.IsTrue(nav.MoveToChild("value[x]"));
            Assert.IsTrue(nav.MoveToNext());
            Assert.AreEqual(nav.PathName, "value[x]"); // valueString
            Assert.AreEqual(nav.Current.Type.FirstOrDefault()?.Code, FHIRAllTypes.String.GetLiteral());
            // Derived profile REMOVES existing CodeableConcept type slice and introduces a new Integer type slice
            // Note: special rules for element types allow removal of inherited collection items
            Assert.IsTrue(nav.MoveToNext());
            Assert.AreEqual(nav.PathName, "value[x]"); // valueCodeableConcept
            Assert.AreEqual(nav.Current.Type.FirstOrDefault()?.Code, FHIRAllTypes.Integer.GetLiteral());
        }

        // Choice type constraint, with element renaming
        static StructureDefinition ObservationTypeConstraintProfile => new StructureDefinition()
        {
            Type = FHIRAllTypes.Observation.GetLiteral(),
            BaseDefinition = ModelInfo.CanonicalUriForFhirCoreType(FHIRAllTypes.Observation),
            Name = "MyTestObservation",
            Url = "http://example.org/fhir/StructureDefinition/MyTestObservation",
            Derivation = StructureDefinition.TypeDerivationRule.Constraint,
            Differential = new StructureDefinition.DifferentialComponent()
            {
                Element = new List<ElementDefinition>()
                {
                    // No slicing introduction
                    // STU3: Only single element is allowed (this is NOT a slice!)
                    // Element is renamed
                    new ElementDefinition("Observation.valueString")
                    {
                        Type = new List<ElementDefinition.TypeRefComponent>()
                        {
                            new ElementDefinition.TypeRefComponent() { Code = FHIRAllTypes.String.GetLiteral() }
                        }
                    }
                }
            }
        };

        [TestMethod]
        public async T.Task TestChoiceTypeConstraint()
        {
            // Create a profile with a choice type constraint: value[x] => valueString
            var profile = ObservationTypeConstraintProfile;

            var resolver = new InMemoryProfileResolver(profile);
            var multiResolver = new MultiResolver(_testResolver, resolver);
            _generator = new SnapshotGenerator(multiResolver, _settings);

            (_, var expanded) = await generateSnapshotAndCompare(profile);
            Assert.IsNotNull(expanded);
            Assert.IsTrue(expanded.HasSnapshot);

            expanded.Snapshot.Element.Where(e => e.Path.StartsWith("Observation.value")).Dump("Observation.value choice type constraint:");

            var nav = new ElementDefinitionNavigator(expanded);
            Assert.IsTrue(nav.MoveToFirstChild());
            Assert.AreEqual(nav.Path, "Observation");

            // [WMR 20190204] STU3: "value[x]" should be renamed to valueString in snapshot
            //Assert.IsFalse(nav.MoveToChild("value[x]")); // 
            //Assert.IsTrue(nav.MoveToChild("valueString"));
            // [WMR 20190204] R4: snapshot should include both "value[x]" and "valueString"
            Assert.IsTrue(nav.MoveToChild("value[x]"));
#if NORMALIZE_RENAMED_TYPESLICE
            // [WMR 20190828] R4: Normalize renamed type slices in snapshot
            Assert.IsTrue(nav.MoveToNextSlice("valueString"));
#else
            Assert.IsTrue(nav.MoveToNext("valueString"));
#endif

            Assert.IsNull(nav.Current.Slicing);
            Assert.AreEqual(nav.Current.Type.FirstOrDefault().Code, FHIRAllTypes.String.GetLiteral());
        }

        //[Ignore("TODO: Fix choice type constraints for R4")]
        [TestMethod]
        public async T.Task TestInvalidChoiceTypeConstraints()
        {
            // Create a profile with multiple choice type constraint: value[x] => { valueString, valueInteger }
            // STU3: multiple renamed choice type constraints are invalid
            // R4: multiple renamed choice type constraints are allowed
            var profile = ObservationTypeConstraintProfile;
            profile.Differential.Element.Add(
                    new ElementDefinition("Observation.valueInteger")
                    {
                        Type = new List<ElementDefinition.TypeRefComponent>()
                        {
                            new ElementDefinition.TypeRefComponent() { Code = FHIRAllTypes.Integer.GetLiteral() }
                        }
                    }
            );

            var resolver = new InMemoryProfileResolver(profile);
            var multiResolver = new MultiResolver(_testResolver, resolver);
            _generator = new SnapshotGenerator(multiResolver, _settings);

            (_, var expanded) = await generateSnapshotAndCompare(profile);
            Assert.IsNotNull(expanded);
            Assert.IsTrue(expanded.HasSnapshot);

            expanded.Snapshot.Element.Where(e => e.Path.StartsWith("Observation.value")).Dump("Observation.value choice type constraint:");
            var outcome = _generator.Outcome;
            dumpOutcome(outcome);

            var nav = new ElementDefinitionNavigator(expanded);
            Assert.IsTrue(nav.MoveToFirstChild());
            Assert.AreEqual(nav.Path, "Observation");

            // [WMR 20190204] STU3: "value[x]" should be renamed to valueString in snapshot
            //Assert.IsFalse(nav.MoveToChild("value[x]"));
            //Assert.IsTrue(nav.MoveToChild("valueString"));
            // [WMR 20190204] R4: snapshot should include "value[x]" "valueString", and "valueInteger"
            Assert.IsTrue(nav.MoveToChild("value[x]"));
#if NORMALIZE_RENAMED_TYPESLICE
            // [WMR 20190828] R4: Normalize renamed type slices in snapshot
            Assert.IsTrue(nav.MoveToNextSlice("valueString"));
#else
            Assert.IsTrue(nav.MoveToNext("valueString"));
#endif

            Assert.IsNull(nav.Current.Slicing);
            Assert.AreEqual(nav.Current.Type.FirstOrDefault().Code, FHIRAllTypes.String.GetLiteral());

#if NORMALIZE_RENAMED_TYPESLICE
            // [WMR 20190828] R4: Normalize renamed type slices in snapshot
            Assert.IsTrue(nav.MoveToNextSlice("valueInteger"));
#else
            Assert.IsTrue(nav.MoveToNext("valueInteger"));
#endif
            Assert.IsNull(nav.Current.Slicing);
            Assert.AreEqual(nav.Current.Type.FirstOrDefault().Code, FHIRAllTypes.Integer.GetLiteral());

            // [WMR 20190211] STU3: Disallow multiple renamed choice type constraints
            //Assert.IsNotNull(outcome);
            //Assert.AreEqual(1, outcome.Issue.Count);
            //assertIssue(outcome.Issue[0], SnapshotGenerator.PROFILE_ELEMENTDEF_INVALID_CHOICE_CONSTRAINT);

            // [WMR 20190211] R4: Allow multiple renamed choice type constraints
            Assert.IsNull(outcome);
        }

        // [WMR 20190204] #824
        // Support R4 choice type shortcut syntax
        // Example: http://hl7.org/fhir/bmi.profile.xml.html

        // Generic type slicing:
        // - Slicing Introduction: Slicing { Discriminator = { "Type", "$this" } }
        // - Named slices:
        //     - Limit the list of allowed types (defined by intro element)
        //     - Specify additional constraints for specific type(s)
        //       Override common constraints inherited from slicing introduction
        //
        // Choice type elements:
        // - Constraints on "value[x]" apply to all allowed types
        //   - Constraints on "value[x].type" limit the list of allowed types
        //     Note: cannot introduce new (incompatible) types!
        //   - Slicing component is optional, but allowed
        //     If present, first Discriminator in list should be { "Type", "$this" }
        //     Note: derived profiles can reslice and add additional discriminator components
        // - Shortcut: allow constraint on single type w/o slicing introduction
        //     - Rename element, e.g. "value[x]" => "valueString"
        //     - Element.type is optional
        //       Matching type is implied from element name
        //       e.g. "valueString" specifies constraints for type choice "string"
        //     - Allow multiple, e.g. "valueString" and "valueBoolean"
        // - Also allow regular type slicing (with slicing intro)
        //     - e.g. named slice with constraints for a subset of allowed types
        //     - Rename element path if constraints apply to *single* type
        //
        // Snapshot component in R4:
        // - Always include original choice type element (e.g. "value[x]")
        // - Also include concrete type slices and/or renamed single type constraints
        //
        // Snapshot component in STU3:
        // - Choice type element is renamed if constrained to a single type
        //   e.g. snapshot only includes "valueString", but not "value[x]"
        // - Otherwise, if multiple types are allowed, do not rename the element(s)
        //   Generate a unique slice name that includes the renamed element name
        //   e.g. choice type constrained to string and boolean
        //   => snapshot includes "value[x]" (slicing intro), "value[x]:valueString" and "value[x]:valueBoolean"

        [TestMethod]
        public async T.Task TestChoiceTypeCommonConstraint()
        {
            var obsProfile = new StructureDefinition()
            {
                Type = FHIRAllTypes.Observation.GetLiteral(),
                BaseDefinition = ModelInfo.CanonicalUriForFhirCoreType(FHIRAllTypes.Observation),
                Name = "ChoiceTypeObservation",
                Url = "http://example.org/fhir/StructureDefinition/ChoiceTypeObservation",
                Differential = new StructureDefinition.DifferentialComponent()
                {
                    Element = new List<ElementDefinition>()
                    {
                        // Specify common constraints that apply to all choice types
                        new ElementDefinition("Observation.value[x]")
                        {
                            Min = 1,
                            // Limit the list of allowed types
                            Type = new List<ElementDefinition.TypeRefComponent>()
                            {
                                new ElementDefinition.TypeRefComponent() { Code = "string" },
                                new ElementDefinition.TypeRefComponent() { Code = "boolean" },
                            }
                        },
                    }
                }
            };

            var resolver = new InMemoryProfileResolver(obsProfile);
            var multiResolver = new MultiResolver(_testResolver, resolver);
            var generator = _generator = new SnapshotGenerator(multiResolver, _settings);

            (_, var expanded) = await generateSnapshotAndCompare(obsProfile);

            dumpOutcome(generator.Outcome);
            dumpBaseElems(expanded.Snapshot.Element);

            Assert.IsNotNull(expanded);
            Assert.IsTrue(expanded.HasSnapshot);

            // Should be allowed
            var outcome = generator.Outcome;
            Assert.IsNull(outcome);

            var nav = ElementDefinitionNavigator.ForSnapshot(expanded);
            Assert.IsTrue(nav.JumpToFirst("Observation.value[x]"));
            Assert.AreEqual(1, nav.Current.Min);
            Assert.AreEqual(2, nav.Current.Type.Count);
            Assert.AreEqual("string", nav.Current.Type[0].Code);
            Assert.AreEqual("boolean", nav.Current.Type[1].Code);
        }

        [TestMethod]

        public async T.Task TestChoiceTypeWithTypeSlice()
        {
            var obsProfile = new StructureDefinition()
            {
                Type = FHIRAllTypes.Observation.GetLiteral(),
                BaseDefinition = ModelInfo.CanonicalUriForFhirCoreType(FHIRAllTypes.Observation),
                Name = "ChoiceTypeObservation",
                Url = "http://example.org/fhir/StructureDefinition/ChoiceTypeObservation",
                Differential = new StructureDefinition.DifferentialComponent()
                {
                    Element = new List<ElementDefinition>()
                    {
                        // Type slicing introduction
                        new ElementDefinition("Observation.value[x]")
                        {
                            Slicing = new ElementDefinition.SlicingComponent()
                            {
                                Discriminator = new List<ElementDefinition.DiscriminatorComponent>()
                                {
                                    ElementDefinition.DiscriminatorComponent.ForTypeSlice()
                                }
                            },
                        },
                        // Concrete type slice
                        new ElementDefinition("Observation.value[x]")
                        {
                            SliceName = "FirstTypeSlice",
                            MaxLength = 100,
                            Type = new List<ElementDefinition.TypeRefComponent>()
                            {
                                new ElementDefinition.TypeRefComponent() { Code = FHIRAllTypes.String.GetLiteral() }
                            }
                        },
                    }
                }
            };

            var resolver = new InMemoryProfileResolver(obsProfile);
            var multiResolver = new MultiResolver(_testResolver, resolver);
            var generator = _generator = new SnapshotGenerator(multiResolver, _settings);

            (_, var expanded) = await generateSnapshotAndCompare(obsProfile);

            dumpOutcome(generator.Outcome);
            dumpBaseElems(expanded.Snapshot.Element);

            Assert.IsNotNull(expanded);
            Assert.IsTrue(expanded.HasSnapshot);

            // Should be allowed
            var outcome = generator.Outcome;
            Assert.IsNull(outcome);

            var nav = ElementDefinitionNavigator.ForSnapshot(expanded);

            Assert.IsTrue(nav.JumpToFirst("Observation.value[x]"));
            Assert.IsNull(nav.Current.MaxLengthElement);
            Assert.AreNotEqual(1, nav.Current.Type.Count);

            Assert.IsTrue(nav.MoveToNextSlice());
            Assert.AreEqual("value[x]", nav.PathName);
            Assert.AreEqual("FirstTypeSlice", nav.Current.SliceName);
            Assert.AreEqual(100, nav.Current.MaxLength);
            Assert.AreEqual(1, nav.Current.Type.Count);
        }

        [TestMethod]

        public async T.Task TestChoiceTypeSingleTypeConstraint()
        {
            var obsProfile = new StructureDefinition()
            {
                Type = FHIRAllTypes.Observation.GetLiteral(),
                BaseDefinition = ModelInfo.CanonicalUriForFhirCoreType(FHIRAllTypes.Observation),
                Name = "ChoiceTypeObservation",
                Url = "http://example.org/fhir/StructureDefinition/ChoiceTypeObservation",
                Differential = new StructureDefinition.DifferentialComponent()
                {
                    Element = new List<ElementDefinition>()
                    {
                        // Type-specific constraint
                        new ElementDefinition("Observation.valueString")
                        {
                            MaxLength = 100
                        },
                    }
                }
            };

            var resolver = new InMemoryProfileResolver(obsProfile);
            var multiResolver = new MultiResolver(_testResolver, resolver);
            var generator = _generator = new SnapshotGenerator(multiResolver, _settings);

            (_, var expanded) = await generateSnapshotAndCompare(obsProfile);

            dumpOutcome(generator.Outcome);
            dumpBaseElems(expanded.Snapshot.Element);

            Assert.IsNotNull(expanded);
            Assert.IsTrue(expanded.HasSnapshot);

            // Should be allowed
            var outcome = generator.Outcome;
            Assert.IsNull(outcome);

            var nav = ElementDefinitionNavigator.ForSnapshot(expanded);

            Assert.IsTrue(nav.JumpToFirst("Observation.value[x]"));
            // Verify: MaxLength constraint only applies to valueString
            Assert.IsNull(nav.Current.MaxLengthElement);
            // Verify: type-specific constraint on valueString does NOT limit the list of allowable types
            Assert.AreNotEqual(1, nav.Current.Type.Count);

#if NORMALIZE_RENAMED_TYPESLICE
            // [WMR 20190828] R4: Normalize renamed type slices in snapshot
            Assert.IsTrue(nav.MoveToNextSlice("valueString"));
#else
            Assert.IsTrue(nav.MoveToNext("valueString"));
#endif
            Assert.AreEqual(100, nav.Current.MaxLength);
        }

        [TestMethod]

        public async T.Task TestChoiceTypeMultipleTypeConstraints()
        {
            var obsProfile = new StructureDefinition()
            {
                Type = FHIRAllTypes.Observation.GetLiteral(),
                BaseDefinition = ModelInfo.CanonicalUriForFhirCoreType(FHIRAllTypes.Observation),
                Name = "ChoiceTypeObservation",
                Url = "http://example.org/fhir/StructureDefinition/ChoiceTypeObservation",
                Differential = new StructureDefinition.DifferentialComponent()
                {
                    Element = new List<ElementDefinition>()
                    {
                        new ElementDefinition("Observation.valueString")
                        {
                            MaxLength = 100
                        },
                        new ElementDefinition("Observation.valueInteger")
                        {
                            MinValue = new Integer(0)
                        },
                    }
                }
            };

            var resolver = new InMemoryProfileResolver(obsProfile);
            var multiResolver = new MultiResolver(_testResolver, resolver);
            var generator = _generator = new SnapshotGenerator(multiResolver, _settings);

            (_, var expanded) = await generateSnapshotAndCompare(obsProfile);

            dumpOutcome(generator.Outcome);
            dumpBaseElems(expanded.Snapshot.Element);

            Assert.IsNotNull(expanded);
            Assert.IsTrue(expanded.HasSnapshot);

            // Should be allowed
            // Specifically, should not return "PROFILE_ELEMENTDEF_INVALID_CHOICE_CONSTRAINT" issues (STU3 only)
            var outcome = generator.Outcome;
            Assert.IsNull(outcome);

            var nav = ElementDefinitionNavigator.ForSnapshot(expanded);

            Assert.IsTrue(nav.JumpToFirst("Observation.value[x]"));
            // Verify: MaxLength constraint only applies to valueString
            Assert.IsNull(nav.Current.MaxLengthElement);
            // Verify: MinValue constraint only applies to valueInteger
            Assert.IsNull(nav.Current.MinValue);
            // Verify: type-specific constraint on valueString does NOT limit the list of allowable types
            Assert.AreNotEqual(1, nav.Current.Type.Count);

#if NORMALIZE_RENAMED_TYPESLICE
            // [WMR 20190828] R4: Normalize renamed type slices in snapshot
            Assert.IsTrue(nav.MoveToNextSlice("valueString"));
#else
            Assert.IsTrue(nav.MoveToNext("valueString"));
#endif
            Assert.AreEqual(100, nav.Current.MaxLength);

#if NORMALIZE_RENAMED_TYPESLICE
            // [WMR 20190828] R4: Normalize renamed type slices in snapshot
            Assert.IsTrue(nav.MoveToNextSlice("valueInteger"));
#else
            Assert.IsTrue(nav.MoveToNext("valueInteger"));
#endif
            Assert.IsTrue(nav.Current.MinValue is Integer i && i.Value == 0);
        }

        static StructureDefinition ClosedExtensionSliceObservationProfile => new StructureDefinition()
        {
            Type = FHIRAllTypes.Observation.GetLiteral(),
            BaseDefinition = ModelInfo.CanonicalUriForFhirCoreType(FHIRAllTypes.Observation),
            Name = "MyTestObservation",
            Url = "http://example.org/fhir/StructureDefinition/MyTestObservation",
            Derivation = StructureDefinition.TypeDerivationRule.Constraint,
            Differential = new StructureDefinition.DifferentialComponent()
            {
                Element = new List<ElementDefinition>()
                {
                    new ElementDefinition("Observation.extension")
                    {
                        Slicing = new ElementDefinition.SlicingComponent()
                        {
                            Rules = ElementDefinition.SlicingRules.Closed
                        }
                    }
                }
            }
        };

        [TestMethod]
        public async T.Task TestEmptyClosedExtensionSlice()
        {
            var profile = ClosedExtensionSliceObservationProfile;

            var resolver = new InMemoryProfileResolver(profile);
            var multiResolver = new MultiResolver(_testResolver, resolver);
            _generator = new SnapshotGenerator(multiResolver, _settings);

            (_, var expanded) = await generateSnapshotAndCompare(profile);
            Assert.IsNotNull(expanded);
            Assert.IsTrue(expanded.HasSnapshot);

            // dumpElements(expanded.Snapshot.Element.Where(e => e.Path.StartsWith("Observation.extension")), "Observation.extension constraint:");
            var outcome = _generator.Outcome;
            dumpOutcome(outcome);

            var elem = expanded.Snapshot.Element.Find(e => e.Path == "Observation.extension");
            Assert.IsNotNull(elem);
            Assert.IsNotNull(elem.Slicing);
            Assert.AreEqual(ElementDefinition.SlicingRules.Closed, elem.Slicing.Rules);
        }

        [TestMethod]
        public async T.Task TestSlicingEntryWithChilren()
        {
            var sd = await _testResolver.FindStructureDefinitionAsync(@"http://example.org/StructureDefinition/DocumentComposition");
            Assert.IsNotNull(sd);

            // dumpReferences(sd);

            var (_, expanded) = await generateSnapshotAndCompare(sd);

            dumpOutcome(_generator.Outcome);
            expanded.Snapshot.Element.Dump();

            // Verify that the snapshot includes the merged children of the slice entry element
            var verifier = new ElementVerifier(expanded, _settings);
            verifier.VerifyElement("Composition.section", null);
            verifier.AssertSlicing("code", ElementDefinition.SlicingRules.Open, false);
            verifier.VerifyElement("Composition.section.title", null);
            verifier.VerifyElement("Composition.section.code", null);
            Assert.IsNotNull(verifier.CurrentElement.Binding);
            Assert.AreEqual(BindingStrength.Required, verifier.CurrentElement.Binding.Strength);
            Assert.AreEqual("http://example.org/ValueSet/SectionTitles", verifier.CurrentElement.Binding.ValueSet);
        }

        [TestMethod]
        public async T.Task TestObservationProfileWithExtensions() => await testObservationProfileWithExtensions(false);

        [TestMethod]
        public async T.Task TestObservationProfileWithExtensions_ExpandAll() => await testObservationProfileWithExtensions(true);

        async T.Task testObservationProfileWithExtensions(bool expandAll)
        {
            // Same as TestObservationProfileWithExtensions, but with full expansion of all complex elements (inc. extensions!)

            // var obs = await _testResolver.FindStructureDefinitionAsync(@"http://example.org/fhir/StructureDefinition/MyCustomObservation");
            var obs = await _testResolver.FindStructureDefinitionAsync(@"http://example.org/fhir/StructureDefinition/MyCustomObservation3");
            Assert.IsNotNull(obs);

            _generator = new SnapshotGenerator(_testResolver, _settings);
            _generator.PrepareElement += elementHandler;
            List<ElementDefinition> elems;
            try
            {
                var (_, expanded) = await generateSnapshotAndCompare(obs);

                dumpOutcome(_generator.Outcome);

                elems = expanded.Snapshot.Element;
                elems.Dump();
                Debug.WriteLine($"Default snapshot: {elems.Count} elements");
                dumpBaseElems(elems);
                var issues = _generator.Outcome?.Issue ?? new List<OperationOutcome.IssueComponent>();

                // [WMR 20180115] NEW - Use alternative (iterative) approach for full expansion
                if (expandAll)
                {
                    elems = await fullyExpand(elems, issues);
                    Debug.WriteLine($"Fully expanded: {elems.Count} elements");
                }
            }
            finally
            {
                _generator.PrepareElement -= elementHandler;
            }

            // Verify that the snapshot contains three extension elements 
            var obsExtensions = elems.Where(e => e.Path == "Observation.extension").ToList();
            Assert.IsNotNull(obsExtensions);
            Assert.AreEqual(4, obsExtensions.Count); // 1 extension slice + 3 extensions

            var extSliceElem = obsExtensions[0];
            Assert.IsNotNull(extSliceElem);
            Assert.IsNotNull(extSliceElem.Slicing);
            Assert.AreEqual("url", extSliceElem.Slicing.Discriminator.FirstOrDefault().Path);

            var labelExtElem = obsExtensions[1];
            Assert.IsNotNull(labelExtElem);
            Assert.AreEqual(@"http://example.org/fhir/StructureDefinition/ObservationLabelExtension", labelExtElem.Type.FirstOrDefault().Profile.FirstOrDefault());

            var locationExtElem = obsExtensions[2];
            Assert.IsNotNull(locationExtElem);
            Assert.AreEqual(@"http://example.org/fhir/StructureDefinition/ObservationLocationExtension", locationExtElem.Type.FirstOrDefault().Profile.FirstOrDefault());

            var otherExtElem = obsExtensions[3];
            Assert.IsNotNull(otherExtElem);
            Assert.AreEqual(@"http://example.org/fhir/StructureDefinition/SomeOtherExtension", otherExtElem.Type.FirstOrDefault().Profile.FirstOrDefault());

            var labelExt = await _testResolver.FindStructureDefinitionAsync(@"http://example.org/fhir/StructureDefinition/ObservationLabelExtension");
            Assert.IsNotNull(labelExt);
            if (expandAll) { Assert.AreEqual(true, labelExt.HasSnapshot); }

            var locationExt = await _testResolver.FindStructureDefinitionAsync(@"http://example.org/fhir/StructureDefinition/ObservationLocationExtension");
            Assert.IsNotNull(locationExt);
            if (expandAll) { Assert.AreEqual(true, locationExt.HasSnapshot); }

            // Third extension element maps to an unresolved extension definition
            var otherExt = await _testResolver.FindStructureDefinitionAsync(@"http://example.org/fhir/StructureDefinition/SomeOtherExtension");
            Assert.IsNull(otherExt);

            // Now verify the snapshot
            // First two extension elements should have been merged from the snapshot root Extension element of the associated extension definition 
            var coreExtension = await _testResolver.FindStructureDefinitionForCoreTypeAsync(FHIRAllTypes.Extension);
            Assert.IsNotNull(coreExtension);
            Assert.IsTrue(coreExtension.HasSnapshot);
            var coreExtensionRootElem = coreExtension.Snapshot.Element[0];

            var labelExtRootElem = labelExt.Differential.Element[0];
            Assert.AreEqual(1, labelExtElem.Min);                                           // Explicit Observation profile constraint
            Assert.AreEqual(labelExtRootElem.Max, labelExtElem.Max);                        // Inherited from external ObservationLabelExtension root element
            // [WMR 20181212] R4 - Definition type changed from string to markdown
            Assert.IsTrue(labelExtElem.Definition.IsExactly(coreExtensionRootElem.Definition)); // Inherited from Observation.extension base element
            // [WMR 20181212] R4 - Comment type changed from string to markdown
            Assert.IsTrue(labelExtElem.Comment.IsExactly(labelExtRootElem.Comment));            // Inherited from external ObservationLabelExtension root element
            verifyProfileExtensionBaseElement(labelExtElem);

            var locationExtRootElem = locationExt.Differential.Element[0];
            Assert.AreEqual(0, locationExtElem.Min);                                        // Inherited from external ObservationLabelExtension root element
            Assert.AreEqual("1", locationExtElem.Max);                                      // Explicit Observation profile constraint
            // [WMR 20181212] R4 - Definition type changed from string to markdown
            Assert.IsTrue(locationExtElem.Definition.IsExactly(coreExtensionRootElem.Definition));  // Inherited from Observation.extension base element
            // [WMR 20181212] R4 - Comment type changed from string to markdown
            Assert.IsTrue(locationExtElem.Comment.IsExactly(locationExtRootElem.Comment));          // Inherited from external ObservationLocationExtension root element
            verifyProfileExtensionBaseElement(locationExtElem);

            // Last (unresolved) extension element should have been merged with Observation.extension
            var coreObservation = await _testResolver.FindStructureDefinitionForCoreTypeAsync(FHIRAllTypes.Observation);
            Assert.IsNotNull(coreObservation);
            Assert.IsTrue(coreObservation.HasSnapshot);
            var coreObsExtensionElem = coreObservation.Snapshot.Element.FirstOrDefault(e => e.Path == "Observation.extension");
            Assert.IsNotNull(coreObsExtensionElem);
            Assert.AreEqual(1, otherExtElem.Min);                                           // Explicit Observation profile constraint
            Assert.AreEqual(coreObsExtensionElem.Max, otherExtElem.Max);                    // Inherited from Observation.extension base element
            // [WMR 20181212] R4 - Definition type changed from string to markdown
            Assert.IsTrue(otherExtElem.Definition.IsExactly(coreObsExtensionElem.Definition));  // Inherited from Observation.extension base element
            // [WMR 20181212] R4 - Comment type changed from string to markdown
            Assert.IsTrue(otherExtElem.Comment.IsExactly(coreObsExtensionElem.Comment));    // Inherited from Observation.extension base element
            verifyProfileExtensionBaseElement(coreObsExtensionElem);
        }

        void verifyProfileExtensionBaseElement(ElementDefinition extElem)
        {
            var baseElem = extElem.Annotation<BaseDefAnnotation>().BaseElementDefinition;
            Assert.IsNotNull(baseElem);
            Assert.AreEqual(baseElem.Short, extElem.Short);
            // [WMR 20181212] R4 - Definition type changed from string to markdown
            Assert.IsTrue(extElem.Definition.IsExactly(baseElem.Definition));
            // [WMR 20181212] R4 - Comment type changed from string to markdown
            Assert.IsTrue(extElem.Comment.IsExactly(baseElem.Comment));
            Assert.IsTrue(baseElem.Alias.SequenceEqual(extElem.Alias));
        }

#if false
        // [WMR 20170213] New - issue reported by Marten - cannot slice Organization.type ?
        // Specifically, snapshot generator drops the slicing component from the slice entry element
        // Explanation: Organization.type is not a list (max = 1) and not a choice type => slicing is not allowed!
        [TestMethod]
        public async T.Task TestOrganizationTypeSlice()
        {
            var org = await _testResolver.FindStructureDefinitionAsync(@"http://example.org/fhir/StructureDefinition/MySlicedOrganization");
            Assert.IsNotNull(org);

            StructureDefinition expanded;
            _generator = new SnapshotGenerator(_testResolver, _settings);
            _generator.PrepareElement += elementHandler;
            try
            {
                generateSnapshotAndCompare(org, out expanded);
            }
            finally
            {
                _generator.PrepareElement -= elementHandler;
            }

            //dumpOutcome(_generator.Outcome);

            //var elems = expanded.Snapshot.Element;
            //elems.Dump();
            //dumpBaseElems(elems);

            // TODO: Verify slice

        }
#endif

        // [WMR 2017024] NEW: Test for bug with snapshot expansion of ElementDefinition.Binding (reported by NHS)
        // If the diff constrains only Binding.Strength, then snapshot also contains only Binding.Strength - WRONG!
        // Expected: snapshot contains inherited properties from base, i.e. description, valueSetUri/valueSetReference
        [TestMethod]
        public async T.Task TestElementBinding()
        {
            var sd = new StructureDefinition()
            {
                Type = FHIRAllTypes.Encounter.GetLiteral(),
                BaseDefinition = ModelInfo.CanonicalUriForFhirCoreType(FHIRAllTypes.Encounter),
                Name = "MyTestEncounter",
                Url = "http://example.org/fhir/StructureDefinition/MyTestEncounter",
                Derivation = StructureDefinition.TypeDerivationRule.Constraint,
                Differential = new StructureDefinition.DifferentialComponent()
                {
                    Element = new List<ElementDefinition>()
                    {
                        new ElementDefinition("Encounter.type")
                        {

                            // Default binding on Encounter.type:
                            //
                            // <binding>
                            //   <strength value="example" />
                            //   <description value="The type of encounter" />
                            //   <valueSetReference>
                            //     <reference value="http://hl7.org/fhir/ValueSet/encounter-type" />
                            //   </valueSetReference>
                            // </binding>

                            Binding = new ElementDefinition.ElementDefinitionBindingComponent()
                            {
                                // Constrain strength from Example to Preferred
                                Strength = BindingStrength.Preferred
                            }
                        }
                    }

                }
            };

            var resolver = new InMemoryProfileResolver(sd);
            var multiResolver = new MultiResolver(_testResolver, resolver);
            _generator = new SnapshotGenerator(multiResolver, _settings);

            var (_, expanded) = await generateSnapshotAndCompare(sd);
            Assert.IsNotNull(expanded);
            Assert.IsTrue(expanded.HasSnapshot);

            var profileElem = expanded.Snapshot.Element.FirstOrDefault(e => e.Path == "Encounter.type");
            Assert.IsNotNull(profileElem);
            var profileBinding = profileElem.Binding;
            Assert.IsNotNull(profileBinding);

            Assert.AreEqual(BindingStrength.Preferred, profileBinding.Strength);

            var sdEncounter = await _testResolver.FindStructureDefinitionForCoreTypeAsync(FHIRAllTypes.Encounter);
            Assert.IsNotNull(sdEncounter);
            Assert.IsTrue(sdEncounter.HasSnapshot);

            var baseElem = sdEncounter.Snapshot.Element.FirstOrDefault(e => e.Path == "Encounter.type");
            Assert.IsNotNull(baseElem);
            var baseBinding = baseElem.Binding;
            Assert.IsNotNull(baseBinding);

            Assert.AreEqual(BindingStrength.Example, baseBinding.Strength);

            Assert.AreEqual(baseBinding.Description, profileBinding.Description);
            Assert.AreEqual(baseBinding.ValueSet, profileBinding.ValueSet);
        }

        // [WMR 2017024] NEW: Snapshot generator should reject profile extensions mapped to a StructureDefinition that is not an Extension definition.
        // Reported by Thomas Tveit Rosenlund: https://simplifier.net/Velferdsteknologi2/FlagVFT (geoPositions)
        // Don't expand; emit outcome issue
        [TestMethod]
        public async T.Task TestInvalidProfileExtensionTarget()
        {
            var sdLocation = new StructureDefinition()
            {
                Type = FHIRAllTypes.Location.GetLiteral(),
                BaseDefinition = ModelInfo.CanonicalUriForFhirCoreType(FHIRAllTypes.Location),
                Name = "MyTestLocation",
                Url = "http://example.org/fhir/StructureDefinition/MyTestLocation",
                Differential = new StructureDefinition.DifferentialComponent()
                {
                    Element = new List<ElementDefinition>()
                    {
                        new ElementDefinition()
                        {
                            Path = "Location.partOf",
                            Max = "0"
                        }
                    }
                }
            };

            var sdFlag = new StructureDefinition()
            {
                Type = FHIRAllTypes.Flag.GetLiteral(),
                BaseDefinition = ModelInfo.CanonicalUriForFhirCoreType(FHIRAllTypes.Flag),
                Name = "MyTestFlag",
                Url = "http://example.org/fhir/StructureDefinition/MyTestFlag",
                Differential = new StructureDefinition.DifferentialComponent()
                {
                    Element = new List<ElementDefinition>()
                    {
                        new ElementDefinition("Flag.extension")
                        {
                            Slicing = new ElementDefinition.SlicingComponent()
                            {
                                // Discriminator = new string[] { "url" },
                                Discriminator = new ElementDefinition.DiscriminatorComponent[]
                                { new ElementDefinition.DiscriminatorComponent
                                    { Type = ElementDefinition.DiscriminatorType.Value, Path = "url" }
                                }.ToList(),
                                Rules = ElementDefinition.SlicingRules.Open
                            }
                        },
                        new ElementDefinition("Flag.extension")
                        {
                            SliceName = "geopositions",
                            Type = new List<ElementDefinition.TypeRefComponent>()
                            {
                                new ElementDefinition.TypeRefComponent()
                                {
                                    Code = FHIRAllTypes.Extension.GetLiteral(),
                                    // INVALID - Map extension element to non-extension definition
                                    Profile = new string[] { sdLocation.Url }
                                }

                            }
                        }
                    }

                }
            };

            var resolver = new InMemoryProfileResolver(sdLocation, sdFlag);
            var multiResolver = new MultiResolver(_testResolver, resolver);
            _generator = new SnapshotGenerator(multiResolver, _settings);
            (_, var expanded) = await generateSnapshotAndCompare(sdFlag);

            Assert.IsNotNull(expanded);
            Assert.IsTrue(expanded.HasSnapshot);
            expanded.Snapshot.Element.Dump();

            // Expecting a single outcome issue
            dumpOutcome(_generator.Outcome);
            Assert.IsNotNull(_generator.Outcome);
            var issues = _generator.Outcome?.Issue ?? new List<OperationOutcome.IssueComponent>();
            Assert.IsNotNull(issues);
            Assert.AreEqual(1, issues.Count);
            assertIssue(issues[0], SnapshotGenerator.PROFILE_ELEMENTDEF_INVALID_PROFILE_TYPE);

            // [WMR 20180115] NEW - Use alternative (iterative) approach for full expansion
            var elems = expanded.Snapshot.Element;
            issues = new List<OperationOutcome.IssueComponent>();
            elems = expanded.Snapshot.Element = await fullyExpand(elems, issues);
            Debug.WriteLine($"Fully expanded: {elems.Count} elements");

            expanded.Snapshot.Element.Dump();

            // Full expansion should also generate same outcome issue
            Assert.AreEqual(1, issues.Count);
            assertIssue(issues[0], SnapshotGenerator.PROFILE_ELEMENTDEF_INVALID_PROFILE_TYPE);
        }

        // [WMR 20170306] Verify that the snapshot generator determines and merges the correct base element for slices
        // * Slice entry is based on associated element in base profile with same path (and name)
        //   Slice entry inherits constraints from base element; can only further constrain
        //   Note: Base element may be a slice entry itself, or a named slice (in case of reslicing)
        // * Named slices are based on associated element in base profile with same path and parent slice name (same name as preceding slice entry)
        //   Same base element as preceding slice entry, but without the slicing component and with min = 0 (per definition for named slices, as they can be optional)

        //
        // Example:
        //
        // Patient (base profile)
        // - Patient.identifier
        //
        // MyPatient : Patient (user profile)
        // - Patient.identifier (slice entry)     => Patient.identifier (in Base)
        // - Patient.identifier:A                 => Patient.identifier (in Base)
        // - Patient.identifier:A/1               => Patient.identifier (in Base)
        // - Patient.identifier:A/2               => Patient.identifier (in Base)
        // - Patient.identifier:B                 => Patient.identifier (in Base)
        //
        // DerivedPatient : MyPatient (derived user profile)
        // - Patient.identifier (slice entry)     => Patient.identifier (slice entry) in MyPatient
        // - Patient.identifier:A                 => Patient.identifier:A in MyPatient
        // - Patient.identifier:A/1               => Patient.identifier:A/1 in MyPatient
        // - Patient.identifier:A/2               => Patient.identifier:A/2 in MyPatient
        // - Patient.identifier:A/3               => Patient.identifier:A in MyPatient
        // - Patient.identifier:B (reslice entry) => Patient.identifier:B in MyPatient
        // - Patient.identifier:B/1               => Patient.identifier:B in MyPatient
        // - Patient.identifier:B/2               => Patient.identifier:B in MyPatient
        // - Patient.identifier:C                 => Patient.identifier in MyPatient

        static StructureDefinition SlicedPatientProfile => new StructureDefinition()
        {
            Type = FHIRAllTypes.Patient.GetLiteral(),
            BaseDefinition = ModelInfo.CanonicalUriForFhirCoreType(FHIRAllTypes.Patient),
            Name = "MySlicedPatient",
            Url = "http://example.org/fhir/StructureDefinition/MySlicedPatient",
            Derivation = StructureDefinition.TypeDerivationRule.Constraint,
            Differential = new StructureDefinition.DifferentialComponent()
            {
                Element = new List<ElementDefinition>()
                {
                    new ElementDefinition("Patient.identifier")
                    {
                        Slicing = new ElementDefinition.SlicingComponent()
                        {
                            // Discriminator = new string[] { "system" },
                            Discriminator = new ElementDefinition.DiscriminatorComponent[]
                                { new ElementDefinition.DiscriminatorComponent
                                    { Type = ElementDefinition.DiscriminatorType.Value, Path = "system" }
                                }.ToList(),
                            Ordered = false,
                            Rules = ElementDefinition.SlicingRules.Open
                        },
                        Min = 1
                    }
                    ,new ElementDefinition("Patient.identifier")
                    {
                        SliceName = "bsn",
                        Min = 1,
                        Max = "1"
                    }
                    ,new ElementDefinition("Patient.identifier")
                    {
                        SliceName = "ehr_id",
                        Max = "2"
                    }
                }
            }
        };

        [TestMethod]
        public async T.Task TestSliceBase_SlicedPatient()
        {
            var profile = SlicedPatientProfile;

            var resolver = new InMemoryProfileResolver(profile);
            var multiResolver = new MultiResolver(_testResolver, resolver);
            _generator = new SnapshotGenerator(multiResolver, _settings);
            StructureDefinition expanded = null;

            _generator.PrepareElement += elementHandler;
            try
            {
                (_, expanded) = await generateSnapshotAndCompare(profile);
            }
            finally
            {
                _generator.PrepareElement -= elementHandler;
            }
            dumpOutcome(_generator.Outcome);

            Assert.IsNotNull(expanded);
            Assert.IsTrue(expanded.HasSnapshot);

            var identifierConstraints = expanded.Snapshot.Element.Where(e => e.Path.StartsWith("Patient.identifier"));

            identifierConstraints.Dump("Constraints on Patient.identifier:");

            var corePatientProfile = await _testResolver.FindStructureDefinitionAsync(profile.BaseDefinition);
            Assert.IsNotNull(corePatientProfile);
            Assert.IsTrue(corePatientProfile.HasSnapshot);
            var corePatientIdentifierElem = corePatientProfile.Snapshot.Element.FirstOrDefault(e => e.Path == "Patient.identifier");
            Assert.IsNotNull(corePatientIdentifierElem);
            Debug.Print($"Base: #{corePatientIdentifierElem.GetHashCode()} '{corePatientIdentifierElem.Path}'");

            dumpBaseElems(identifierConstraints);

            var nav = ElementDefinitionNavigator.ForSnapshot(expanded);
            Assert.IsTrue(nav.MoveToFirstChild());

            // Verify slice entry
            Assert.IsTrue(nav.MoveToChild("identifier"));

            // [WMR 20170711] Disregard ElementDefinition.Base
            // Empty for elements introduced by core Patient profile, esp. corePatientIdentifierElem
            // Assert.AreEqual(corePatientIdentifierElem, GetBaseElementAnnotation(nav.Current));
            Assert.IsTrue(isAlmostExactly(corePatientIdentifierElem, GetBaseElementAnnotation(nav.Current)));

            Assert.IsNotNull(nav.Current.Slicing);
            Assert.IsNull(nav.Current.SliceName);
            Assert.AreEqual(1, nav.Current.Min);
            Assert.AreEqual("*", nav.Current.Max);

            // Verify slice "bsn"
            Assert.IsTrue(nav.MoveToNextSlice());

            // [WMR 20170711] Disregard ElementDefinition.Base
            // Assert.AreEqual(corePatientIdentifierElem, GetBaseElementAnnotation(nav.Current));
            Assert.IsTrue(isAlmostExactly(corePatientIdentifierElem, GetBaseElementAnnotation(nav.Current)));

            Assert.IsNull(nav.Current.Slicing);
            Assert.AreEqual("bsn", nav.Current.SliceName);
            Assert.AreEqual(1, nav.Current.Min);
            Assert.AreEqual("1", nav.Current.Max);

            // Verify slice "ehr_id"
            Assert.IsTrue(nav.MoveToNextSlice());

            // [WMR 20170711] Disregard ElementDefinition.Base
            // Assert.AreEqual(corePatientIdentifierElem, GetBaseElementAnnotation(nav.Current));
            Assert.IsTrue(isAlmostExactly(corePatientIdentifierElem, GetBaseElementAnnotation(nav.Current)));

            Assert.IsNull(nav.Current.Slicing);
            Assert.AreEqual("ehr_id", nav.Current.SliceName);
            Assert.AreEqual(0, nav.Current.Min);
            Assert.AreEqual("2", nav.Current.Max);
        }

        static StructureDefinition NationalPatientProfile => new StructureDefinition()
        {
            Type = FHIRAllTypes.Patient.GetLiteral(),
            BaseDefinition = ModelInfo.CanonicalUriForFhirCoreType(FHIRAllTypes.Patient),
            Name = "MyNationalPatient",
            Url = "http://example.org/fhir/StructureDefinition/MyNationalPatient",
            Derivation = StructureDefinition.TypeDerivationRule.Constraint,
            Differential = new StructureDefinition.DifferentialComponent()
            {
                Element = new List<ElementDefinition>()
                {
                    new ElementDefinition("Patient.identifier")
                    {
                        Comment = new Markdown("NationalPatientProfile")
                    },
                    new ElementDefinition("Patient.identifier.system")
                    {
                        Min = 1
                    }
                }
            }
        };

        static StructureDefinition SlicedNationalPatientProfile => new StructureDefinition()
        {
            Type = FHIRAllTypes.Patient.GetLiteral(),
            BaseDefinition = NationalPatientProfile.Url,
            Name = "SlicedNationalPatientProfile",
            Url = "http://example.org/fhir/StructureDefinition/SlicedNationalPatientProfile",
            Derivation = StructureDefinition.TypeDerivationRule.Constraint,
            Differential = new StructureDefinition.DifferentialComponent()
            {
                Element = new List<ElementDefinition>()
                {
                    new ElementDefinition("Patient.identifier")
                    {
                        Slicing = new ElementDefinition.SlicingComponent()
                        {
                            // Discriminator = new string[] { "system" },
                            Discriminator = new ElementDefinition.DiscriminatorComponent[]
                                { new ElementDefinition.DiscriminatorComponent
                                    { Type = ElementDefinition.DiscriminatorType.Value, Path = "system" }
                                }.ToList(),
                            Ordered = false,
                            Rules = ElementDefinition.SlicingRules.Open
                        },
                        Min = 1,
                        // Append to comment inherited from base
                        Comment = new Markdown("...SlicedNationalPatientProfile")
                    }
                    // Slice: bsn
                    ,new ElementDefinition("Patient.identifier")
                    {
                        SliceName = "bsn",
                        Min = 1,
                        Max = "1"
                    },
                    new ElementDefinition("Patient.identifier.system")
                    {
                        Fixed = new FhirUri("http://example.org/fhir/ValueSet/bsn")
                    },
                    // Slice: ehr_id
                    new ElementDefinition("Patient.identifier")
                    {
                        SliceName = "ehr_id",
                        Max = "2",
#if false
                        // Re-slice the ehr-id
                        Slicing = new ElementDefinition.SlicingComponent()
                        {
                            Discriminator = new string[] { "use" },
                            Ordered = true,
                            Rules = ElementDefinition.SlicingRules.Closed
                        }
#endif
                    },
#if false
                    // Reslice: ehr-id/temp
                    new ElementDefinition("Patient.identifier")
                    {
                        Name = "ehr_id/temp",
                        Max = "1",
                    },
                    new ElementDefinition("Patient.identifier.use")
                    {
                        // Fixed = new Code<Identifier.IdentifierUse>(Identifier.IdentifierUse.Temp)
                        Fixed = new Code("temp")
                    }
#endif
                }
            }
        };

        [TestMethod]
        public async T.Task TestSliceBase_SlicedNationalPatient()
        {
            var baseProfile = NationalPatientProfile;
            var profile = SlicedNationalPatientProfile;

            var resolver = new InMemoryProfileResolver(baseProfile, profile);
            var multiResolver = new MultiResolver(_testResolver, resolver);
            _generator = new SnapshotGenerator(multiResolver, _settings);
            StructureDefinition expanded = null;

            _generator.PrepareElement += elementHandler;
            try
            {
                (_, expanded) = await generateSnapshotAndCompare(profile);
            }
            finally
            {
                _generator.PrepareElement -= elementHandler;
            }
            dumpOutcome(_generator.Outcome);

            Assert.IsNotNull(expanded);
            Assert.IsTrue(expanded.HasSnapshot);

            var identifierConstraints = expanded.Snapshot.Element.Where(e => e.Path.StartsWith("Patient.identifier"));

            identifierConstraints.Dump("Constraints on Patient.identifier:");

            var nationalPatientProfile = await resolver.FindStructureDefinitionAsync(profile.BaseDefinition);
            Assert.IsNotNull(nationalPatientProfile);
            Assert.IsTrue(nationalPatientProfile.HasSnapshot);
            var nationalPatientIdentifierElem = nationalPatientProfile.Snapshot.Element.FirstOrDefault(e => e.Path == "Patient.identifier");
            Assert.IsNotNull(nationalPatientIdentifierElem);
            Debug.Print($"Base: #{nationalPatientIdentifierElem.GetHashCode()} '{nationalPatientIdentifierElem.Path}'");

            dumpBaseElems(identifierConstraints);

            var nav = ElementDefinitionNavigator.ForSnapshot(expanded);
            Assert.IsTrue(nav.MoveToFirstChild());

            // Verify slice entry
            Assert.IsTrue(nav.MoveToChild("identifier"));

            // [WMR 20170711] Disregard ElementDefinition.Base
            // Assert.AreEqual(nationalPatientIdentifierElem, GetBaseElementAnnotation(nav.Current));
            Assert.IsTrue(isAlmostExactly(nationalPatientIdentifierElem, GetBaseElementAnnotation(nav.Current)));

            Assert.IsNotNull(nav.Current.Slicing);
            Assert.IsNull(nav.Current.SliceName);
            Assert.AreEqual(1, nav.Current.Min);
            Assert.AreEqual("*", nav.Current.Max);
            // Slice entry should inherit Comments from base element, merged with diff constraints
            // [WMR 20181212] R4 - Comment type changed from string to markdown
            Assert.AreEqual("NationalPatientProfile\r\nSlicedNationalPatientProfile", nav.Current.Comment?.Value);
            // Slice entry should also inherit constraints on child elements from base element
            var bm = nav.Bookmark();
            Assert.IsTrue(nav.MoveToChild("system"));
            Assert.AreEqual(nav.Current.Min, 1);
            Assert.IsTrue(nav.ReturnToBookmark(bm));

            // Verify slice "bsn"
            Assert.IsTrue(nav.MoveToNextSlice());

            // [WMR 20170711] Disregard ElementDefinition.Base
            // Assert.AreEqual(nationalPatientIdentifierElem, GetBaseElementAnnotation(nav.Current));
            Assert.IsTrue(isAlmostExactly(nationalPatientIdentifierElem, GetBaseElementAnnotation(nav.Current)));

            Assert.IsNull(nav.Current.Slicing);
            Assert.AreEqual("bsn", nav.Current.SliceName);
            Assert.AreEqual(1, nav.Current.Min);
            Assert.AreEqual("1", nav.Current.Max);
            // Named slices should inherit Comments from base element
            // [WMR 20181212] R4 - Comment type changed from string to markdown
            Assert.AreEqual("NationalPatientProfile", nav.Current.Comment?.Value);
            // Named slices should also inherit constraints on child elements from base element
            bm = nav.Bookmark();
            Assert.IsTrue(nav.MoveToChild("system"));
            Assert.AreEqual(nav.Current.Min, 1);
            // Should be merged with diff constraints on child elements
            Assert.AreEqual((nav.Current.Fixed as FhirUri).Value, "http://example.org/fhir/ValueSet/bsn");
            Assert.IsTrue(nav.ReturnToBookmark(bm));

            // Verify slice "ehr_id"
            Assert.IsTrue(nav.MoveToNextSlice());

            // [WMR 20170711] Disregard ElementDefinition.Base
            // Assert.AreEqual(nationalPatientIdentifierElem, GetBaseElementAnnotation(nav.Current));
            Assert.IsTrue(isAlmostExactly(nationalPatientIdentifierElem, GetBaseElementAnnotation(nav.Current)));

            Assert.IsNull(nav.Current.Slicing);
            Assert.AreEqual("ehr_id", nav.Current.SliceName);
            Assert.AreEqual(0, nav.Current.Min);
            Assert.AreEqual("2", nav.Current.Max);
            // Named slices should inherit Comments from base element
            // [WMR 20181212] R4 - Comment type changed from string to markdown
            Assert.AreEqual("NationalPatientProfile", nav.Current.Comment?.Value);
            // Named slices should also inherit constraints on child elements from base element
            bm = nav.Bookmark();
            Assert.IsTrue(nav.MoveToChild("system"));
            Assert.AreEqual(nav.Current.Min, 1);
            Assert.IsTrue(nav.ReturnToBookmark(bm));

#if false
            // Verify re-slice "ehr_id/temp"
            Assert.IsTrue(nav.MoveToNextSliceAtAnyLevel());

            // [WMR 20170711] Disregard ElementDefinition.Base
            // Assert.AreEqual(nationalPatientIdentifierElem, GetBaseElementAnnotation(nav.Current));
            Assert.IsTrue(isAlmostExactly(nationalPatientIdentifierElem, GetBaseElementAnnotation(nav.Current)));

            Assert.IsNull(nav.Current.Slicing);
            Assert.AreEqual("ehr_id/temp", nav.Current.SliceName);
            Assert.AreEqual(0, nav.Current.Min);
            Assert.AreEqual("1", nav.Current.Max);
            // Named slices should inherit Comments from base element
            Assert.AreEqual("NationalPatientProfile", nav.Current.Comment);
            // Named slices should also inherit constraints on child elements from base element
            bm = nav.Bookmark();
            Assert.IsTrue(nav.MoveToChild("system"));
            Assert.AreEqual(nav.Current.Min, 1);
            Assert.IsTrue(nav.ReturnToBookmark(bm));
#endif
        }

        static StructureDefinition ReslicedNationalPatientProfile => new StructureDefinition()
        {
            Type = FHIRAllTypes.Patient.GetLiteral(),
            BaseDefinition = NationalPatientProfile.Url,
            Name = "ReslicedNationalPatientProfile",
            Url = "http://example.org/fhir/StructureDefinition/ReslicedNationalPatientProfile",
            Derivation = StructureDefinition.TypeDerivationRule.Constraint,
            Differential = new StructureDefinition.DifferentialComponent()
            {
                Element = new List<ElementDefinition>()
                {
                    new ElementDefinition("Patient.identifier")
                    {
                        Slicing = new ElementDefinition.SlicingComponent()
                        {
                            Discriminator = new ElementDefinition.DiscriminatorComponent[]
                                { new ElementDefinition.DiscriminatorComponent
                                    { Type = ElementDefinition.DiscriminatorType.Value, Path = "system" }
                                }.ToList(),
                            Ordered = false,
                            Rules = ElementDefinition.SlicingRules.Open
                        },
                        Min = 1,
                        // Append to comment inherited from base
                        Comment = new Markdown("...ReslicedNationalPatientProfile")
                    }
                    // Slice: bsn
                    ,new ElementDefinition("Patient.identifier")
                    {
                        SliceName = "bsn",
                        Min = 1,
                        Max = "1"
                    },
                    new ElementDefinition("Patient.identifier.system")
                    {
                        Fixed = new FhirUri("http://example.org/fhir/ValueSet/bsn")
                    },
                    // Slice: ehr_id
                    new ElementDefinition("Patient.identifier")
                    {
                        SliceName = "ehr_id",
                        Max = "2",

                        // Re-slice the ehr-id
                        Slicing = new ElementDefinition.SlicingComponent()
                        {
                            // Discriminator = new string[] { "use" },
                            Discriminator = new ElementDefinition.DiscriminatorComponent[]
                                { new ElementDefinition.DiscriminatorComponent
                                    { Type = ElementDefinition.DiscriminatorType.Value, Path = "use" }
                                }.ToList(),
                            Ordered = true,
                            Rules = ElementDefinition.SlicingRules.Closed
                        }
                    },

                    // Reslice: ehr-id/temp
                    new ElementDefinition("Patient.identifier")
                    {
                        SliceName = "ehr_id/temp",
                        Max = "1",
                    },
                    new ElementDefinition("Patient.identifier.use")
                    {
                        // Fixed = new Code<Identifier.IdentifierUse>(Identifier.IdentifierUse.Temp)
                        Fixed = new Code("temp")
                    }
                }
            }
        };

        [TestMethod]
        public async T.Task TestSliceBase_ReslicedNationalPatient()
        {
            var baseProfile = NationalPatientProfile;
            var profile = ReslicedNationalPatientProfile;
            var resolver = new InMemoryProfileResolver(baseProfile, profile);

            var multiResolver = new MultiResolver(_testResolver, resolver);
            _generator = new SnapshotGenerator(multiResolver, _settings);
            StructureDefinition expanded = null;

            _generator.PrepareElement += elementHandler;
            try
            {
                (_, expanded) = await generateSnapshotAndCompare(profile);
            }
            finally
            {
                _generator.PrepareElement -= elementHandler;
            }
            dumpOutcome(_generator.Outcome);

            Assert.IsNotNull(expanded);
            Assert.IsTrue(expanded.HasSnapshot);

            var identifierConstraints = expanded.Snapshot.Element.Where(e => e.Path.StartsWith("Patient.identifier"));

            identifierConstraints.Dump("Constraints on Patient.identifier:");

            var nationalPatientProfile = await resolver.FindStructureDefinitionAsync(profile.BaseDefinition);
            Assert.IsNotNull(nationalPatientProfile);
            Assert.IsTrue(nationalPatientProfile.HasSnapshot);
            var nationalPatientIdentifierElem = nationalPatientProfile.Snapshot.Element.FirstOrDefault(e => e.Path == "Patient.identifier");
            Assert.IsNotNull(nationalPatientIdentifierElem);
            Debug.Print($"Base: #{nationalPatientIdentifierElem.GetHashCode()} '{nationalPatientIdentifierElem.Path}'");

            dumpBaseElems(identifierConstraints);

            var nav = ElementDefinitionNavigator.ForSnapshot(expanded);
            Assert.IsTrue(nav.MoveToFirstChild());

            // Verify slice entry
            Assert.IsTrue(nav.MoveToChild("identifier"));

            // [WMR 20170711] Disregard ElementDefinition.Base
            // Assert.AreEqual(nationalPatientIdentifierElem, GetBaseElementAnnotation(nav.Current));
            Assert.IsTrue(isAlmostExactly(nationalPatientIdentifierElem, GetBaseElementAnnotation(nav.Current)));

            Assert.IsNotNull(nav.Current.Slicing);
            Assert.IsNull(nav.Current.SliceName);
            Assert.AreEqual(1, nav.Current.Min);
            Assert.AreEqual("*", nav.Current.Max);
            // Slice entry should inherit Comments from base element, merged with diff constraints
            // [WMR 20181212] R4 - Comment type changed from string to markdown
            Assert.AreEqual("NationalPatientProfile\r\nReslicedNationalPatientProfile", nav.Current.Comment?.Value);
            // Slice entry should also inherit constraints on child elements from base element
            var bm = nav.Bookmark();
            Assert.IsTrue(nav.MoveToChild("system"));
            Assert.AreEqual(nav.Current.Min, 1);
            Assert.IsTrue(nav.ReturnToBookmark(bm));

            // Verify slice "bsn"
            Assert.IsTrue(nav.MoveToNextSlice());

            // [WMR 20170711] Disregard ElementDefinition.Base
            // Assert.AreEqual(nationalPatientIdentifierElem, GetBaseElementAnnotation(nav.Current));
            Assert.IsTrue(isAlmostExactly(nationalPatientIdentifierElem, GetBaseElementAnnotation(nav.Current)));

            Assert.IsNull(nav.Current.Slicing);
            Assert.AreEqual("bsn", nav.Current.SliceName);
            Assert.AreEqual(1, nav.Current.Min);
            Assert.AreEqual("1", nav.Current.Max);
            // Named slices should inherit Comments from base element
            // [WMR 20181212] R4 - Comment type changed from string to markdown
            Assert.AreEqual("NationalPatientProfile", nav.Current.Comment?.Value);
            // Named slices should also inherit constraints on child elements from base element
            bm = nav.Bookmark();
            Assert.IsTrue(nav.MoveToChild("system"));
            Assert.AreEqual(nav.Current.Min, 1);
            // Should be merged with diff constraints on child elements
            Assert.AreEqual((nav.Current.Fixed as FhirUri).Value, "http://example.org/fhir/ValueSet/bsn");
            Assert.IsTrue(nav.ReturnToBookmark(bm));

            // Verify slice "ehr_id"
            Assert.IsTrue(nav.MoveToNextSlice());

            // [WMR 20170711] Disregard ElementDefinition.Base
            // Assert.AreEqual(nationalPatientIdentifierElem, GetBaseElementAnnotation(nav.Current));
            Assert.IsTrue(isAlmostExactly(nationalPatientIdentifierElem, GetBaseElementAnnotation(nav.Current)));

            Assert.IsNotNull(nav.Current.Slicing);
            Assert.AreEqual("ehr_id", nav.Current.SliceName);
            Assert.AreEqual(0, nav.Current.Min);
            Assert.AreEqual("2", nav.Current.Max);
            // Named slices should inherit Comments from base element
            // [WMR 20181212] R4 - Comment type changed from string to markdown
            Assert.AreEqual("NationalPatientProfile", nav.Current.Comment?.Value);
            // Named slices should also inherit constraints on child elements from base element
            bm = nav.Bookmark();
            Assert.IsTrue(nav.MoveToChild("system"));
            Assert.AreEqual(nav.Current.Min, 1);
            Assert.IsTrue(nav.ReturnToBookmark(bm));

            // Verify re-slice "ehr_id/temp"
            Assert.IsTrue(nav.MoveToFirstReslice());

            // [WMR 20170711] Disregard ElementDefinition.Base
            // Assert.AreEqual(nationalPatientIdentifierElem, GetBaseElementAnnotation(nav.Current));
            Assert.IsTrue(isAlmostExactly(nationalPatientIdentifierElem, GetBaseElementAnnotation(nav.Current)));

            Assert.IsNull(nav.Current.Slicing);
            Assert.AreEqual("ehr_id/temp", nav.Current.SliceName);
            Assert.AreEqual(0, nav.Current.Min);
            Assert.AreEqual("1", nav.Current.Max);
            // Named slices should inherit Comments from base element
            // [WMR 20181212] R4 - Comment type changed from string to markdown
            Assert.AreEqual("NationalPatientProfile", nav.Current.Comment?.Value);
            // Named slices should also inherit constraints on child elements from base element
            bm = nav.Bookmark();
            Assert.IsTrue(nav.MoveToChild("system"));
            Assert.AreEqual(nav.Current.Min, 1);
            Assert.IsTrue(nav.ReturnToBookmark(bm));
        }

        [TestMethod]
        public async T.Task TestSliceBase_PatientTelecomResliceEK()
        {
            var dirSource = new DirectorySource("TestData/validation");
            var source = new TimingSource(dirSource);
            var resolver = new CachedResolver(source);
            var multiResolver = new MultiResolver(resolver, _testResolver);

            var profile = await resolver.FindStructureDefinitionAsync("http://example.com/StructureDefinition/patient-telecom-reslice-ek");
            Assert.IsNotNull(profile);

            var settings = new SnapshotGeneratorSettings(_settings)
            {
                GenerateElementIds = true
            };
            _generator = new SnapshotGenerator(multiResolver, settings);
            StructureDefinition expanded = null;

            _generator.PrepareElement += elementHandler;
            try
            {
                (_, expanded) = await generateSnapshotAndCompare(profile);
            }
            finally
            {
                _generator.PrepareElement -= elementHandler;
            }
            dumpOutcome(_generator.Outcome);

            Assert.IsNotNull(expanded);
            Assert.IsTrue(expanded.HasSnapshot);

            expanded.Snapshot.Element.Dump();

            var nav = ElementDefinitionNavigator.ForSnapshot(expanded);
            Assert.IsTrue(nav.MoveToFirstChild());

            // Patient.telecom slice entry
            Assert.IsTrue(nav.MoveToChild("telecom"));
            Assert.IsNotNull(nav.Current.Slicing);
            Assert.AreEqual(true, nav.Current.Slicing.Ordered);
            Assert.AreEqual(ElementDefinition.SlicingRules.OpenAtEnd, nav.Current.Slicing.Rules);
            Assert.IsFalse(nav.Current.Slicing.Discriminator.Any());
            Assert.AreEqual(1, nav.Current.Min);
            Assert.AreEqual("5", nav.Current.Max);

            // Patient.telecom:phone
            Assert.IsTrue(nav.MoveToNext("telecom"));
            Assert.AreEqual("phone", nav.Current.SliceName);
            Assert.AreEqual(1, nav.Current.Min);
            Assert.AreEqual("2", nav.Current.Max);
            Assert.IsNull(nav.Current.Slicing);

            // Patient.telecom.system
            var bm = nav.Bookmark();
            Assert.IsTrue(nav.MoveToChild("system"));
            Assert.AreEqual(1, nav.Current.Min);
            Assert.AreEqual("phone", (nav.Current.Fixed as Code)?.Value);
            Assert.IsTrue(nav.ReturnToBookmark(bm));

            // Patient.telecom:email
            Assert.IsTrue(nav.MoveToNext("telecom"));
            Assert.AreEqual("email", nav.Current.SliceName);
            Assert.AreEqual(0, nav.Current.Min);
            Assert.AreEqual("1", nav.Current.Max);
            Assert.IsNotNull(nav.Current.Slicing);
            // TODO: BRIAN: Need to check that this is the correct assertion here
            Assert.AreEqual("system|use", string.Join("|", nav.Current.Slicing.Discriminator.Select(s => s.Path)));
            // Assert.AreEqual(1, nav.Current.Slicing.Discriminator.SelectMany(s => s.Type.Value).Count()));
            Assert.AreEqual(ElementDefinition.SlicingRules.Closed, nav.Current.Slicing.Rules);
            // Assert.AreEqual(false, nav.Current.Slicing.Ordered);
            Assert.IsNull(nav.Current.Slicing.Ordered);

            // Patient.telecom.system
            bm = nav.Bookmark();
            Assert.IsTrue(nav.MoveToChild("system"));
            Assert.AreEqual(1, nav.Current.Min);
            Assert.AreEqual("email", (nav.Current.Fixed as Code)?.Value);
            Assert.IsTrue(nav.ReturnToBookmark(bm));

            // Patient.telecom:email/home
            Assert.IsTrue(nav.MoveToNext("telecom"));
            Assert.AreEqual("email/home", nav.Current.SliceName);
            Assert.AreEqual(0, nav.Current.Min);
            Assert.AreEqual("1", nav.Current.Max);
            Assert.IsNull(nav.Current.Slicing);

            // Patient.telecom.system
            bm = nav.Bookmark();
            Assert.IsTrue(nav.MoveToChild("system"));
            Assert.AreEqual(1, nav.Current.Min);
            Assert.AreEqual("email", (nav.Current.Fixed as Code)?.Value);
            Assert.IsTrue(nav.MoveToNext("use"));
            Assert.AreEqual(1, nav.Current.Min);
            Assert.AreEqual("home", (nav.Current.Fixed as Code)?.Value);
            Assert.IsTrue(nav.ReturnToBookmark(bm));

            // Patient.telecom:email/work
            Assert.IsTrue(nav.MoveToNext("telecom"));
            Assert.AreEqual("email/work", nav.Current.SliceName);
            Assert.AreEqual(0, nav.Current.Min);
            Assert.AreEqual("1", nav.Current.Max);
            Assert.IsNull(nav.Current.Slicing);

            // Patient.telecom.system
            bm = nav.Bookmark();
            Assert.IsTrue(nav.MoveToChild("system"));
            Assert.AreEqual(1, nav.Current.Min);
            Assert.AreEqual("email", (nav.Current.Fixed as Code)?.Value);
            Assert.IsTrue(nav.MoveToNext("use"));
            Assert.AreEqual(1, nav.Current.Min);
            Assert.AreEqual("work", (nav.Current.Fixed as Code)?.Value);
            Assert.IsTrue(nav.ReturnToBookmark(bm));

            // Patient.telecom:other
            Assert.IsTrue(nav.MoveToNext("telecom"));
            Assert.AreEqual("other", nav.Current.SliceName);
            Assert.AreEqual(0, nav.Current.Min);
            Assert.AreEqual("3", nav.Current.Max);
            Assert.IsNotNull(nav.Current.Slicing);
            Assert.AreEqual("system|use", string.Join("|", nav.Current.Slicing.Discriminator.Select(p => p.Path)));
            Assert.AreEqual(ElementDefinition.SlicingRules.Open, nav.Current.Slicing.Rules);
            // Assert.AreEqual(false, nav.Current.Slicing.Ordered);
            Assert.IsNull(nav.Current.Slicing.Ordered);

            // Patient.telecom.system
            bm = nav.Bookmark();
            Assert.IsTrue(nav.MoveToChild("system"));
            Assert.AreEqual(1, nav.Current.Min);
            Assert.AreEqual("other", (nav.Current.Fixed as Code)?.Value);
            Assert.IsTrue(nav.ReturnToBookmark(bm));

            // Patient.telecom:other/home
            Assert.IsTrue(nav.MoveToNext("telecom"));
            Assert.AreEqual("other/home", nav.Current.SliceName);
            Assert.AreEqual(0, nav.Current.Min);
            Assert.AreEqual("1", nav.Current.Max);
            Assert.IsNull(nav.Current.Slicing);

            // Patient.telecom.system
            bm = nav.Bookmark();
            Assert.IsTrue(nav.MoveToChild("system"));
            Assert.AreEqual(1, nav.Current.Min);
            Assert.AreEqual("other", (nav.Current.Fixed as Code)?.Value);
            Assert.IsTrue(nav.MoveToNext("use"));
            Assert.AreEqual(1, nav.Current.Min);
            Assert.AreEqual("home", (nav.Current.Fixed as Code)?.Value);
            Assert.IsTrue(nav.ReturnToBookmark(bm));

            // Patient.telecom:other/work
            Assert.IsTrue(nav.MoveToNext("telecom"));
            Assert.AreEqual("other/work", nav.Current.SliceName);
            Assert.AreEqual(0, nav.Current.Min);
            Assert.AreEqual("1", nav.Current.Max);
            Assert.IsNull(nav.Current.Slicing);

            // Patient.telecom.system
            bm = nav.Bookmark();
            Assert.IsTrue(nav.MoveToChild("system"));
            Assert.AreEqual(1, nav.Current.Min);
            Assert.AreEqual("other", (nav.Current.Fixed as Code)?.Value);
            Assert.IsTrue(nav.MoveToNext("use"));
            Assert.AreEqual(1, nav.Current.Min);
            Assert.AreEqual("work", (nav.Current.Fixed as Code)?.Value);
            Assert.IsTrue(nav.ReturnToBookmark(bm));
        }

        [TestMethod]
        public async T.Task TestElementMappings()
        {
            var profile = await _testResolver.FindStructureDefinitionAsync("http://example.org/fhir/StructureDefinition/TestMedicationStatement-prescribing");
            Assert.IsNotNull(profile);

            var diffElem = profile.Differential.Element.FirstOrDefault(e => e.Path == "MedicationStatement.informationSource");
            Assert.IsNotNull(diffElem);
            dumpMappings(diffElem);

            StructureDefinition expanded = null;
            _generator = new SnapshotGenerator(_testResolver, _settings);
            _generator.PrepareElement += elementHandler;
            try
            {
                (_, expanded) = await generateSnapshotAndCompare(profile);
            }
            finally
            {
                _generator.PrepareElement -= elementHandler;
            }
            dumpOutcome(_generator.Outcome);

            Assert.IsNotNull(expanded);
            Assert.IsTrue(expanded.HasSnapshot);

            var elems = expanded.Snapshot.Element;
            elems.Dump();

            var elem = elems.FirstOrDefault(e => e.Path == "MedicationStatement.informationSource");
            Assert.IsNotNull(elem);
            dumpMappings(elem);

            // Snapshot element mappings should include all of the differential element mappings
            Assert.IsTrue(diffElem.Mapping.All(dm => elem.Mapping.Any(m => m.IsExactly(dm))));

        }

        static void dumpMappings(ElementDefinition elem) => dumpMappings(elem.Mapping, $"Mappings for {elem.Path}:");

        static void dumpMappings(IList<ElementDefinition.MappingComponent> mappings, string header = null)
        {
            Debug.WriteLineIf(header != null, header);
            foreach (var mapping in mappings)
            {
                Debug.Print($"{mapping.Identity} : {mapping.Map}");
            }
        }

        // Ewout: type slices cannot contain renamed elements!

        static StructureDefinition PatientNonTypeSliceProfile => new StructureDefinition()
        {
            Type = FHIRAllTypes.Patient.GetLiteral(),
            BaseDefinition = ModelInfo.CanonicalUriForFhirCoreType(FHIRAllTypes.Patient),
            Name = "NonTypeSlicePatient",
            Url = "http://example.org/fhir/StructureDefinition/NonTypeSlicePatient",
            Differential = new StructureDefinition.DifferentialComponent()
            {
                Element = new List<ElementDefinition>()
                {
                    new ElementDefinition("Patient.deceased[x]")
                    {
                        Min = 1,
                        // Repeat the base element types (no additional constraints)
                        Type = new List<ElementDefinition.TypeRefComponent>()
                        {
                            new ElementDefinition.TypeRefComponent() { Code = FHIRAllTypes.Boolean.GetLiteral() },
                            new ElementDefinition.TypeRefComponent() { Code = FHIRAllTypes.DateTime.GetLiteral() }
                        }
                    }
                }
            }
        };

        [TestMethod]
        public async T.Task TestPatientNonTypeSlice()
        {
            var profile = PatientNonTypeSliceProfile;

            var resolver = new InMemoryProfileResolver(profile);
            var multiResolver = new MultiResolver(_testResolver, resolver);
            _generator = new SnapshotGenerator(multiResolver, _settings);

            // Force expansion of Patient.deceased[x]
            var nav = ElementDefinitionNavigator.ForDifferential(profile);
            Assert.IsTrue(nav.MoveToFirstChild());
            var result = await _generator.ExpandElementAsync(nav);
            profile.Differential.Element.Dump();
            dumpOutcome(_generator.Outcome);
            Assert.IsTrue(result);

            Assert.IsNull(_generator.Outcome);
        }

        // Ewout: type slices cannot contain renamed elements!
        static StructureDefinition ObservationSimpleQuantityProfile => new StructureDefinition()
        {
            Type = FHIRAllTypes.Observation.GetLiteral(),
            BaseDefinition = ModelInfo.CanonicalUriForFhirCoreType(FHIRAllTypes.Observation),
            Name = "NonTypeSlicePatient",
            Url = "http://example.org/fhir/StructureDefinition/ObservationSimpleQuantityProfile",
            Differential = new StructureDefinition.DifferentialComponent()
            {
                Element = new List<ElementDefinition>()
                {
                    new ElementDefinition("Observation.valueQuantity")
                    {
                        // Repeat the base element types (no additional constraints)
                        Type = new List<ElementDefinition.TypeRefComponent>()
                        {
                            new ElementDefinition.TypeRefComponent()
                            {
                                // Constrain Quantity to SimpleQuantity
                                // Code = FHIRDefinedType.Quantity,
                                // Profile = new string[] { ModelInfo.CanonicalUriForFhirCoreType(FHIRDefinedType.SimpleQuantity) }

                                Code = FHIRAllTypes.SimpleQuantity.GetLiteral()
                            },
                        }
                    }
                }
            }
        };

        // [WMR 20170321] NEW
        [TestMethod]
        public async T.Task TestSimpleQuantityObservationProfile()
        {
            var profile = ObservationSimpleQuantityProfile;

            var resolver = new InMemoryProfileResolver(profile);
            var multiResolver = new MultiResolver(_testResolver, resolver);
            _generator = new SnapshotGenerator(multiResolver, _settings);

            (_, var expanded) = await generateSnapshotAndCompare(profile);
            Assert.IsNotNull(expanded);
            Assert.IsTrue(expanded.HasSnapshot);
            expanded.Snapshot.Element.Where(e => e.Path.StartsWith("Observation.value")).Dump();
            dumpOutcome(_generator.Outcome);

            // [WMR 20181212] R4 FIXED - SimpleQuantity core type definition has been fixed
            //var issues = _generator.Outcome?.Issue;
            //Assert.AreEqual(1, issues.Count);
            //assertIssue(issues[0], SnapshotGenerator.PROFILE_ELEMENTDEF_INVALID_SLICENAME_ON_ROOT);
            Assert.IsNull(_generator.Outcome);

            // [WMR 20180115] NEW - Use alternative (iterative) approach for full expansion
            var issues = new List<OperationOutcome.IssueComponent>();
            var elems = expanded.Snapshot.Element;
            elems = expanded.Snapshot.Element = await fullyExpand(elems, issues);
            // Generator should report same issue as during regular snapshot expansion
            //Assert.AreEqual(1, issues.Count);
            //assertIssue(issues[0], SnapshotGenerator.PROFILE_ELEMENTDEF_INVALID_SLICENAME_ON_ROOT);
            Assert.AreEqual(0, issues.Count);

            // Ensure that renamed diff elements override base elements with original names
            var nav = ElementDefinitionNavigator.ForSnapshot(expanded);

            // [WMR 20190211] FIXED
            // STU3: Snapshot should not contain elements with original name
            // Assert.IsFalse(nav.JumpToFirst("Observation.value[x]"));
            // R4: Snapshot may contain both "[x]" and also renamed element constraints
            Assert.IsTrue(nav.JumpToFirst("Observation.value[x]"));

            // Snapshot should contain renamed elements
#if NORMALIZE_RENAMED_TYPESLICE
            // [WMR 20190828] R4: Normalize renamed type slices in snapshot
            Assert.IsTrue(nav.JumpToFirst("Observation.value[x]"));
            Assert.IsTrue(nav.MoveToNextSlice("valueQuantity"));
#else
            Assert.IsTrue(nav.JumpToFirst("Observation.valueQuantity"));
#endif

            Assert.IsNotNull(nav.Current.Type);
            Assert.AreEqual(1, nav.Current.Type.Count);
            Assert.AreEqual(FHIRAllTypes.SimpleQuantity.GetLiteral(), nav.Current.Type[0].Code);

            var type = nav.Current.Type.First();
            Debug.Print($"{nav.Path} : {type.Code} - '{type.Profile}'");
        }

        //Ignore invalid slice name error on the root of SimpleQuantity.
        [TestMethod]
        public async T.Task TestSimpleQuantity()
        {
            var resource = await _testResolver.FindStructureDefinitionAsync(ModelInfo.CanonicalUriForFhirCoreType(FHIRAllTypes.SimpleQuantity));
            _generator = new SnapshotGenerator(_testResolver);
            var snapshot = await _generator.GenerateAsync(resource);
            Assert.IsNotNull(snapshot);
            Assert.IsNull(snapshot.GetRootElement().SliceName);
            Assert.IsNull(_generator.Outcome);
        }

        // [WMR 20170406] NEW
        // Issue reported by Vadim
        // Complex extension:   structure.cdstools-typedstage
        // Referencing Profile: structure.cdstools-basecancer
        // Profile defines constraints on child elements of the complex extension
        // Snapshot generator adds slicing component to Condition.extension.extension.extension:type - WRONG!
        [TestMethod]   // test data needs to be converted from dstu2 -> stu3
        public async T.Task TestProfileConstraintsOnComplexExtensionChildren()
        {
            var profile = await _testResolver.FindStructureDefinitionAsync("https://example.org/fhir/StructureDefinition/cds-basecancer");
            Assert.IsNotNull(profile);

            profile.Differential.Element.Dump("===== Differential =====");

            StructureDefinition expanded = null;
            _generator = new SnapshotGenerator(_testResolver, _settings);
            _generator.PrepareElement += elementHandler;
            try
            {
                (_, expanded) = await generateSnapshotAndCompare(profile);
            }
            finally
            {
                _generator.PrepareElement -= elementHandler;
            }
            dumpOutcome(_generator.Outcome);

            Assert.IsNotNull(expanded);
            Assert.IsTrue(expanded.HasSnapshot);

            var elems = expanded.Snapshot.Element;
            elems.Dump("===== Snapshot =====");

            var nav = new ElementDefinitionNavigator(elems);
            Assert.IsTrue(nav.MoveToFirstChild());
            Assert.AreEqual("Condition", nav.Path);

            // Condition.extension (slicing entry)
            Assert.IsTrue(nav.MoveToChild("extension"));
            Assert.IsNotNull(nav.Current.Slicing);
            Assert.AreEqual("url", nav.Current.Slicing.Discriminator?.FirstOrDefault()?.Path);
            Assert.IsNull(nav.Current.SliceName);

            // Condition.extension:typedStaging
            Assert.IsTrue(nav.MoveToNext());
            Assert.AreEqual("typedStaging", nav.Current.SliceName);
            Assert.IsNull(nav.Current.Slicing);

            // Condition.extension:typedStaging.extension (slicing entry)
            Assert.IsTrue(nav.MoveToChild("extension"));
            Assert.IsNotNull(nav.Current.Slicing);
            Assert.AreEqual("url", nav.Current.Slicing.Discriminator?.FirstOrDefault()?.Path);
            Assert.IsNull(nav.Current.SliceName);

            // Condition.extension:typedStaging.extension:summary
            Assert.IsTrue(nav.MoveToNext());
            Assert.AreEqual("summary", nav.Current.SliceName);
            Assert.IsNull(nav.Current.Slicing);

            // Condition.extension:typedStaging.extension:assessment
            Assert.IsTrue(nav.MoveToNext());
            Assert.AreEqual("assessment", nav.Current.SliceName);
            Assert.IsNull(nav.Current.Slicing);

            // Condition.extension:typedStaging.extension:type
            Assert.IsTrue(nav.MoveToNext());
            Assert.AreEqual("type", nav.Current.SliceName);
            Assert.IsNull(nav.Current.Slicing); // BUG!

            // Condition.extension:typedStaging.extension:type.valueCodeableConcept
#if NORMALIZE_RENAMED_TYPESLICE
            // [WMR 20190828] R4: Normalize renamed type slices in snapshot
            Assert.IsTrue(nav.MoveToChild("value[x]"));
            Assert.IsTrue(nav.MoveToNextSlice("valueCodeableConcept"));
#else
            Assert.IsTrue(nav.MoveToChild("valueCodeableConcept"));
#endif
            Assert.IsNotNull(nav.Current.Binding);
            var valueSetReference = nav.Current.Binding.ValueSet;
            Assert.IsNotNull(valueSetReference);
            Assert.AreEqual(BindingStrength.Required, nav.Current.Binding.Strength);
            Assert.AreEqual("https://example.org/fhir/ValueSet/cds-cancerstagingtype", valueSetReference);
        }

        // [WMR 20170424] For debugging ElementIdGenerator

        static StructureDefinition TestQuestionnaireProfile => new StructureDefinition()
        {
            Type = FHIRAllTypes.Questionnaire.GetLiteral(),
            BaseDefinition = ModelInfo.CanonicalUriForFhirCoreType(FHIRAllTypes.Questionnaire),
            Name = "TestQuestionnaire",
            Url = "http://example.org/fhir/StructureDefinition/MyTestQuestionnaire",
            Differential = new StructureDefinition.DifferentialComponent()
            {
                Element = new List<ElementDefinition>()
                {
                    new ElementDefinition("Questionnaire.url")
                    {
#if CUSTOM_ELEMENT_IDS
                        // Override default element id
                        // [WMR 20190822] R4: No longer allowed/supported
                        // http://hl7.org/fhir/elementdefinition.html#id
                        // SnapGen now always emits standardized element ids
                        ElementId = "CustomId"
#endif
                    },
                    // Verify that slices receive unique element id
                    new ElementDefinition("Questionnaire.code")
                    {
                        Slicing = new ElementDefinition.SlicingComponent()
                        {
                            Discriminator = new List<ElementDefinition.DiscriminatorComponent>()
                            {
                                new ElementDefinition.DiscriminatorComponent()
                                {
                                    Type = ElementDefinition.DiscriminatorType.Value,
                                    Path = "system"
                                }
                            }
                        }
                    },
                    new ElementDefinition("Questionnaire.code")
                    {
                        SliceName = "CodeA"
                    },
                    new ElementDefinition("Questionnaire.code")
                    {
                        SliceName = "CodeB"
                    },
                    // cf. BasicValidationTests.ValidateOverNameRef
                    new ElementDefinition("Questionnaire.item.item.type")
                    {
                        Fixed = new Code("decimal")
                    }
                }
            }
        };

        [TestMethod]
        public async T.Task TestElementIds_Questionnaire()
        {
#if false // DEBUG
            var coreProfile = await _testResolver.FindStructureDefinitionForCoreTypeAsync(FHIRAllTypes.Questionnaire);
            Assert.IsNotNull(coreProfile);
            Debug.WriteLine("Core Questionnaire:");
            foreach (var elem in coreProfile.Differential.Element)
            {
                Debug.WriteLine($"{elem.Path} | {elem.SliceName} | Id = {elem.ElementId} | Ref = {elem.ContentReference}");
            }

            _generator = new SnapshotGenerator(_testResolver, _settings);
            await _generator.UpdateAsync(coreProfile);
            dumpOutcome(_generator.Outcome);
#endif

            var profile = TestQuestionnaireProfile;
            var resolver = new InMemoryProfileResolver(profile);
            var multiResolver = new MultiResolver(_testResolver, resolver);
            _generator = new SnapshotGenerator(multiResolver, _settings);

            var urlElement = profile.Differential.Element[0];

            _generator.PrepareElement += elementHandler;
            StructureDefinition expanded = null;
            try
            {
                (_, expanded) = await generateSnapshotAndCompare(profile);

                Assert.IsNotNull(expanded);
                Assert.IsTrue(expanded.HasSnapshot);
                dumpOutcome(_generator.Outcome);
                Assert.IsNull(_generator.Outcome);

                var elems = expanded.Snapshot.Element;
                Debug.WriteLine($"Default snapshot: #{elems.Count} elements");
                dumpBaseElems(elems);

#if CUSTOM_ELEMENT_IDS
                // Verify overriden element id in default snapshot
                // [WMR 20190822] R4: No longer allowed/supported
                // http://hl7.org/fhir/elementdefinition.html#id
                // SnapGen now always emits standardized element ids
                var elem = elems.FirstOrDefault(e => e.Path == urlElement.Path);
                Assert.IsNotNull(elem);
                Assert.AreEqual(urlElement.ElementId, elem.ElementId);
#endif

                // [WMR 20180115] NEW - Use alternative (iterative) approach for full expansion
                // IMPORTANT: also hook elementHandler event during fullExpansion, to emit (custom) base element annotations
                var issues = new List<OperationOutcome.IssueComponent>();
                elems = expanded.Snapshot.Element = await fullyExpand(elems, issues);
                Assert.AreEqual(0, issues.Count);
                Debug.WriteLine($"Full expansion: #{elems.Count} elements");
                dumpBaseElems(elems);

#if CUSTOM_ELEMENT_IDS
                // ExpandElement should NOT re-generate the id of the specified element; only for newly expanded children!
                // Verify overriden element id in full expansion
                var elem = elems.FirstOrDefault(e => e.Path == urlElement.Path);
                Assert.IsNotNull(elem);
                Assert.AreEqual(urlElement.ElementId, elem.ElementId);
#endif
            }
            finally
            {
                _generator.PrepareElement -= elementHandler;
            }

            Debug.WriteLine("Derived Questionnaire:");
            foreach (var elem in expanded.Snapshot.Element)
            {
                var baseElem = elem.Annotation<BaseDefAnnotation>()?.BaseElementDefinition;
                Debug.WriteLine($"{elem.Path} | {elem.SliceName} | Id = {elem.ElementId} | Base Id = {baseElem?.ElementId}");
                Assert.IsNotNull(elem.ElementId);
                Assert.IsNotNull(baseElem);
                Assert.IsNotNull(baseElem.ElementId);

                if (elem.Path != urlElement.Path)
                {
                    var equalLength = !elem.Path.StartsWith("Questionnaire.item.item.");
                    assertElementIds(elem, baseElem, equalLength);
                }
            }
        }

        private static void assertElementIds(ElementDefinition elem, ElementDefinition baseElem, bool equalLength = true)
        {
            // [WMR 20170614] derived profile may (further) slice the base profile
            // Element id's are not exactly equal, as the diff id's will introduce slice name(s)
            // => Strip slice names from id; path segments should be equal
            var idSegments = ElementIdGenerator.ParseId(elem.ElementId);
            var baseIdSegments = ElementIdGenerator.ParseId(baseElem.ElementId);

            // Determine if the base element has the same root (i.e. represents base profile of the same type)
            // If so, then the element ids should have the same number of segments
            if (equalLength && idSegments.FirstOrDefault() == baseIdSegments.FirstOrDefault())
            {
                Assert.AreEqual(baseIdSegments.Length, idSegments.Length);
            }

            // [WMR 20170710] Leading path segment(s) can differ, e.g. Patient.identifier.id <=> Identifier.id
            var idSegment = ElementIdSegment.Empty;
            var offset = idSegments.Length - baseIdSegments.Length;
            for (int i = 1; i < baseIdSegments.Length; i++)
            {
                idSegment = ElementIdSegment.Parse(idSegments[offset + i]);

                // Verify that the element name matches the base element name
                // Note: element ids of type slices should use original element name ending with "[x]"
                var baseIdSegment = ElementIdSegment.Parse(baseIdSegments[i]);
                Assert.AreEqual(baseIdSegment.ElementName, idSegment.ElementName);

                // If the base element id introduces a slice name, then derived element id should also include it
                // However derived profiles can introduce additional slices
                Assert.IsTrue(baseIdSegment.ElementName == null || idSegment.ElementName == baseIdSegment.ElementName);
            }

            // Verify the last element id segment = "elementName[:sliceName]"
            var basePath = elem.Base?.Path;
            var elemPath = basePath != null && ElementDefinitionNavigator.IsChoiceTypeElement(basePath) ? basePath : elem.Path;

            if (baseIdSegments.Length == 1)
            {
                // [WMR 20170710] initialize idSegment to the last segment
                idSegment = ElementIdSegment.Parse(idSegments[idSegments.Length - 1]);
            }

            Assert.AreEqual(ProfileNavigationExtensions.GetNameFromPath(elemPath), idSegment.ElementName);
            Assert.AreEqual(elem.SliceName, idSegment.SliceName);

        }

        static StructureDefinition TestPatientTypeSliceProfile => new StructureDefinition()
        {
            Type = FHIRAllTypes.Patient.GetLiteral(),
            BaseDefinition = ModelInfo.CanonicalUriForFhirCoreType(FHIRAllTypes.Patient),
            Name = "TestPatientWithTypeSlice",
            Url = "http://example.org/fhir/StructureDefinition/TestPatientWithTypeSlice",
            Differential = new StructureDefinition.DifferentialComponent()
            {
                Element = new List<ElementDefinition>()
                {
                    new ElementDefinition("Patient.deceasedDateTime")
                    {
                        SliceName = "deceasedDateTime",
                        Type = new List<ElementDefinition.TypeRefComponent>()
                        {
                            new ElementDefinition.TypeRefComponent()
                            {
                                Code = FHIRAllTypes.DateTime.GetLiteral()
                            }
                        }
                    },
                }
            }
        };

        [TestMethod]
        public async T.Task TestElementIds_PatientWithTypeSlice()
        {
            var profile = TestPatientTypeSliceProfile;
            var resolver = new InMemoryProfileResolver(profile);
            var multiResolver = new MultiResolver(_testResolver, resolver);
            _generator = new SnapshotGenerator(multiResolver, _settings);

            _generator.PrepareElement += elementHandler;
            try
            {
                (_, var expanded) = await generateSnapshotAndCompare(profile);
                Assert.IsNotNull(expanded);
                Assert.IsTrue(expanded.HasSnapshot);
                dumpOutcome(_generator.Outcome);
                Assert.IsNull(_generator.Outcome);

                // [WMR 20180115] NEW - Use alternative (iterative) approach for full expansion
                var issues = _generator.Outcome?.Issue ?? new List<OperationOutcome.IssueComponent>();
                expanded.Snapshot.Element = await fullyExpand(expanded.Snapshot.Element, issues);
                dumpIssues(issues);
                Assert.AreEqual(0, issues.Count);

                Debug.WriteLine("Patient with type slice:");
                foreach (var elem in expanded.Snapshot.Element)
                {
                    var baseElem = elem.Annotation<BaseDefAnnotation>()?.BaseElementDefinition;
                    Debug.WriteLine($"{elem.Path} | {elem.SliceName} | Id = {elem.ElementId} | Base Id = {baseElem?.ElementId}");
                    Assert.IsNotNull(elem.ElementId);
                    Assert.IsNotNull(baseElem);
                    Assert.IsNotNull(baseElem.ElementId);

                    assertElementIds(elem, baseElem);
                }
            }
            finally
            {
                _generator.PrepareElement -= elementHandler;
            }
        }

        // [WMR 20170616] NEW - Test custom element IDs

        static StructureDefinition TestSlicedPatientWithCustomIdProfile => new StructureDefinition()
        {
            Type = FHIRAllTypes.Patient.GetLiteral(),
            BaseDefinition = ModelInfo.CanonicalUriForFhirCoreType(FHIRAllTypes.Patient),
            Name = "TestSlicedPatientWithCustomIdProfile",
            Url = "http://example.org/fhir/StructureDefinition/TestSlicedPatientWithCustomIdProfile",
            Derivation = StructureDefinition.TypeDerivationRule.Constraint,
            Differential = new StructureDefinition.DifferentialComponent()
            {
                Element = new List<ElementDefinition>()
                {
                    new ElementDefinition("Patient.identifier")
                    {
                        ElementId = "Patient.identifier",
                        Slicing = new ElementDefinition.SlicingComponent()
                        {
                            Discriminator = new List<ElementDefinition.DiscriminatorComponent>()
                            {
                                new ElementDefinition.DiscriminatorComponent()
                                {
                                    Type = ElementDefinition.DiscriminatorType.Value,
                                    Path = "system"
                                }
                            }
                        }
                    },
                    new ElementDefinition("Patient.identifier")
                    {
                        // Slice with custom ElementID
                        ElementId = "CUSTOM",
                        SliceName = "bsn"
                    },
                    new ElementDefinition("Patient.identifier.use")
                    {
                        // Should receive ElementID = "Patient.identifier:bsn.use"
                        Min = 1
                    }
                }
            }
        };

        [TestMethod]
        public async T.Task TestElementIds_SlicedPatientWithCustomIdProfile()
        {
            var profile = TestSlicedPatientWithCustomIdProfile;
            var resolver = new InMemoryProfileResolver(profile);
            var multiResolver = new MultiResolver(_testResolver, resolver);
            _generator = new SnapshotGenerator(multiResolver, _settings);

            const string sliceName = "bsn";
            var slice = profile.Differential.Element.FirstOrDefault(e => e.SliceName == sliceName);
            Assert.IsNotNull(slice);

            _generator.PrepareElement += elementHandler;
            StructureDefinition expanded = null;
            try
            {
                (_, expanded) = await generateSnapshotAndCompare(profile);
                Assert.IsNotNull(expanded);
                Assert.IsTrue(expanded.HasSnapshot);
                dumpOutcome(_generator.Outcome);

                // [WMR 20180115] NEW - Use alternative (iterative) approach for full expansion
                var issues = _generator.Outcome?.Issue ?? new List<OperationOutcome.IssueComponent>();
                expanded.Snapshot.Element = await fullyExpand(expanded.Snapshot.Element, issues);
                dumpIssues(issues);
                Assert.AreEqual(0, issues.Count);
            }
            finally
            {
                _generator.PrepareElement -= elementHandler;
            }

            var elems = expanded.Snapshot.Element;

            Debug.WriteLine("Sliced Patient with custom element id on slice:");
            foreach (var elem in elems)
            {
                var baseElem = elem.Annotation<BaseDefAnnotation>()?.BaseElementDefinition;
                Debug.WriteLine($"{elem.Path} | {elem.SliceName} | Id = {elem.ElementId} | Base Id = {baseElem?.ElementId}");
                Assert.IsNotNull(elem.ElementId);
                Assert.IsNotNull(baseElem);
                Assert.IsNotNull(baseElem.ElementId);

                if (elem.ElementId?.StartsWith("CUSTOM") == true)
                {
                    Assert.AreEqual(elem.SliceName, sliceName);
                }
                else
                {
                    assertElementIds(elem, baseElem);
                }
            }

            // [WMR 20170711] Additional assertions on children of named slice
            var slicePos = elems.FindIndex(e => e.SliceName == "bsn");
            Assert.AreNotEqual(-1, slicePos);
            var elemDef = elems[slicePos];
            Assert.AreEqual("Patient.identifier", elemDef.Path);
            // Verify that the id of all child elements includes parent slice name, i.e. starts with "Patient.identifier:bsn"
            for (var idx = slicePos + 1; idx < elems.Count; idx++)
            {
                elemDef = elems[idx];
                if (!ElementDefinitionNavigator.IsChildPath("Patient.identifier", elemDef.Path)) { break; }
                Assert.IsTrue(elemDef.ElementId.StartsWith("Patient.identifier:bsn"), $"Invalid element id at element #{idx}: {elemDef.ElementId}");
            }

            // [WMR 20170711] Dynamically update the slice name and re-generate ids for the subtree
            var nav = ElementDefinitionNavigator.ForSnapshot(expanded);
            Assert.IsTrue(nav.JumpToFirst(slice.Path));
            Assert.IsTrue(nav.MoveToNextSliceAtAnyLevel(sliceName));
            slice = nav.Current;
            Assert.AreEqual(slice.SliceName, sliceName);
            slice.SliceName = "CHANGED";
            ElementIdGenerator.Update(nav, true);

            // Verify that the id of all child elements includes updated slice name, i.e. starts with "Patient.identifier:CHANGED"
            for (var idx = slicePos + 1; idx < elems.Count; idx++)
            {
                elemDef = elems[idx];
                if (!ElementDefinitionNavigator.IsChildPath("Patient.identifier", elemDef.Path)) { break; }
                Assert.IsTrue(elemDef.ElementId.StartsWith("Patient.identifier:CHANGED"), $"Invalid element id at element #{idx}: {elemDef.ElementId}");
            }

        }

        [TestMethod]
        public async T.Task TestElementIds_SlicedPatientWithCustomIdProfile2()
        {
            var profile = await _testResolver.FindStructureDefinitionAsync("http://example.org/fhir/StructureDefinition/PatientWithCustomElementIds");
            Assert.IsNotNull(profile);

            _generator = new SnapshotGenerator(_testResolver, _settings);
            _generator.PrepareElement += elementHandler;
            StructureDefinition expanded = null;
            try
            {
                (_, expanded) = await generateSnapshotAndCompare(profile);
                Assert.IsNotNull(expanded);
                Assert.IsTrue(expanded.HasSnapshot);
                dumpOutcome(_generator.Outcome);

                // [WMR 20180115] NEW - Use alternative (iterative) approach for full expansion
                var issues = _generator.Outcome?.Issue ?? new List<OperationOutcome.IssueComponent>();
                expanded.Snapshot.Element = await fullyExpand(expanded.Snapshot.Element, issues);
                dumpIssues(issues);
                Assert.AreEqual(0, issues.Count);
            }
            finally
            {
                _generator.PrepareElement -= elementHandler;
            }

            Debug.WriteLine("Sliced Patient with custom element id on slice:");
            foreach (var elem in expanded.Snapshot.Element)
            {
                var baseElem = elem.Annotation<BaseDefAnnotation>()?.BaseElementDefinition;
                Debug.WriteLine($"{elem.Path} | {elem.SliceName} | Id = {elem.ElementId} | Base Id = {baseElem?.ElementId}");
                Assert.IsNotNull(elem.ElementId);
                Assert.IsNotNull(baseElem);
                Assert.IsNotNull(baseElem.ElementId);

                if (elem.ElementId?.StartsWith("CUSTOM-") != true)
                {
                    assertElementIds(elem, baseElem);
                }
            }
        }


        // [WMR 20170426] NEW - Bug with generating base element annotations for merged external type profiles?
        [TestMethod]
        public async T.Task TestPatientWithAddress()
        {
            var sd = await _testResolver.FindStructureDefinitionAsync(@"http://example.org/fhir/StructureDefinition/MyPatientWithAddress");
            Assert.IsNotNull(sd);

            _generator = new SnapshotGenerator(_testResolver, _settings);
            _generator.PrepareElement += elementHandler;
            try
            {
                await _generator.UpdateAsync(sd);
                dumpOutcome(_generator.Outcome);

                // [WMR 20180115] NEW - Use alternative (iterative) approach for full expansion
                var issues = _generator.Outcome?.Issue ?? new List<OperationOutcome.IssueComponent>();
                sd.Snapshot.Element = await fullyExpand(sd.Snapshot.Element, issues);
                dumpIssues(issues);
                Assert.AreEqual(0, issues.Count);
            }
            finally
            {
                _generator.PrepareElement -= elementHandler;
            }

            dumpBaseDefId(sd);

            var sdCore = await _testResolver.FindStructureDefinitionForCoreTypeAsync(sd.Type);
            dumpBaseDefId(sdCore);

            // Verify that main profile MyPatientWithAddress inherited
            // constraints from extension profile MyPatientExtension
            var elem = sd.Snapshot.Element.FirstOrDefault(e => e.SliceName == "patientExtension");
            Assert.IsNotNull(elem);
            Assert.AreEqual(@"http://example.org/fhir/StructureDefinition/MyPatientExtension", elem.Type[0]?.Profile.FirstOrDefault());
            var sdExt = await _testResolver.FindExtensionDefinitionAsync(elem.Type[0].Profile.FirstOrDefault());
            Assert.IsNotNull(sdExt);
            var extRootshort = sdExt.Differential.Element[0].Short; // Explicit constraint on ext root
            Assert.IsNotNull(extRootshort);
            Assert.IsTrue(sdExt.HasSnapshot);
            Assert.AreEqual(extRootshort, sdExt.Snapshot.Element[0].Short); // Verify propagation to snapshot
            Assert.AreEqual(extRootshort, elem.Short);  // Verify inherited by referencing profile
            var baseElem = elem.Annotation<BaseDefAnnotation>()?.BaseElementDefinition;
            Assert.IsNotNull(baseElem);
            Assert.AreEqual(extRootshort, baseElem.Short);

            // Verify that main profile MyPatientWithAddress inherited
            // constraints from element type profile MyPatientAddress
            elem = sd.Snapshot.Element.FirstOrDefault(e => e.Path == "Patient.address");
            Assert.IsNotNull(elem);

            Assert.AreEqual(@"http://example.org/fhir/StructureDefinition/MyPatientAddress", elem.Type[0]?.Profile.FirstOrDefault());
            var sdType = await _testResolver.FindStructureDefinitionAsync(elem.Type[0].Profile.FirstOrDefault());
            Assert.IsNotNull(sdType);
            var typeChildElem = sdType.Snapshot.Element.FirstOrDefault(e => e.Path == "Address.country");
            Assert.IsNotNull(typeChildElem);
            Assert.AreEqual("land", typeChildElem.Alias.FirstOrDefault());

            elem = sd.Snapshot.Element.FirstOrDefault(e => e.Path == "Patient.address.country");
            Assert.IsNotNull(elem);
            Assert.AreEqual("land", elem.Alias.FirstOrDefault());
            baseElem = elem.Annotation<BaseDefAnnotation>()?.BaseElementDefinition;
            Assert.IsNotNull(baseElem);
            Assert.AreEqual("land", baseElem.Alias.FirstOrDefault());
        }

        void dumpBaseDefId(StructureDefinition sd)
        {
            Debug.Print("===== " + sd.Name);
            Debug.Print($"{"Path",50}| {"Base Path",49}| {"Base StructureDefinition",69}| {"Element Id",49}| {"Base Element Id",49}");
            foreach (var elem in sd.Snapshot.Element)
            {
                var ann = elem.Annotation<BaseDefAnnotation>();
                Assert.IsNotNull(ann);
                var s49 = new string(' ', 49);
                var s69 = new string(' ', 69);
                Debug.Print($"{elem.Path,50}| {ann?.BaseElementDefinition?.Path?.PadRight(49) ?? s49}| {ann?.BaseStructureDefinition?.Url?.PadRight(69) ?? s69}| {elem?.ElementId?.PadRight(49) ?? s49}| {ann?.BaseElementDefinition?.ElementId?.PadRight(49) ?? s49}");
                var elemId = elem.ElementId;
                Assert.IsNotNull(elemId);
                Assert.IsTrue(elem.IsRootElement() ? elemId == sd.Type : elemId.StartsWith(sd.Type + "."));
            }
        }

        // [WMR 20170524] Added to fix bug reported by Stefan Lang

        // [WMR 20170424] For debugging ElementIdGenerator

        const string PatientIdentifierProfileUri = @"http://example.org/fhir/StructureDefinition/PatientIdentifierProfile";
        const string PatientProfileWithIdentifierProfileUri = @"http://example.org/fhir/StructureDefinition/PatientProfileWithIdentifierProfile";
        const string PatientIdentifierTypeValueSetUri = @"http://example.org/fhir/ValueSet/PatientIdentifierTypeValueSet";

        // Identifier profile with valueset binding on child element Identifier.type
        static StructureDefinition PatientIdentifierProfile => new StructureDefinition()
        {
            Type = FHIRAllTypes.Identifier.GetLiteral(),
            BaseDefinition = ModelInfo.CanonicalUriForFhirCoreType(FHIRAllTypes.Identifier),
            Name = "PatientIdentifierProfile",
            Url = PatientIdentifierProfileUri,
            Derivation = StructureDefinition.TypeDerivationRule.Constraint,
            Kind = StructureDefinition.StructureDefinitionKind.ComplexType,
            Differential = new StructureDefinition.DifferentialComponent()
            {
                Element = new List<ElementDefinition>()
                {
                    new ElementDefinition("Identifier.type")
                    {
                        Min = 1,
                        Binding = new ElementDefinition.ElementDefinitionBindingComponent()
                        {
                            Strength = BindingStrength.Extensible,
                            ValueSet = PatientIdentifierTypeValueSetUri
                        }
                    },
                }
            }
        };

        // Patient profile with type profile constraint on Patient.identifier
        // Snapshot should pick up the valueset binding on Identifier.type
        static StructureDefinition PatientProfileWithIdentifierProfile => new StructureDefinition()
        {
            Type = FHIRAllTypes.Patient.GetLiteral(),
            BaseDefinition = ModelInfo.CanonicalUriForFhirCoreType(FHIRAllTypes.Patient),
            Name = "PatientProfileWithIdentifierProfile",
            Url = PatientProfileWithIdentifierProfileUri,
            Derivation = StructureDefinition.TypeDerivationRule.Constraint,
            Kind = StructureDefinition.StructureDefinitionKind.Resource,
            Differential = new StructureDefinition.DifferentialComponent()
            {
                Element = new List<ElementDefinition>()
                {
                    new ElementDefinition("Patient.identifier")
                    {
                        Type = new List<ElementDefinition.TypeRefComponent>()
                        {
                            new ElementDefinition.TypeRefComponent()
                            {
                                Code = FHIRAllTypes.Identifier.GetLiteral(),
                                Profile = new string[] { PatientIdentifierProfileUri }
                            }
                        }
                    }
                }
            }
        };

        [TestMethod]
        public async T.Task TestTypeProfileWithChildElementBinding()
        {
            var patientProfile = PatientProfileWithIdentifierProfile;
            var resolver = new InMemoryProfileResolver(patientProfile, PatientIdentifierProfile);
            var multiResolver = new MultiResolver(_testResolver, resolver);

            _generator = new SnapshotGenerator(multiResolver, _settings);

            StructureDefinition expanded = null;
            _generator.BeforeExpandElement += beforeExpandElementHandler_DEBUG;
            try
            {
                (_, expanded) = await generateSnapshotAndCompare(patientProfile);
            }
            finally
            {
                _generator.BeforeExpandElement -= beforeExpandElementHandler_DEBUG;
            }

            dumpOutcome(_generator.Outcome);
            Assert.IsTrue(expanded.HasSnapshot);
            dumpElements(expanded.Snapshot.Element);

            var nav = ElementDefinitionNavigator.ForSnapshot(expanded);
            Assert.IsTrue(nav.JumpToFirst("Patient.identifier"));
            Assert.IsNotNull(nav.Current);

            // BUG: binding constraint on Identifier.type is merged onto Patient.identifier...? (parent element!)
            // FIXED [SnapshotGenerator.getSnapshotRootElement] var diffRoot = sd.Differential.GetRootElement();
            Assert.IsNull(nav.Current.Binding);

            // By default, Patient.identifier.type should NOT be included in the generated snapshot
            Assert.IsFalse(nav.MoveToChild("type"));
        }

        static StructureDefinition QuestionnaireResponseWithSlice => new StructureDefinition()
        {
            Type = FHIRAllTypes.QuestionnaireResponse.GetLiteral(),
            BaseDefinition = ModelInfo.CanonicalUriForFhirCoreType(FHIRAllTypes.QuestionnaireResponse),
            Name = "QuestionnaireResponseWithSlice",
            Url = @"http://example.org/fhir/StructureDefinition/QuestionnaireResponseWithSlice",
            Derivation = StructureDefinition.TypeDerivationRule.Constraint,
            Kind = StructureDefinition.StructureDefinitionKind.Resource,
            Differential = new StructureDefinition.DifferentialComponent()
            {
                Element = new List<ElementDefinition>()
                {
                    new ElementDefinition("QuestionnaireResponse.item")
                    {
                        Slicing = new ElementDefinition.SlicingComponent()
                        {
                            Discriminator = new List<ElementDefinition.DiscriminatorComponent>()
                            {
                                new ElementDefinition.DiscriminatorComponent() { Type = ElementDefinition.DiscriminatorType.Value, Path = "text" }
                            }
                        }
                    },
                    new ElementDefinition("QuestionnaireResponse.item")
                    {
                        SliceName = "Q1"
                    },
                    new ElementDefinition("QuestionnaireResponse.item")
                    {
                        SliceName = "Q2"
                    },
                    new ElementDefinition("QuestionnaireResponse.item.linkid")
                    {
                        Max = "0"
                    },
                }
            }
        };

        // Isue #387
        // https://github.com/FirelyTeam/firely-net-sdk/issues/387
        // Cannot reproduce in STU3?
        // [WMR 20170713] Note: in DSTU2, the QuestionnaireResponse core resource definition
        // specifies an example binding on element "QuestionnaireResponse.group.question.answer.value[x]"
        // WITHOUT an actual valueset reference:
        //
        //   <element>
        //     <path value="QuestionnaireResponse.group.question.answer.value[x]"/>
        //     <!-- ... -->
        //     <binding>
        //       <strength value="example"/>
        //       <description value="Code indicating the response provided for a question."/>
        //     </binding>
        //     <!-- ... -->
        //   </element>
        //
        // However in STU3, the core def example binding DOES include a valueset reference.
        [TestMethod]
        public async T.Task TestQRSliceChildrenBindings()
        {
            var sd = QuestionnaireResponseWithSlice;
            var resolver = new InMemoryProfileResolver(sd);
            var multiResolver = new MultiResolver(_testResolver, resolver);

            _generator = new SnapshotGenerator(multiResolver, _settings);

            StructureDefinition expanded = null;
            _generator.BeforeExpandElement += beforeExpandElementHandler_DEBUG;
            try
            {
                (_, expanded) = await generateSnapshotAndCompare(sd);
            }
            finally
            {
                _generator.BeforeExpandElement -= beforeExpandElementHandler_DEBUG;
            }

            dumpOutcome(_generator.Outcome);
            Assert.IsTrue(expanded.HasSnapshot);
            dumpElements(expanded.Snapshot.Element);

            // Verify the inherited example binding on QuestionnaireResponse.item.answer.value[x]
            var answerValues = expanded.Snapshot.Element.Where(e => e.Path == "QuestionnaireResponse.item.answer.value[x]").ToList();
            Assert.AreEqual(3, answerValues.Count);
            foreach (var elem in answerValues)
            {
                var binding = elem.Binding;
                Assert.IsNotNull(binding);
                Assert.AreEqual(BindingStrength.Example, binding.Strength);
                var ValueSetReference = binding.ValueSet;
                Assert.IsNotNull(ValueSetReference);
                Assert.AreEqual("http://hl7.org/fhir/ValueSet/questionnaire-answers", ValueSetReference);
                // Assert.IsTrue(ValueSetReference.Url.Equals("http://hl7.org/fhir/ValueSet/questionnaire-answers"));
                var bindingNameExtension = binding.Extension.FirstOrDefault(e => e.Url == "http://hl7.org/fhir/StructureDefinition/elementdefinition-bindingName");
                Assert.IsNotNull(bindingNameExtension);
                var bindingNameValue = bindingNameExtension.Value as FhirString;
                Assert.IsNotNull(bindingNameValue);
                Assert.AreEqual("QuestionnaireAnswer", bindingNameValue.Value);
            }
        }

        // For derived profiles, base element annotations are incorrect
        // https://trello.com/c/8h7u2qRa
        // Three layers of derived profiles: MyVitalSigns => VitalSigns => Observation
        // When expanding MyVitalSigns, the annotated base elements also include local diff constraints... WRONG!
        // As a result, Forge will not detect the existing local constraints (no yellow pen, excluded from output).

        static StructureDefinition MyDerivedObservation => new StructureDefinition()
        {
            Type = FHIRAllTypes.Observation.GetLiteral(),
            BaseDefinition = ModelInfo.CanonicalUriForFhirCoreType(FHIRAllTypes.Observation),
            Name = "MyDerivedObservation",
            Url = @"http://example.org/fhir/StructureDefinition/MyDerivedObservation",
            Derivation = StructureDefinition.TypeDerivationRule.Constraint,
            Kind = StructureDefinition.StructureDefinitionKind.Resource,
            Differential = new StructureDefinition.DifferentialComponent()
            {
                Element = new List<ElementDefinition>()
                {
                    new ElementDefinition("Observation.method")
                    {
                        Short = "DerivedMethodShort"
                    }
                }
            }
        };

        [TestMethod]
        public async T.Task TestDerivedObservation()
        {
            var derivedObs = MyDerivedObservation;
            var resolver = new InMemoryProfileResolver(derivedObs);
            var multiResolver = new MultiResolver(_testResolver, resolver);

            _generator = new SnapshotGenerator(multiResolver, _settings);

            StructureDefinition expanded = null;
            // _generator.BeforeExpandElement += beforeExpandElementHandler_DEBUG;
            _generator.PrepareElement += elementHandler;
            try
            {
                (_, expanded) = await generateSnapshotAndCompare(derivedObs);
            }
            finally
            {
                // _generator.BeforeExpandElement -= beforeExpandElementHandler_DEBUG;
                _generator.PrepareElement -= elementHandler;
            }

            dumpOutcome(_generator.Outcome);
            Assert.IsTrue(expanded.HasSnapshot);
            // dumpElements(expanded.Snapshot.Element);
            dumpBaseElems(expanded.Snapshot.Element);

            var derivedMethodElem = expanded.Snapshot.Element.FirstOrDefault(e => e.Path == "Observation.method");
            Assert.IsNotNull(derivedMethodElem);
            Assert.AreEqual("DerivedMethodShort", derivedMethodElem.Short);

            var coreObs = await _testResolver.FindStructureDefinitionForCoreTypeAsync(FHIRAllTypes.Observation);
            Assert.IsTrue(coreObs.HasSnapshot);
            var coreMethodElem = coreObs.Snapshot.Element.FirstOrDefault(e => e.Path == "Observation.method");
            Assert.IsNotNull(coreMethodElem);
            Assert.IsNotNull(coreMethodElem.Short);

            var annotation = derivedMethodElem.Annotation<BaseDefAnnotation>();
            Assert.IsNotNull(annotation);
            var baseElem = annotation.BaseElementDefinition;
            Assert.IsNotNull(baseElem);
            Assert.AreEqual(coreMethodElem.Short, baseElem.Short);
        }

        static StructureDefinition MyMoreDerivedObservation => new StructureDefinition()
        {
            Type = FHIRAllTypes.Observation.GetLiteral(),
            BaseDefinition = MyDerivedObservation.Url,
            Name = "MyMoreDerivedObservation",
            Url = @"http://example.org/fhir/StructureDefinition/MyMoreDerivedObservation",
            Derivation = StructureDefinition.TypeDerivationRule.Constraint,
            Kind = StructureDefinition.StructureDefinitionKind.Resource,
            Differential = new StructureDefinition.DifferentialComponent()
            {
                Element = new List<ElementDefinition>()
                {
                    new ElementDefinition("Observation.method")
                    {
                        Short = "MoreDerivedMethodShort",
                        Comment = new Markdown("MoreDerivedMethodComment")
                    },
                    // Include child constraint to force full expansion of .bodySite node
                    // BUG: if we include this element, then the generated base element for .bodySite is incorrect
                    // (includes local constraints, i.e. Min = 1 ... WRONG!)
                    new ElementDefinition("Observation.method.coding.code")
                    {
                        Min = 1
                    },
                }
            }
        };

        [TestMethod]
        public async T.Task TestMoreDerivedObservation()
        {
            var derivedObs = MyDerivedObservation;
            var moreDerivedObs = MyMoreDerivedObservation;
            var resolver = new InMemoryProfileResolver(derivedObs, moreDerivedObs);
            var multiResolver = new MultiResolver(_testResolver, resolver);

            _generator = new SnapshotGenerator(multiResolver, _settings);

            StructureDefinition expanded = null;
            // _generator.BeforeExpandElement += beforeExpandElementHandler_DEBUG;
            _generator.PrepareElement += elementHandler;
            try
            {
                (_, expanded) = await generateSnapshotAndCompare(moreDerivedObs);
            }
            finally
            {
                // _generator.BeforeExpandElement -= beforeExpandElementHandler_DEBUG;
                _generator.PrepareElement -= elementHandler;
            }

            dumpOutcome(_generator.Outcome);
            Assert.IsTrue(expanded.HasSnapshot);
            // dumpElements(expanded.Snapshot.Element);
            dumpBaseElems(expanded.Snapshot.Element);

            var moreDerivedMethodElem = expanded.Snapshot.Element.FirstOrDefault(e => e.Path == "Observation.method");
            Assert.IsNotNull(moreDerivedMethodElem);
            Assert.AreEqual("MoreDerivedMethodShort", moreDerivedMethodElem.Short);

            Assert.IsTrue(derivedObs.HasSnapshot);
            var derivedMethodElem = derivedObs.Snapshot.Element.FirstOrDefault(e => e.Path == "Observation.method");
            Assert.IsNotNull(derivedMethodElem);
            Assert.AreEqual("DerivedMethodShort", derivedMethodElem.Short);

            // MoreDerivedObservation:Observation.method.short is inherited from DerivedObservation:Observation.method.short
            var annotation = moreDerivedMethodElem.Annotation<BaseDefAnnotation>();
            Assert.IsNotNull(annotation);
            var baseElem = annotation.BaseElementDefinition;
            Assert.IsNotNull(baseElem);
            Assert.AreEqual(derivedMethodElem.Short, baseElem.Short);

            // MoreDerivedObservation:Observation.method.comments is inherited from Core:Observation.method.comments
            var coreObs = await _testResolver.FindStructureDefinitionForCoreTypeAsync(FHIRAllTypes.Observation);
            Assert.IsTrue(coreObs.HasSnapshot);
            var coreMethodElem = coreObs.Snapshot.Element.FirstOrDefault(e => e.Path == "Observation.method");
            Assert.IsNotNull(coreMethodElem);
            Assert.IsNotNull(coreMethodElem.Comment);
            // [WMR 20181212] R4 - Comment type changed from string to markdown
            Assert.IsTrue(coreMethodElem.Comment.IsExactly(baseElem.Comment));
            Assert.IsTrue(baseElem.Comment.IsExactly(coreMethodElem.Comment));
        }

        // [WMR 20170718] Test for slicing issue
        static StructureDefinition MySlicedDocumentReference => new StructureDefinition()
        {
            Type = FHIRAllTypes.Observation.GetLiteral(),
            BaseDefinition = ModelInfo.CanonicalUriForFhirCoreType(FHIRAllTypes.DocumentReference),
            Name = "MySlicedDocumentReference",
            Url = "http://example.org/fhir/StructureDefinition/MySlicedDocumentReference",
            Derivation = StructureDefinition.TypeDerivationRule.Constraint,
            Kind = StructureDefinition.StructureDefinitionKind.Resource,
            Differential = new StructureDefinition.DifferentialComponent()
            {
                Element = new List<ElementDefinition>()
                {
                    new ElementDefinition("DocumentReference.content")
                    {
                        Slicing = new ElementDefinition.SlicingComponent()
                        {
                            Description = "TEST"
                            // Min = 1 in core resource definition
                        }
                    },
                    new ElementDefinition("DocumentReference.content")
                    {
                        SliceName = "meta",
                        // Following should be considered as a constraint!
                        // As named slices should always start with Min = 0
                        Min = 1
                    },
                }
            }
        };

        // https://trello.com/c/d7EuVgZI
        // Named slices should never inherit minimum cardinality from base element.
        // Instead, named slice base should always have Min = 0
        // Only slice entry inherits cardinality from base.
        [TestMethod]
        public async T.Task TestNamedSliceMinCardinality()
        {
            var sd = MySlicedDocumentReference;
            var resolver = new InMemoryProfileResolver(sd);
            var multiResolver = new MultiResolver(_testResolver, resolver);

            _generator = new SnapshotGenerator(multiResolver, _settings);

            StructureDefinition expanded = null;
            // _generator.BeforeExpandElement += beforeExpandElementHandler_DEBUG;
            _generator.PrepareElement += elementHandler;
            try
            {
                (_, expanded) = await generateSnapshotAndCompare(sd);
            }
            finally
            {
                // _generator.BeforeExpandElement -= beforeExpandElementHandler_DEBUG;
                _generator.PrepareElement -= elementHandler;
            }

            dumpOutcome(_generator.Outcome);
            Assert.IsTrue(expanded.HasSnapshot);
            // dumpElements(expanded.Snapshot.Element);
            dumpBaseElems(expanded.Snapshot.Element);

            var coreProfile = await _testResolver.FindStructureDefinitionForCoreTypeAsync(FHIRAllTypes.DocumentReference);
            Assert.IsNotNull(coreProfile);
            Assert.IsTrue(coreProfile.HasSnapshot);

            // Verify slice entry in snapshot
            var elems = expanded.Snapshot.Element;
            var snapSliceEntry = elems.FirstOrDefault(e => e.Path == "DocumentReference.content");
            Assert.IsNotNull(snapSliceEntry);
            Assert.IsNotNull(snapSliceEntry.Slicing);

            // Verify that slice entry inherits min cardinality from base profile
            var coreElem = coreProfile.Snapshot.Element.FirstOrDefault(e => e.Path == snapSliceEntry.Path);
            Assert.IsNotNull(coreElem);
            Assert.AreEqual(1, coreElem.Min);
            Assert.AreEqual(coreElem.Min, snapSliceEntry.Min);

            // Verify that named slices do NOT inherit min cardinality from base profile
            var diffSlice = sd.Differential.Element.FirstOrDefault(e => e.SliceName != null);
            Assert.IsNotNull(diffSlice);
            var snapSlice = elems.FirstOrDefault(e => e.SliceName == diffSlice.SliceName);
            Assert.IsNotNull(snapSlice);
            Assert.AreEqual(diffSlice.Min, snapSlice.Min);
            var sliceBaseAnn = snapSlice.Annotation<BaseDefAnnotation>();
            Assert.IsNotNull(sliceBaseAnn);
            var sliceBase = sliceBaseAnn.BaseElementDefinition;
            Assert.IsNotNull(sliceBase);
            // Verify that slice base always has Min = 0 (not inherited from base profile)
            Assert.AreEqual(0, sliceBase.Min);
        }

        // [WMR 20170718] NEW
        // Accept and handle derived profile constraints on existing slice entry in base profile

        static StructureDefinition MySlicedBasePatient => new StructureDefinition()
        {
            Type = FHIRAllTypes.Patient.GetLiteral(),
            BaseDefinition = ModelInfo.CanonicalUriForFhirCoreType(FHIRAllTypes.Patient),
            Name = "MySlicedBasePatient",
            Url = @"http://example.org/fhir/StructureDefinition/MySlicedBasePatient",
            Derivation = StructureDefinition.TypeDerivationRule.Constraint,
            Kind = StructureDefinition.StructureDefinitionKind.Resource,
            Differential = new StructureDefinition.DifferentialComponent()
            {
                Element = new List<ElementDefinition>()
                {
                    new ElementDefinition("Patient.identifier")
                    {
                        Slicing = new ElementDefinition.SlicingComponent()
                        {
                            Description = "TEST"
                        }
                    },
                    new ElementDefinition("Patient.identifier")
                    {
                        SliceName = "bsn"
                    }
                }
            }
        };

        static StructureDefinition MyMoreDerivedPatient => new StructureDefinition()
        {
            Type = FHIRAllTypes.Patient.GetLiteral(),
            BaseDefinition = MySlicedBasePatient.Url,
            Name = "MyMoreDerivedPatient",
            Url = @"http://example.org/fhir/StructureDefinition/MyMoreDerivedPatient",
            Derivation = StructureDefinition.TypeDerivationRule.Constraint,
            Kind = StructureDefinition.StructureDefinitionKind.Resource,
            Differential = new StructureDefinition.DifferentialComponent()
            {
                Element = new List<ElementDefinition>()
                {
                    // Further constrain existing slice entry
                    new ElementDefinition("Patient.identifier")
                    {
                        Min = 1
                    }
                }
            }
        };

        // https://trello.com/c/Mnn0EBOg
        [TestMethod]
        public async T.Task TestConstraintOnSliceEntry()
        {
            var sd = MyMoreDerivedPatient;
            var resolver = new InMemoryProfileResolver(sd, MySlicedBasePatient);
            var multiResolver = new MultiResolver(_testResolver, resolver);

            _generator = new SnapshotGenerator(multiResolver, _settings);

            StructureDefinition expanded = null;
            // _generator.BeforeExpandElement += beforeExpandElementHandler_DEBUG;
            _generator.PrepareElement += elementHandler;
            try
            {
                (_, expanded) = await generateSnapshotAndCompare(sd);
            }
            finally
            {
                // _generator.BeforeExpandElement -= beforeExpandElementHandler_DEBUG;
                _generator.PrepareElement -= elementHandler;
            }

            dumpOutcome(_generator.Outcome);
            Assert.IsTrue(expanded.HasSnapshot);
            // dumpElements(expanded.Snapshot.Element);
            dumpBaseElems(expanded.Snapshot.Element);

            // Snapshot generator should NOT emit any issues
            // * Issue #0: Severity = 'Error' Code = 'Required' Details: '10008' Text : 'Element 'Patient.identifier' defines a slice without a name. Individual slices must always have a unique name, except extensions.' Profile: 'http://example.org/fhir/StructureDefinition/MyMoreDerivedPatient' Path: 'Patient.identifier'
            Assert.IsNull(_generator.Outcome);

            // Verify constraint on slice entry
            var elems = expanded.Snapshot.Element;
            var sliceEntry = elems.FirstOrDefault(e => e.Path == "Patient.identifier");
            Assert.IsNotNull(sliceEntry);
            Assert.IsNotNull(sliceEntry.Slicing);
            Assert.AreEqual(1, sliceEntry.Min);
            var ann = sliceEntry.Annotation<BaseDefAnnotation>();
            Assert.IsNotNull(ann);
            Assert.IsNotNull(ann.BaseElementDefinition);
            Assert.AreEqual(0, ann.BaseElementDefinition.Min);
        }

        // [WMR 20170810] https://trello.com/c/KNMYa44V
        [TestMethod]
        public async T.Task TestDosage()
        {
            // Note: resolved from TestData\snapshot-test\profiles-types.xml
            var sd = await _testResolver.FindStructureDefinitionForCoreTypeAsync(FHIRAllTypes.Dosage);
            _generator = new SnapshotGenerator(_testResolver, _settings);

            var (_, expanded) = await generateSnapshotAndCompare(sd);
            dumpOutcome(_generator.Outcome);
            Assert.IsTrue(expanded.HasSnapshot);
            var elems = expanded.Snapshot.Element;
            dumpElements(elems);
            // dumpBaseElems(elems);

            foreach (var elem in elems)
            {
                Assert.IsNull(elem.SliceName, $"Error! Unexpected slice name '{elem.SliceName}' on element with path '{elem.Path}'");
            }

            // Also verify the expanded snapshot of the referenced SimpleQuantity profile
            sd = await _testResolver.FindStructureDefinitionForCoreTypeAsync(FHIRAllTypes.SimpleQuantity);
            Assert.IsNotNull(sd);
            Assert.IsTrue(sd.HasSnapshot);
            Assert.IsNull(sd.Differential.GetRootElement()?.SliceName);

            // Note: depending on the order of unit tests execution, SimpleQuantity snapshot
            // may not have been fully (re-)generated. The original snapshot (from core ZIP)
            // contains the invalid sliceName. Regenerated snapshot should be corrected.
            if (sd.Snapshot.IsCreatedBySnapshotGenerator())
            {
                Assert.IsNull(sd.Snapshot.GetRootElement()?.SliceName);
            }
        }

        static StructureDefinition MedicationStatementWithSimpleQuantitySlice => new StructureDefinition()
        {
            Type = FHIRAllTypes.MedicationStatement.GetLiteral(),
            BaseDefinition = ModelInfo.CanonicalUriForFhirCoreType(FHIRAllTypes.MedicationStatement),
            Name = "MedicationStatementWithSimpleQuantitySlice",
            Url = @"http://example.org/fhir/StructureDefinition/MedicationStatementWithSimpleQuantitySlice",
            Derivation = StructureDefinition.TypeDerivationRule.Constraint,
            Kind = StructureDefinition.StructureDefinitionKind.Resource,
            Differential = new StructureDefinition.DifferentialComponent()
            {
                Element = new List<ElementDefinition>()
                {
                    new ElementDefinition("MedicationStatement.dosage.dose[x]")
                    {
                        Slicing = new ElementDefinition.SlicingComponent()
                        {
                            Discriminator = ElementDefinition.DiscriminatorComponent.ForTypeSlice().ToList()
                        }
                    },
                    new ElementDefinition("MedicationStatement.dosage.dose[x]")
                    {
                        SliceName = "doseSimpleQuantity",
                        Type = new List<ElementDefinition.TypeRefComponent>()
                        {
                            new ElementDefinition.TypeRefComponent()
                            {
                                Code = FHIRAllTypes.Quantity.GetLiteral(),
                                Profile = new string[] { ModelInfo.CanonicalUriForFhirCoreType(FHIRAllTypes.SimpleQuantity) }
                            }
                        }
                    },
                    new ElementDefinition("MedicationStatement.dosage.dose[x]")
                    {
                        SliceName = "dosePeriod",
                        Type = new List<ElementDefinition.TypeRefComponent>()
                        {
                            new ElementDefinition.TypeRefComponent()
                            {
                                Code = FHIRAllTypes.Period.GetLiteral()
                            }
                        }
                    },

                }
            }
        };

        [TestMethod]
        public async T.Task TestSimpleQuantitySlice()
        {
            var sd = MedicationStatementWithSimpleQuantitySlice;
            var resolver = new InMemoryProfileResolver(sd);
            var multiResolver = new MultiResolver(_testResolver, resolver);

            _generator = new SnapshotGenerator(multiResolver, _settings);

            (_, var expanded) = await generateSnapshotAndCompare(sd);
            dumpOutcome(_generator.Outcome);
            Assert.IsTrue(expanded.HasSnapshot);
            var elems = expanded.Snapshot.Element;
            dumpElements(elems);
            // dumpBaseElems(elems);

            var issues = _generator.Outcome?.Issue.Where(i => i.Details.Coding.FirstOrDefault().Code == SnapshotGenerator.PROFILE_ELEMENTDEF_INVALID_PROFILE_TYPE.Code.ToString());

            // Verify there is NO warning about invalid element type constraint
            Assert.IsTrue(issues == null || !issues.Any());

        }

        // [WMR 20170925] BUG: Stefan Lang - Forge displays both valueString and value[x]
        // https://trello.com/c/XI8krV6j

        const string SL_HumanNameTitleSuffixUri = @"http://example.org/fhir/StructureDefinition/SL-HumanNameTitleSuffix";

        // Extension on complex datatype HumanName
        static StructureDefinition SL_HumanNameTitleSuffix => new StructureDefinition()
        {
            Type = FHIRAllTypes.Extension.GetLiteral(),
            BaseDefinition = ModelInfo.CanonicalUriForFhirCoreType(FHIRAllTypes.Extension),
            Name = "SL-HumanNameTitleSuffix",
            Url = SL_HumanNameTitleSuffixUri,
            Derivation = StructureDefinition.TypeDerivationRule.Constraint,
            Kind = StructureDefinition.StructureDefinitionKind.ComplexType,
            Differential = new StructureDefinition.DifferentialComponent()
            {
                Element = new List<ElementDefinition>()
                {
                    new ElementDefinition("Extension.url")
                    {
                        Fixed = new FhirUri(SL_HumanNameTitleSuffixUri)
                    },
                    // Constrain type to string
                    new ElementDefinition("Extension.valueString")
                    {
                        Short = "NameSuffix",
                        Type = new List<ElementDefinition.TypeRefComponent>()
                        {
                            new ElementDefinition.TypeRefComponent()
                            {
                                Code = FHIRAllTypes.String.GetLiteral()
                            }
                        }
                    }
                }
            }
        };

        // Profile on complex datatype HumanName with extension element
        static StructureDefinition SL_HumanNameBasis => new StructureDefinition()
        {
            Type = FHIRAllTypes.HumanName.GetLiteral(),
            BaseDefinition = ModelInfo.CanonicalUriForFhirCoreType(FHIRAllTypes.HumanName),
            Name = "SL-HumanNameBasis",
            Url = @"http://example.org/fhir/StructureDefinition/SL-HumanNameBasis",
            Derivation = StructureDefinition.TypeDerivationRule.Constraint,
            Kind = StructureDefinition.StructureDefinitionKind.ComplexType,
            Differential = new StructureDefinition.DifferentialComponent()
            {
                Element = new List<ElementDefinition>()
                {
                    new ElementDefinition("HumanName.family.extension")
                    {
                        SliceName = "NameSuffix",
                        Max = "1",
                        Type = new List<ElementDefinition.TypeRefComponent>()
                        {
                            new ElementDefinition.TypeRefComponent()
                            {
                                Code = FHIRAllTypes.Extension.GetLiteral(),
                                Profile = new string[] { SL_HumanNameTitleSuffix.Url }
                            }
                        }
                    },
                }
            }
        };

        // Profile on Patient referencing custom HumanName datatype profile
        static StructureDefinition SL_PatientBasis => new StructureDefinition()
        {
            Type = FHIRAllTypes.Patient.GetLiteral(),
            BaseDefinition = ModelInfo.CanonicalUriForFhirCoreType(FHIRAllTypes.Patient),
            Name = "SL-PatientBasis",
            Url = @"http://example.org/fhir/StructureDefinition/SL-PatientBasis",
            Derivation = StructureDefinition.TypeDerivationRule.Constraint,
            Kind = StructureDefinition.StructureDefinitionKind.Resource,
            Differential = new StructureDefinition.DifferentialComponent()
            {
                Element = new List<ElementDefinition>()
                {
                    new ElementDefinition("Patient.name")
                    {
                        Type = new List<ElementDefinition.TypeRefComponent>()
                        {
                            new ElementDefinition.TypeRefComponent()
                            {
                                Code = FHIRAllTypes.HumanName.GetLiteral(),
                                Profile = new string[] { SL_HumanNameBasis.Url }
                            }
                        }
                    },
                }
            }
        };


        const string SL_NameSuffixValueSetUri = @"http://fhir.de/ValueSet/deuev/anlage-7-namenszusaetze";

        // Derived profile on Patient
        static StructureDefinition SL_PatientDerived => new StructureDefinition()
        {
            Type = FHIRAllTypes.Patient.GetLiteral(),
            BaseDefinition = SL_PatientBasis.Url,
            Name = "SL-PatientDerived",
            Url = @"http://example.org/fhir/StructureDefinition/SL-PatientDerived",
            Derivation = StructureDefinition.TypeDerivationRule.Constraint,
            Kind = StructureDefinition.StructureDefinitionKind.Resource,
            Differential = new StructureDefinition.DifferentialComponent()
            {
                Element = new List<ElementDefinition>()
                {
                    new ElementDefinition("Patient.name.family.extension")
                    {
                        SliceName = "NameSuffix",
                        MustSupport = true
                    },
                    // WRONG! Derived profiles must maintain name of inherited renamed elements
                    // => SnapshotGenerator should emit a warning
                    // new ElementDefinition("Patient.name.family.extension.value[x]")
                    // CORRECT
                    new ElementDefinition("Patient.name.family.extension.valueString")
                    {
                        Binding = new ElementDefinition.ElementDefinitionBindingComponent()
                        {
                            Strength = BindingStrength.Required,
                            ValueSet = SL_NameSuffixValueSetUri
                        }
                    }
                }
            }
        };

        [TestMethod]
        public async T.Task TestPatientDe()
        {
            var sd = SL_PatientDerived;
            var resolver = new InMemoryProfileResolver(sd, SL_PatientBasis, SL_HumanNameBasis, SL_HumanNameTitleSuffix);
            var multiResolver = new MultiResolver(_testResolver, resolver);

            _generator = new SnapshotGenerator(multiResolver, _settings);

            (_, var expanded) = await generateSnapshotAndCompare(sd);
            dumpOutcome(_generator.Outcome);
            Assert.IsTrue(expanded.HasSnapshot);
            var elems = expanded.Snapshot.Element;
            dumpElements(elems);
            // dumpBaseElems(elems);

            var nav = ElementDefinitionNavigator.ForSnapshot(expanded);
            // Verify slice entry
            Assert.IsTrue(nav.JumpToFirst("Patient.name.family.extension"));
            Assert.IsNotNull(nav.Current.Slicing);
            Assert.IsNull(nav.Current.SliceName);
            // Verify first extension slice: NameSuffix
            Assert.IsTrue(nav.MoveToNextSlice());
            Assert.AreEqual("NameSuffix", nav.Current.SliceName);
            // Verify constraint inherited from base patient profile
            Assert.AreEqual("1", nav.Current.Max);
            // Verify constraint specified by derived patient profile
            Assert.AreEqual(true, nav.Current.MustSupport);
            Assert.IsTrue(nav.MoveToFirstChild());
            // Verify constraints on url child element inherited from extension definition
            Assert.IsTrue(nav.MoveToNext("url"));
            var url = nav.Current.Fixed as FhirUri;
            Assert.IsNotNull(url);
            Assert.AreEqual(SL_HumanNameTitleSuffixUri, url.Value);

            // [WMR 20190211] FIXED
            // STU3: Verify there are no constraints on value[x]
            //Assert.IsFalse(nav.MoveToNext("value[x]"));
            // R4: snapshot includes both "value[x]" and "valueString"
            Assert.IsTrue(nav.MoveToNext("value[x]"));

            // Verify merged constraints on valueString
#if NORMALIZE_RENAMED_TYPESLICE
            // [WMR 20190828] R4: Normalize renamed type slices in snapshot
            Assert.IsTrue(nav.MoveToNextSlice("valueString"));
#else
            Assert.IsTrue(nav.MoveToNext("valueString"));
#endif
            Assert.AreEqual("NameSuffix", nav.Current.Short);
            Assert.AreEqual(1, nav.Current.Type.Count);
            Assert.AreEqual(FHIRAllTypes.String.GetLiteral(), nav.Current.Type[0].Code);
            Assert.IsNotNull(nav.Current.Binding);
            Assert.AreEqual(BindingStrength.Required, nav.Current.Binding.Strength);
            var vsUrl = nav.Current.Binding.ValueSet;
            Assert.AreEqual(SL_NameSuffixValueSetUri, vsUrl);
        }

        // [WMR 20170927] ContentReference
        // Observation.component.referenceRange => Observation.referenceRange
        // https://trello.com/c/p1RbTjwi
        [TestMethod]
        public async T.Task TestObservationComponentReferenceRange()
        {
            var sd = new StructureDefinition()
            {
                Url = "http://example.org/fhir/StructureDefinition/ObservationWithComponentReferenceRange",
                BaseDefinition = ModelInfo.CanonicalUriForFhirCoreType(FHIRAllTypes.Observation),
                Type = FHIRAllTypes.Observation.GetLiteral(),
                Name = "ObservationWithComponentReferenceRange",
                Derivation = StructureDefinition.TypeDerivationRule.Constraint,
                Kind = StructureDefinition.StructureDefinitionKind.Resource,
                Differential = new StructureDefinition.DifferentialComponent()
                {
                    Element = new List<ElementDefinition>()
                    {
                        // Specify a child constraint on Observation.component.referenceRange
                        // in order to force child element expansion
                        new ElementDefinition("Observation.component.referenceRange.low")
                        {
                            Min = 1,
                            Fixed = new Quantity()
                            {
                                Value = 1.0m
                            }
                        }
                    }
                }
            };

            var resolver = new InMemoryProfileResolver(sd);
            var multiResolver = new MultiResolver(_testResolver, resolver);
            _generator = new SnapshotGenerator(multiResolver, _settings);
            var (_, expanded) = await generateSnapshotAndCompare(sd);
            Assert.IsNotNull(expanded);
            Assert.IsTrue(expanded.HasSnapshot);

            // Expecting single issue about invalid sliceName on SimpleQuantity root (error in core spec)
            dumpOutcome(_generator.Outcome);
            // Assert.IsNotNull(_generator.Outcome);
            // Assert.AreEqual(1, _generator.Outcome.Issue.Count);

            // [WMR 20180115] NEW - Use alternative (iterative) approach for full expansion
            var issues = new List<OperationOutcome.IssueComponent>();
            expanded.Snapshot.Element = await fullyExpand(expanded.Snapshot.Element, issues);
            dumpIssues(issues);
            // Assert.AreEqual(1, issues.Count);

            var nav = ElementDefinitionNavigator.ForSnapshot(expanded);
            // Verify inherited constraints on Observation.component.referenceRange.low
            Assert.IsTrue(nav.JumpToFirst("Observation.component.referenceRange.low"));
            // Verify inherited cardinality constraint { min = 1 }
            Assert.AreEqual(1, nav.Current.Min);
            // Verify inherited fixed value constraint { fixedDecimal = 1.0 }
            Assert.IsNotNull(nav.Current.Fixed);
            var q = nav.Current.Fixed as Quantity;
            Assert.IsNotNull(q);
            Assert.AreEqual(1.0m, q.Value);
        }

        // https://trello.com/c/pA4uF7IR
        [TestMethod]
        public async T.Task TestInheritedDataTypeProfileExtensions()
        {
            var sdHumanNameExtension = new StructureDefinition()
            {
                Url = "http://example.org/fhir/StructureDefinition/HumanNameExtension",
                BaseDefinition = ModelInfo.CanonicalUriForFhirCoreType(FHIRAllTypes.Extension),
                Type = FHIRAllTypes.Extension.GetLiteral(),
                Name = "HumanNameExtension",
                Derivation = StructureDefinition.TypeDerivationRule.Constraint,
                Kind = StructureDefinition.StructureDefinitionKind.ComplexType,
                Differential = new StructureDefinition.DifferentialComponent()
                {
                    Element = new List<ElementDefinition>()
                    {
                        new ElementDefinition("Extension.valueString")
                        {
                            Type = new List<ElementDefinition.TypeRefComponent>()
                            {
                                new ElementDefinition.TypeRefComponent()
                                {
                                    Code = FHIRAllTypes.String.GetLiteral()
                                }
                            }
                        }
                    }
                }
            };

            var sdHumanName = new StructureDefinition()
            {
                Url = "http://example.org/fhir/StructureDefinition/HumanNameWithExtension",
                BaseDefinition = ModelInfo.CanonicalUriForFhirCoreType(FHIRAllTypes.HumanName),
                Type = FHIRAllTypes.HumanName.GetLiteral(),
                Name = "HumanNameWithExtension",
                Derivation = StructureDefinition.TypeDerivationRule.Constraint,
                Kind = StructureDefinition.StructureDefinitionKind.ComplexType,
                Differential = new StructureDefinition.DifferentialComponent()
                {
                    Element = new List<ElementDefinition>()
                    {
                        new ElementDefinition("HumanName.extension")
                        {
                            SliceName = "MyExtension",
                            Type = new List<ElementDefinition.TypeRefComponent>()
                            {
                                new ElementDefinition.TypeRefComponent()
                                {
                                    Code = FHIRAllTypes.Extension.GetLiteral(),
                                    Profile = new string[] { sdHumanNameExtension.Url }
                                }

                            }
                        }
                    }
                }
            };

            var sdBasePatient = new StructureDefinition()
            {
                Url = "http://example.org/fhir/StructureDefinition/MyBasePatient",
                BaseDefinition = ModelInfo.CanonicalUriForFhirCoreType(FHIRAllTypes.Patient),
                Type = FHIRAllTypes.Patient.GetLiteral(),
                Name = "MyBasePatient",
                Derivation = StructureDefinition.TypeDerivationRule.Constraint,
                Kind = StructureDefinition.StructureDefinitionKind.Resource,
                Differential = new StructureDefinition.DifferentialComponent()
                {
                    Element = new List<ElementDefinition>()
                    {
                        new ElementDefinition("Patient.name")
                        {
                            Type = new List<ElementDefinition.TypeRefComponent>()
                            {
                                new ElementDefinition.TypeRefComponent()
                                {
                                    Code = FHIRAllTypes.HumanName.GetLiteral(),
                                    Profile = new string[] { sdHumanName.Url }
                                }
                            }
                        }
                    }
                }
            };

            var sdDerivedPatient = new StructureDefinition()
            {
                Url = "http://example.org/fhir/StructureDefinition/MyDerivedPatient",
                BaseDefinition = sdBasePatient.Url,
                Type = FHIRAllTypes.Patient.GetLiteral(),
                Name = "MyDerivedPatient",
                Derivation = StructureDefinition.TypeDerivationRule.Constraint,
                Kind = StructureDefinition.StructureDefinitionKind.Resource
            };

            var resolver = new InMemoryProfileResolver(sdHumanNameExtension, sdHumanName, sdBasePatient, sdDerivedPatient);
            var multiResolver = new MultiResolver(_testResolver, resolver);
            _generator = new SnapshotGenerator(multiResolver, _settings);
            (_, var expanded) = await generateSnapshotAndCompare(sdDerivedPatient);
            Assert.IsNotNull(expanded);
            Assert.IsTrue(expanded.HasSnapshot);
            dumpOutcome(_generator.Outcome);
            dumpElements(expanded.Snapshot.Element);
            Assert.IsNull(_generator.Outcome);

            // [WMR 20180115] NEW - Use alternative (iterative) approach for full expansion
            var issues = new List<OperationOutcome.IssueComponent>();
            expanded.Snapshot.Element = await fullyExpand(expanded.Snapshot.Element, issues);
            dumpIssues(issues);
            Assert.AreEqual(0, issues.Count);

            var nav = ElementDefinitionNavigator.ForSnapshot(expanded);
            Assert.IsTrue(nav.JumpToFirst("Patient.name.extension"));
            Assert.IsNotNull(nav.Current.Slicing);
            Assert.IsNull(nav.Current.SliceName);
            Assert.IsTrue(nav.MoveToNext());
            Assert.AreEqual("MyExtension", nav.Current.SliceName);
        }

        // [WMR 20171004] NEW

        // Verify generated outcome issue for incompatible type profile
        // Also verify that choice type element renaming is not affected
        [TestMethod]
        public async T.Task TestIncompatibleTypeProfile()
        {
            const string extensionUrl = @"http://example.org/fhir/StructureDefinition/ValueReferenceExtension";
            var sd = new StructureDefinition()
            {
                Type = FHIRAllTypes.Extension.GetLiteral(),
                BaseDefinition = ModelInfo.CanonicalUriForFhirCoreType(FHIRAllTypes.Extension),
                Name = "ValueReferenceExtension",
                Url = extensionUrl,
                Derivation = StructureDefinition.TypeDerivationRule.Constraint,
                Kind = StructureDefinition.StructureDefinitionKind.ComplexType,
                Differential = new StructureDefinition.DifferentialComponent()
                {
                    Element = new List<ElementDefinition>()
                    {
                        new ElementDefinition("Extension.url")
                        {
                            Fixed = new FhirUri(extensionUrl)
                        },
                        new ElementDefinition("Extension.valueReference")
                        {
                            Type = new List<ElementDefinition.TypeRefComponent>()
                            {
                                new ElementDefinition.TypeRefComponent()
                                {
                                    Code = FHIRAllTypes.Reference.GetLiteral(),
                                    // WRONG! Should be TargetProfile
                                    // Expecting outcome issue about incompatible profile
                                    Profile = new string[] { ModelInfo.CanonicalUriForFhirCoreType(FHIRAllTypes.Patient) }
                                }
                            }
                        }
                    }
                }
            };

            var resolver = new InMemoryProfileResolver(sd);
            var multiResolver = new MultiResolver(_testResolver, resolver);
            _generator = new SnapshotGenerator(multiResolver, _settings);
            var (_, expanded) = await generateSnapshotAndCompare(sd);
            Assert.IsNotNull(expanded);
            Assert.IsTrue(expanded.HasSnapshot);
            dumpOutcome(_generator.Outcome);
            dumpElements(expanded.Snapshot.Element);

            Assert.IsNotNull(_generator.Outcome);
            Assert.IsNotNull(_generator.Outcome.Issue);
            Assert.AreEqual(1, _generator.Outcome.Issue.Count);

            assertIssue(_generator.Outcome.Issue[0], SnapshotGenerator.PROFILE_ELEMENTDEF_INVALID_PROFILE_TYPE, extensionUrl, sd.Differential.Element[1].Path);

            // [WMR 20180115] NEW - Use alternative (iterative) approach for full expansion
            var issues = new List<OperationOutcome.IssueComponent>();
            expanded.Snapshot.Element = await fullyExpand(expanded.Snapshot.Element, issues);
            dumpIssues(issues);
            Assert.AreEqual(1, issues.Count);
            assertIssue(issues[0], SnapshotGenerator.PROFILE_ELEMENTDEF_INVALID_PROFILE_TYPE, extensionUrl, sd.Differential.Element[1].Path);

            // Expecting a single warning about incompatible type profile on element Extension.valueSetReference

            // Verify element renaming is not affected
            // Expecting valueReference in snapshot, not value[x]
            var nav = ElementDefinitionNavigator.ForSnapshot(expanded);
#if NORMALIZE_RENAMED_TYPESLICE
            // [WMR 20190828] R4: Normalize renamed type slices in snapshot
            Assert.IsTrue(nav.JumpToFirst("Extension.value[x]"));
            Assert.IsTrue(nav.MoveToNextSlice("valueReference"));
#else
            Assert.IsTrue(nav.JumpToFirst("Extension.valueReference"));
#endif

            // [WMR 20180723] Changed: SnapshotGenerator.getStructureForTypeRef
            // Snapshot generator now also expands type.profile for resource references,
            // even if incorrect, such as in this unit test (referenced profile is on Patient, not on Reference)

            // Verify expansion of child element valueReference.reference
            // Expect expansion of core type profile for ResourceReference
            // Assert.IsTrue(nav.MoveToChild("reference"));

            // Expect expansion of (incorrect!) core type profile for Patient
            Assert.IsTrue(nav.MoveToChild("photo"));
        }

        // If an element constraint introduces multiple type profiles,
        // then the snapshot generator should not expand profile children.
        // Verify no outcome issue for incompatible type profiles
        // Also verify that choice type element renaming is not affected
        [TestMethod]
        public async T.Task TestMultipleIncompatibleTypeProfiles()
        {
            const string extensionUrl = @"http://example.org/fhir/StructureDefinition/ValueReferenceExtension";
            var sd = new StructureDefinition()
            {
                Type = FHIRAllTypes.Extension.GetLiteral(),
                BaseDefinition = ModelInfo.CanonicalUriForFhirCoreType(FHIRAllTypes.Extension),
                Name = "ValueReferenceExtension",
                Url = extensionUrl,
                Derivation = StructureDefinition.TypeDerivationRule.Constraint,
                Kind = StructureDefinition.StructureDefinitionKind.ComplexType,
                Differential = new StructureDefinition.DifferentialComponent()
                {
                    Element = new List<ElementDefinition>()
                    {
                        new ElementDefinition("Extension.url")
                        {
                            Fixed = new FhirUri(extensionUrl)
                        },
                        new ElementDefinition("Extension.valueReference")
                        {
                            Type = new List<ElementDefinition.TypeRefComponent>()
                            {
                                new ElementDefinition.TypeRefComponent()
                                {
                                    Code = FHIRAllTypes.Reference.GetLiteral(),
                                    // WRONG! Should be TargetProfile
                                    // Expecting outcome issue about incompatible profile
                                    Profile = new string[] { ModelInfo.CanonicalUriForFhirCoreType(FHIRAllTypes.Patient) }
                                },
                                new ElementDefinition.TypeRefComponent()
                                {
                                    Code = FHIRAllTypes.Reference.GetLiteral(),
                                    // WRONG! Should be TargetProfile
                                    // Expecting outcome issue about incompatible profile
                                    Profile = new string[] { ModelInfo.CanonicalUriForFhirCoreType(FHIRAllTypes.Observation) }
                                }
                            }
                        }
                    }
                }
            };

            var resolver = new InMemoryProfileResolver(sd);
            var multiResolver = new MultiResolver(_testResolver, resolver);
            _generator = new SnapshotGenerator(multiResolver, _settings);
            var (_, expanded) = await generateSnapshotAndCompare(sd);

            Assert.IsNotNull(expanded);
            Assert.IsTrue(expanded.HasSnapshot);
            dumpOutcome(_generator.Outcome);
            dumpElements(expanded.Snapshot.Element);

            // Element specifies multiple type profiles, so snapshot generator will not try to expand
            // Expecting no warnings about incompatible type profiles
            Assert.IsNull(_generator.Outcome);

            // [WMR 20180115] NEW - Use alternative (iterative) approach for full expansion
            var issues = new List<OperationOutcome.IssueComponent>();
            expanded.Snapshot.Element = await fullyExpand(expanded.Snapshot.Element, issues);
            dumpIssues(issues);
            Assert.AreEqual(0, issues.Count);


            // Verify element renaming is not affected
            // Expecting valueReference in snapshot, not value[x]
            var nav = ElementDefinitionNavigator.ForSnapshot(expanded);
#if NORMALIZE_RENAMED_TYPESLICE
            // [WMR 20190828] R4: Normalize renamed type slices in snapshot
            Assert.IsTrue(nav.JumpToFirst("Extension.value[x]"));
            Assert.IsTrue(nav.MoveToNextSlice("valueReference"));
#else
            Assert.IsTrue(nav.JumpToFirst("Extension.valueReference"));
#endif
            // Verify expansion of child element valueReference.reference
            // Expect expansion of core type profile for ResourceReference
            Assert.IsTrue(nav.MoveToChild("reference"));
        }

        // Verify that choice type elements constrained to a single type code are properly renamed,
        // even if there are multiple type options (with same code)
        // https://trello.com/c/OvQFRdCJ
        [TestMethod]
        public async T.Task TestExtensionValueReferenceRenaming()
        {
            const string extensionUrl = @"http://example.org/fhir/StructureDefinition/ValueReferenceExtension";
            var sd = new StructureDefinition()
            {
                Type = FHIRAllTypes.Extension.GetLiteral(),
                BaseDefinition = ModelInfo.CanonicalUriForFhirCoreType(FHIRAllTypes.Extension),
                Name = "ValueReferenceExtension",
                Url = extensionUrl,
                Derivation = StructureDefinition.TypeDerivationRule.Constraint,
                Kind = StructureDefinition.StructureDefinitionKind.ComplexType,
                Differential = new StructureDefinition.DifferentialComponent()
                {
                    Element = new List<ElementDefinition>()
                    {
                        new ElementDefinition("Extension.url")
                        {
                            Fixed = new FhirUri(extensionUrl)
                        },
                        new ElementDefinition("Extension.valueReference")
                        {
                            Type = new List<ElementDefinition.TypeRefComponent>()
                            {
                                new ElementDefinition.TypeRefComponent()
                                {
                                    Code = FHIRAllTypes.Reference.GetLiteral(),
                                    TargetProfile = new string[] { ModelInfo.CanonicalUriForFhirCoreType(FHIRAllTypes.Patient) }
                                },
                                new ElementDefinition.TypeRefComponent()
                                {
                                    Code = FHIRAllTypes.Reference.GetLiteral(),
                                    TargetProfile = new string[] { ModelInfo.CanonicalUriForFhirCoreType(FHIRAllTypes.Observation) }
                                }
                            }
                        }
                    }
                }
            };

            var resolver = new InMemoryProfileResolver(sd);
            var multiResolver = new MultiResolver(_testResolver, resolver);
            _generator = new SnapshotGenerator(multiResolver, _settings);
            var (_, expanded) = await generateSnapshotAndCompare(sd);
            Assert.IsNotNull(expanded);
            Assert.IsTrue(expanded.HasSnapshot);
            dumpOutcome(_generator.Outcome);
            dumpElements(expanded.Snapshot.Element);

            Assert.IsNull(_generator.Outcome);

            // [WMR 20180115] NEW - Use alternative (iterative) approach for full expansion
            var issues = new List<OperationOutcome.IssueComponent>();
            expanded.Snapshot.Element = await fullyExpand(expanded.Snapshot.Element, issues);
            dumpIssues(issues);
            Assert.AreEqual(0, issues.Count);

            // Expecting valueReference in snapshot, not value[x]
            var nav = ElementDefinitionNavigator.ForSnapshot(expanded);
#if NORMALIZE_RENAMED_TYPESLICE
            // [WMR 20190828] R4: Normalize renamed type slices in snapshot
            Assert.IsTrue(nav.JumpToFirst("Extension.value[x]"));
            Assert.IsTrue(nav.MoveToNextSlice("valueReference"));
#else
            Assert.IsTrue(nav.JumpToFirst("Extension.valueReference"));
#endif
            // Verify expansion of child element valueReference.reference
            // Expect expansion of core type profile for ResourceReference
            Assert.IsTrue(nav.MoveToChild("reference"));
        }

        [TestMethod]
        public async T.Task TestExpandBundleEntryResource()
        {
            // Verify that the snapshot generator is capable of expanding Bundle.entry.resource,
            // if constrained to a resource type

            var sd = new StructureDefinition()
            {
                Type = FHIRAllTypes.Bundle.GetLiteral(),
                BaseDefinition = ModelInfo.CanonicalUriForFhirCoreType(FHIRAllTypes.Bundle),
                Name = "BundleWithList",
                Url = @"http://example.org/fhir/StructureDefinition/BundleWithList",
                //Derivation = StructureDefinition.TypeDerivationRule.Constraint,
                Kind = StructureDefinition.StructureDefinitionKind.Resource,
                Differential = new StructureDefinition.DifferentialComponent()
                {
                    Element = new List<ElementDefinition>()
                    {
                        new ElementDefinition("Bundle.entry.resource")
                        {
                            Type = new List<ElementDefinition.TypeRefComponent>()
                            {
                                new ElementDefinition.TypeRefComponent()
                                {
                                    Code = FHIRAllTypes.List.GetLiteral()
                                }
                            }
                        },
                    }
                }
            };

            var resolver = new InMemoryProfileResolver(sd);
            var multiResolver = new MultiResolver(resolver, _testResolver);
            _generator = new SnapshotGenerator(multiResolver, _settings);

            Debug.Print("===== Prepare ===== ");
            // Prepare standard snapshots for core Bundle & List

            var sdBundle = await _testResolver.FindStructureDefinitionForCoreTypeAsync(FHIRAllTypes.Bundle);
            Assert.IsNotNull(sdBundle);
            await _generator.UpdateAsync(sdBundle);
            Assert.IsTrue(sdBundle.HasSnapshot);

            var sdList = await _testResolver.FindStructureDefinitionForCoreTypeAsync(FHIRAllTypes.List);
            Assert.IsNotNull(sdList);
            await _generator.UpdateAsync(sdList);
            Assert.IsTrue(sdList.HasSnapshot);

            Debug.Print("===== Generate ===== ");
            // Generate custom snapshot for Bundle profile

            _generator.PrepareElement += elementHandler;
            try
            {
                var (_, expanded) = await generateSnapshotAndCompare(sd);

                dumpOutcome(_generator.Outcome);
                Assert.IsTrue(expanded.HasSnapshot);
                dumpBaseElems(expanded.Snapshot.Element);

                // Snapshot generator should NOT emit any issues
                Assert.IsNull(_generator.Outcome);

                var elems = expanded.Snapshot.Element;

                // [WMR 20180115] NEW - Use alternative (iterative) approach for full expansion
                var issues = _generator.Outcome?.Issue ?? new List<OperationOutcome.IssueComponent>();
                elems = await fullyExpand(elems, issues);
                Assert.AreEqual(0, issues.Count);

                // Verify that Bundle.entry.resource : List was properly expanded
                var pos = elems.FindIndex(e => e.Path == "Bundle.entry.resource");
                Assert.AreNotEqual(-1, pos);
                var elem = elems[pos];
                Assert.AreEqual(FHIRAllTypes.List.GetLiteral(), elem.Type.FirstOrDefault()?.Code);

                // Verify that expanded child elements of Bundle.entry.resource contains all the elements in List snapshot
                // [WMR 20180115] Full expansion will add additional grand children, not present in defaut List snapshot
                var listElems = sdList.Snapshot.Element;
                for (int i = 1; i < listElems.Count; i++)
                {
                    var listElem = listElems[i];
                    var rebasedPath = ElementDefinitionNavigator.ReplacePathRoot(listElem.Path, "Bundle.entry.resource");
                    // Verify that full Bundle expansion contains the default List snapshot element
                    pos = elems.FindIndex(pos + 1, e => e.Path == rebasedPath);
                    Assert.AreNotEqual(-1, pos);
                }
            }
            finally
            {
                _generator.PrepareElement -= elementHandler;
            }

        }

        // [WMR 20180115]
        // https://github.com/FirelyTeam/firely-net-sdk/issues/510
        // "Missing diff annotation on ElementDefinition.TypeRefComponent"
        [TestMethod]
        public async T.Task TestConstrainedByDiff_Type()
        {
            StructureDefinition sd = new StructureDefinition()
            {
                Type = FHIRAllTypes.Patient.GetLiteral(),
                BaseDefinition = ModelInfo.CanonicalUriForFhirCoreType(FHIRAllTypes.Patient),
                Name = "MyNationalPatient",
                Url = "http://example.org/fhir/StructureDefinition/MyNationalPatient",
                Differential = new StructureDefinition.DifferentialComponent()
                {
                    Element = new List<ElementDefinition>()
                    {
                        new ElementDefinition("Patient.name")
                        {
                            Type = new List<ElementDefinition.TypeRefComponent>()
                            {
                                new ElementDefinition.TypeRefComponent()
                                {
                                    Profile = new string[] { @"http://fhir.nl/fhir/StructureDefinition/nl-core-humanname" }
                                }
                            }
                        },
                        new ElementDefinition("Patient.generalPractitioner")
                        {
                            Type = new List<ElementDefinition.TypeRefComponent>()
                            {
                                new ElementDefinition.TypeRefComponent()
                                {
                                    TargetProfile = new string[] { @"http://fhir.nl/fhir/StructureDefinition/nl-core-organization" }
                                },
                                new ElementDefinition.TypeRefComponent()
                                {
                                    TargetProfile = new string[] { @"http://fhir.nl/fhir/StructureDefinition/nl-core-practitioner" }
                                }
                            }
                        }
                    }
                }
            };

            // Enable annotations on snapshot elements with diff constraints
            var settings = new SnapshotGeneratorSettings(_settings)
            {
                GenerateAnnotationsOnConstraints = true
            };
            _generator = new SnapshotGenerator(_testResolver, settings);

            (_, var expanded) = await generateSnapshotAndCompare(sd);

            dumpOutcome(_generator.Outcome);
            dumpBasePaths(expanded);

            var nav = ElementDefinitionNavigator.ForSnapshot(expanded);
            Assert.IsTrue(nav.JumpToFirst("Patient.name"));
            Assert.IsTrue(hasChanges(nav.Current));
            Assert.IsFalse(isChanged(nav.Current));
            Assert.IsTrue(hasChanges(nav.Current.Type));
            foreach (var type in nav.Current.Type)
            {
                Assert.IsTrue(isChanged(type));
            }

            Assert.IsTrue(nav.JumpToFirst("Patient.generalPractitioner"));
            Assert.IsTrue(hasChanges(nav.Current));
            Assert.IsFalse(isChanged(nav.Current));
            Assert.IsTrue(hasChanges(nav.Current.Type));
            foreach (var type in nav.Current.Type)
            {
                Assert.IsTrue(isChanged(type));
            }
        }

        [TestMethod]
        public async T.Task TestAuPatientWithExtensions()
        {
            // Forge issue: https://trello.com/c/Q13pabzq

            var sd = await _testResolver.FindStructureDefinitionAsync(@"http://hl7.org.au/fhir/StructureDefinition/au-patient");
            Assert.IsNotNull(sd);

            (_, var expanded) = await generateSnapshotAndCompare(sd);

            dumpOutcome(_generator.Outcome);
            dumpBaseElems(expanded.Snapshot.Element);

            Assert.IsNotNull(expanded);
            Assert.IsTrue(expanded.HasSnapshot);

            Assert.IsNull(_generator.Outcome);

            // Verify extensions on Patient.birthDate
            var nav = ElementDefinitionNavigator.ForSnapshot(expanded);
            Assert.IsTrue(nav.JumpToFirst("Patient.birthDate.extension"));
            // 1. Extension slice intro
            Assert.IsNotNull(nav.Current.Slicing);
            Assert.IsNull(nav.Current.SliceName);
            // 2. Extension: accuracyIndicator
            Assert.IsTrue(nav.MoveToNextSlice());
            Assert.AreEqual("accuracyIndicator", nav.Current.SliceName);
            // 3. Extension: birthTime
            Assert.IsTrue(nav.MoveToNextSlice());
            Assert.AreEqual("birthTime", nav.Current.SliceName);

            // Verify extensions on Patient.deceased[x]:deceasedDateTime
            Assert.IsTrue(nav.JumpToFirst("Patient.deceased[x]"));
            // 1. Type slice intro
            Assert.IsNotNull(nav.Current.Slicing);
            Assert.IsNull(nav.Current.SliceName);
            // 2. Type slice: deceasedBoolean
            Assert.IsTrue(nav.MoveToNextSlice());
            Assert.AreEqual("deceasedBoolean", nav.Current.SliceName);
            // 3. Type slice: deceasedDateTime
            Assert.IsTrue(nav.MoveToNextSlice());
            Assert.AreEqual("deceasedDateTime", nav.Current.SliceName);
            // 4. Patient.deceased[x]:deceasedDateTime.extension slice intro
            Assert.IsTrue(nav.MoveToChild("extension"));
            Assert.IsNotNull(nav.Current.Slicing);
            Assert.IsNull(nav.Current.SliceName);
            // 5. Extension: accuracyIndicator
            Assert.IsTrue(nav.MoveToNextSlice());
            Assert.AreEqual("accuracyIndicator", nav.Current.SliceName);
        }

        // [WMR 20180410] Unit test to investigate issue reported by David McKillop
        [TestMethod]
        public async T.Task TestAuPatientDerived()
        {
            var sd = new StructureDefinition()
            {
                Type = FHIRAllTypes.Patient.GetLiteral(),
                BaseDefinition = @"http://hl7.org.au/fhir/StructureDefinition/au-patient",
                Name = "AuPatientDerived",
                Url = "http://example.org/fhir/StructureDefinition/AuPatientDerived",
                Differential = new StructureDefinition.DifferentialComponent()
                {
                    Element = new List<ElementDefinition>()
                    {
                        new ElementDefinition("Patient.deceased[x]")
                        {
                            MustSupport = true
                        },
                        new ElementDefinition("Patient.deceased[x]")
                        {
                            SliceName = "deceasedBoolean",
                            MustSupport = true
                        },
                        new ElementDefinition("Patient.deceased[x]")
                        {
                            SliceName = "deceasedDateTime",
                            MustSupport = true
                        },
                        new ElementDefinition("Patient.deceased[x].extension")
                        {
                            SliceName = "accuracyIndicator",
                            MustSupport = true
                        }
                    }
                }

            };

            (_, var expanded) = await generateSnapshotAndCompare(sd);

            dumpOutcome(_generator.Outcome);
            dumpBaseElems(expanded.Snapshot.Element);

            Assert.IsNotNull(expanded);
            Assert.IsTrue(expanded.HasSnapshot);

            Assert.IsNull(_generator.Outcome);
        }

        // [WMR 20180410] Cannot handle invalid (!) choice type element renaming within type slice
        // Exception from ElementMatcher.matchBase - choiceNames.SingleOrDefault()
        // TODO: Gracefully handle multiple matches, emit issue, use first match
        [Ignore]
        [TestMethod]
        public async T.Task TestAuPatientDerived2()
        {
            var sd = new StructureDefinition()
            {
                Type = FHIRAllTypes.Patient.GetLiteral(),
                BaseDefinition = @"http://hl7.org.au/fhir/StructureDefinition/au-patient",
                Name = "AuPatientDerived2",
                Url = "http://example.org/fhir/StructureDefinition/AuPatientDerived2",
                Differential = new StructureDefinition.DifferentialComponent()
                {
                    Element = new List<ElementDefinition>()
                    {
                        new ElementDefinition("Patient.deceased[x]")
                        {
                            MustSupport = true
                        },
                        new ElementDefinition("Patient.deceasedBoolean]")
                        {
                            SliceName = "deceasedBoolean",
                            MustSupport = true
                        },
                        new ElementDefinition("Patient.deceasedDateTime")
                        {
                            SliceName = "deceasedDateTime",
                            MustSupport = true
                        },
                        new ElementDefinition("Patient.deceasedDateTime.extension")
                        {
                            SliceName = "accuracyIndicator",
                            MustSupport = true
                        }
                    }
                }

            };

            (_, var expanded) = await generateSnapshotAndCompare(sd);

            dumpOutcome(_generator.Outcome);
            dumpBaseElems(expanded.Snapshot.Element);

            Assert.IsNotNull(expanded);
            Assert.IsTrue(expanded.HasSnapshot);

            Assert.IsNull(_generator.Outcome);
        }

        // [WMR 20180410] Add unit tests for content references

        public StructureDefinition QuestionnaireWithNestedItems = new StructureDefinition()
        {
            Type = FHIRAllTypes.Questionnaire.GetLiteral(),
            BaseDefinition = ModelInfo.CanonicalUriForFhirCoreType(FHIRAllTypes.Questionnaire),
            Name = "QuestionnaireWithNestedItems",
            Url = "http://example.org/fhir/StructureDefinition/QuestionnaireWithNestedItems",
            Differential = new StructureDefinition.DifferentialComponent()
            {
                Element = new List<ElementDefinition>()
                    {
                        new ElementDefinition("Questionnaire.item.type")
                        {
                            Short = "level 1"
                        },
                        new ElementDefinition("Questionnaire.item.item.type")
                        {
                            Comment = new Markdown("level 2")
                        }
                    }
            }
        };

        [TestMethod]
        public async T.Task TestContentReferenceQuestionnaire()
        {
            var sd = QuestionnaireWithNestedItems;

            (_, var expanded) = await generateSnapshotAndCompare(sd);

            dumpOutcome(_generator.Outcome);
            dumpBaseElems(expanded.Snapshot.Element);

            Assert.IsNotNull(expanded);
            Assert.IsTrue(expanded.HasSnapshot);

            Assert.IsNull(_generator.Outcome);

            var nav = ElementDefinitionNavigator.ForSnapshot(expanded);
            Assert.IsTrue(nav.JumpToFirst("Questionnaire.item.type"));
            Assert.AreEqual("level 1", nav.Current.Short);

            Assert.IsTrue(nav.JumpToFirst("Questionnaire.item.item.type"));
            // [WMR 20181212] R4 - Comment type changed from string to markdown
            Assert.AreEqual("level 2", nav.Current.Comment?.Value);
            // Level 2 should NOT inherit constraints from level 1
            Assert.AreNotEqual("level 1", nav.Current.Short);
        }

        [TestMethod]
        public async T.Task TestContentReferenceQuestionnaireDerived()
        {
            var sd = new StructureDefinition
            {
                Type = FHIRAllTypes.Questionnaire.GetLiteral(),
                BaseDefinition = QuestionnaireWithNestedItems.Url,
                Name = "QuestionnaireWithNestedItemsDerived",
                Url = "http://example.org/fhir/StructureDefinition/QuestionnaireWithNestedItemsDerived",
                Differential = new StructureDefinition.DifferentialComponent()
                {
                    Element = new List<ElementDefinition>()
                    {
                        new ElementDefinition("Questionnaire.item.type")
                        {
                            Comment = new Markdown("level 1 *")
                        },
                        new ElementDefinition("Questionnaire.item.item.type")
                        {
                            Short = "level 2 *"
                        }
                    }
                }
            };

            var resolver = new InMemoryProfileResolver(sd, QuestionnaireWithNestedItems);
            var multiResolver = new MultiResolver(_testResolver, resolver);
            _generator = new SnapshotGenerator(multiResolver, _settings);

            (_, var expanded) = await generateSnapshotAndCompare(sd);

            dumpOutcome(_generator.Outcome);
            dumpBaseElems(expanded.Snapshot.Element);

            Assert.IsNotNull(expanded);
            Assert.IsTrue(expanded.HasSnapshot);

            Assert.IsNull(_generator.Outcome);

            // Constraints should be merged separately on each nesting level
            var nav = ElementDefinitionNavigator.ForSnapshot(expanded);
            Assert.IsTrue(nav.JumpToFirst("Questionnaire.item.type"));
            Assert.AreEqual("level 1", nav.Current.Short);
            // [WMR 20181212] R4 - Comment type changed from string to markdown
            Assert.AreEqual("level 1 *", nav.Current.Comment?.Value);

            Assert.IsTrue(nav.JumpToFirst("Questionnaire.item.item.type"));
            // [WMR 20181212] R4 - Comment type changed from string to markdown
            Assert.AreEqual("level 2", nav.Current.Comment?.Value);
            Assert.AreEqual("level 2 *", nav.Current.Short);
        }

        // [WMR 20180604] Issue #611
        // https://github.com/FirelyTeam/firely-net-sdk/issues/611

        [TestMethod]
        public async T.Task TestSnapshotForDerivedSlice()
        {
            var sdBase = new StructureDefinition
            {
                Type = FHIRAllTypes.PractitionerRole.GetLiteral(),
                BaseDefinition = ModelInfo.CanonicalUriForFhirCoreType(FHIRAllTypes.PractitionerRole),
                Name = "BasePractitionerRole",
                Url = "http://example.org/fhir/StructureDefinition/BasePractitionerRole",
                Differential = new StructureDefinition.DifferentialComponent()
                {
                    Element = new List<ElementDefinition>()
                    {
                        new ElementDefinition("PractitionerRole.identifier")
                        {
                            Slicing = new ElementDefinition.SlicingComponent()
                            {
                                Discriminator = new List<ElementDefinition.DiscriminatorComponent>()
                                {
                                    new ElementDefinition.DiscriminatorComponent()
                                    {
                                        Type = ElementDefinition.DiscriminatorType.Value,
                                        Path = "system"
                                    },
                                },
                            }
                        },
                        new ElementDefinition("PractitionerRole.identifier")
                        {
                            SliceName = "foo",
                            Max = "1",
                        },
                        new ElementDefinition("PractitionerRole.identifier")
                        {
                            SliceName = "bar",
                            Max = "1",
                        },
                        new ElementDefinition("PractitionerRole.identifier")
                        {
                            SliceName = "baz",
                            Max = "1",
                        }
                    }
                }
            };

            var sdDerived = new StructureDefinition()
            {
                Type = FHIRAllTypes.PractitionerRole.GetLiteral(),
                BaseDefinition = sdBase.Url,
                Name = "DerivedPractitionerRole",
                Url = "http://example.org/fhir/StructureDefinition/DerivedPractitionerRole",
                Differential = new StructureDefinition.DifferentialComponent()
                {
                    Element = new List<ElementDefinition>()
                    {
                        new ElementDefinition("PractitionerRole.identifier")
                        {
                            Min = 1,
                        },
                        new ElementDefinition("PractitionerRole.identifier")
                        {
                            SliceName = "bar",
                            Min = 1,
                        }
                    }
                }
            };

            var resolver = new InMemoryProfileResolver(sdBase, sdDerived);
            var multiResolver = new MultiResolver(_testResolver, resolver);
            _generator = new SnapshotGenerator(multiResolver, _settings);

            var (_, expanded) = await generateSnapshotAndCompare(sdDerived);

            dumpOutcome(_generator.Outcome);
            dumpBaseElems(expanded.Snapshot.Element);

            Assert.IsNotNull(expanded);
            Assert.IsTrue(expanded.HasSnapshot);

            Assert.IsNull(_generator.Outcome);

            var nav = ElementDefinitionNavigator.ForSnapshot(expanded);

            Assert.IsTrue(nav.JumpToFirst("PractitionerRole.identifier"));
            Assert.IsNotNull(nav.Current.Slicing);
            Assert.IsNull(nav.Current.SliceName);
            Assert.AreEqual(1, nav.Current.Min);    // Derived profile constraint

            Assert.IsTrue(nav.MoveToNext());
            Assert.AreEqual("PractitionerRole.identifier", nav.Path);
            Assert.IsNull(nav.Current.Slicing);
            Assert.AreEqual("foo", nav.Current.SliceName);

            Assert.IsTrue(nav.MoveToNext());
            Assert.AreEqual("PractitionerRole.identifier", nav.Path);
            Assert.IsNull(nav.Current.Slicing);
            Assert.AreEqual("bar", nav.Current.SliceName);
            Assert.AreEqual(1, nav.Current.Min);    // Derived profile constraint
            Assert.AreEqual("1", nav.Current.Max);  // Base profile constraint

            Assert.IsTrue(nav.MoveToNext());
            Assert.AreEqual("PractitionerRole.identifier", nav.Path);
            Assert.IsNull(nav.Current.Slicing);
            Assert.AreEqual("baz", nav.Current.SliceName);

            Assert.IsTrue(nav.MoveToNext());
            Assert.AreNotEqual("PractitionerRole.identifier", nav.Path);

        }

        [TestMethod]
        public async T.Task TestExtensionOnValueSetBinding()
        {
            var profile = new StructureDefinition()
            {
                Type = FHIRAllTypes.Address.GetLiteral(),
                BaseDefinition = ModelInfo.CanonicalUriForFhirCoreType(FHIRAllTypes.Address),
                Name = "MyCustomAddress",
                Url = "http://example.org/fhir/StructureDefinition/MyCustomAddress",
                Differential = new StructureDefinition.DifferentialComponent()
                {
                    Element = new List<ElementDefinition>()
                    {
                        new ElementDefinition("Address.use")
                        {
                            Binding = new ElementDefinition.ElementDefinitionBindingComponent
                            {
                                ValueSetElement = new Canonical
                                {
                                    Extension = new List<Extension>{new Extension
                                        {
                                            Url = "http://hl7.org/fhir/StructureDefinition/11179-permitted-value-conceptmap",
                                            Value = new ResourceReference
                                            {
                                                Reference = "http://nictiz.nl/fhir/ConceptMap/AdresSoortCodelijst-to-AddressUse",
                                                Display = "AdresSoortCodelijst-to-AddressUse"
                                            }
                                        }
                                    }
                                }
                            }
                        },
                    }
                }
            };

            _generator = new SnapshotGenerator(_testResolver, _settings);
            (_, var expanded) = await generateSnapshotAndCompare(profile);

            Assert.IsNotNull(expanded?.Snapshot?.Element);
            Assert.IsTrue(expanded.Snapshot.Element.Where(e => e.Path == "Address.use").FirstOrDefault().Binding.ValueSetElement.Extension.Any(e => e.Url == "http://hl7.org/fhir/StructureDefinition/11179-permitted-value-conceptmap"));
            Assert.IsNotNull(expanded.Snapshot.Element.Where(e => e.Path == "Address.use")?.FirstOrDefault()?.Binding?.ValueSetElement?.Value);
        }


        // [WMR 20180611] New: Forge issue "Only first item in code field for element is saved"
        // Issue: if element in diff specifies multiple codes with only display values,
        // then element in snapshot only contains the first code entry.

        [TestMethod]
        public async T.Task TestObservationWithDisplayCodes()
        {
            var sd = new StructureDefinition
            {
                Type = FHIRAllTypes.Observation.GetLiteral(),
                BaseDefinition = ModelInfo.CanonicalUriForFhirCoreType(FHIRAllTypes.Observation),
                Name = "ObservationWithDisplayCodes",
                Url = "http://example.org/fhir/StructureDefinition/ObservationWithDisplayCodes",
                Differential = new StructureDefinition.DifferentialComponent()
                {
                    Element = new List<ElementDefinition>()
                    {
                        new ElementDefinition("Observation.code")
                        {
                            Code = new List<Coding>()
                            {
                                new Coding() { Display = "foo" },
                                new Coding() { Display = "bar" }
                            }
                        },
                    }
                }
            };


            var resolver = new InMemoryProfileResolver(sd);
            var multiResolver = new MultiResolver(_testResolver, resolver);
            var generator = _generator = new SnapshotGenerator(multiResolver, _settings);

            (_, var expanded) = await generateSnapshotAndCompare(sd);

            dumpOutcome(generator.Outcome);
            dumpBaseElems(expanded.Snapshot.Element);

            Assert.IsNotNull(expanded);
            Assert.IsTrue(expanded.HasSnapshot);

            // Expecting single issue about invalid slice name on SimpleQuantity root element
            //var outcome = generator.Outcome;
            //Assert.AreEqual(1, outcome.Issue.Count);
            //assertIssue(outcome.Issue[0], SnapshotGenerator.PROFILE_ELEMENTDEF_INVALID_SLICENAME_ON_ROOT);
            // [WMR 20181212] R4 FIXED - SimpleQuantity core type definition has been fixed
            Assert.IsNull(generator.Outcome);

            var nav = ElementDefinitionNavigator.ForSnapshot(expanded);
            Assert.IsNotNull(nav);
            Assert.IsTrue(nav.JumpToFirst("Observation.code"));
            var elem = nav.Current;
            Assert.IsNotNull(elem);
            // Verify that both codings are included in the snapshot
            Assert.AreEqual(2, elem.Code.Count);
            Assert.AreEqual("foo", elem.Code[0].Display);
            Assert.AreEqual("bar", elem.Code[1].Display);
        }

        [TestMethod]
        public async T.Task TestInvariantsOnValueX()
        {
            var sd = await _testResolver.FindStructureDefinitionAsync("http://hl7.org/fhir/StructureDefinition/MedicationAdministration");

            (_, var expanded) = await generateSnapshotAndCompare(sd);

            dumpOutcome(_generator.Outcome);
            dumpBaseElems(expanded.Snapshot.Element);
            Assert.IsNotNull(expanded);
            Assert.IsTrue(expanded.HasSnapshot);

            var nav = ElementDefinitionNavigator.ForSnapshot(expanded);
            Assert.IsTrue(nav.JumpToFirst("MedicationAdministration.dosage.rate[x]"));
            Assert.IsNotNull(nav.Current);

            //verify that rate[x] contains ele-1 but not rat-1
            Assert.IsTrue(nav.Current.Constraint.Any(c => c.Key == "ele-1"));
            Assert.IsFalse(nav.Current.Constraint.Any(c => c.Key == "rat-1"));

        }

        [TestMethod]
        public async T.Task TestReferenceTargetProfile()
        {
            // Verify that the snapshot generator correctly expands elements with a targetProfile (on ResourceReference itself)
            var ReferenceProfile = new StructureDefinition()
            {
                Type = FHIRAllTypes.Reference.GetLiteral(),
                BaseDefinition = ModelInfo.CanonicalUriForFhirCoreType(FHIRAllTypes.Reference),
                Name = "MyCustomReference",
                Url = "http://example.org/fhir/StructureDefinition/MyCustomReference",
                Differential = new StructureDefinition.DifferentialComponent()
                {
                    Element = new List<ElementDefinition>()
                    {
                        new ElementDefinition("Reference")
                        {
                            Comment = new Markdown("CustomReference")
                        },
                        new ElementDefinition("Reference.reference")
                        {
                            Min = 1
                        },
                    }
                }
            };

            var ReportProfile = new StructureDefinition()
            {
                Type = FHIRAllTypes.DiagnosticReport.GetLiteral(),
                BaseDefinition = ModelInfo.CanonicalUriForFhirCoreType(FHIRAllTypes.DiagnosticReport),
                Name = "MyDiagnosticReport",
                Url = "http://example.org/fhir/StructureDefinition/MyDiagnosticReport",
                Differential = new StructureDefinition.DifferentialComponent()
                {
                    Element = new List<ElementDefinition>()
                    {
                        new ElementDefinition("DiagnosticReport.imagingStudy")
                        {
                            Type = new List<ElementDefinition.TypeRefComponent>()
                            {
                                new ElementDefinition.TypeRefComponent()
                                {
                                    Code = FHIRAllTypes.Reference.GetLiteral(),
                                    ProfileElement = new List<Canonical> { new Canonical(ReferenceProfile.Url) },
                                    TargetProfileElement = new List<Canonical> { ModelInfo.CanonicalUriForFhirCoreType(FHIRAllTypes.ImagingStudy) }
                                }
                            }
                        },
                        // Add child element constraint to force expansion
                        //new ElementDefinition("DiagnosticReport.imagingStudy.identifier")
                        //{
                        //    Max = "0"
                        //}
                    }
                }
            };

            var resolver = new InMemoryProfileResolver(ReportProfile, ReferenceProfile);
            var multiResolver = new MultiResolver(_testResolver, resolver);
            var generator = _generator = new SnapshotGenerator(multiResolver, _settings);

            (_, var expanded) = await generateSnapshotAndCompare(ReportProfile);

            dumpOutcome(generator.Outcome);
            dumpBaseElems(expanded.Snapshot.Element);

            Assert.IsNotNull(expanded);
            Assert.IsTrue(expanded.HasSnapshot);

            var outcome = generator.Outcome;
            Assert.IsNull(outcome);

            var nav = ElementDefinitionNavigator.ForSnapshot(expanded);
            Assert.IsTrue(nav.JumpToFirst("DiagnosticReport.imagingStudy"));
            Assert.IsNotNull(nav.Current);
            // Verify that snapshot generator merges constraints from external ReferenceProfile
            // [WMR 20181212] R4 Fixed markdown
            Assert.AreEqual("CustomReference", nav.Current.Comment?.Value);
            Assert.IsNotNull(nav.Current.Type);
            Assert.AreEqual(1, nav.Current.Type.Count);
            Assert.AreEqual(FHIRAllTypes.Reference.GetLiteral(), nav.Current.Type[0].Code);
            Assert.AreEqual(ReferenceProfile.Url, nav.Current.Type[0].Profile.First());
            // By default, snapshot generator does not expand children of element DiagnosticReport.imagingStudy
            Assert.IsFalse(nav.HasChildren);

            // Explicitly expand children of element DiagnosticReport.imagingStudy
            Assert.IsTrue(await generator.ExpandElementAsync(nav));
            Assert.IsTrue(nav.HasChildren);
            Assert.IsTrue(nav.MoveToChild("reference"));
            Assert.IsNotNull(nav.Current);
            // Verify profile inherits constraint from external targetProfile on Reference
            Assert.AreEqual(1, nav.Current.Min);
        }

        // Issue #827
        [TestMethod]
        public async T.Task TestPrimitiveSnapshot()
        {
            // Expand core string profile
            // Differential introduces three extensions on string.value:
            // http://hl7.org/fhir/StructureDefinition/structuredefinition-json-type = "string"
            // http://hl7.org/fhir/StructureDefinition/structuredefinition-xml-type = "xsd:string"
            // http://hl7.org/fhir/StructureDefinition/structuredefinition-rdf-type = "xsd:string"
            // Verify that these extensions are included in the snapshot

            var src = _testResolver;
            var generator = _generator = new SnapshotGenerator(src, _settings);
            var stringProfile = await src.FindStructureDefinitionForCoreTypeAsync(FHIRAllTypes.String);
            Assert.IsNotNull(stringProfile);
            (_, var expanded) = await generateSnapshotAndCompare(stringProfile);
            Assert.IsNotNull(expanded);

            var nav = ElementDefinitionNavigator.ForSnapshot(expanded);
            Assert.IsNotNull(nav);
            Assert.IsTrue(nav.JumpToFirst("string.value"));
            var elem = nav.Current;
            Assert.IsNotNull(elem);
            Assert.IsNotNull(elem.Type);
            Assert.AreEqual(1, elem.Type.Count);

            // Verify default regular expression
            Assert.IsNotNull(elem.Type[0].Extension);
            Assert.AreEqual(2, elem.Type[0].Extension.Count); // 1: regex extension, 2: fhir-type extension
            var regularExpr = elem.Type[0].Extension.FirstOrDefault(e => e.Url is "http://hl7.org/fhir/StructureDefinition/regex");
            Assert.IsNotNull(regularExpr);
            var extValue = regularExpr.Value as FhirString;
            Assert.IsNotNull(extValue);
            Assert.AreEqual("[ \\r\\n\\t\\S]+", extValue.Value);

            // Verify fhir-type extension
            var fhirTypeExpr = elem.Type[0].Extension.FirstOrDefault(e => e.Url is "http://hl7.org/fhir/StructureDefinition/structuredefinition-fhir-type");
            Assert.IsNotNull(fhirTypeExpr);
            var typeValue = fhirTypeExpr.Value as FhirUrl;
            Assert.IsNotNull(typeValue);
            Assert.AreEqual("string", typeValue.Value);


            // Verify the 'special' System.String type
            Assert.IsNotNull(elem.Type[0].Code);
            Assert.AreEqual("http://hl7.org/fhirpath/System.String", elem.Type[0].Code);
        }

        [TestMethod]
        public async T.Task TestExtensionsOnPrimitiveValue()
        {
            // #827: Verify that derived profiles inherit extensions on value element of primitive types

            var src = new Fhir.Validation.TestProfileArtifactSource();
            var testResolver = new CachedResolver(
                new MultiResolver(
                    _zipSource, //new ZipSource("specification.zip"),
                    src));
            var generator = _generator = new SnapshotGenerator(testResolver, _settings);

#pragma warning disable CS0618 // Type or member is obsolete
            var obs = src.FindStructureDefinition("http://validationtest.org/fhir/StructureDefinition/MyOrganization2");
#pragma warning restore CS0618 // Type or member is obsolete
            Assert.IsNotNull(obs);
            (_, var expanded) = await generateSnapshotAndCompare(obs);

            Assert.IsNotNull(expanded);
            Assert.IsTrue(expanded.HasSnapshot);

            var nav = ElementDefinitionNavigator.ForSnapshot(expanded);
            Assert.IsNotNull(nav);
            Assert.IsTrue(nav.JumpToFirst("Organization.name.value"));
            var elem = nav.Current;
            Assert.IsNotNull(elem);
            Assert.IsNotNull(elem.Type);
            Assert.AreEqual(1, elem.Type.Count);
            // [WMR 20190131] WRONG! in R4, primitive value elements have no type code
            //Assert.AreEqual("string", elem.Type[0].Code);
            Assert.IsNull(elem.Type[0].Code);

            // Verify constraint on regular expression extension value
            Assert.IsNotNull(elem.Type[0].Extension);
            Assert.AreEqual(1, elem.Type[0].Extension.Count); // 1: regex extension, 2: fhir-type extension
            var regularExpr = elem.Type[0].Extension.FirstOrDefault(e => e.Url is "http://hl7.org/fhir/StructureDefinition/regex");
            Assert.IsNotNull(regularExpr);
            var extValue = regularExpr.Value as FhirString;
            Assert.IsNotNull(extValue);
            Assert.AreEqual("[A-Z].*", extValue.Value); // Constrained
        }

        // [WMR 20190819] #1067 SnapshotGenerator - support implicit type constraints on renamed elements
        // Example: https://www.hl7.org/fhir/bodyheight.html
        //
        // <element id="Observation.valueQuantity">
        //    <path value="Observation.valueQuantity"/> 
        // </element>
        //
        // The element renaming implies a type constraint on Quantity:
        //
        // <type> 
        //    <code value="Quantity"/> 
        // </type> 
        [TestMethod]
        public async T.Task TestRenamedElementImpliesTypeConstraint()
        {
            StructureDefinition ObservationProfileWithImplicitTypeSlice = new StructureDefinition()
            {
                Type = FHIRAllTypes.Observation.GetLiteral(),
                BaseDefinition = ModelInfo.CanonicalUriForFhirCoreType(FHIRAllTypes.Observation),
                Name = nameof(ObservationProfileWithImplicitTypeSlice),
                Url = "http://example.org/fhir/StructureDefinition/ObservationProfileWithImplicitTypeSlice",
                Derivation = StructureDefinition.TypeDerivationRule.Constraint,
                Kind = StructureDefinition.StructureDefinitionKind.Resource,
                Differential = new StructureDefinition.DifferentialComponent()
                {
                    Element = new List<ElementDefinition>()
                    {
                        // Renamed element w/o any constraints implies type constraint
                        new ElementDefinition("Observation.valueQuantity")
                        {
                            // Implied:
                            //Type = new List<ElementDefinition.TypeRefComponent>()
                            //{
                            //    new ElementDefinition.TypeRefComponent() { Code = FHIRAllTypes.Quantity.GetLiteral() }
                            //}
                        },
                    }
                }
            };

            //var resolver = new InMemoryProfileResolver(ObservationProfileWithImplicitTypeSlice);
            //var multiResolver = new MultiResolver(_testResolver, resolver);
            //_generator = new SnapshotGenerator(multiResolver, _settings);

            var obs = ObservationProfileWithImplicitTypeSlice;
            Assert.IsNotNull(obs);
            (_, var expanded) = await generateSnapshotAndCompare(obs);
            Assert.IsNotNull(expanded);
            Assert.IsTrue(expanded.HasSnapshot);

            dumpElements(expanded.Snapshot.Element);

            var nav = ElementDefinitionNavigator.ForSnapshot(expanded);
            Assert.IsTrue(nav.MoveToFirstChild());
            Assert.IsTrue(nav.MoveToFirstChild());

            Assert.IsTrue(nav.MoveToNext("value[x]"));
            var elem = nav.Current;
            Assert.IsNotNull(elem.Type);
            Assert.AreEqual(11, elem.Type.Count); // Unconstrained

            // Verify implicit type constraint
#if NORMALIZE_RENAMED_TYPESLICE
            // [WMR 20190828] R4: Normalize renamed type slices in snapshot
            Assert.IsTrue(nav.MoveToNextSlice("valueQuantity"));
#else
            Assert.IsTrue(nav.MoveToNext("valueQuantity"));
#endif
            elem = nav.Current;
            Assert.IsNotNull(elem.Type);
            Assert.AreEqual(1, elem.Type.Count);
            Assert.AreEqual(FHIRAllTypes.Quantity.GetLiteral(), elem.Type[0].Code);
        }

        // [WMR 20190819] Verify behavior
        // https://chat.fhir.org/#narrow/stream/179177-conformance/topic/Validator.20error.20for.20modified.20binding.20strength
        [TestMethod]
        public async T.Task TestBindingStrengthConstraint()
        {
            StructureDefinition SpecimenProfile = new StructureDefinition()
            {
                Type = FHIRAllTypes.Specimen.GetLiteral(),
                BaseDefinition = ModelInfo.CanonicalUriForFhirCoreType(FHIRAllTypes.Specimen),
                Name = nameof(SpecimenProfile),
                Url = "http://example.org/fhir/StructureDefinition/SpecimenProfile",
                Derivation = StructureDefinition.TypeDerivationRule.Constraint,
                Kind = StructureDefinition.StructureDefinitionKind.Resource,
                Differential = new StructureDefinition.DifferentialComponent()
                {
                    Element = new List<ElementDefinition>()
                    {
                        // Renamed element w/o any constraints implies type constraint
                        new ElementDefinition("Specimen.collection.fastingStatus[x]")
                        {
                            Type = new List<ElementDefinition.TypeRefComponent>()
                            {
                                new ElementDefinition.TypeRefComponent()
                                {
                                    Code = FHIRAllTypes.CodeableConcept.GetLiteral()
                                }
                            },
                            Binding = new ElementDefinition.ElementDefinitionBindingComponent()
                            {
                                Strength = BindingStrength.Required
                            }
                        },
                    }
                }
            };

            (_, var expanded) = await generateSnapshotAndCompare(SpecimenProfile);
            Assert.IsNotNull(expanded);
            Assert.IsTrue(expanded.HasSnapshot);

            //dumpElements(expanded.Snapshot.Element);

            var nav = ElementDefinitionNavigator.ForSnapshot(expanded);
            //Assert.IsTrue(nav.JumpToFirst("Specimen.collection.fastingStatus[x]");
            Assert.IsTrue(nav.MoveToFirstChild());
            Assert.IsTrue(nav.MoveToChild("collection"));
            Assert.IsTrue(nav.MoveToChild("fastingStatus[x]"));
            var elem = nav.Current;
            Assert.IsNotNull(elem.Binding);
            Assert.AreEqual(BindingStrength.Required, elem.Binding.Strength);
        }

        // [WMR 20190822] R4
        // Verify SnapGen always generates type slicing entry, even if omitted from the diff
        [TestMethod]
        public async T.Task TestTypeSliceGeneratesSliceEntry()
        {
            StructureDefinition SimpleTypeSliceObservationProfile = new StructureDefinition()
            {
                Type = FHIRAllTypes.Observation.GetLiteral(),
                BaseDefinition = ModelInfo.CanonicalUriForFhirCoreType(FHIRAllTypes.Observation),
                Name = nameof(SimpleTypeSliceObservationProfile),
                Url = "http://example.org/fhir/StructureDefinition/SimpleTypeSliceObservation",
                Derivation = StructureDefinition.TypeDerivationRule.Constraint,
                Kind = StructureDefinition.StructureDefinitionKind.Resource,
                Differential = new StructureDefinition.DifferentialComponent()
                {
                    Element = new List<ElementDefinition>()
                    {
                        new ElementDefinition("Observation.valueInteger") { MinValue = new Integer(1) }
                    }
                }
            };

            (_, var expanded) = await generateSnapshotAndCompare(SimpleTypeSliceObservationProfile);
            Assert.IsNotNull(expanded);
            Assert.IsTrue(expanded.HasSnapshot);

            //dumpElements(expanded.Snapshot.Element);

            var nav = ElementDefinitionNavigator.ForSnapshot(expanded);
            Assert.IsTrue(nav.MoveToFirstChild());
            // Verify that the snapshot contains type slice entry
            Assert.IsTrue(nav.MoveToChild("value[x]"));

            // Verify that the SnapshotGenerator added a default Slicing component
            Assert.IsNotNull(nav.Current.Slicing);
            Assert.AreEqual(1, nav.Current.Slicing.Discriminator.Count);
            Assert.IsTrue(ElementDefinition.DiscriminatorComponent.ForTypeSlice().IsExactly(nav.Current.Slicing.Discriminator[0]));
            //Assert.AreEqual(ElementDefinition.DiscriminatorType.Type, nav.Current.Slicing.Discriminator[0].Type);
            //Assert.AreEqual(ElementDefinition.DiscriminatorComponent.TypeDiscriminatorPath, nav.Current.Slicing.Discriminator[0].Path);

            Assert.IsTrue(nav.MoveToNext());
#if NORMALIZE_RENAMED_TYPESLICE
            // [WMR 20190828] R4: Normalize renamed type slices in snapshot
            Assert.AreEqual("value[x]", nav.PathName);
#else
            Assert.AreEqual("valueInteger", nav.PathName);
#endif
            Assert.AreEqual("valueInteger", nav.Current.SliceName);
            Assert.IsTrue(nav.Current.MinValue is Integer i && i.Value == 1);
        }

        // [WMR 20190826] Verify correct handling of implicit type slicing through element renaming

        static readonly StructureDefinition ExtensionWithImplicitTypeSlice = new StructureDefinition()
        {
            Type = FHIRAllTypes.Extension.GetLiteral(),
            BaseDefinition = ModelInfo.CanonicalUriForFhirCoreType(FHIRAllTypes.Extension),
            Name = nameof(ExtensionWithImplicitTypeSlice),
            Url = "http://example.org/fhir/StructureDefinition/" + nameof(ExtensionWithImplicitTypeSlice),
            Derivation = StructureDefinition.TypeDerivationRule.Constraint,
            Kind = StructureDefinition.StructureDefinitionKind.ComplexType,
            Differential = new StructureDefinition.DifferentialComponent()
            {
                Element = new List<ElementDefinition>()
                {
                    new ElementDefinition("Extension.value[x]")
                    {
                        Type = new List<ElementDefinition.TypeRefComponent>()
                        {
                            new ElementDefinition.TypeRefComponent() { Code = FHIRAllTypes.String.GetLiteral() }
                        },

#if GENERATE_MISSING_TYPE_SLICE_NAMES && false
                        // Optional slicing component, to indicate slice entry element
                        // Not required by the SnapshotGenerator; may be omitted
                        Slicing = new ElementDefinition.SlicingComponent()
                        {
                            Discriminator = { ElementDefinition.DiscriminatorComponent.ForTypeSlice() }
                        }
#endif

                    },
                    // Renamed element implies type slice
                    new ElementDefinition("Extension.valueString") { Short = "TEST" }
                }
            }
        };

        [TestMethod]
        public async T.Task TestExtensionWithImplicitTypeSlice()
        {
            _generator = new SnapshotGenerator(_testResolver, _settings);

            (_, var expanded) = await generateSnapshotAndCompare(ExtensionWithImplicitTypeSlice);
            Assert.IsNotNull(expanded);
            Assert.IsTrue(expanded.HasSnapshot);

            dumpElements(expanded.Snapshot.Element, nameof(ExtensionWithImplicitTypeSlice));

            var nav = ElementDefinitionNavigator.ForSnapshot(expanded);
            Assert.IsTrue(nav.MoveToFirstChild());
            Assert.IsTrue(nav.MoveToChild("value[x]"));
            var elem = nav.Current;
            Assert.IsNotNull(elem.Slicing);
            Assert.IsNotNull(elem.Slicing.Discriminator);
            Assert.AreEqual(1, elem.Slicing.Discriminator.Count);
            Assert.IsTrue(ElementDefinition.DiscriminatorComponent.ForTypeSlice().IsExactly(elem.Slicing.Discriminator[0]));
            Assert.IsNotNull(elem.Type);
            Assert.AreEqual(1, elem.Type.Count);
            Assert.AreEqual(FHIRAllTypes.String.GetLiteral(), elem.Type[0].Code);

#if NORMALIZE_RENAMED_TYPESLICE
            // [WMR 20190828] R4: Normalize renamed type slices in snapshot
            Assert.IsTrue(nav.MoveToNextSlice("valueString"));
#else
            Assert.IsTrue(nav.MoveToNext("valueString"));
#endif
            elem = nav.Current;
            Assert.AreEqual("valueString", elem.SliceName);
            Assert.IsNotNull(elem.Type);
            Assert.AreEqual(1, elem.Type.Count);
            Assert.AreEqual(FHIRAllTypes.String.GetLiteral(), elem.Type[0].Code);
            Assert.AreEqual("TEST", elem.Short);

            // Verify end of slice
            Assert.IsFalse(nav.MoveToNext("value[x]"));
            Assert.IsFalse(nav.MoveToNext("valueString"));
        }

        StructureDefinition PatientWithExtensionWithImplicitTypeSlice = new StructureDefinition()
        {
            Type = FHIRAllTypes.Patient.GetLiteral(),
            BaseDefinition = ModelInfo.CanonicalUriForFhirCoreType(FHIRAllTypes.Patient),
            Name = nameof(PatientWithExtensionWithImplicitTypeSlice),
            Url = "http://example.org/fhir/StructureDefinition/" + nameof(PatientWithExtensionWithImplicitTypeSlice),
            Derivation = StructureDefinition.TypeDerivationRule.Constraint,
            Kind = StructureDefinition.StructureDefinitionKind.Resource,
            Differential = new StructureDefinition.DifferentialComponent()
            {
                Element = new List<ElementDefinition>()
                    {
                        new ElementDefinition("Patient.extension")
                        {
                            SliceName = "hairColor",
                            Type = new List<ElementDefinition.TypeRefComponent>()
                            {
                                new ElementDefinition.TypeRefComponent()
                                {
                                    Code = FHIRAllTypes.Extension.GetLiteral(),
                                    Profile = new string[] { ExtensionWithImplicitTypeSlice.Url }
                                }
                            }
                        },
                        // Constrain extension child element to force expansion
                        // Constraint on renamed element, similar to the target extension definition
                        new ElementDefinition("Patient.extension.valueString")
                        {
                            Min = 1
                        }
                    }
            }
        };

        [TestMethod]
        public async T.Task TestPatientWithExtensionWithImplicitTypeSlice()
        {
            var resolver = new InMemoryProfileResolver(ExtensionWithImplicitTypeSlice);
            var multiResolver = new MultiResolver(_testResolver, resolver);
            _generator = new SnapshotGenerator(multiResolver, _settings);

            (_, var expanded) = await generateSnapshotAndCompare(PatientWithExtensionWithImplicitTypeSlice);
            Assert.IsNotNull(expanded);
            Assert.IsTrue(expanded.HasSnapshot);

            dumpElements(expanded.Snapshot.Element, nameof(PatientWithExtensionWithImplicitTypeSlice));

            var nav = ElementDefinitionNavigator.ForSnapshot(expanded);
            Assert.IsTrue(nav.MoveToFirstChild());

            // Verify extension slice entry
            Assert.IsTrue(nav.MoveToChild("extension"));
            var elem = nav.Current;
            Assert.IsNotNull(elem.Slicing);
            Assert.IsNotNull(elem.Slicing.Discriminator);
            Assert.AreEqual(1, elem.Slicing.Discriminator.Count);
            Assert.IsTrue(ElementDefinition.DiscriminatorComponent.ForExtensionSlice().IsExactly(elem.Slicing.Discriminator[0]));

            // Verify named extension slice
            Assert.IsTrue(nav.MoveToNext("extension"));
            elem = nav.Current;
            Assert.AreEqual("hairColor", elem.SliceName);
            Assert.IsNotNull(elem.Type);
            Assert.AreEqual(1, elem.Type.Count);
            Assert.AreEqual(FHIRAllTypes.Extension.GetLiteral(), elem.Type[0].Code);
            var profile = elem.Type[0].Profile.FirstOrDefault();
            Assert.IsNotNull(profile);
            Assert.AreEqual(ExtensionWithImplicitTypeSlice.Url, profile);

            // Verify type slice entry
            Assert.IsTrue(nav.MoveToChild("value[x]"));
            elem = nav.Current;
            Assert.IsNotNull(elem.Slicing);
            Assert.IsNotNull(elem.Slicing.Discriminator);
            Assert.AreEqual(1, elem.Slicing.Discriminator.Count);
            Assert.IsTrue(ElementDefinition.DiscriminatorComponent.ForTypeSlice().IsExactly(elem.Slicing.Discriminator[0]));
            Assert.IsNotNull(elem.Type);
            Assert.AreEqual(1, elem.Type.Count);
            Assert.AreEqual(FHIRAllTypes.String.GetLiteral(), elem.Type[0].Code);

            // Verify named type slice
#if NORMALIZE_RENAMED_TYPESLICE
            // [WMR 20190828] R4: Normalize renamed type slices in snapshot
            Assert.IsTrue(nav.MoveToNextSlice("valueString"));
#else
            Assert.IsTrue(nav.MoveToNext("valueString"));
#endif
            elem = nav.Current;
            Assert.AreEqual("valueString", elem.SliceName);
            Assert.IsNotNull(elem.Type);
            Assert.AreEqual(1, elem.Type.Count);
            Assert.AreEqual(FHIRAllTypes.String.GetLiteral(), elem.Type[0].Code);
            Assert.AreEqual("TEST", elem.Short); // Inherited from extension profile
            Assert.AreEqual(1, elem.Min);        // Inline profile constraint

            // Verify end of slice
            Assert.IsFalse(nav.MoveToNext("value[x]"));
            Assert.IsFalse(nav.MoveToNext("valueString"));
        }

        StructureDefinition PatientWithExtensionWithImplicitTypeSliceMixed = new StructureDefinition()
        {
            Type = FHIRAllTypes.Patient.GetLiteral(),
            BaseDefinition = ModelInfo.CanonicalUriForFhirCoreType(FHIRAllTypes.Patient),
            Name = nameof(PatientWithExtensionWithImplicitTypeSliceMixed),
            Url = "http://example.org/fhir/StructureDefinition/" + nameof(PatientWithExtensionWithImplicitTypeSliceMixed),
            Derivation = StructureDefinition.TypeDerivationRule.Constraint,
            Kind = StructureDefinition.StructureDefinitionKind.Resource,
            Differential = new StructureDefinition.DifferentialComponent()
            {
                Element = new List<ElementDefinition>()
                    {
                        new ElementDefinition("Patient.extension")
                        {
                            SliceName = "hairColor",
                            Type = new List<ElementDefinition.TypeRefComponent>()
                            {
                                new ElementDefinition.TypeRefComponent()
                                {
                                    Code = FHIRAllTypes.Extension.GetLiteral(),
                                    Profile = new string[] { ExtensionWithImplicitTypeSlice.Url }
                                }
                            }
                        },
                        // Constrain extension child element to force expansion
                        // Constraint on explicit type slice, should match renamed element "valueString"
                        new ElementDefinition("Patient.extension.value[x]")
                        {
                            SliceName = "valueString",
                            Min = 1
                        }
                    }
            }
        };

        // Verify merging of type slicing constraints using mixed notation
        // Referenced extension definition specifies implicit type slice (renaming)
        // Inline profile constraint specifies verbose type slice (no renaming)

        [TestMethod]
        public async T.Task TestPatientWithExtensionWithImplicitTypeSliceMixed()
        {
            var resolver = new InMemoryProfileResolver(ExtensionWithImplicitTypeSlice);
            var multiResolver = new MultiResolver(_testResolver, resolver);
            _generator = new SnapshotGenerator(multiResolver, _settings);

            (_, var expanded) = await generateSnapshotAndCompare(PatientWithExtensionWithImplicitTypeSliceMixed);
            Assert.IsNotNull(expanded);
            Assert.IsTrue(expanded.HasSnapshot);

            dumpElements(expanded.Snapshot.Element, nameof(PatientWithExtensionWithImplicitTypeSliceMixed));

            var nav = ElementDefinitionNavigator.ForSnapshot(expanded);
            Assert.IsTrue(nav.MoveToFirstChild());

            // Verify extension slice entry
            Assert.IsTrue(nav.MoveToChild("extension"));
            var elem = nav.Current;
            Assert.IsNull(elem.SliceName);
            Assert.IsNotNull(elem.Slicing);
            Assert.IsNotNull(elem.Slicing.Discriminator);
            Assert.AreEqual(1, elem.Slicing.Discriminator.Count);
            Assert.IsTrue(ElementDefinition.DiscriminatorComponent.ForExtensionSlice().IsExactly(elem.Slicing.Discriminator[0]));

            // Verify named extension slice
            Assert.IsTrue(nav.MoveToNext("extension"));
            elem = nav.Current;
            Assert.AreEqual("hairColor", elem.SliceName);
            Assert.IsNotNull(elem.Type);
            Assert.AreEqual(1, elem.Type.Count);
            Assert.AreEqual(FHIRAllTypes.Extension.GetLiteral(), elem.Type[0].Code);
            var profile = elem.Type[0].Profile.FirstOrDefault();
            Assert.IsNotNull(profile);
            Assert.AreEqual(ExtensionWithImplicitTypeSlice.Url, profile);

            // Verify type slice entry
            Assert.IsTrue(nav.MoveToChild("value[x]"));
            elem = nav.Current;
            Assert.IsNull(elem.SliceName);
            Assert.IsNotNull(elem.Slicing);
            Assert.IsNotNull(elem.Slicing.Discriminator);
            Assert.AreEqual(1, elem.Slicing.Discriminator.Count);
            Assert.IsTrue(ElementDefinition.DiscriminatorComponent.ForTypeSlice().IsExactly(elem.Slicing.Discriminator[0]));
            Assert.IsNotNull(elem.Type);
            Assert.AreEqual(1, elem.Type.Count);
            Assert.AreEqual(FHIRAllTypes.String.GetLiteral(), elem.Type[0].Code);

            // Verify named type slice
#if NORMALIZE_RENAMED_TYPESLICE
            // [WMR 20190828] R4: Normalize renamed type slices in snapshot
            Assert.IsTrue(nav.MoveToNextSlice("valueString"));
#else
            Assert.IsTrue(nav.MoveToNext("valueString"));
#endif
            elem = nav.Current;
            Assert.AreEqual("valueString", elem.SliceName);
            Assert.IsNotNull(elem.Type);
            Assert.AreEqual(1, elem.Type.Count);
            Assert.AreEqual(FHIRAllTypes.String.GetLiteral(), elem.Type[0].Code);
            Assert.AreEqual("TEST", elem.Short); // Inherited from extension profile
            Assert.AreEqual(1, elem.Min);        // Inline profile constraint

            // Verify end of slice
            Assert.IsFalse(nav.MoveToNext("value[x]"));
            Assert.IsFalse(nav.MoveToNext("valueString"));
        }


        // [WMR 20190826] Verify correct handling of verbose type slicing w/o renaming

        static readonly StructureDefinition ExtensionWithVerboseTypeSlice = new StructureDefinition()
        {
            Type = FHIRAllTypes.Extension.GetLiteral(),
            BaseDefinition = ModelInfo.CanonicalUriForFhirCoreType(FHIRAllTypes.Extension),
            Name = nameof(ExtensionWithVerboseTypeSlice),
            Url = "http://example.org/fhir/StructureDefinition/" + nameof(ExtensionWithVerboseTypeSlice),
            Derivation = StructureDefinition.TypeDerivationRule.Constraint,
            Kind = StructureDefinition.StructureDefinitionKind.ComplexType,
            Differential = new StructureDefinition.DifferentialComponent()
            {
                Element = new List<ElementDefinition>()
                    {
                        new ElementDefinition("Extension.value[x]")
                        {
                            Type = new List<ElementDefinition.TypeRefComponent>()
                            {
                                new ElementDefinition.TypeRefComponent() { Code = FHIRAllTypes.String.GetLiteral() }
                            },
                            // Explicit Slicing entry
                            Slicing = new ElementDefinition.SlicingComponent()
                            {
                                Discriminator = new List<ElementDefinition.DiscriminatorComponent>()
                                {
                                    ElementDefinition.DiscriminatorComponent.ForTypeSlice()
                                }
                            }
                        },
                        // Named type slice w/o renaming
                        new ElementDefinition("Extension.value[x]")
                        {
                            SliceName = "valueString",
                            Type = new List<ElementDefinition.TypeRefComponent>()
                            {
                                new ElementDefinition.TypeRefComponent() { Code = FHIRAllTypes.String.GetLiteral() }
                            },
                            Short="TEST"
                        }
                    }
            }
        };

        [TestMethod]
        public async T.Task TestExtensionWithVerboseTypeSlice()
        {
            _generator = new SnapshotGenerator(_testResolver, _settings);

            (_, var expanded) = await generateSnapshotAndCompare(ExtensionWithVerboseTypeSlice);
            Assert.IsNotNull(expanded);
            Assert.IsTrue(expanded.HasSnapshot);

            dumpElements(expanded.Snapshot.Element, nameof(ExtensionWithVerboseTypeSlice));

            var nav = ElementDefinitionNavigator.ForSnapshot(expanded);
            Assert.IsTrue(nav.MoveToFirstChild());
            Assert.IsTrue(nav.MoveToChild("value[x]"));
            var elem = nav.Current;
            Assert.IsNull(elem.SliceName);
            Assert.IsNotNull(elem.Slicing);
            Assert.IsNotNull(elem.Slicing.Discriminator);
            Assert.AreEqual(1, elem.Slicing.Discriminator.Count);
            Assert.IsTrue(ElementDefinition.DiscriminatorComponent.ForTypeSlice().IsExactly(elem.Slicing.Discriminator[0]));
            Assert.IsNotNull(elem.Type);
            Assert.AreEqual(1, elem.Type.Count);
            Assert.AreEqual(FHIRAllTypes.String.GetLiteral(), elem.Type[0].Code);

            Assert.IsTrue(nav.MoveToNext("value[x]"));
            elem = nav.Current;
            Assert.AreEqual("valueString", elem.SliceName);
            Assert.IsNotNull(elem.Type);
            Assert.AreEqual(1, elem.Type.Count);
            Assert.AreEqual(FHIRAllTypes.String.GetLiteral(), elem.Type[0].Code);
            Assert.AreEqual("TEST", elem.Short);

            // Verify end of slice
            Assert.IsFalse(nav.MoveToNext("value[x]"));
            Assert.IsFalse(nav.MoveToNext("valueString"));
        }

        StructureDefinition PatientWithExtensionWithVerboseTypeSlice = new StructureDefinition()
        {
            Type = FHIRAllTypes.Patient.GetLiteral(),
            BaseDefinition = ModelInfo.CanonicalUriForFhirCoreType(FHIRAllTypes.Patient),
            Name = nameof(PatientWithExtensionWithVerboseTypeSlice),
            Url = "http://example.org/fhir/StructureDefinition/" + nameof(PatientWithExtensionWithVerboseTypeSlice),
            Derivation = StructureDefinition.TypeDerivationRule.Constraint,
            Kind = StructureDefinition.StructureDefinitionKind.Resource,
            Differential = new StructureDefinition.DifferentialComponent()
            {
                Element = new List<ElementDefinition>()
                    {
                        // Omitted: implicit slice on Patient.extension
                        new ElementDefinition("Patient.extension")
                        {
                            SliceName = "hairColor",
                            Type = new List<ElementDefinition.TypeRefComponent>()
                            {
                                new ElementDefinition.TypeRefComponent()
                                {
                                    Code = FHIRAllTypes.Extension.GetLiteral(),
                                    Profile = new string[] { ExtensionWithVerboseTypeSlice.Url }
                                }
                            }
                        },
                        // Constrain extension child element to force expansion
                        new ElementDefinition("Patient.extension.value[x]")
                        {
                            SliceName = "valueString",
                            Min = 1
                        }
                    }
            }
        };

        [TestMethod]
        public async T.Task TestPatientWithExtensionWithVerboseTypeSlice()
        {
            var resolver = new InMemoryProfileResolver(ExtensionWithVerboseTypeSlice);
            var multiResolver = new MultiResolver(_testResolver, resolver);
            _generator = new SnapshotGenerator(multiResolver, _settings);

            (_, var expanded) = await generateSnapshotAndCompare(PatientWithExtensionWithVerboseTypeSlice);
            Assert.IsNotNull(expanded);
            Assert.IsTrue(expanded.HasSnapshot);

            dumpElements(expanded.Snapshot.Element, nameof(PatientWithExtensionWithVerboseTypeSlice));

            var nav = ElementDefinitionNavigator.ForSnapshot(expanded);
            Assert.IsTrue(nav.MoveToFirstChild());

            // Verify extension slice entry
            Assert.IsTrue(nav.MoveToChild("extension"));
            var elem = nav.Current;
            Assert.IsNull(elem.SliceName);
            Assert.IsNotNull(elem.Slicing);
            Assert.IsNotNull(elem.Slicing.Discriminator);
            Assert.AreEqual(1, elem.Slicing.Discriminator.Count);
            Assert.IsTrue(ElementDefinition.DiscriminatorComponent.ForExtensionSlice().IsExactly(elem.Slicing.Discriminator[0]));

            // Verify named extension slice
            Assert.IsTrue(nav.MoveToNext("extension"));
            elem = nav.Current;
            Assert.AreEqual("hairColor", elem.SliceName);
            Assert.IsNotNull(elem.Type);
            Assert.AreEqual(1, elem.Type.Count);
            Assert.AreEqual(FHIRAllTypes.Extension.GetLiteral(), elem.Type[0].Code);
            var profile = elem.Type[0].Profile.FirstOrDefault();
            Assert.IsNotNull(profile);
            Assert.AreEqual(ExtensionWithVerboseTypeSlice.Url, profile);

            // Verify type slice entry
            Assert.IsTrue(nav.MoveToChild("value[x]"));
            elem = nav.Current;
            Assert.IsNull(elem.SliceName);
            Assert.IsNotNull(elem.Slicing);
            Assert.IsNotNull(elem.Slicing.Discriminator);
            Assert.AreEqual(1, elem.Slicing.Discriminator.Count);
            Assert.IsTrue(ElementDefinition.DiscriminatorComponent.ForTypeSlice().IsExactly(elem.Slicing.Discriminator[0]));
            Assert.IsNotNull(elem.Type);
            Assert.AreEqual(1, elem.Type.Count);
            Assert.AreEqual(FHIRAllTypes.String.GetLiteral(), elem.Type[0].Code);

            // Verify named type slice
            Assert.IsTrue(nav.MoveToNext("value[x]"));
            elem = nav.Current;
            Assert.AreEqual("valueString", elem.SliceName);
            Assert.IsNotNull(elem.Type);
            Assert.AreEqual(1, elem.Type.Count);
            Assert.AreEqual(FHIRAllTypes.String.GetLiteral(), elem.Type[0].Code);
            Assert.AreEqual("TEST", elem.Short); // Inherited from extension profile
            Assert.AreEqual(1, elem.Min);        // Inline profile constraint

            // Verify end of slice
            Assert.IsFalse(nav.MoveToNext("value[x]"));
            Assert.IsFalse(nav.MoveToNext("valueString"));
        }

        StructureDefinition PatientWithExtensionWithVerboseTypeSliceMixed = new StructureDefinition()
        {
            Type = FHIRAllTypes.Patient.GetLiteral(),
            BaseDefinition = ModelInfo.CanonicalUriForFhirCoreType(FHIRAllTypes.Patient),
            Name = nameof(PatientWithExtensionWithVerboseTypeSliceMixed),
            Url = "http://example.org/fhir/StructureDefinition/" + nameof(PatientWithExtensionWithVerboseTypeSliceMixed),
            Derivation = StructureDefinition.TypeDerivationRule.Constraint,
            Kind = StructureDefinition.StructureDefinitionKind.Resource,
            Differential = new StructureDefinition.DifferentialComponent()
            {
                Element = new List<ElementDefinition>()
                    {
                        // Omitted: implicit slice on Patient.extension
                        new ElementDefinition("Patient.extension")
                        {
                            SliceName = "hairColor",
                            Type = new List<ElementDefinition.TypeRefComponent>()
                            {
                                new ElementDefinition.TypeRefComponent()
                                {
                                    Code = FHIRAllTypes.Extension.GetLiteral(),
                                    Profile = new string[] { ExtensionWithVerboseTypeSlice.Url }
                                }
                            }
                        },
                        // Constrain extension child element to force expansion
                        // Constraint on renamed element, unlike target extension definition (with verbose type slice)
                        new ElementDefinition("Patient.extension.valueString")
                        {
                            Min = 1
                        }
                    }
            }
        };

        [TestMethod]
        public async T.Task TestPatientWithExtensionWithVerboseTypeSliceMixed()
        {
            var resolver = new InMemoryProfileResolver(ExtensionWithVerboseTypeSlice);
            var multiResolver = new MultiResolver(_testResolver, resolver);
            _generator = new SnapshotGenerator(multiResolver, _settings);

            (_, var expanded) = await generateSnapshotAndCompare(PatientWithExtensionWithVerboseTypeSliceMixed);
            Assert.IsNotNull(expanded);
            Assert.IsTrue(expanded.HasSnapshot);

            dumpElements(expanded.Snapshot.Element, nameof(PatientWithExtensionWithVerboseTypeSliceMixed));

            var nav = ElementDefinitionNavigator.ForSnapshot(expanded);
            Assert.IsTrue(nav.MoveToFirstChild());

            // Verify extension slice entry
            Assert.IsTrue(nav.MoveToChild("extension"));
            var elem = nav.Current;
            Assert.IsNull(elem.SliceName);
            Assert.IsNotNull(elem.Slicing);
            Assert.IsNotNull(elem.Slicing.Discriminator);
            Assert.AreEqual(1, elem.Slicing.Discriminator.Count);
            Assert.IsTrue(ElementDefinition.DiscriminatorComponent.ForExtensionSlice().IsExactly(elem.Slicing.Discriminator[0]));

            // Verify named extension slice
            Assert.IsTrue(nav.MoveToNext("extension"));
            elem = nav.Current;
            Assert.AreEqual("hairColor", elem.SliceName);
            Assert.IsNotNull(elem.Type);
            Assert.AreEqual(1, elem.Type.Count);
            Assert.AreEqual(FHIRAllTypes.Extension.GetLiteral(), elem.Type[0].Code);
            var profile = elem.Type[0].Profile.FirstOrDefault();
            Assert.IsNotNull(profile);
            Assert.AreEqual(ExtensionWithVerboseTypeSlice.Url, profile);

            // Verify type slice entry
            Assert.IsTrue(nav.MoveToChild("value[x]"));
            elem = nav.Current;
            Assert.IsNull(elem.SliceName);
            Assert.IsNotNull(elem.Slicing);
            Assert.IsNotNull(elem.Slicing.Discriminator);
            Assert.AreEqual(1, elem.Slicing.Discriminator.Count);
            Assert.IsTrue(ElementDefinition.DiscriminatorComponent.ForTypeSlice().IsExactly(elem.Slicing.Discriminator[0]));
            Assert.IsNotNull(elem.Type);
            Assert.AreEqual(1, elem.Type.Count);
            Assert.AreEqual(FHIRAllTypes.String.GetLiteral(), elem.Type[0].Code);

            // Verify named type slice
            //Assert.IsTrue(nav.MoveToNext("valueString")); // NOT normalized...
            Assert.IsTrue(nav.MoveToNext("value[x]"));      // Normalized
            elem = nav.Current;
            Assert.AreEqual("valueString", elem.SliceName);
            Assert.IsNotNull(elem.Type);
            Assert.AreEqual(1, elem.Type.Count);
            Assert.AreEqual(FHIRAllTypes.String.GetLiteral(), elem.Type[0].Code);
            Assert.AreEqual("TEST", elem.Short); // Inherited from extension profile

            // [WMR 20190826] FAILS!
            // Problem: invalid matching
            //
            // Matches for children of 'PatientWithExtensionWithVerboseTypeSliceMixed' : Patient.extension 'Extension'
            // B:Patient.extension.id <-- Merge --> D:Patient.extension.id
            // B:Patient.extension.extension <-- Slice --> D:Patient.extension.extension -- SliceBase: Patient.extension.extension
            // B:Patient.extension.url <-- Merge --> D:Patient.extension.url
            // B:Patient.extension.value[x] <-- Slice --> D:Patient.extension.value[x] -- SliceBase: Patient.extension.value[x]
            // [WRONG!] B:Patient.extension.value[x] 'valueString' <-- Merge --> D:Patient.extension.value[x] 'valueString' -- SliceBase: Patient.extension.value[x] 'valueString'
            // Matches for children of 'PatientWithExtensionWithVerboseTypeSliceMixed' : Patient.extension 'hairColor'
            // B:Patient.extension.value[x] <-- Merge --> D:Patient.extension.valueString -- SliceBase: Patient.extension.value[x]
            //

            Assert.AreEqual(1, elem.Min);        // Inline profile constraint

            // Verify end of slice
            Assert.IsFalse(nav.MoveToNext("value[x]"));
            Assert.IsFalse(nav.MoveToNext("valueString"));
        }

#if false

        // [WMR 20190823] Verify profile with reference to extension with type slice on Extension.value[x]
        [TestMethod]
        public void TestProfileExtensionValue()
        {
            StructureDefinition SimplePatientExtension = new StructureDefinition()
            {
                Type = FHIRAllTypes.Extension.GetLiteral(),
                BaseDefinition = ModelInfo.CanonicalUriForFhirCoreType(FHIRAllTypes.Extension),
                Name = nameof(SimplePatientExtension),
                Url = "http://example.org/fhir/StructureDefinition/" + nameof(SimplePatientExtension),
                Derivation = StructureDefinition.TypeDerivationRule.Constraint,
                Kind = StructureDefinition.StructureDefinitionKind.ComplexType,
                Differential = new StructureDefinition.DifferentialComponent()
                {
                    Element = new List<ElementDefinition>()
                    {
                        new ElementDefinition("Extension.value[x]")
                        {
                            Type = new List<ElementDefinition.TypeRefComponent>()
                            {
                                new ElementDefinition.TypeRefComponent() { Code = FHIRAllTypes.String.GetLiteral() }
                            }
                            // Implicit type Slicing entry
                        },
                        // Renaming implies type constraint
                        new ElementDefinition("Extension.valueString")
                        {
                        }
                    }
                }
            };

            StructureDefinition PatientWithExtension = new StructureDefinition()
            {
                Type = FHIRAllTypes.Patient.GetLiteral(),
                BaseDefinition = ModelInfo.CanonicalUriForFhirCoreType(FHIRAllTypes.Patient),
                Name = nameof(PatientWithExtension),
                Url = "http://example.org/fhir/StructureDefinition/" + nameof(PatientWithExtension),
                Derivation = StructureDefinition.TypeDerivationRule.Constraint,
                Kind = StructureDefinition.StructureDefinitionKind.Resource,
                Differential = new StructureDefinition.DifferentialComponent()
                {
                    Element = new List<ElementDefinition>()
                    {
                        new ElementDefinition("Patient.extension")
                        {
                            SliceName = "hairColor",
                            Type = new List<ElementDefinition.TypeRefComponent>()
                            {
                                new ElementDefinition.TypeRefComponent()
                                {
                                    Code = FHIRAllTypes.Extension.GetLiteral(),
                                    Profile = new string[] { SimplePatientExtension.Url }
                                }
                            }
                        },


                        // [WMR 20190823] TODO - Gracefully handle both notations
                        // - "valueString" => snapshot is correct
                        // - "value[x]:valueString" => snapshot is incorrect, includes valueString + value[x]:valueString (WRONG!)
                        // Create separate unit tests for both notations, to prevent regressions


                        // Constrain extension child element to force expansion
                        //new ElementDefinition("Patient.extension.valueString")
                        new ElementDefinition("Patient.extension.value[x]")
                        {
                            SliceName = "valueString",
                            //Comment = new Markdown("TEST")
                            Short="TEST"
                        }
                    }
                }
            };

            var resolver = new InMemoryProfileResolver(PatientWithExtension, SimplePatientExtension);
            var multiResolver = new MultiResolver(_testResolver, resolver);
            _generator = new SnapshotGenerator(multiResolver, _settings);

            generateSnapshotAndCompare(PatientWithExtension, out StructureDefinition expanded);
            Assert.IsNotNull(expanded);
            Assert.IsTrue(expanded.HasSnapshot);

            dumpElements(expanded.Snapshot.Element);

            var nav = ElementDefinitionNavigator.ForSnapshot(expanded);
            Assert.IsTrue(nav.MoveToFirstChild());
            Assert.IsTrue(nav.MoveToChild("extension"));

            // Verify that the SnapshotGenerator added a default Slicing component for extension
            Assert.IsNotNull(nav.Current.Slicing);
            Assert.AreEqual(1, nav.Current.Slicing.Discriminator.Count);
            Assert.IsTrue(ElementDefinition.DiscriminatorComponent.ForExtensionSlice().IsExactly(nav.Current.Slicing.Discriminator[0]));

            Assert.IsTrue(nav.MoveToNext("extension"));
            Assert.AreEqual("hairColor", nav.Current.SliceName);

            // Verify type slice entry for value[x] element
            Assert.IsTrue(nav.MoveToChild("value[x]"));
            Assert.AreEqual(1, nav.Current.Slicing.Discriminator.Count);
            Assert.IsTrue(ElementDefinition.DiscriminatorComponent.ForTypeSlice().IsExactly(nav.Current.Slicing.Discriminator[0]));
            Assert.IsNotNull(nav.Current.Type);
            Assert.AreEqual(1, nav.Current.Type.Count);
            Assert.AreEqual(FHIRAllTypes.String.GetLiteral(), nav.Current.Type[0].Code);

            Assert.IsTrue(nav.MoveToNext());
            Assert.AreEqual("value[x]", nav.PathName);
            //Assert.AreEqual("valueString", nav.PathName); // Hmmm... snapshot should be normalized to value[x]
            Assert.AreEqual("valueString", nav.Current.SliceName);

            //var comment = nav.Current.Comment as Markdown;
            //Assert.IsNotNull(comment);
            //Assert.AreEqual("TEST", comment.Value);
            Assert.AreEqual("TEST", nav.Current.Short);

            Assert.IsNotNull(nav.Current.Type);
            Assert.AreEqual(1, nav.Current.Type.Count);
            Assert.AreEqual(FHIRAllTypes.String.GetLiteral(), nav.Current.Type[0].Code);

            // Verify that this is the last slice
            Assert.IsFalse(nav.MoveToNext());
        }
#endif

        // [WMR 20190910] Issue #1098 - Normalize element paths of type slices in referenced extensions
        [TestMethod]
        public async T.Task TestNormalizeTypeSliceInExtension()
        {
            const string url = @"http://hl7.org/fhir/StructureDefinition/data-absent-reason-fortest";

            var sd = await _testResolver.FindStructureDefinitionAsync(url);
            Assert.IsNotNull(sd);

            var nav = ElementDefinitionNavigator.ForDifferential(sd);
            Assert.IsTrue(nav.MoveToFirstChild());
            // Verify that differential specifies renamed type slice
            Assert.IsTrue(nav.MoveToChild("valueCode"));

            (_, var expanded) = await generateSnapshotAndCompare(sd);
            Assert.IsNotNull(expanded);
            Assert.IsTrue(expanded.HasSnapshot);

            dumpElements(expanded.Snapshot.Element, expanded.Title);

            nav = ElementDefinitionNavigator.ForSnapshot(expanded);
            Assert.IsTrue(nav.MoveToFirstChild());
            // Verify type slice in snapshot has normalized element path "value[x]:valueCode"
            Assert.IsFalse(nav.MoveToChild("valueCode"));
        }

        // #1116 Extension.url requires fixedUri, not fixedString
        // https://chat.fhir.org/#narrow/stream/179177-conformance/topic/Extension.2Eurl.20-.20fixedString.20or.20fixedUri.3F

        [TestMethod]
        public async T.Task TestExtensionUrlFixedValueSimple()
        {
            StructureDefinition SimpleTestExtension = new StructureDefinition()
            {
                Type = FHIRAllTypes.Extension.GetLiteral(),
                BaseDefinition = ModelInfo.CanonicalUriForFhirCoreType(FHIRAllTypes.Extension),
                Name = nameof(SimpleTestExtension),
                Url = "http://example.org/fhir/StructureDefinition/" + nameof(SimpleTestExtension),
                Derivation = StructureDefinition.TypeDerivationRule.Constraint,
                Kind = StructureDefinition.StructureDefinitionKind.ComplexType,
                Differential = new StructureDefinition.DifferentialComponent()
                {
                    Element = new List<ElementDefinition>()
                    {
                        // Extension.url omitted, should be generated by SnapGen
                        new ElementDefinition("Extension.value[x]")
                        {
                            Type = new List<ElementDefinition.TypeRefComponent>()
                            {
                                new ElementDefinition.TypeRefComponent() { Code = FHIRAllTypes.String.GetLiteral() }
                            }
                        }
                    }
                }
            };

            (_, var expanded) = await generateSnapshotAndCompare(SimpleTestExtension);
            Assert.IsNotNull(expanded);
            Assert.IsTrue(expanded.HasSnapshot);

            var nav = ElementDefinitionNavigator.ForSnapshot(expanded);
            Assert.IsTrue(nav.MoveToFirstChild());
            AssertExtensionUrlChildElement(nav, SimpleTestExtension.Url);
        }

        [TestMethod]
        public async T.Task TestExtensionUrlFixedValueComplex()
        {
            StructureDefinition ComplexTestExtension = new StructureDefinition()
            {
                Type = FHIRAllTypes.Extension.GetLiteral(),
                BaseDefinition = ModelInfo.CanonicalUriForFhirCoreType(FHIRAllTypes.Extension),
                Name = nameof(ComplexTestExtension),
                Url = "http://example.org/fhir/StructureDefinition/" + nameof(ComplexTestExtension),
                Derivation = StructureDefinition.TypeDerivationRule.Constraint,
                Kind = StructureDefinition.StructureDefinitionKind.ComplexType,
                Differential = new StructureDefinition.DifferentialComponent()
                {
                    Element = new List<ElementDefinition>()
                    {
                        // Extension.url omitted, should be generated by SnapGen
                        new ElementDefinition("Extension.extension")
                        {
                            SliceName = "X"
                        },
                        // Extension.extension.url omitted, should be generated by SnapGen
                        new ElementDefinition("Extension.extension.value[x]")
                        {
                            Type = new List<ElementDefinition.TypeRefComponent>()
                            {
                                new ElementDefinition.TypeRefComponent() { Code = FHIRAllTypes.Decimal.GetLiteral() }
                            }
                        },
                        new ElementDefinition("Extension.extension")
                        {
                            SliceName = "Y"
                        },
                        // Extension.extension.url omitted, should be generated by SnapGen
                        new ElementDefinition("Extension.extension.value[x]")
                        {
                            Type = new List<ElementDefinition.TypeRefComponent>()
                            {
                                new ElementDefinition.TypeRefComponent() { Code = FHIRAllTypes.Decimal.GetLiteral() }
                            }
                        }
                    }
                }
            };

            (_, var expanded) = await generateSnapshotAndCompare(ComplexTestExtension);
            Assert.IsNotNull(expanded);
            Assert.IsTrue(expanded.HasSnapshot);

            var nav = ElementDefinitionNavigator.ForSnapshot(expanded);
            Assert.IsTrue(nav.MoveToFirstChild());

            Assert.IsTrue(nav.MoveToChild("extension"));
            Assert.IsNotNull(nav.Current.Slicing);

            Assert.IsTrue(nav.MoveToNextSlice());
            Assert.AreEqual("X", nav.Current.SliceName);

            AssertExtensionUrlChildElement(nav, "X");

            Assert.IsTrue(nav.MoveToNextSlice());
            Assert.AreEqual("Y", nav.Current.SliceName);

            AssertExtensionUrlChildElement(nav, "Y");

            Assert.IsTrue(nav.MoveToNext("url"));
            AssertExtensionUrlElement(nav, ComplexTestExtension.Url);
        }

        // TODO: Derived extension profile
        // fixedUri should inherit values from base profile
        // i.e. do NOT replace with canonical url of derived profile...!

        static void AssertExtensionUrlChildElement(ElementDefinitionNavigator nav, string url)
        {
            var bm = nav.Bookmark();
            Assert.IsTrue(nav.MoveToChild("url"));
            AssertExtensionUrlElement(nav, url);
            nav.ReturnToBookmark(bm);
        }

        static void AssertExtensionUrlElement(ElementDefinitionNavigator nav, string url)
        {
            Assert.IsTrue(nav.Path.ToLowerInvariant().EndsWith("extension.url"));
            var fixedValue = nav.Current.Fixed;
            Assert.IsNotNull(fixedValue);
            Assert.IsInstanceOfType(fixedValue, typeof(IValue<string>));
            Assert.IsInstanceOfType(fixedValue, typeof(FhirUri));
            var fixedUrl = (IValue<string>)fixedValue;
            Assert.AreEqual(url, fixedUrl.Value);
        }

        [TestMethod]
        public async T.Task TestElementWithoutPath()
        {
            var sd = new StructureDefinition()
            {
                Type = FHIRAllTypes.Patient.GetLiteral(),
                BaseDefinition = ModelInfo.CanonicalUriForFhirCoreType(FHIRAllTypes.Patient),
                Name = "MyInvalidPatient",
                Url = "http://example.org/fhir/StructureDefinition/InvalidPatient",
                Derivation = StructureDefinition.TypeDerivationRule.Constraint,
                Kind = StructureDefinition.StructureDefinitionKind.Resource,
                Differential = new StructureDefinition.DifferentialComponent()
                {
                    Element = new List<ElementDefinition>()
                    {
                        new ElementDefinition()
                        {
                            // No path...
                            Min = 1
                        },
                    }
                }
            };

            async T.Task generate()
            {
                await generateSnapshotAndCompare(sd);
            }

            // [WMR 20190910] Expecting exception from DifferentialTreeConstructor
            await Assert.ThrowsExceptionAsync<InvalidOperationException>(generate);
        }

        // [WMR 20190902] #1090 SnapshotGenerator should support logical models
        // STU3: Serialize logical model to StructureDefinition.snapshot, .differential is always empty
        // R4: Serialize logical model to StructureDefinition.differential, generate .snapshot
        [TestMethod]
        public async T.Task TestLogicalModel()
        {
            const string rootPath = "MyModel";
            var SimpleLogicalModel = new StructureDefinition()
            {
                Url = "http://example.org/fhir/StructureDefinition/SimpleLogicalModel",
                Name = "SimpleLogicalModel",
                Kind = StructureDefinition.StructureDefinitionKind.Logical,
                // Last segment equals root element name
                Type = "http://example.org/fhir/StructureDefinition/" + rootPath,
                BaseDefinition = ModelInfo.CanonicalUriForFhirCoreType(FHIRAllTypes.Element),
                Differential = new StructureDefinition.DifferentialComponent()
                {
                    Element = new List<ElementDefinition>()
                    {
                        new ElementDefinition(rootPath)
                        {
                            //Min = 0,
                            //Max = "*",
                            //Type = new List<ElementDefinition.TypeRefComponent>()
                            //{
                            //    new ElementDefinition.TypeRefComponent() { Code = FHIRAllTypes.Element.GetLiteral() }
                            //}
                        },
                        new ElementDefinition(rootPath + ".target")
                        {
                            Min = 0,
                            Max = "1",
                            Type = new List<ElementDefinition.TypeRefComponent>()
                            {
                                new ElementDefinition.TypeRefComponent()
                                {
                                    Code = FHIRAllTypes.Reference.GetLiteral(),
                                    TargetProfile = new string[] { ModelInfo.CanonicalUriForFhirCoreType(FHIRAllTypes.Person) }
                                }
                            }
                        },
                        new ElementDefinition(rootPath + ".value[x]")
                        {
                            Min = 0,
                            Max = "*",
                            Type = new List<ElementDefinition.TypeRefComponent>()
                            {
                                new ElementDefinition.TypeRefComponent()
                                {
                                    Code = FHIRAllTypes.String.GetLiteral(),
                                },
                                new ElementDefinition.TypeRefComponent()
                                {
                                    Code = FHIRAllTypes.Boolean.GetLiteral(),
                                }
                            }
                        }
                    }
                }
            };

            (_, var expanded) = await generateSnapshotAndCompare(SimpleLogicalModel);

            Assert.IsNotNull(expanded);
            Assert.IsTrue(expanded.HasSnapshot);

            void assertElementBase(ElementDefinition elem)
            {
                Assert.IsNotNull(elem);
                Assert.IsNotNull(elem.Base);
                Assert.IsNotNull(elem.Base.Path);
                Assert.IsNotNull(elem.Base.MinElement);
                Assert.IsNotNull(elem.Base.MaxElement);
            }

            // Verify sdf-8b: "All snapshot elements must have a base definition"
            expanded.Snapshot.Element.ForEach(e => assertElementBase(e));
        }


        // #1123 SnapshotGenerator - ElementDefinition.base is empty for children of contentreference

        [TestMethod]
        public async T.Task TestElementDefinitionBase_ContentReference()
        {
            // Verify that the snapshot generator correctly expands elements with a targetProfile (on ResourceReference itself)
            var ProvenanceProfile = new StructureDefinition()
            {
                Type = FHIRAllTypes.Provenance.GetLiteral(),
                BaseDefinition = ModelInfo.CanonicalUriForFhirCoreType(FHIRAllTypes.Provenance),
                Name = "ProvenanceProfile",
                Url = "http://example.org/fhir/StructureDefinition/ProvenanceProfile",
                Differential = new StructureDefinition.DifferentialComponent()
                {
                    Element = new List<ElementDefinition>()
                    {
                        new ElementDefinition("Provenance.entity.agent.who[x]")
                        {
                            Comment = new Markdown("CustomReference")
                        },
                    }
                }
            };

            (_, var expanded) = await generateSnapshotAndCompare(ProvenanceProfile);

            dumpOutcome(_generator.Outcome);
            dumpBasePaths(expanded);

            Assert.IsNotNull(expanded);
            Assert.IsTrue(expanded.HasSnapshot);

            var nav = ElementDefinitionNavigator.ForSnapshot(expanded);
            Assert.IsTrue(nav.JumpToFirst("Provenance.agent"));
            var refNav = new ElementDefinitionNavigator(nav);
            Assert.IsTrue(refNav.JumpToFirst("Provenance.entity.agent"));
            Assert.IsNotNull(refNav.Current.Base);
            Assert.AreEqual(refNav.Current.Path, refNav.Current.Base.Path);

            // Verify that content reference children inherit .base.path from content reference target
            var startPos = nav.OrdinalPosition.Value;
            var refRootPath = refNav.Path;
            for (int i = startPos + 1; i < nav.Elements.Count; i++)
            {
                var tgtElem = nav.Elements[i];
                var refElem = refNav.Elements[i];
                if (i > startPos && !ElementDefinitionNavigator.IsChildPath(refRootPath, refElem.Path))
                {
                    break;
                }
                Assert.IsNotNull(refElem.Base);
                Assert.AreEqual(tgtElem.Base.Path, refElem.Base.Path);
            }
        }

        // #1108/#1303 - incorrectly copies the 0..* root cardinality of a referenced datatype profile
        // over unto an element that has base cardinality 0..1
        [TestMethod]
        public async T.Task ShouldRespectMaxCardinalityFromBase()
        {
            var cr = new CachedResolver(
                new SnapshotSource(
                    new MultiResolver(
                        new CachedResolver(new TestProfileArtifactSource()),
                        new ZipSource("specification.zip"))));

            var range = await cr.FindStructureDefinitionAsync("http://validationtest.org/fhir/StructureDefinition/RangeWithLowAsAQuantityWithUnlimitedRootCardinality");
            var lowElement = range.Snapshot.Element.Single(e => e.Path == "Range.low");
            Assert.AreEqual(1, lowElement.Min);
            Assert.AreEqual("1", lowElement.Max);   // the referred profile has "*", but the base has "1". It should become "1"
        }

        [TestMethod]
        public async T.Task NewSlicetoDerivedProfile()
        {
            var resolver = new CachedResolver(
                new SnapshotSource(
                    new MultiResolver(
                        new CachedResolver(
                            new TestProfileArtifactSource()),
                            ZipSource.CreateValidationSource())));

            var patient = await resolver.FindStructureDefinitionAsync("http://validationtest.org/fhir/StructureDefinition/mi-patient");
            patient.Should().NotBeNull("A snapshot must be created");

            var newSliceSystem = patient.Snapshot.Element.FirstOrDefault(e => e.ElementId == "Patient.identifier:newSlice.system");
            newSliceSystem.Should().NotBeNull("The new slice 'newSlice' should be present in the snapshot");
            newSliceSystem.Fixed.Should().BeNull("No constraint elements from the base slice (BSN) should be present");
        }

        [TestMethod]
        public async T.Task AddingSliceInClosedSlicing()
        {
            var testProfiles = new TestProfileArtifactSource();

            var resolver = new CachedResolver(
                new SnapshotSource(
                    new MultiResolver(
                        new CachedResolver(
                            new TestProfileArtifactSource()),
                            ZipSource.CreateValidationSource())));

            var observation = await resolver.FindStructureDefinitionAsync("http://validationtest.org/fhir/StructureDefinition/ObservationSlicingCodeableConcept");

            var openingSlice = observation.Snapshot.Element.FirstOrDefault(e => e.ElementId == "Observation.value[x]");
            openingSlice.Should().NotBeNull("The opening slice should be present in the snapshot");
            openingSlice.Type.Should().OnlyContain(t => t.Code == "CodeableConcept");

            Func<T.Task> act = async () => { await resolver.FindStructureDefinitionAsync("http://validationtest.org/fhir/StructureDefinition/ObservationValueSlicingQuantity"); };
            await act
              .Should().ThrowAsync<InvalidOperationException>()
              .WithMessage("*choice type of diff does not occur in snap*");
        }

        [TestMethod]
        public async T.Task SnapshotSucceedsWithExtendedVariantElementDef()
        {
            var structureDef = new StructureDefinition();
            structureDef.BaseDefinition = "http://hl7.org/fhir/StructureDefinition/Observation";
            structureDef.Type = "Observation";
            structureDef.Url = "http://some.canonical";

            structureDef.Differential = new StructureDefinition.DifferentialComponent
            {
                Element = new System.Collections.Generic.List<ElementDefinition>{
                    new ElementDefinition
                    {
                        ElementId = "Observation.value[x].extension",
                        Path = "Observation.value[x].extension",
                        Slicing = new ElementDefinition.SlicingComponent
                        {
                            Discriminator = new System.Collections.Generic.List<ElementDefinition.DiscriminatorComponent>
                            {
                                new ElementDefinition.DiscriminatorComponent
                                {
                                    Type = ElementDefinition.DiscriminatorType.Value,
                                    Path = "url"
                                },
                            },
                            Rules = ElementDefinition.SlicingRules.Open
                        }
                    },
                    new ElementDefinition
                    {
                        ElementId = "Observation.value[x].extension:myExtension",
                        Path = "Observation.value[x].extension",
                        SliceName = "myExtension",
                        Type = new System.Collections.Generic.List<ElementDefinition.TypeRefComponent>
                        {
                            new ElementDefinition.TypeRefComponent
                            {
                                Code = "Extension",
<<<<<<< HEAD
                                Profile = new string[]
                                {
                                    "http://example.org/fhir/StructureDefinition/MyExtension"
                                }
=======
                                Profile = "http://example.org/fhir/StructureDefinition/MyExtension"
>>>>>>> 905eae00
                            }
                        }
                    }
                }
            };


            _generator = new SnapshotGenerator(_testResolver, SnapshotGeneratorSettings.CreateDefault());

            await _generator.UpdateAsync(structureDef);

            structureDef.Snapshot.Element.Where(element => element.Path == "Observation.value[x].extension").Should().HaveCount(2, "Elements are in the snapshot");
            structureDef.Snapshot.Element.Where(element => element.Path == "Observation.extension").Should().HaveCount(1, "Only the root extension should be there");
        }
<<<<<<< HEAD
=======

        [TestMethod]
        public async T.Task CheckCardinalityOfProfiledType()
        {
            var resolver = new CachedResolver(new MultiResolver(ZipSource.CreateValidationSource(), new TestProfileArtifactSource()));
            var snapshotGenerator = new SnapshotGenerator(resolver, SnapshotGeneratorSettings.CreateDefault());
            var sd = await resolver.ResolveByCanonicalUriAsync("http://hl7.org/fhir/StructureDefinition/Observation") as StructureDefinition;
            var sut = await resolver.ResolveByCanonicalUriAsync("http://validationtest.org/fhir/StructureDefinition/ObservationWithTranslatableCode") as StructureDefinition;

            // Act
            var elements = await snapshotGenerator.GenerateAsync(sut);

            // Assert
            snapshotGenerator.Outcome.Should().BeNull();

            const string codeId = "Observation.code";

            var sdCode = sd.Snapshot.Element.Single(x => x.ElementId == codeId);
            var sutCode = elements.Single(x => x.ElementId == codeId);

            sutCode.Max.Should().Be(sdCode.Max);
            sutCode.Min.Should().Be(sdCode.Min);
        }
>>>>>>> 905eae00
    }
}<|MERGE_RESOLUTION|>--- conflicted
+++ resolved
@@ -9040,14 +9040,10 @@
                             new ElementDefinition.TypeRefComponent
                             {
                                 Code = "Extension",
-<<<<<<< HEAD
                                 Profile = new string[]
                                 {
                                     "http://example.org/fhir/StructureDefinition/MyExtension"
                                 }
-=======
-                                Profile = "http://example.org/fhir/StructureDefinition/MyExtension"
->>>>>>> 905eae00
                             }
                         }
                     }
@@ -9062,8 +9058,6 @@
             structureDef.Snapshot.Element.Where(element => element.Path == "Observation.value[x].extension").Should().HaveCount(2, "Elements are in the snapshot");
             structureDef.Snapshot.Element.Where(element => element.Path == "Observation.extension").Should().HaveCount(1, "Only the root extension should be there");
         }
-<<<<<<< HEAD
-=======
 
         [TestMethod]
         public async T.Task CheckCardinalityOfProfiledType()
@@ -9087,6 +9081,5 @@
             sutCode.Max.Should().Be(sdCode.Max);
             sutCode.Min.Should().Be(sdCode.Min);
         }
->>>>>>> 905eae00
     }
 }