--- conflicted
+++ resolved
@@ -6998,11 +6998,7 @@
                                 new ElementDefinition.TypeRefComponent()
                                 {
                                     Code = fhirType.GetLiteral(),
-<<<<<<< HEAD
-                                    Profile = new List<string> {string.IsNullOrEmpty(profileCanonical) ? null : profileCanonical }
-=======
                                     ProfileElement = string.IsNullOrEmpty(profileCanonical) ? null : new List<Canonical> { new Canonical(profileCanonical) } 
->>>>>>> afe66d29
                                 }
                             }
                         },
