--- conflicted
+++ resolved
@@ -56,12 +56,7 @@
         private ZipSource _zipSource;
         private CachedResolver _testResolver;
         private TimingSource _source;
-<<<<<<< HEAD
-
-        private readonly SnapshotGeneratorSettings _settings = new SnapshotGeneratorSettings()
-=======
         private readonly SnapshotGeneratorSettings _settings = new()
->>>>>>> 49334327
         {
             // Throw on unresolved profile references; must include in TestData folder
             GenerateSnapshotForExternalProfiles = true,
@@ -2261,11 +2256,7 @@
         // [WMR 20170714] NEW
         // Annotated Base Element for backbone elements is not included in base structuredefinition ?
 
-<<<<<<< HEAD
-        private static StructureDefinition MyTestObservation => new StructureDefinition()
-=======
         private static StructureDefinition MyTestObservation => new()
->>>>>>> 49334327
         {
             Type = FHIRAllTypes.Observation.GetLiteral(),
             BaseDefinition = ModelInfo.CanonicalUriForFhirCoreType(FHIRAllTypes.Observation),
@@ -2855,19 +2846,11 @@
                     //{
                     //    verified &= verifyBasePath(expandedElems[0], originalElems[0], "Resource");
                     //}
-<<<<<<< HEAD
 
                     // [WMR 20190130] R4
                     // Root element base component always refers to self (.Base.Path = .Path)
                     verified &= verifyBasePath(expandedElems[0], originalElems[0], rootElemName);
 
-=======
-
-                    // [WMR 20190130] R4
-                    // Root element base component always refers to self (.Base.Path = .Path)
-                    verified &= verifyBasePath(expandedElems[0], originalElems[0], rootElemName);
-
->>>>>>> 49334327
                     if (isDerivedFromResource || isDerivedFromDomainResource && (expandedElems.Count > 4))
                     {
                         verified &= verifyBasePath(expandedElems[1], originalElems[1], "Resource.id");
@@ -2898,19 +2881,11 @@
                                 verified &= verifyBasePath(expandedElems[i], originalElems[i], "Element.extension");
                             }
                             else if (path.EndsWith(".modifierExtension"))
-<<<<<<< HEAD
                             {
                                 verified &= verifyBasePath(expandedElems[i], originalElems[i], "BackboneElement.modifierExtension");
                             }
                             else
                             {
-=======
-                            {
-                                verified &= verifyBasePath(expandedElems[i], originalElems[i], "BackboneElement.modifierExtension");
-                            }
-                            else
-                            {
->>>>>>> 49334327
                                 verified &= verifyBasePath(expandedElems[i], originalElems[i], expandedElems[i].Path);
                             }
                         }
@@ -3100,11 +3075,7 @@
         }
 
         // Ewout: type slices cannot contain renamed elements!
-<<<<<<< HEAD
-        private static StructureDefinition ObservationTypeSliceProfile => new StructureDefinition()
-=======
         private static StructureDefinition ObservationTypeSliceProfile => new()
->>>>>>> 49334327
         {
             Type = FHIRAllTypes.Observation.GetLiteral(),
             BaseDefinition = ModelInfo.CanonicalUriForFhirCoreType(FHIRAllTypes.Observation),
@@ -3267,11 +3238,7 @@
             assertIssue(outcome.Issue[0], Issue.UNAVAILABLE_REFERENCED_PROFILE, profile.BaseDefinition);
         }
 
-<<<<<<< HEAD
-        private static StructureDefinition ObservationTypeResliceProfile => new StructureDefinition()
-=======
         private static StructureDefinition ObservationTypeResliceProfile => new()
->>>>>>> 49334327
         {
             Type = FHIRAllTypes.Observation.GetLiteral(),
             BaseDefinition = ObservationTypeSliceProfile.Url,
@@ -3367,11 +3334,7 @@
         }
 
         // Choice type constraint, with element renaming
-<<<<<<< HEAD
-        private static StructureDefinition ObservationTypeConstraintProfile => new StructureDefinition()
-=======
         private static StructureDefinition ObservationTypeConstraintProfile => new()
->>>>>>> 49334327
         {
             Type = FHIRAllTypes.Observation.GetLiteral(),
             BaseDefinition = ModelInfo.CanonicalUriForFhirCoreType(FHIRAllTypes.Observation),
@@ -3592,7 +3555,6 @@
         }
 
         [TestMethod]
-<<<<<<< HEAD
 
         public async T.Task TestChoiceTypeWithTypeSlice()
         {
@@ -3663,77 +3625,6 @@
         [TestMethod]
 
         public async T.Task TestChoiceTypeSingleTypeConstraint()
-=======
-
-        public async T.Task TestChoiceTypeWithTypeSlice()
-        {
-            var obsProfile = new StructureDefinition()
-            {
-                Type = FHIRAllTypes.Observation.GetLiteral(),
-                BaseDefinition = ModelInfo.CanonicalUriForFhirCoreType(FHIRAllTypes.Observation),
-                Name = "ChoiceTypeObservation",
-                Url = "http://example.org/fhir/StructureDefinition/ChoiceTypeObservation",
-                Differential = new StructureDefinition.DifferentialComponent()
-                {
-                    Element = new List<ElementDefinition>()
-                    {
-                        // Type slicing introduction
-                        new ElementDefinition("Observation.value[x]")
-                        {
-                            Slicing = new ElementDefinition.SlicingComponent()
-                            {
-                                Discriminator = new List<ElementDefinition.DiscriminatorComponent>()
-                                {
-                                    ElementDefinition.DiscriminatorComponent.ForTypeSlice()
-                                }
-                            },
-                        },
-                        // Concrete type slice
-                        new ElementDefinition("Observation.value[x]")
-                        {
-                            SliceName = "FirstTypeSlice",
-                            MaxLength = 100,
-                            Type = new List<ElementDefinition.TypeRefComponent>()
-                            {
-                                new ElementDefinition.TypeRefComponent() { Code = FHIRAllTypes.String.GetLiteral() }
-                            }
-                        },
-                    }
-                }
-            };
-
-            var resolver = new InMemoryProfileResolver(obsProfile);
-            var multiResolver = new MultiResolver(_testResolver, resolver);
-            var generator = _generator = new SnapshotGenerator(multiResolver, _settings);
-
-            (_, var expanded) = await generateSnapshotAndCompare(obsProfile);
-
-            dumpOutcome(generator.Outcome);
-            dumpBaseElems(expanded.Snapshot.Element);
-
-            Assert.IsNotNull(expanded);
-            Assert.IsTrue(expanded.HasSnapshot);
-
-            // Should be allowed
-            var outcome = generator.Outcome;
-            Assert.IsNull(outcome);
-
-            var nav = ElementDefinitionNavigator.ForSnapshot(expanded);
-
-            Assert.IsTrue(nav.JumpToFirst("Observation.value[x]"));
-            Assert.IsNull(nav.Current.MaxLengthElement);
-            Assert.AreNotEqual(1, nav.Current.Type.Count);
-
-            Assert.IsTrue(nav.MoveToNextSlice());
-            Assert.AreEqual("value[x]", nav.PathName);
-            Assert.AreEqual("FirstTypeSlice", nav.Current.SliceName);
-            Assert.AreEqual(100, nav.Current.MaxLength);
-            Assert.AreEqual(1, nav.Current.Type.Count);
-        }
-
-        [TestMethod]
-
-        public async T.Task TestChoiceTypeSingleTypeConstraint()
         {
             var obsProfile = new StructureDefinition()
             {
@@ -3790,7 +3681,6 @@
         [TestMethod]
 
         public async T.Task TestChoiceTypeMultipleTypeConstraints()
->>>>>>> 49334327
         {
             var obsProfile = new StructureDefinition()
             {
@@ -3802,19 +3692,10 @@
                 {
                     Element = new List<ElementDefinition>()
                     {
-<<<<<<< HEAD
-                        // Type-specific constraint
-=======
->>>>>>> 49334327
                         new ElementDefinition("Observation.valueString")
                         {
                             MaxLength = 100
                         },
-<<<<<<< HEAD
-                    }
-                }
-            };
-=======
                         new ElementDefinition("Observation.valueInteger")
                         {
                             MinValue = new Integer(0)
@@ -3981,226 +3862,6 @@
             var obsExtensions = elems.Where(e => e.Path == "Observation.extension").ToList();
             Assert.IsNotNull(obsExtensions);
             Assert.AreEqual(4, obsExtensions.Count); // 1 extension slice + 3 extensions
->>>>>>> 49334327
-
-            var resolver = new InMemoryProfileResolver(obsProfile);
-            var multiResolver = new MultiResolver(_testResolver, resolver);
-            var generator = _generator = new SnapshotGenerator(multiResolver, _settings);
-
-<<<<<<< HEAD
-            (_, var expanded) = await generateSnapshotAndCompare(obsProfile);
-
-            dumpOutcome(generator.Outcome);
-            dumpBaseElems(expanded.Snapshot.Element);
-
-            Assert.IsNotNull(expanded);
-            Assert.IsTrue(expanded.HasSnapshot);
-
-            // Should be allowed
-            var outcome = generator.Outcome;
-            Assert.IsNull(outcome);
-
-            var nav = ElementDefinitionNavigator.ForSnapshot(expanded);
-
-            Assert.IsTrue(nav.JumpToFirst("Observation.value[x]"));
-            // Verify: MaxLength constraint only applies to valueString
-            Assert.IsNull(nav.Current.MaxLengthElement);
-            // Verify: type-specific constraint on valueString does NOT limit the list of allowable types
-            Assert.AreNotEqual(1, nav.Current.Type.Count);
-
-#if NORMALIZE_RENAMED_TYPESLICE
-            // [WMR 20190828] R4: Normalize renamed type slices in snapshot
-            Assert.IsTrue(nav.MoveToNextSlice("valueString"));
-#else
-            Assert.IsTrue(nav.MoveToNext("valueString"));
-#endif
-            Assert.AreEqual(100, nav.Current.MaxLength);
-        }
-
-        [TestMethod]
-
-        public async T.Task TestChoiceTypeMultipleTypeConstraints()
-        {
-            var obsProfile = new StructureDefinition()
-            {
-                Type = FHIRAllTypes.Observation.GetLiteral(),
-                BaseDefinition = ModelInfo.CanonicalUriForFhirCoreType(FHIRAllTypes.Observation),
-                Name = "ChoiceTypeObservation",
-                Url = "http://example.org/fhir/StructureDefinition/ChoiceTypeObservation",
-                Differential = new StructureDefinition.DifferentialComponent()
-                {
-                    Element = new List<ElementDefinition>()
-                    {
-                        new ElementDefinition("Observation.valueString")
-                        {
-                            MaxLength = 100
-                        },
-                        new ElementDefinition("Observation.valueInteger")
-                        {
-                            MinValue = new Integer(0)
-                        },
-                    }
-                }
-            };
-
-            var resolver = new InMemoryProfileResolver(obsProfile);
-            var multiResolver = new MultiResolver(_testResolver, resolver);
-            var generator = _generator = new SnapshotGenerator(multiResolver, _settings);
-
-            (_, var expanded) = await generateSnapshotAndCompare(obsProfile);
-
-            dumpOutcome(generator.Outcome);
-            dumpBaseElems(expanded.Snapshot.Element);
-
-            Assert.IsNotNull(expanded);
-            Assert.IsTrue(expanded.HasSnapshot);
-
-            // Should be allowed
-            // Specifically, should not return "PROFILE_ELEMENTDEF_INVALID_CHOICE_CONSTRAINT" issues (STU3 only)
-            var outcome = generator.Outcome;
-            Assert.IsNull(outcome);
-
-            var nav = ElementDefinitionNavigator.ForSnapshot(expanded);
-
-            Assert.IsTrue(nav.JumpToFirst("Observation.value[x]"));
-            // Verify: MaxLength constraint only applies to valueString
-            Assert.IsNull(nav.Current.MaxLengthElement);
-            // Verify: MinValue constraint only applies to valueInteger
-            Assert.IsNull(nav.Current.MinValue);
-            // Verify: type-specific constraint on valueString does NOT limit the list of allowable types
-            Assert.AreNotEqual(1, nav.Current.Type.Count);
-
-#if NORMALIZE_RENAMED_TYPESLICE
-            // [WMR 20190828] R4: Normalize renamed type slices in snapshot
-            Assert.IsTrue(nav.MoveToNextSlice("valueString"));
-#else
-            Assert.IsTrue(nav.MoveToNext("valueString"));
-#endif
-            Assert.AreEqual(100, nav.Current.MaxLength);
-
-#if NORMALIZE_RENAMED_TYPESLICE
-            // [WMR 20190828] R4: Normalize renamed type slices in snapshot
-            Assert.IsTrue(nav.MoveToNextSlice("valueInteger"));
-#else
-            Assert.IsTrue(nav.MoveToNext("valueInteger"));
-#endif
-            Assert.IsTrue(nav.Current.MinValue is Integer i && i.Value == 0);
-        }
-
-        private static StructureDefinition ClosedExtensionSliceObservationProfile => new StructureDefinition()
-        {
-            Type = FHIRAllTypes.Observation.GetLiteral(),
-            BaseDefinition = ModelInfo.CanonicalUriForFhirCoreType(FHIRAllTypes.Observation),
-            Name = "MyTestObservation",
-            Url = "http://example.org/fhir/StructureDefinition/MyTestObservation",
-            Derivation = StructureDefinition.TypeDerivationRule.Constraint,
-            Differential = new StructureDefinition.DifferentialComponent()
-            {
-                Element = new List<ElementDefinition>()
-                {
-                    new ElementDefinition("Observation.extension")
-                    {
-                        Slicing = new ElementDefinition.SlicingComponent()
-                        {
-                            Rules = ElementDefinition.SlicingRules.Closed
-                        }
-                    }
-                }
-            }
-        };
-
-        [TestMethod]
-        public async T.Task TestEmptyClosedExtensionSlice()
-        {
-            var profile = ClosedExtensionSliceObservationProfile;
-
-            var resolver = new InMemoryProfileResolver(profile);
-            var multiResolver = new MultiResolver(_testResolver, resolver);
-            _generator = new SnapshotGenerator(multiResolver, _settings);
-
-            (_, var expanded) = await generateSnapshotAndCompare(profile);
-            Assert.IsNotNull(expanded);
-            Assert.IsTrue(expanded.HasSnapshot);
-
-            // dumpElements(expanded.Snapshot.Element.Where(e => e.Path.StartsWith("Observation.extension")), "Observation.extension constraint:");
-            var outcome = _generator.Outcome;
-            dumpOutcome(outcome);
-
-            var elem = expanded.Snapshot.Element.Find(e => e.Path == "Observation.extension");
-            Assert.IsNotNull(elem);
-            Assert.IsNotNull(elem.Slicing);
-            Assert.AreEqual(ElementDefinition.SlicingRules.Closed, elem.Slicing.Rules);
-        }
-
-        [TestMethod]
-        public async T.Task TestSlicingEntryWithChilren()
-        {
-            var sd = await _testResolver.FindStructureDefinitionAsync(@"http://example.org/StructureDefinition/DocumentComposition");
-            Assert.IsNotNull(sd);
-
-            // dumpReferences(sd);
-
-            var (_, expanded) = await generateSnapshotAndCompare(sd);
-
-            dumpOutcome(_generator.Outcome);
-            expanded.Snapshot.Element.Dump();
-
-            // Verify that the snapshot includes the merged children of the slice entry element
-            var verifier = new ElementVerifier(expanded, _settings);
-            verifier.VerifyElement("Composition.section", null);
-            verifier.AssertSlicing("code", ElementDefinition.SlicingRules.Open, false);
-            verifier.VerifyElement("Composition.section.title", null);
-            verifier.VerifyElement("Composition.section.code", null);
-            Assert.IsNotNull(verifier.CurrentElement.Binding);
-            Assert.AreEqual(BindingStrength.Required, verifier.CurrentElement.Binding.Strength);
-            Assert.AreEqual("http://example.org/ValueSet/SectionTitles", verifier.CurrentElement.Binding.ValueSet);
-        }
-
-        [TestMethod]
-        public async T.Task TestObservationProfileWithExtensions() => await testObservationProfileWithExtensions(false);
-
-        [TestMethod]
-        public async T.Task TestObservationProfileWithExtensions_ExpandAll() => await testObservationProfileWithExtensions(true);
-
-        private async T.Task testObservationProfileWithExtensions(bool expandAll)
-        {
-            // Same as TestObservationProfileWithExtensions, but with full expansion of all complex elements (inc. extensions!)
-
-            // var obs = await _testResolver.FindStructureDefinitionAsync(@"http://example.org/fhir/StructureDefinition/MyCustomObservation");
-            var obs = await _testResolver.FindStructureDefinitionAsync(@"http://example.org/fhir/StructureDefinition/MyCustomObservation3");
-            Assert.IsNotNull(obs);
-
-            _generator = new SnapshotGenerator(_testResolver, _settings);
-            _generator.PrepareElement += elementHandler;
-            List<ElementDefinition> elems;
-            try
-            {
-                var (_, expanded) = await generateSnapshotAndCompare(obs);
-
-                dumpOutcome(_generator.Outcome);
-
-                elems = expanded.Snapshot.Element;
-                elems.Dump();
-                Debug.WriteLine($"Default snapshot: {elems.Count} elements");
-                dumpBaseElems(elems);
-                var issues = _generator.Outcome?.Issue ?? new List<OperationOutcome.IssueComponent>();
-
-                // [WMR 20180115] NEW - Use alternative (iterative) approach for full expansion
-                if (expandAll)
-                {
-                    elems = await fullyExpand(elems, issues);
-                    Debug.WriteLine($"Fully expanded: {elems.Count} elements");
-                }
-            }
-            finally
-            {
-                _generator.PrepareElement -= elementHandler;
-            }
-
-            // Verify that the snapshot contains three extension elements 
-            var obsExtensions = elems.Where(e => e.Path == "Observation.extension").ToList();
-            Assert.IsNotNull(obsExtensions);
-            Assert.AreEqual(4, obsExtensions.Count); // 1 extension slice + 3 extensions
 
             var extSliceElem = obsExtensions[0];
             Assert.IsNotNull(extSliceElem);
@@ -4211,12 +3872,6 @@
             Assert.IsNotNull(labelExtElem);
             Assert.AreEqual(@"http://example.org/fhir/StructureDefinition/ObservationLabelExtension", labelExtElem.Type.FirstOrDefault().Profile.FirstOrDefault());
 
-=======
-            var labelExtElem = obsExtensions[1];
-            Assert.IsNotNull(labelExtElem);
-            Assert.AreEqual(@"http://example.org/fhir/StructureDefinition/ObservationLabelExtension", labelExtElem.Type.FirstOrDefault().Profile.FirstOrDefault());
-
->>>>>>> 49334327
             var locationExtElem = obsExtensions[2];
             Assert.IsNotNull(locationExtElem);
             Assert.AreEqual(@"http://example.org/fhir/StructureDefinition/ObservationLocationExtension", locationExtElem.Type.FirstOrDefault().Profile.FirstOrDefault());
@@ -4520,11 +4175,7 @@
         // - Patient.identifier:B/2               => Patient.identifier:B in MyPatient
         // - Patient.identifier:C                 => Patient.identifier in MyPatient
 
-<<<<<<< HEAD
-        private static StructureDefinition SlicedPatientProfile => new StructureDefinition()
-=======
         private static StructureDefinition SlicedPatientProfile => new()
->>>>>>> 49334327
         {
             Type = FHIRAllTypes.Patient.GetLiteral(),
             BaseDefinition = ModelInfo.CanonicalUriForFhirCoreType(FHIRAllTypes.Patient),
@@ -4642,11 +4293,7 @@
             Assert.AreEqual("2", nav.Current.Max);
         }
 
-<<<<<<< HEAD
-        private static StructureDefinition NationalPatientProfile => new StructureDefinition()
-=======
         private static StructureDefinition NationalPatientProfile => new()
->>>>>>> 49334327
         {
             Type = FHIRAllTypes.Patient.GetLiteral(),
             BaseDefinition = ModelInfo.CanonicalUriForFhirCoreType(FHIRAllTypes.Patient),
@@ -4669,11 +4316,7 @@
             }
         };
 
-<<<<<<< HEAD
-        private static StructureDefinition SlicedNationalPatientProfile => new StructureDefinition()
-=======
         private static StructureDefinition SlicedNationalPatientProfile => new()
->>>>>>> 49334327
         {
             Type = FHIRAllTypes.Patient.GetLiteral(),
             BaseDefinition = NationalPatientProfile.Url,
@@ -4868,11 +4511,7 @@
 #endif
         }
 
-<<<<<<< HEAD
-        private static StructureDefinition ReslicedNationalPatientProfile => new StructureDefinition()
-=======
         private static StructureDefinition ReslicedNationalPatientProfile => new()
->>>>>>> 49334327
         {
             Type = FHIRAllTypes.Patient.GetLiteral(),
             BaseDefinition = NationalPatientProfile.Url,
@@ -5330,11 +4969,7 @@
         }
 
         // Ewout: type slices cannot contain renamed elements!
-<<<<<<< HEAD
-        private static StructureDefinition ObservationSimpleQuantityProfile => new StructureDefinition()
-=======
         private static StructureDefinition ObservationSimpleQuantityProfile => new()
->>>>>>> 49334327
         {
             Type = FHIRAllTypes.Observation.GetLiteral(),
             BaseDefinition = ModelInfo.CanonicalUriForFhirCoreType(FHIRAllTypes.Observation),
@@ -5518,11 +5153,7 @@
 
         // [WMR 20170424] For debugging ElementIdGenerator
 
-<<<<<<< HEAD
-        private static StructureDefinition TestQuestionnaireProfile => new StructureDefinition()
-=======
         private static StructureDefinition TestQuestionnaireProfile => new()
->>>>>>> 49334327
         {
             Type = FHIRAllTypes.Questionnaire.GetLiteral(),
             BaseDefinition = ModelInfo.CanonicalUriForFhirCoreType(FHIRAllTypes.Questionnaire),
@@ -5708,11 +5339,7 @@
 
         }
 
-<<<<<<< HEAD
-        private static StructureDefinition TestPatientTypeSliceProfile => new StructureDefinition()
-=======
         private static StructureDefinition TestPatientTypeSliceProfile => new()
->>>>>>> 49334327
         {
             Type = FHIRAllTypes.Patient.GetLiteral(),
             BaseDefinition = ModelInfo.CanonicalUriForFhirCoreType(FHIRAllTypes.Patient),
@@ -5780,11 +5407,7 @@
 
         // [WMR 20170616] NEW - Test custom element IDs
 
-<<<<<<< HEAD
-        private static StructureDefinition TestSlicedPatientWithCustomIdProfile => new StructureDefinition()
-=======
         private static StructureDefinition TestSlicedPatientWithCustomIdProfile => new()
->>>>>>> 49334327
         {
             Type = FHIRAllTypes.Patient.GetLiteral(),
             BaseDefinition = ModelInfo.CanonicalUriForFhirCoreType(FHIRAllTypes.Patient),
@@ -6046,11 +5669,7 @@
         private const string PatientIdentifierTypeValueSetUri = @"http://example.org/fhir/ValueSet/PatientIdentifierTypeValueSet";
 
         // Identifier profile with valueset binding on child element Identifier.type
-<<<<<<< HEAD
-        private static StructureDefinition PatientIdentifierProfile => new StructureDefinition()
-=======
         private static StructureDefinition PatientIdentifierProfile => new()
->>>>>>> 49334327
         {
             Type = FHIRAllTypes.Identifier.GetLiteral(),
             BaseDefinition = ModelInfo.CanonicalUriForFhirCoreType(FHIRAllTypes.Identifier),
@@ -6077,11 +5696,7 @@
 
         // Patient profile with type profile constraint on Patient.identifier
         // Snapshot should pick up the valueset binding on Identifier.type
-<<<<<<< HEAD
-        private static StructureDefinition PatientProfileWithIdentifierProfile => new StructureDefinition()
-=======
         private static StructureDefinition PatientProfileWithIdentifierProfile => new()
->>>>>>> 49334327
         {
             Type = FHIRAllTypes.Patient.GetLiteral(),
             BaseDefinition = ModelInfo.CanonicalUriForFhirCoreType(FHIRAllTypes.Patient),
@@ -6144,11 +5759,7 @@
             Assert.IsFalse(nav.MoveToChild("type"));
         }
 
-<<<<<<< HEAD
-        private static StructureDefinition QuestionnaireResponseWithSlice => new StructureDefinition()
-=======
         private static StructureDefinition QuestionnaireResponseWithSlice => new()
->>>>>>> 49334327
         {
             Type = FHIRAllTypes.QuestionnaireResponse.GetLiteral(),
             BaseDefinition = ModelInfo.CanonicalUriForFhirCoreType(FHIRAllTypes.QuestionnaireResponse),
@@ -6254,11 +5865,7 @@
         // When expanding MyVitalSigns, the annotated base elements also include local diff constraints... WRONG!
         // As a result, Forge will not detect the existing local constraints (no yellow pen, excluded from output).
 
-<<<<<<< HEAD
-        private static StructureDefinition MyDerivedObservation => new StructureDefinition()
-=======
         private static StructureDefinition MyDerivedObservation => new()
->>>>>>> 49334327
         {
             Type = FHIRAllTypes.Observation.GetLiteral(),
             BaseDefinition = ModelInfo.CanonicalUriForFhirCoreType(FHIRAllTypes.Observation),
@@ -6322,11 +5929,7 @@
             Assert.AreEqual(coreMethodElem.Short, baseElem.Short);
         }
 
-<<<<<<< HEAD
-        private static StructureDefinition MyMoreDerivedObservation => new StructureDefinition()
-=======
         private static StructureDefinition MyMoreDerivedObservation => new()
->>>>>>> 49334327
         {
             Type = FHIRAllTypes.Observation.GetLiteral(),
             BaseDefinition = MyDerivedObservation.Url,
@@ -6410,11 +6013,7 @@
         }
 
         // [WMR 20170718] Test for slicing issue
-<<<<<<< HEAD
-        private static StructureDefinition MySlicedDocumentReference => new StructureDefinition()
-=======
         private static StructureDefinition MySlicedDocumentReference => new()
->>>>>>> 49334327
         {
             Type = FHIRAllTypes.Observation.GetLiteral(),
             BaseDefinition = ModelInfo.CanonicalUriForFhirCoreType(FHIRAllTypes.DocumentReference),
@@ -6509,11 +6108,7 @@
         // [WMR 20170718] NEW
         // Accept and handle derived profile constraints on existing slice entry in base profile
 
-<<<<<<< HEAD
-        private static StructureDefinition MySlicedBasePatient => new StructureDefinition()
-=======
         private static StructureDefinition MySlicedBasePatient => new()
->>>>>>> 49334327
         {
             Type = FHIRAllTypes.Patient.GetLiteral(),
             BaseDefinition = ModelInfo.CanonicalUriForFhirCoreType(FHIRAllTypes.Patient),
@@ -6540,11 +6135,7 @@
             }
         };
 
-<<<<<<< HEAD
-        private static StructureDefinition MyMoreDerivedPatient => new StructureDefinition()
-=======
         private static StructureDefinition MyMoreDerivedPatient => new()
->>>>>>> 49334327
         {
             Type = FHIRAllTypes.Patient.GetLiteral(),
             BaseDefinition = MySlicedBasePatient.Url,
@@ -6644,11 +6235,7 @@
             }
         }
 
-<<<<<<< HEAD
-        private static StructureDefinition MedicationStatementWithSimpleQuantitySlice => new StructureDefinition()
-=======
         private static StructureDefinition MedicationStatementWithSimpleQuantitySlice => new()
->>>>>>> 49334327
         {
             Type = FHIRAllTypes.MedicationStatement.GetLiteral(),
             BaseDefinition = ModelInfo.CanonicalUriForFhirCoreType(FHIRAllTypes.MedicationStatement),
@@ -6724,11 +6311,7 @@
         private const string SL_HumanNameTitleSuffixUri = @"http://example.org/fhir/StructureDefinition/SL-HumanNameTitleSuffix";
 
         // Extension on complex datatype HumanName
-<<<<<<< HEAD
-        private static StructureDefinition SL_HumanNameTitleSuffix => new StructureDefinition()
-=======
         private static StructureDefinition SL_HumanNameTitleSuffix => new()
->>>>>>> 49334327
         {
             Type = FHIRAllTypes.Extension.GetLiteral(),
             BaseDefinition = ModelInfo.CanonicalUriForFhirCoreType(FHIRAllTypes.Extension),
@@ -6761,11 +6344,7 @@
         };
 
         // Profile on complex datatype HumanName with extension element
-<<<<<<< HEAD
-        private static StructureDefinition SL_HumanNameBasis => new StructureDefinition()
-=======
         private static StructureDefinition SL_HumanNameBasis => new()
->>>>>>> 49334327
         {
             Type = FHIRAllTypes.HumanName.GetLiteral(),
             BaseDefinition = ModelInfo.CanonicalUriForFhirCoreType(FHIRAllTypes.HumanName),
@@ -6795,11 +6374,7 @@
         };
 
         // Profile on Patient referencing custom HumanName datatype profile
-<<<<<<< HEAD
-        private static StructureDefinition SL_PatientBasis => new StructureDefinition()
-=======
         private static StructureDefinition SL_PatientBasis => new()
->>>>>>> 49334327
         {
             Type = FHIRAllTypes.Patient.GetLiteral(),
             BaseDefinition = ModelInfo.CanonicalUriForFhirCoreType(FHIRAllTypes.Patient),
@@ -6826,18 +6401,10 @@
             }
         };
 
-<<<<<<< HEAD
-
-        private const string SL_NameSuffixValueSetUri = @"http://fhir.de/ValueSet/deuev/anlage-7-namenszusaetze";
-
-        // Derived profile on Patient
-        private static StructureDefinition SL_PatientDerived => new StructureDefinition()
-=======
         private const string SL_NameSuffixValueSetUri = @"http://fhir.de/ValueSet/deuev/anlage-7-namenszusaetze";
 
         // Derived profile on Patient
         private static StructureDefinition SL_PatientDerived => new()
->>>>>>> 49334327
         {
             Type = FHIRAllTypes.Patient.GetLiteral(),
             BaseDefinition = SL_PatientBasis.Url,
@@ -8128,7 +7695,6 @@
                                     Code = FHIRAllTypes.Reference.GetLiteral(),
                                     ProfileElement = new List<Canonical> { new Canonical(ReferenceProfile.Url) },
                                     TargetProfileElement = new List<Canonical> { ModelInfo.CanonicalUriForFhirCoreType(FHIRAllTypes.ImagingStudy) }
-<<<<<<< HEAD
                                 }
                             }
                         },
@@ -8231,7 +7797,7 @@
         {
             // #827: Verify that derived profiles inherit extensions on value element of primitive types
 
-            var src = new Fhir.Validation.TestProfileArtifactSource();
+            var src = new TestProfileArtifactSource();
             var testResolver = new CachedResolver(
                 new MultiResolver(
                     _zipSource, //new ZipSource("specification.zip"),
@@ -8367,8 +7933,6 @@
                                 new ElementDefinition.TypeRefComponent()
                                 {
                                     Code = FHIRAllTypes.CodeableConcept.GetLiteral()
-=======
->>>>>>> 49334327
                                 }
                             },
                             Binding = new ElementDefinition.ElementDefinitionBindingComponent()
@@ -8376,16 +7940,10 @@
                                 Strength = BindingStrength.Required
                             }
                         },
-                        // Add child element constraint to force expansion
-                        //new ElementDefinition("DiagnosticReport.imagingStudy.identifier")
-                        //{
-                        //    Max = "0"
-                        //}
                     }
                 }
             };
 
-<<<<<<< HEAD
             (_, var expanded) = await generateSnapshotAndCompare(SpecimenProfile);
             Assert.IsNotNull(expanded);
             Assert.IsTrue(expanded.HasSnapshot);
@@ -8933,808 +8491,6 @@
                         new ElementDefinition("Patient.extension")
                         {
                             SliceName = "hairColor",
-=======
-            var resolver = new InMemoryProfileResolver(ReportProfile, ReferenceProfile);
-            var multiResolver = new MultiResolver(_testResolver, resolver);
-            var generator = _generator = new SnapshotGenerator(multiResolver, _settings);
-
-            (_, var expanded) = await generateSnapshotAndCompare(ReportProfile);
-
-            dumpOutcome(generator.Outcome);
-            dumpBaseElems(expanded.Snapshot.Element);
-
-            Assert.IsNotNull(expanded);
-            Assert.IsTrue(expanded.HasSnapshot);
-
-            var outcome = generator.Outcome;
-            Assert.IsNull(outcome);
-
-            var nav = ElementDefinitionNavigator.ForSnapshot(expanded);
-            Assert.IsTrue(nav.JumpToFirst("DiagnosticReport.imagingStudy"));
-            Assert.IsNotNull(nav.Current);
-            // Verify that snapshot generator merges constraints from external ReferenceProfile
-            // [WMR 20181212] R4 Fixed markdown
-            Assert.AreEqual("CustomReference", nav.Current.Comment?.Value);
-            Assert.IsNotNull(nav.Current.Type);
-            Assert.AreEqual(1, nav.Current.Type.Count);
-            Assert.AreEqual(FHIRAllTypes.Reference.GetLiteral(), nav.Current.Type[0].Code);
-            Assert.AreEqual(ReferenceProfile.Url, nav.Current.Type[0].Profile.First());
-            // By default, snapshot generator does not expand children of element DiagnosticReport.imagingStudy
-            Assert.IsFalse(nav.HasChildren);
-
-            // Explicitly expand children of element DiagnosticReport.imagingStudy
-            Assert.IsTrue(await generator.ExpandElementAsync(nav));
-            Assert.IsTrue(nav.HasChildren);
-            Assert.IsTrue(nav.MoveToChild("reference"));
-            Assert.IsNotNull(nav.Current);
-            // Verify profile inherits constraint from external targetProfile on Reference
-            Assert.AreEqual(1, nav.Current.Min);
-        }
-
-        // Issue #827
-        [TestMethod]
-        public async T.Task TestPrimitiveSnapshot()
-        {
-            // Expand core string profile
-            // Differential introduces three extensions on string.value:
-            // http://hl7.org/fhir/StructureDefinition/structuredefinition-json-type = "string"
-            // http://hl7.org/fhir/StructureDefinition/structuredefinition-xml-type = "xsd:string"
-            // http://hl7.org/fhir/StructureDefinition/structuredefinition-rdf-type = "xsd:string"
-            // Verify that these extensions are included in the snapshot
-
-            var src = _testResolver;
-            var generator = _generator = new SnapshotGenerator(src, _settings);
-            var stringProfile = await src.FindStructureDefinitionForCoreTypeAsync(FHIRAllTypes.String);
-            Assert.IsNotNull(stringProfile);
-            (_, var expanded) = await generateSnapshotAndCompare(stringProfile);
-            Assert.IsNotNull(expanded);
-
-            var nav = ElementDefinitionNavigator.ForSnapshot(expanded);
-            Assert.IsNotNull(nav);
-            Assert.IsTrue(nav.JumpToFirst("string.value"));
-            var elem = nav.Current;
-            Assert.IsNotNull(elem);
-            Assert.IsNotNull(elem.Type);
-            Assert.AreEqual(1, elem.Type.Count);
-
-            // Verify default regular expression
-            Assert.IsNotNull(elem.Type[0].Extension);
-            Assert.AreEqual(2, elem.Type[0].Extension.Count); // 1: regex extension, 2: fhir-type extension
-            var regularExpr = elem.Type[0].Extension.FirstOrDefault(e => e.Url is "http://hl7.org/fhir/StructureDefinition/regex");
-            Assert.IsNotNull(regularExpr);
-            var extValue = regularExpr.Value as FhirString;
-            Assert.IsNotNull(extValue);
-            Assert.AreEqual("[ \\r\\n\\t\\S]+", extValue.Value);
-
-            // Verify fhir-type extension
-            var fhirTypeExpr = elem.Type[0].Extension.FirstOrDefault(e => e.Url is "http://hl7.org/fhir/StructureDefinition/structuredefinition-fhir-type");
-            Assert.IsNotNull(fhirTypeExpr);
-            var typeValue = fhirTypeExpr.Value as FhirUrl;
-            Assert.IsNotNull(typeValue);
-            Assert.AreEqual("string", typeValue.Value);
-
-
-            // Verify the 'special' System.String type
-            Assert.IsNotNull(elem.Type[0].Code);
-            Assert.AreEqual("http://hl7.org/fhirpath/System.String", elem.Type[0].Code);
-        }
-
-        [TestMethod]
-        public async T.Task TestExtensionsOnPrimitiveValue()
-        {
-            // #827: Verify that derived profiles inherit extensions on value element of primitive types
-
-            var src = new TestProfileArtifactSource();
-            var testResolver = new CachedResolver(
-                new MultiResolver(
-                    _zipSource, //new ZipSource("specification.zip"),
-                    src));
-            var generator = _generator = new SnapshotGenerator(testResolver, _settings);
-
-#pragma warning disable CS0618 // Type or member is obsolete
-            var obs = src.FindStructureDefinition("http://validationtest.org/fhir/StructureDefinition/MyOrganization2");
-#pragma warning restore CS0618 // Type or member is obsolete
-            Assert.IsNotNull(obs);
-            (_, var expanded) = await generateSnapshotAndCompare(obs);
-
-            Assert.IsNotNull(expanded);
-            Assert.IsTrue(expanded.HasSnapshot);
-
-            var nav = ElementDefinitionNavigator.ForSnapshot(expanded);
-            Assert.IsNotNull(nav);
-            Assert.IsTrue(nav.JumpToFirst("Organization.name.value"));
-            var elem = nav.Current;
-            Assert.IsNotNull(elem);
-            Assert.IsNotNull(elem.Type);
-            Assert.AreEqual(1, elem.Type.Count);
-            // [WMR 20190131] WRONG! in R4, primitive value elements have no type code
-            //Assert.AreEqual("string", elem.Type[0].Code);
-            Assert.IsNull(elem.Type[0].Code);
-
-            // Verify constraint on regular expression extension value
-            Assert.IsNotNull(elem.Type[0].Extension);
-            Assert.AreEqual(1, elem.Type[0].Extension.Count); // 1: regex extension, 2: fhir-type extension
-            var regularExpr = elem.Type[0].Extension.FirstOrDefault(e => e.Url is "http://hl7.org/fhir/StructureDefinition/regex");
-            Assert.IsNotNull(regularExpr);
-            var extValue = regularExpr.Value as FhirString;
-            Assert.IsNotNull(extValue);
-            Assert.AreEqual("[A-Z].*", extValue.Value); // Constrained
-        }
-
-        // [WMR 20190819] #1067 SnapshotGenerator - support implicit type constraints on renamed elements
-        // Example: https://www.hl7.org/fhir/bodyheight.html
-        //
-        // <element id="Observation.valueQuantity">
-        //    <path value="Observation.valueQuantity"/> 
-        // </element>
-        //
-        // The element renaming implies a type constraint on Quantity:
-        //
-        // <type> 
-        //    <code value="Quantity"/> 
-        // </type> 
-        [TestMethod]
-        public async T.Task TestRenamedElementImpliesTypeConstraint()
-        {
-            StructureDefinition ObservationProfileWithImplicitTypeSlice = new StructureDefinition()
-            {
-                Type = FHIRAllTypes.Observation.GetLiteral(),
-                BaseDefinition = ModelInfo.CanonicalUriForFhirCoreType(FHIRAllTypes.Observation),
-                Name = nameof(ObservationProfileWithImplicitTypeSlice),
-                Url = "http://example.org/fhir/StructureDefinition/ObservationProfileWithImplicitTypeSlice",
-                Derivation = StructureDefinition.TypeDerivationRule.Constraint,
-                Kind = StructureDefinition.StructureDefinitionKind.Resource,
-                Differential = new StructureDefinition.DifferentialComponent()
-                {
-                    Element = new List<ElementDefinition>()
-                    {
-                        // Renamed element w/o any constraints implies type constraint
-                        new ElementDefinition("Observation.valueQuantity")
-                        {
-                            // Implied:
-                            //Type = new List<ElementDefinition.TypeRefComponent>()
-                            //{
-                            //    new ElementDefinition.TypeRefComponent() { Code = FHIRAllTypes.Quantity.GetLiteral() }
-                            //}
-                        },
-                    }
-                }
-            };
-
-            //var resolver = new InMemoryProfileResolver(ObservationProfileWithImplicitTypeSlice);
-            //var multiResolver = new MultiResolver(_testResolver, resolver);
-            //_generator = new SnapshotGenerator(multiResolver, _settings);
-
-            var obs = ObservationProfileWithImplicitTypeSlice;
-            Assert.IsNotNull(obs);
-            (_, var expanded) = await generateSnapshotAndCompare(obs);
-            Assert.IsNotNull(expanded);
-            Assert.IsTrue(expanded.HasSnapshot);
-
-            dumpElements(expanded.Snapshot.Element);
-
-            var nav = ElementDefinitionNavigator.ForSnapshot(expanded);
-            Assert.IsTrue(nav.MoveToFirstChild());
-            Assert.IsTrue(nav.MoveToFirstChild());
-
-            Assert.IsTrue(nav.MoveToNext("value[x]"));
-            var elem = nav.Current;
-            Assert.IsNotNull(elem.Type);
-            Assert.AreEqual(11, elem.Type.Count); // Unconstrained
-
-            // Verify implicit type constraint
-#if NORMALIZE_RENAMED_TYPESLICE
-            // [WMR 20190828] R4: Normalize renamed type slices in snapshot
-            Assert.IsTrue(nav.MoveToNextSlice("valueQuantity"));
-#else
-            Assert.IsTrue(nav.MoveToNext("valueQuantity"));
-#endif
-            elem = nav.Current;
-            Assert.IsNotNull(elem.Type);
-            Assert.AreEqual(1, elem.Type.Count);
-            Assert.AreEqual(FHIRAllTypes.Quantity.GetLiteral(), elem.Type[0].Code);
-        }
-
-        // [WMR 20190819] Verify behavior
-        // https://chat.fhir.org/#narrow/stream/179177-conformance/topic/Validator.20error.20for.20modified.20binding.20strength
-        [TestMethod]
-        public async T.Task TestBindingStrengthConstraint()
-        {
-            StructureDefinition SpecimenProfile = new StructureDefinition()
-            {
-                Type = FHIRAllTypes.Specimen.GetLiteral(),
-                BaseDefinition = ModelInfo.CanonicalUriForFhirCoreType(FHIRAllTypes.Specimen),
-                Name = nameof(SpecimenProfile),
-                Url = "http://example.org/fhir/StructureDefinition/SpecimenProfile",
-                Derivation = StructureDefinition.TypeDerivationRule.Constraint,
-                Kind = StructureDefinition.StructureDefinitionKind.Resource,
-                Differential = new StructureDefinition.DifferentialComponent()
-                {
-                    Element = new List<ElementDefinition>()
-                    {
-                        // Renamed element w/o any constraints implies type constraint
-                        new ElementDefinition("Specimen.collection.fastingStatus[x]")
-                        {
->>>>>>> 49334327
-                            Type = new List<ElementDefinition.TypeRefComponent>()
-                            {
-                                new ElementDefinition.TypeRefComponent()
-                                {
-<<<<<<< HEAD
-                                    Code = FHIRAllTypes.Extension.GetLiteral(),
-                                    Profile = new string[] { ExtensionWithVerboseTypeSlice.Url }
-=======
-                                    Code = FHIRAllTypes.CodeableConcept.GetLiteral()
->>>>>>> 49334327
-                                }
-                            },
-                            Binding = new ElementDefinition.ElementDefinitionBindingComponent()
-                            {
-                                Strength = BindingStrength.Required
-                            }
-                        },
-                        // Constrain extension child element to force expansion
-                        // Constraint on renamed element, unlike target extension definition (with verbose type slice)
-                        new ElementDefinition("Patient.extension.valueString")
-                        {
-                            Min = 1
-                        }
-                    }
-<<<<<<< HEAD
-            }
-        };
-=======
-                }
-            };
-
-            (_, var expanded) = await generateSnapshotAndCompare(SpecimenProfile);
-            Assert.IsNotNull(expanded);
-            Assert.IsTrue(expanded.HasSnapshot);
-
-            //dumpElements(expanded.Snapshot.Element);
-
-            var nav = ElementDefinitionNavigator.ForSnapshot(expanded);
-            //Assert.IsTrue(nav.JumpToFirst("Specimen.collection.fastingStatus[x]");
-            Assert.IsTrue(nav.MoveToFirstChild());
-            Assert.IsTrue(nav.MoveToChild("collection"));
-            Assert.IsTrue(nav.MoveToChild("fastingStatus[x]"));
-            var elem = nav.Current;
-            Assert.IsNotNull(elem.Binding);
-            Assert.AreEqual(BindingStrength.Required, elem.Binding.Strength);
-        }
-
-        // [WMR 20190822] R4
-        // Verify SnapGen always generates type slicing entry, even if omitted from the diff
-        [TestMethod]
-        public async T.Task TestTypeSliceGeneratesSliceEntry()
-        {
-            StructureDefinition SimpleTypeSliceObservationProfile = new StructureDefinition()
-            {
-                Type = FHIRAllTypes.Observation.GetLiteral(),
-                BaseDefinition = ModelInfo.CanonicalUriForFhirCoreType(FHIRAllTypes.Observation),
-                Name = nameof(SimpleTypeSliceObservationProfile),
-                Url = "http://example.org/fhir/StructureDefinition/SimpleTypeSliceObservation",
-                Derivation = StructureDefinition.TypeDerivationRule.Constraint,
-                Kind = StructureDefinition.StructureDefinitionKind.Resource,
-                Differential = new StructureDefinition.DifferentialComponent()
-                {
-                    Element = new List<ElementDefinition>()
-                    {
-                        new ElementDefinition("Observation.valueInteger") { MinValue = new Integer(1) }
-                    }
-                }
-            };
-
-            (_, var expanded) = await generateSnapshotAndCompare(SimpleTypeSliceObservationProfile);
-            Assert.IsNotNull(expanded);
-            Assert.IsTrue(expanded.HasSnapshot);
-
-            //dumpElements(expanded.Snapshot.Element);
-
-            var nav = ElementDefinitionNavigator.ForSnapshot(expanded);
-            Assert.IsTrue(nav.MoveToFirstChild());
-            // Verify that the snapshot contains type slice entry
-            Assert.IsTrue(nav.MoveToChild("value[x]"));
-
-            // Verify that the SnapshotGenerator added a default Slicing component
-            Assert.IsNotNull(nav.Current.Slicing);
-            Assert.AreEqual(1, nav.Current.Slicing.Discriminator.Count);
-            Assert.IsTrue(ElementDefinition.DiscriminatorComponent.ForTypeSlice().IsExactly(nav.Current.Slicing.Discriminator[0]));
-            //Assert.AreEqual(ElementDefinition.DiscriminatorType.Type, nav.Current.Slicing.Discriminator[0].Type);
-            //Assert.AreEqual(ElementDefinition.DiscriminatorComponent.TypeDiscriminatorPath, nav.Current.Slicing.Discriminator[0].Path);
-
-            Assert.IsTrue(nav.MoveToNext());
-#if NORMALIZE_RENAMED_TYPESLICE
-            // [WMR 20190828] R4: Normalize renamed type slices in snapshot
-            Assert.AreEqual("value[x]", nav.PathName);
-#else
-            Assert.AreEqual("valueInteger", nav.PathName);
-#endif
-            Assert.AreEqual("valueInteger", nav.Current.SliceName);
-            Assert.IsTrue(nav.Current.MinValue is Integer i && i.Value == 1);
-        }
->>>>>>> 49334327
-
-        // [WMR 20190826] Verify correct handling of implicit type slicing through element renaming
-
-        private static readonly StructureDefinition ExtensionWithImplicitTypeSlice = new StructureDefinition()
-        {
-            Type = FHIRAllTypes.Extension.GetLiteral(),
-            BaseDefinition = ModelInfo.CanonicalUriForFhirCoreType(FHIRAllTypes.Extension),
-            Name = nameof(ExtensionWithImplicitTypeSlice),
-            Url = "http://example.org/fhir/StructureDefinition/" + nameof(ExtensionWithImplicitTypeSlice),
-            Derivation = StructureDefinition.TypeDerivationRule.Constraint,
-            Kind = StructureDefinition.StructureDefinitionKind.ComplexType,
-            Differential = new StructureDefinition.DifferentialComponent()
-            {
-                Element = new List<ElementDefinition>()
-                {
-                    new ElementDefinition("Extension.value[x]")
-                    {
-                        Type = new List<ElementDefinition.TypeRefComponent>()
-                        {
-                            new ElementDefinition.TypeRefComponent() { Code = FHIRAllTypes.String.GetLiteral() }
-                        },
-
-#if GENERATE_MISSING_TYPE_SLICE_NAMES && false
-                        // Optional slicing component, to indicate slice entry element
-                        // Not required by the SnapshotGenerator; may be omitted
-                        Slicing = new ElementDefinition.SlicingComponent()
-                        {
-                            Discriminator = { ElementDefinition.DiscriminatorComponent.ForTypeSlice() }
-                        }
-#endif
-
-                    },
-                    // Renamed element implies type slice
-                    new ElementDefinition("Extension.valueString") { Short = "TEST" }
-                }
-            }
-        };
-
-        [TestMethod]
-        public async T.Task TestExtensionWithImplicitTypeSlice()
-        {
-            _generator = new SnapshotGenerator(_testResolver, _settings);
-
-            (_, var expanded) = await generateSnapshotAndCompare(ExtensionWithImplicitTypeSlice);
-            Assert.IsNotNull(expanded);
-            Assert.IsTrue(expanded.HasSnapshot);
-
-            dumpElements(expanded.Snapshot.Element, nameof(ExtensionWithImplicitTypeSlice));
-
-            var nav = ElementDefinitionNavigator.ForSnapshot(expanded);
-            Assert.IsTrue(nav.MoveToFirstChild());
-            Assert.IsTrue(nav.MoveToChild("value[x]"));
-            var elem = nav.Current;
-            Assert.IsNotNull(elem.Slicing);
-            Assert.IsNotNull(elem.Slicing.Discriminator);
-            Assert.AreEqual(1, elem.Slicing.Discriminator.Count);
-            Assert.IsTrue(ElementDefinition.DiscriminatorComponent.ForTypeSlice().IsExactly(elem.Slicing.Discriminator[0]));
-            Assert.IsNotNull(elem.Type);
-            Assert.AreEqual(1, elem.Type.Count);
-            Assert.AreEqual(FHIRAllTypes.String.GetLiteral(), elem.Type[0].Code);
-
-#if NORMALIZE_RENAMED_TYPESLICE
-            // [WMR 20190828] R4: Normalize renamed type slices in snapshot
-            Assert.IsTrue(nav.MoveToNextSlice("valueString"));
-#else
-            Assert.IsTrue(nav.MoveToNext("valueString"));
-#endif
-            elem = nav.Current;
-            Assert.AreEqual("valueString", elem.SliceName);
-            Assert.IsNotNull(elem.Type);
-            Assert.AreEqual(1, elem.Type.Count);
-            Assert.AreEqual(FHIRAllTypes.String.GetLiteral(), elem.Type[0].Code);
-            Assert.AreEqual("TEST", elem.Short);
-
-            // Verify end of slice
-            Assert.IsFalse(nav.MoveToNext("value[x]"));
-            Assert.IsFalse(nav.MoveToNext("valueString"));
-        }
-
-        private StructureDefinition PatientWithExtensionWithImplicitTypeSlice = new StructureDefinition()
-        {
-            Type = FHIRAllTypes.Patient.GetLiteral(),
-            BaseDefinition = ModelInfo.CanonicalUriForFhirCoreType(FHIRAllTypes.Patient),
-            Name = nameof(PatientWithExtensionWithImplicitTypeSlice),
-            Url = "http://example.org/fhir/StructureDefinition/" + nameof(PatientWithExtensionWithImplicitTypeSlice),
-            Derivation = StructureDefinition.TypeDerivationRule.Constraint,
-            Kind = StructureDefinition.StructureDefinitionKind.Resource,
-            Differential = new StructureDefinition.DifferentialComponent()
-            {
-                Element = new List<ElementDefinition>()
-                    {
-                        new ElementDefinition("Patient.extension")
-                        {
-                            SliceName = "hairColor",
-                            Type = new List<ElementDefinition.TypeRefComponent>()
-                            {
-                                new ElementDefinition.TypeRefComponent()
-                                {
-                                    Code = FHIRAllTypes.Extension.GetLiteral(),
-                                    Profile = new string[] { ExtensionWithImplicitTypeSlice.Url }
-                                }
-                            }
-                        },
-                        // Constrain extension child element to force expansion
-                        // Constraint on renamed element, similar to the target extension definition
-                        new ElementDefinition("Patient.extension.valueString")
-                        {
-                            Min = 1
-                        }
-                    }
-            }
-        };
-
-        [TestMethod]
-        public async T.Task TestPatientWithExtensionWithImplicitTypeSlice()
-        {
-            var resolver = new InMemoryProfileResolver(ExtensionWithImplicitTypeSlice);
-            var multiResolver = new MultiResolver(_testResolver, resolver);
-            _generator = new SnapshotGenerator(multiResolver, _settings);
-
-            (_, var expanded) = await generateSnapshotAndCompare(PatientWithExtensionWithImplicitTypeSlice);
-            Assert.IsNotNull(expanded);
-            Assert.IsTrue(expanded.HasSnapshot);
-
-            dumpElements(expanded.Snapshot.Element, nameof(PatientWithExtensionWithImplicitTypeSlice));
-
-            var nav = ElementDefinitionNavigator.ForSnapshot(expanded);
-            Assert.IsTrue(nav.MoveToFirstChild());
-
-            // Verify extension slice entry
-            Assert.IsTrue(nav.MoveToChild("extension"));
-            var elem = nav.Current;
-            Assert.IsNotNull(elem.Slicing);
-            Assert.IsNotNull(elem.Slicing.Discriminator);
-            Assert.AreEqual(1, elem.Slicing.Discriminator.Count);
-            Assert.IsTrue(ElementDefinition.DiscriminatorComponent.ForExtensionSlice().IsExactly(elem.Slicing.Discriminator[0]));
-
-            // Verify named extension slice
-            Assert.IsTrue(nav.MoveToNext("extension"));
-            elem = nav.Current;
-            Assert.AreEqual("hairColor", elem.SliceName);
-            Assert.IsNotNull(elem.Type);
-            Assert.AreEqual(1, elem.Type.Count);
-            Assert.AreEqual(FHIRAllTypes.Extension.GetLiteral(), elem.Type[0].Code);
-            var profile = elem.Type[0].Profile.FirstOrDefault();
-            Assert.IsNotNull(profile);
-            Assert.AreEqual(ExtensionWithImplicitTypeSlice.Url, profile);
-
-            // Verify type slice entry
-            Assert.IsTrue(nav.MoveToChild("value[x]"));
-            elem = nav.Current;
-            Assert.IsNotNull(elem.Slicing);
-            Assert.IsNotNull(elem.Slicing.Discriminator);
-            Assert.AreEqual(1, elem.Slicing.Discriminator.Count);
-            Assert.IsTrue(ElementDefinition.DiscriminatorComponent.ForTypeSlice().IsExactly(elem.Slicing.Discriminator[0]));
-            Assert.IsNotNull(elem.Type);
-            Assert.AreEqual(1, elem.Type.Count);
-            Assert.AreEqual(FHIRAllTypes.String.GetLiteral(), elem.Type[0].Code);
-
-            // Verify named type slice
-#if NORMALIZE_RENAMED_TYPESLICE
-            // [WMR 20190828] R4: Normalize renamed type slices in snapshot
-            Assert.IsTrue(nav.MoveToNextSlice("valueString"));
-#else
-            Assert.IsTrue(nav.MoveToNext("valueString"));
-#endif
-            elem = nav.Current;
-            Assert.AreEqual("valueString", elem.SliceName);
-            Assert.IsNotNull(elem.Type);
-            Assert.AreEqual(1, elem.Type.Count);
-            Assert.AreEqual(FHIRAllTypes.String.GetLiteral(), elem.Type[0].Code);
-            Assert.AreEqual("TEST", elem.Short); // Inherited from extension profile
-            Assert.AreEqual(1, elem.Min);        // Inline profile constraint
-
-            // Verify end of slice
-            Assert.IsFalse(nav.MoveToNext("value[x]"));
-            Assert.IsFalse(nav.MoveToNext("valueString"));
-        }
-
-        private StructureDefinition PatientWithExtensionWithImplicitTypeSliceMixed = new StructureDefinition()
-        {
-            Type = FHIRAllTypes.Patient.GetLiteral(),
-            BaseDefinition = ModelInfo.CanonicalUriForFhirCoreType(FHIRAllTypes.Patient),
-            Name = nameof(PatientWithExtensionWithImplicitTypeSliceMixed),
-            Url = "http://example.org/fhir/StructureDefinition/" + nameof(PatientWithExtensionWithImplicitTypeSliceMixed),
-            Derivation = StructureDefinition.TypeDerivationRule.Constraint,
-            Kind = StructureDefinition.StructureDefinitionKind.Resource,
-            Differential = new StructureDefinition.DifferentialComponent()
-            {
-                Element = new List<ElementDefinition>()
-                    {
-                        new ElementDefinition("Patient.extension")
-                        {
-                            SliceName = "hairColor",
-                            Type = new List<ElementDefinition.TypeRefComponent>()
-                            {
-                                new ElementDefinition.TypeRefComponent()
-                                {
-                                    Code = FHIRAllTypes.Extension.GetLiteral(),
-                                    Profile = new string[] { ExtensionWithImplicitTypeSlice.Url }
-                                }
-                            }
-                        },
-                        // Constrain extension child element to force expansion
-                        // Constraint on explicit type slice, should match renamed element "valueString"
-                        new ElementDefinition("Patient.extension.value[x]")
-                        {
-                            SliceName = "valueString",
-                            Min = 1
-                        }
-                    }
-            }
-        };
-
-        // Verify merging of type slicing constraints using mixed notation
-        // Referenced extension definition specifies implicit type slice (renaming)
-        // Inline profile constraint specifies verbose type slice (no renaming)
-
-        [TestMethod]
-        public async T.Task TestPatientWithExtensionWithImplicitTypeSliceMixed()
-        {
-            var resolver = new InMemoryProfileResolver(ExtensionWithImplicitTypeSlice);
-            var multiResolver = new MultiResolver(_testResolver, resolver);
-            _generator = new SnapshotGenerator(multiResolver, _settings);
-
-            (_, var expanded) = await generateSnapshotAndCompare(PatientWithExtensionWithImplicitTypeSliceMixed);
-            Assert.IsNotNull(expanded);
-            Assert.IsTrue(expanded.HasSnapshot);
-
-            dumpElements(expanded.Snapshot.Element, nameof(PatientWithExtensionWithImplicitTypeSliceMixed));
-
-            var nav = ElementDefinitionNavigator.ForSnapshot(expanded);
-            Assert.IsTrue(nav.MoveToFirstChild());
-
-            // Verify extension slice entry
-            Assert.IsTrue(nav.MoveToChild("extension"));
-            var elem = nav.Current;
-            Assert.IsNull(elem.SliceName);
-            Assert.IsNotNull(elem.Slicing);
-            Assert.IsNotNull(elem.Slicing.Discriminator);
-            Assert.AreEqual(1, elem.Slicing.Discriminator.Count);
-            Assert.IsTrue(ElementDefinition.DiscriminatorComponent.ForExtensionSlice().IsExactly(elem.Slicing.Discriminator[0]));
-
-            // Verify named extension slice
-            Assert.IsTrue(nav.MoveToNext("extension"));
-            elem = nav.Current;
-            Assert.AreEqual("hairColor", elem.SliceName);
-            Assert.IsNotNull(elem.Type);
-            Assert.AreEqual(1, elem.Type.Count);
-            Assert.AreEqual(FHIRAllTypes.Extension.GetLiteral(), elem.Type[0].Code);
-            var profile = elem.Type[0].Profile.FirstOrDefault();
-            Assert.IsNotNull(profile);
-            Assert.AreEqual(ExtensionWithImplicitTypeSlice.Url, profile);
-
-            // Verify type slice entry
-            Assert.IsTrue(nav.MoveToChild("value[x]"));
-            elem = nav.Current;
-            Assert.IsNull(elem.SliceName);
-            Assert.IsNotNull(elem.Slicing);
-            Assert.IsNotNull(elem.Slicing.Discriminator);
-            Assert.AreEqual(1, elem.Slicing.Discriminator.Count);
-            Assert.IsTrue(ElementDefinition.DiscriminatorComponent.ForTypeSlice().IsExactly(elem.Slicing.Discriminator[0]));
-            Assert.IsNotNull(elem.Type);
-            Assert.AreEqual(1, elem.Type.Count);
-            Assert.AreEqual(FHIRAllTypes.String.GetLiteral(), elem.Type[0].Code);
-
-            // Verify named type slice
-#if NORMALIZE_RENAMED_TYPESLICE
-            // [WMR 20190828] R4: Normalize renamed type slices in snapshot
-            Assert.IsTrue(nav.MoveToNextSlice("valueString"));
-#else
-            Assert.IsTrue(nav.MoveToNext("valueString"));
-#endif
-            elem = nav.Current;
-            Assert.AreEqual("valueString", elem.SliceName);
-            Assert.IsNotNull(elem.Type);
-            Assert.AreEqual(1, elem.Type.Count);
-            Assert.AreEqual(FHIRAllTypes.String.GetLiteral(), elem.Type[0].Code);
-            Assert.AreEqual("TEST", elem.Short); // Inherited from extension profile
-            Assert.AreEqual(1, elem.Min);        // Inline profile constraint
-
-            // Verify end of slice
-            Assert.IsFalse(nav.MoveToNext("value[x]"));
-            Assert.IsFalse(nav.MoveToNext("valueString"));
-        }
-
-
-        // [WMR 20190826] Verify correct handling of verbose type slicing w/o renaming
-
-        private static readonly StructureDefinition ExtensionWithVerboseTypeSlice = new StructureDefinition()
-        {
-            Type = FHIRAllTypes.Extension.GetLiteral(),
-            BaseDefinition = ModelInfo.CanonicalUriForFhirCoreType(FHIRAllTypes.Extension),
-            Name = nameof(ExtensionWithVerboseTypeSlice),
-            Url = "http://example.org/fhir/StructureDefinition/" + nameof(ExtensionWithVerboseTypeSlice),
-            Derivation = StructureDefinition.TypeDerivationRule.Constraint,
-            Kind = StructureDefinition.StructureDefinitionKind.ComplexType,
-            Differential = new StructureDefinition.DifferentialComponent()
-            {
-                Element = new List<ElementDefinition>()
-                    {
-                        new ElementDefinition("Extension.value[x]")
-                        {
-                            Type = new List<ElementDefinition.TypeRefComponent>()
-                            {
-                                new ElementDefinition.TypeRefComponent() { Code = FHIRAllTypes.String.GetLiteral() }
-                            },
-                            // Explicit Slicing entry
-                            Slicing = new ElementDefinition.SlicingComponent()
-                            {
-                                Discriminator = new List<ElementDefinition.DiscriminatorComponent>()
-                                {
-                                    ElementDefinition.DiscriminatorComponent.ForTypeSlice()
-                                }
-                            }
-                        },
-                        // Named type slice w/o renaming
-                        new ElementDefinition("Extension.value[x]")
-                        {
-                            SliceName = "valueString",
-                            Type = new List<ElementDefinition.TypeRefComponent>()
-                            {
-                                new ElementDefinition.TypeRefComponent() { Code = FHIRAllTypes.String.GetLiteral() }
-                            },
-                            Short="TEST"
-                        }
-                    }
-            }
-        };
-
-        [TestMethod]
-        public async T.Task TestExtensionWithVerboseTypeSlice()
-        {
-            _generator = new SnapshotGenerator(_testResolver, _settings);
-
-            (_, var expanded) = await generateSnapshotAndCompare(ExtensionWithVerboseTypeSlice);
-            Assert.IsNotNull(expanded);
-            Assert.IsTrue(expanded.HasSnapshot);
-
-            dumpElements(expanded.Snapshot.Element, nameof(ExtensionWithVerboseTypeSlice));
-
-            var nav = ElementDefinitionNavigator.ForSnapshot(expanded);
-            Assert.IsTrue(nav.MoveToFirstChild());
-            Assert.IsTrue(nav.MoveToChild("value[x]"));
-            var elem = nav.Current;
-            Assert.IsNull(elem.SliceName);
-            Assert.IsNotNull(elem.Slicing);
-            Assert.IsNotNull(elem.Slicing.Discriminator);
-            Assert.AreEqual(1, elem.Slicing.Discriminator.Count);
-            Assert.IsTrue(ElementDefinition.DiscriminatorComponent.ForTypeSlice().IsExactly(elem.Slicing.Discriminator[0]));
-            Assert.IsNotNull(elem.Type);
-            Assert.AreEqual(1, elem.Type.Count);
-            Assert.AreEqual(FHIRAllTypes.String.GetLiteral(), elem.Type[0].Code);
-
-            Assert.IsTrue(nav.MoveToNext("value[x]"));
-            elem = nav.Current;
-            Assert.AreEqual("valueString", elem.SliceName);
-            Assert.IsNotNull(elem.Type);
-            Assert.AreEqual(1, elem.Type.Count);
-            Assert.AreEqual(FHIRAllTypes.String.GetLiteral(), elem.Type[0].Code);
-            Assert.AreEqual("TEST", elem.Short);
-
-            // Verify end of slice
-            Assert.IsFalse(nav.MoveToNext("value[x]"));
-            Assert.IsFalse(nav.MoveToNext("valueString"));
-        }
-
-        private StructureDefinition PatientWithExtensionWithVerboseTypeSlice = new StructureDefinition()
-        {
-            Type = FHIRAllTypes.Patient.GetLiteral(),
-            BaseDefinition = ModelInfo.CanonicalUriForFhirCoreType(FHIRAllTypes.Patient),
-            Name = nameof(PatientWithExtensionWithVerboseTypeSlice),
-            Url = "http://example.org/fhir/StructureDefinition/" + nameof(PatientWithExtensionWithVerboseTypeSlice),
-            Derivation = StructureDefinition.TypeDerivationRule.Constraint,
-            Kind = StructureDefinition.StructureDefinitionKind.Resource,
-            Differential = new StructureDefinition.DifferentialComponent()
-            {
-                Element = new List<ElementDefinition>()
-                    {
-                        // Omitted: implicit slice on Patient.extension
-                        new ElementDefinition("Patient.extension")
-                        {
-                            SliceName = "hairColor",
-                            Type = new List<ElementDefinition.TypeRefComponent>()
-                            {
-                                new ElementDefinition.TypeRefComponent()
-                                {
-                                    Code = FHIRAllTypes.Extension.GetLiteral(),
-                                    Profile = new string[] { ExtensionWithVerboseTypeSlice.Url }
-                                }
-                            }
-                        },
-                        // Constrain extension child element to force expansion
-                        new ElementDefinition("Patient.extension.value[x]")
-                        {
-                            SliceName = "valueString",
-                            Min = 1
-                        }
-                    }
-            }
-        };
-
-        [TestMethod]
-        public async T.Task TestPatientWithExtensionWithVerboseTypeSlice()
-        {
-            var resolver = new InMemoryProfileResolver(ExtensionWithVerboseTypeSlice);
-            var multiResolver = new MultiResolver(_testResolver, resolver);
-            _generator = new SnapshotGenerator(multiResolver, _settings);
-
-            (_, var expanded) = await generateSnapshotAndCompare(PatientWithExtensionWithVerboseTypeSlice);
-            Assert.IsNotNull(expanded);
-            Assert.IsTrue(expanded.HasSnapshot);
-
-            dumpElements(expanded.Snapshot.Element, nameof(PatientWithExtensionWithVerboseTypeSlice));
-
-            var nav = ElementDefinitionNavigator.ForSnapshot(expanded);
-            Assert.IsTrue(nav.MoveToFirstChild());
-
-            // Verify extension slice entry
-            Assert.IsTrue(nav.MoveToChild("extension"));
-            var elem = nav.Current;
-            Assert.IsNull(elem.SliceName);
-            Assert.IsNotNull(elem.Slicing);
-            Assert.IsNotNull(elem.Slicing.Discriminator);
-            Assert.AreEqual(1, elem.Slicing.Discriminator.Count);
-            Assert.IsTrue(ElementDefinition.DiscriminatorComponent.ForExtensionSlice().IsExactly(elem.Slicing.Discriminator[0]));
-
-            // Verify named extension slice
-            Assert.IsTrue(nav.MoveToNext("extension"));
-            elem = nav.Current;
-            Assert.AreEqual("hairColor", elem.SliceName);
-            Assert.IsNotNull(elem.Type);
-            Assert.AreEqual(1, elem.Type.Count);
-            Assert.AreEqual(FHIRAllTypes.Extension.GetLiteral(), elem.Type[0].Code);
-            var profile = elem.Type[0].Profile.FirstOrDefault();
-            Assert.IsNotNull(profile);
-            Assert.AreEqual(ExtensionWithVerboseTypeSlice.Url, profile);
-
-            // Verify type slice entry
-            Assert.IsTrue(nav.MoveToChild("value[x]"));
-            elem = nav.Current;
-            Assert.IsNull(elem.SliceName);
-            Assert.IsNotNull(elem.Slicing);
-            Assert.IsNotNull(elem.Slicing.Discriminator);
-            Assert.AreEqual(1, elem.Slicing.Discriminator.Count);
-            Assert.IsTrue(ElementDefinition.DiscriminatorComponent.ForTypeSlice().IsExactly(elem.Slicing.Discriminator[0]));
-            Assert.IsNotNull(elem.Type);
-            Assert.AreEqual(1, elem.Type.Count);
-            Assert.AreEqual(FHIRAllTypes.String.GetLiteral(), elem.Type[0].Code);
-
-            // Verify named type slice
-            Assert.IsTrue(nav.MoveToNext("value[x]"));
-            elem = nav.Current;
-            Assert.AreEqual("valueString", elem.SliceName);
-            Assert.IsNotNull(elem.Type);
-            Assert.AreEqual(1, elem.Type.Count);
-            Assert.AreEqual(FHIRAllTypes.String.GetLiteral(), elem.Type[0].Code);
-            Assert.AreEqual("TEST", elem.Short); // Inherited from extension profile
-            Assert.AreEqual(1, elem.Min);        // Inline profile constraint
-
-            // Verify end of slice
-            Assert.IsFalse(nav.MoveToNext("value[x]"));
-            Assert.IsFalse(nav.MoveToNext("valueString"));
-        }
-
-        private StructureDefinition PatientWithExtensionWithVerboseTypeSliceMixed = new StructureDefinition()
-        {
-            Type = FHIRAllTypes.Patient.GetLiteral(),
-            BaseDefinition = ModelInfo.CanonicalUriForFhirCoreType(FHIRAllTypes.Patient),
-            Name = nameof(PatientWithExtensionWithVerboseTypeSliceMixed),
-            Url = "http://example.org/fhir/StructureDefinition/" + nameof(PatientWithExtensionWithVerboseTypeSliceMixed),
-            Derivation = StructureDefinition.TypeDerivationRule.Constraint,
-            Kind = StructureDefinition.StructureDefinitionKind.Resource,
-            Differential = new StructureDefinition.DifferentialComponent()
-            {
-                Element = new List<ElementDefinition>()
-                    {
-                        // Omitted: implicit slice on Patient.extension
-                        new ElementDefinition("Patient.extension")
-                        {
-                            SliceName = "hairColor",
                             Type = new List<ElementDefinition.TypeRefComponent>()
                             {
                                 new ElementDefinition.TypeRefComponent()
@@ -10454,8 +9210,6 @@
             sutCode.Min.Should().Be(sdCode.Min);
         }
 
-<<<<<<< HEAD
-=======
         [TestMethod]
         public async T.Task TestAbsoluteContentReferenceGeneration()
         {
@@ -10536,7 +9290,6 @@
             cref2.ContentReference.Should().Be("http://hl7.org/fhir/StructureDefinition/Questionnaire#Questionnaire.item");
         }
 
->>>>>>> 49334327
         [DataTestMethod]
         [DataRow("http://validationtest.org/fhir/StructureDefinition/DeceasedPatient", "Patient.deceased[x].extension:range")]
         [DataRow("http://validationtest.org/fhir/StructureDefinition/DeceasedPatientRequiredBoolean", "Patient.deceased[x].extension:range")]
@@ -10557,10 +9310,27 @@
             extensionElement.Should().NotBeNull();
         }
 
-<<<<<<< HEAD
         [TestMethod]
         public void TestDistinctTypeCode()
-=======
+        {
+            var elem = new ElementDefinition();
+            Assert.AreEqual(null, elem.CommonTypeCode());
+
+            var patientTypeCode = FHIRAllTypes.Patient.GetLiteral();
+            elem.Type.Add(new ElementDefinition.TypeRefComponent() { Code = patientTypeCode, Profile = new[] { @"http://example.org/fhir/StructureDefinition/MyPatient1" } });
+            Assert.AreEqual(patientTypeCode, elem.CommonTypeCode());
+
+            elem.Type.Add(new ElementDefinition.TypeRefComponent() { Code = patientTypeCode, Profile = new[] { @"http://example.org/fhir/StructureDefinition/MyPatient2" } });
+            Assert.AreEqual(patientTypeCode, elem.CommonTypeCode());
+
+            // Invalid, type constraint without type code (required!)
+            elem.Type.Add(new ElementDefinition.TypeRefComponent() { Profile = new[] { @"http://example.org/fhir/StructureDefinition/MyPatient3" } });
+            Assert.AreEqual(patientTypeCode, elem.CommonTypeCode());
+
+            elem.Type.Add(new ElementDefinition.TypeRefComponent() { Code = FHIRAllTypes.Observation.GetLiteral(), Profile = new[] { @"http://example.org/fhir/StructureDefinition/MyObservation" } });
+            Assert.IsNull(elem.CommonTypeCode());
+        }
+
         /// <summary>
         /// Test cases that have non corrected values:
         /// [N1] Max lt Min
@@ -10687,24 +9457,15 @@
         }
 
         private sealed class TestAnnotation
->>>>>>> 49334327
-        {
-            var elem = new ElementDefinition();
-            Assert.AreEqual(null, elem.CommonTypeCode());
-
-            var patientTypeCode = FHIRAllTypes.Patient.GetLiteral();
-            elem.Type.Add(new ElementDefinition.TypeRefComponent() { Code = patientTypeCode, Profile = new[] { @"http://example.org/fhir/StructureDefinition/MyPatient1" } });
-            Assert.AreEqual(patientTypeCode, elem.CommonTypeCode());
-
-            elem.Type.Add(new ElementDefinition.TypeRefComponent() { Code = patientTypeCode, Profile = new[] { @"http://example.org/fhir/StructureDefinition/MyPatient2" } });
-            Assert.AreEqual(patientTypeCode, elem.CommonTypeCode());
-
-            // Invalid, type constraint without type code (required!)
-            elem.Type.Add(new ElementDefinition.TypeRefComponent() { Profile = new[] { @"http://example.org/fhir/StructureDefinition/MyPatient3" } });
-            Assert.AreEqual(patientTypeCode, elem.CommonTypeCode());
-
-            elem.Type.Add(new ElementDefinition.TypeRefComponent() { Code = FHIRAllTypes.Observation.GetLiteral(), Profile = new[] { @"http://example.org/fhir/StructureDefinition/MyObservation" } });
-            Assert.IsNull(elem.CommonTypeCode());
+        {
+            public TestAnnotation(StructureDefinition baseStructure, ElementDefinition baseElemDef)
+            {
+                BaseStructureDefinition = baseStructure;
+                BaseElementDefinition = baseElemDef;
+            }
+
+            public StructureDefinition BaseStructureDefinition { get; }
+            public ElementDefinition BaseElementDefinition { get; }
         }
     }
 }