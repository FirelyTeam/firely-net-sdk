--- conflicted
+++ resolved
@@ -200,7 +200,6 @@
         }
 
         [TestMethod]
-<<<<<<< HEAD
         public void TestConstraintSources()
         {
             var dom = _testResolver.FindStructureDefinition("http://hl7.org/fhir/StructureDefinition/DomainResource");
@@ -223,13 +222,13 @@
                           .Constraint.Any(c => c.Key == "dom-2" && c.Source == "http://hl7.org/fhir/StructureDefinition/DomainResource") == true);       
 
         }    
-=======
+
+        [TestMethod]
         public void GenerateSnapshotForExternalProfiles()
         {
             //Test external type profile
             var sd = _testResolver.FindStructureDefinition(@"http://issue.com/fhir/StructureDefinition/MyPatient");
             Assert.IsNotNull(sd);
-
             _settings.GenerateSnapshotForExternalProfiles = false;
             _generator = new SnapshotGenerator(_testResolver, _settings);
             _generator.Update(sd);
@@ -269,7 +268,6 @@
             Assert.IsNotNull(sdBase.Snapshot);
             dumpOutcome(_generator.Outcome);
         }
->>>>>>> 50191311
 
         [TestMethod]
         public void GenerateSingleSnapshot()
