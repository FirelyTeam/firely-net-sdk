/* 
 * Copyright (c) 2018, Firely (info@fire.ly) and contributors
 * See the file CONTRIBUTORS for details.
 * 
 * This file is licensed under the BSD 3-Clause license
 * available at https://raw.githubusercontent.com/FirelyTeam/fhir-net-api/master/LICENSE
 */

// [WMR 20170411] HACK - suppress infinite recursion
// TODO: Properly handle recursive type declarations
// Don't throw exception but emit OperationOutcome issue(s) and continue
#define HACK_STU3_RECURSION

using FluentAssertions;
using Hl7.Fhir.Model;
using Hl7.Fhir.Rest;
using Hl7.Fhir.Serialization;
using Hl7.Fhir.Specification.Navigation;
using Hl7.Fhir.Specification.Snapshot;
using Hl7.Fhir.Specification.Source;
using Hl7.Fhir.Support;
using Hl7.Fhir.Utility;
using Hl7.Fhir.Validation;
using Microsoft.VisualStudio.TestTools.UnitTesting;
using Moq;
using System;
using System.Collections.Generic;
using System.Diagnostics;
using System.IO;
using System.Linq;
using System.Text;
using System.Xml;
using static Hl7.Fhir.Model.ElementDefinition.DiscriminatorComponent;
using T = System.Threading.Tasks;

namespace Hl7.Fhir.Specification.Tests
{
    [TestClass]
#if PORTABLE45
	public class PortableSnapshotGeneratorTest
#else
    public class SnapshotGeneratorTest2
#endif
    {
        SnapshotGenerator _generator;
        ZipSource _zipSource;
        CachedResolver _testResolver;
        TimingSource _source;

        readonly SnapshotGeneratorSettings _settings = new SnapshotGeneratorSettings()
        {
            // Throw on unresolved profile references; must include in TestData folder
            GenerateSnapshotForExternalProfiles = true,
            ForceRegenerateSnapshots = true,
            GenerateExtensionsOnConstraints = false,
            GenerateAnnotationsOnConstraints = false,
            GenerateElementIds = true // STU3
        };

        [TestInitialize]
        public void Setup()
        {
            FhirPath.ElementNavFhirExtensions.PrepareFhirSymbolTableFunctions();

            var dirSource = new DirectorySource("TestData/snapshot-test", new DirectorySourceSettings { IncludeSubDirectories = true });
            _source = new TimingSource(dirSource);
            // [WMR 20170810] Order is important!
            // Specify source first to override core defs from
            // TestData\snapshot-test\profiles-resources.xml and profiles-types.xml
            _zipSource = new ZipSource("specification.zip");
            _testResolver = new CachedResolver(new MultiResolver(_zipSource, _source));
        }

        private StructureDefinition CreateStructureDefinition(string url, params ElementDefinition[] elements)
        {
            return new StructureDefinition
            {
                Url = url,
                Name = "name",
                Status = PublicationStatus.Draft,
                Kind = StructureDefinition.StructureDefinitionKind.Resource,
                Abstract = false,
                Type = "Practitioner",
                Differential = new StructureDefinition.DifferentialComponent
                {
                    Element = elements.ToList()
                }
            };
        }

        [TestMethod]
        public void TestMergeMax()
        {
            var sg = new SnapshotGenerator.ElementDefnMerger();

            test(null, "1", "1");
            test("1", null, "1");
            test("1", "1", "1");
            test("1", "*", "1");
            test("2", "*", "2");
            test("*", "*", "*");
            test("*", "2", "2");
            test("*", null, "*");
            test(null, "*", "*");
            test("3", "2", "2");
            test("2", "3", "2");

            void test(string snap, string diff, string expected)
            {
                var actual = sg.mergeMax(new FhirString(snap), new FhirString(diff));
                Assert.AreEqual(expected, actual.Value);
            }
        }

        [TestMethod]
        public async T.Task OverriddenNestedStructureDefinitionLists()
        {
            var baseCanonical = "http://yourdomain.org/fhir/StructureDefinition/Base";
            var code = "someCode";
            var discriminatorPath = "system";

            var baseSD = CreateStructureDefinition(baseCanonical,
                new ElementDefinition
                {
                    Path = "Practitioner.identifier",
                    Slicing = new ElementDefinition.SlicingComponent
                    {
                        Rules = ElementDefinition.SlicingRules.Open,
                        Discriminator = new List<ElementDefinition.DiscriminatorComponent>
                        {
                            new ElementDefinition.DiscriminatorComponent
                            {
                                Type = ElementDefinition.DiscriminatorType.Value,
                                Path = discriminatorPath
                            }
                        }
                    }
                },
                new ElementDefinition
                {
                    Path = "Practitioner.identifier:test",
                    SliceName = "test",
                    Condition = new[] { "http://system.org" },
                    Code = new List<Coding>
                    {
                        new Coding{Code = code}
                    }
                });

            var derivedSD = CreateStructureDefinition("http://yourdomain.org/fhir/StructureDefinition/Derived",
                new ElementDefinition
                {
                    Path = "Practitioner.identifier",
                    Slicing = new ElementDefinition.SlicingComponent
                    {
                        Rules = ElementDefinition.SlicingRules.Closed
                    }
                },
                new ElementDefinition
                {
                    Path = "Practitioner.identifier:test"
                });
            derivedSD.BaseDefinition = baseSD.Url;

            var resourceResolver = new Mock<IResourceResolver>();
            resourceResolver.Setup(resolver => resolver.ResolveByCanonicalUri(It.IsAny<string>())).Returns(baseSD);
            var snapshotGenerator = new SnapshotGenerator(resourceResolver.Object, new SnapshotGeneratorSettings());
            await snapshotGenerator.UpdateAsync(derivedSD);

            derivedSD.Snapshot.Element.Single(element => element.Path == "Practitioner.identifier").Slicing.Discriminator.First().Path.Should().Be(discriminatorPath, "The discriminator should be copied from base");
            derivedSD.Snapshot.Element.Single(element => element.Path == "Practitioner.identifier:test").Code.First().Code.Should().Be(code, "The code should be copied from base");
        }

        [TestMethod]
        public async T.Task GenerateExtensionSnapshot()
        {
            var sd = await _testResolver.FindStructureDefinitionAsync(@"http://fhir.nl/fhir/StructureDefinition/nl-core-address-official");

            Assert.IsNotNull(sd);
            // dumpReferences(sd);

            var (_, expanded) = await generateSnapshotAndCompare(sd);
            dumpOutcome(_generator.Outcome);
            dumpBasePaths(expanded);

            Assert.IsNotNull(expanded);
            Assert.IsTrue(expanded.HasSnapshot);
            Assert.IsNull(_generator.Outcome);

            var elems = expanded.Snapshot.Element;
            Assert.AreEqual(5, elems.Count);
            Assert.AreEqual("Extension", elems[0].Path);
            Assert.AreEqual("Extension.id", elems[1].Path);
            Assert.AreEqual("Extension.extension", elems[2].Path);
            Assert.AreEqual("Extension.url", elems[3].Path);
            Assert.AreEqual(expanded.Url, (elems[3].Fixed as FhirUri)?.Value);
            Assert.AreEqual("Extension.valueBoolean", elems[4].Path);
        }

        [TestMethod]
        public async T.Task GenerateSnapshotForExternalProfiles()
        {
            //Test external type profile
            var sd = await _testResolver.FindStructureDefinitionAsync(@"http://issue.com/fhir/StructureDefinition/MyPatient");
            Assert.IsNotNull(sd);

            _settings.GenerateSnapshotForExternalProfiles = false;
            _generator = new SnapshotGenerator(_testResolver, _settings);
            await _generator.UpdateAsync(sd);
            Assert.IsNotNull(sd.Snapshot);

            var sdRef = await _testResolver.FindStructureDefinitionAsync(@"http://example.org/fhir/StructureDefinition/MyHumanName");
            Assert.IsNull(sdRef.Snapshot);
            dumpOutcome(_generator.Outcome);

            _settings.GenerateSnapshotForExternalProfiles = true;
            _generator = new SnapshotGenerator(_testResolver, _settings);
            await _generator.UpdateAsync(sd);

            sdRef = await _testResolver.FindStructureDefinitionAsync(@"http://example.org/fhir/StructureDefinition/MyHumanName");
            Assert.IsNotNull(sdRef.Snapshot);
            dumpOutcome(_generator.Outcome);


            //Test external base profile
            var sdDerived = await _testResolver.FindStructureDefinitionAsync(@"http://example.org/fhir/StructureDefinition/MyDerivedPatient");
            Assert.IsNotNull(sdDerived);

            _settings.GenerateSnapshotForExternalProfiles = false;
            _generator = new SnapshotGenerator(_testResolver, _settings);
            await _generator.UpdateAsync(sdDerived);
            Assert.IsNotNull(sdDerived.Snapshot);

            var sdBase = await _testResolver.FindStructureDefinitionAsync(@"http://example.org/fhir/StructureDefinition/MyBase");
            Assert.IsNull(sdBase.Snapshot);
            dumpOutcome(_generator.Outcome);

            _settings.GenerateSnapshotForExternalProfiles = true;
            _generator = new SnapshotGenerator(_testResolver, _settings);
            await _generator.UpdateAsync(sdDerived);

            sdBase = await _testResolver.FindStructureDefinitionAsync(@"http://example.org/fhir/StructureDefinition/MyBase");
            Assert.IsNotNull(sdBase.Snapshot);
            dumpOutcome(_generator.Outcome);
        }

        [TestMethod]
        public async T.Task GenerateSingleSnapshot()
        {
            // var sd = await _testResolver.FindStructureDefinitionAsync(@"http://hl7.org/fhir/StructureDefinition/daf-condition");
            // var sd = await _testResolver.FindStructureDefinitionAsync(@"http://hl7.org/fhir/StructureDefinition/xdsdocumentreference");
            // var sd = await _testResolver.FindStructureDefinitionAsync(@"http://hl7.org/fhir/StructureDefinition/gao-medicationorder");
            // var sd = await _testResolver.FindStructureDefinitionAsync(@"http://hl7.org/fhir/StructureDefinition/shareablevalueset");
            // var sd = await _testResolver.FindStructureDefinitionAsync(@"http://hl7.org/fhir/StructureDefinition/gao-alternate");
            // var sd = await _testResolver.FindStructureDefinitionAsync(@"http://hl7.org/fhir/StructureDefinition/gao-result");
            // var sd = await _testResolver.FindStructureDefinitionAsync(@"http://hl7.org/fhir/StructureDefinition/gao-procedurerequest");
            // var sd = await _testResolver.FindStructureDefinitionAsync(@"http://hl7.org/fhir/StructureDefinition/cqif-guidanceartifact");

            // [WMR 20160825] Examples by Simone Heckman - custom, free-form canonical url
            // => ResourceIdentity is obsolete!
            // var sd = await _testResolver.FindStructureDefinitionAsync(@"http://fhir.de/StructureDefinition/kbv/betriebsstaette");
            // var sd = await _testResolver.FindStructureDefinitionAsync(@"http://fhir.de/StructureDefinition/kbv/istNebenbetriebsstaette");

            // var sd = await _testResolver.FindStructureDefinitionAsync(@"http://example.org/fhir/StructureDefinition/MyBasic");

            // var sd = await _testResolver.FindStructureDefinitionAsync(@"http://example.org/fhir/StructureDefinition/MyObservation2");

            // [WMR 20161219] Problem: Composition.section element in core resource has name 'section' (b/o name reference)
            // Ambiguous... snapshot generator slicing logic cannot handle this...

            // [WMR 20161222] Example by EK from validator
            // var sd = await _testResolver.FindStructureDefinitionAsync(@"http://example.org/StructureDefinition/DocumentComposition");
            // var sd = await _testResolver.FindStructureDefinitionAsync(@"http://hl7.org/fhir/StructureDefinition/Composition");

            // [WMR 20170110] Test problematic extension
            // var sd = await _testResolver.FindStructureDefinitionAsync(@"http://hl7.org/fhir/StructureDefinition/us-core-direct");

            var sd = await _testResolver.FindStructureDefinitionAsync(@"http://hl7.org/fhir/StructureDefinition/Account");

            // var sd = await _testResolver.FindStructureDefinitionAsync(@"http://example.org/fhir/StructureDefinition/PatientWithExtension");

            Assert.IsNotNull(sd);

            // dumpReferences(sd);

            var (_, expanded) = await generateSnapshotAndCompare(sd);

            dumpOutcome(_generator.Outcome);
            // dumpBasePaths(expanded);
            expanded.Snapshot.Element.Dump();
        }

        [TestMethod]
        public async T.Task TestChoiceTypeWithMultipleProfileConstraints()
        {
            // [WMR 20161005] The following profile defines several type constraints on Observation.value[x]
            // - Type = Quantity, Profile = WeightQuantity
            // - Type = Quantity, Profile = HeightQuantity
            // - Type = string
            // The snapshot generator should support this without any issues.

            // var tempPath = Path.GetTempPath();
            // var validationTestProfiles = (new Validation.TestProfileArtifactSource()).TestProfiles;
            // var sdHeightQty = validationTestProfiles.FirstOrDefault(s => s.Url == "http://validationtest.org/fhir/StructureDefinition/HeightQuantity");
            // File.WriteAllText(Path.Combine(tempPath, "HeightQuantity.StructureDefinition.xml"), FhirSerializer.SerializeResourceToXml(sdHeightQty));
            // var sdWeightQty = validationTestProfiles.FirstOrDefault(s => s.Url == "http://validationtest.org/fhir/StructureDefinition/WeightQuantity");
            // File.WriteAllText(Path.Combine(tempPath, "WeightQuantity.StructureDefinition.xml"), FhirSerializer.SerializeResourceToXml(sdWeightQty));

            var sd = await _testResolver.FindStructureDefinitionAsync(@"http://validationtest.org/fhir/StructureDefinition/WeightHeightObservation");

            Assert.IsNotNull(sd);

            // dumpReferences(sd);

            var (_, expanded) = await generateSnapshotAndCompare(sd);

            dumpOutcome(_generator.Outcome);
            dumpBasePaths(expanded);
        }

        [TestMethod]
        public async T.Task GenerateRepeatedSnapshot()
        {
            // [WMR 20161005] This generated exceptions in an early version of the snapshot generator (fixed)

            var sd = await _testResolver.FindStructureDefinitionAsync(@"http://hl7.org/fhir/StructureDefinition/MeasureReport");
            (_, var expanded) = await generateSnapshotAndCompare(sd);
            dumpOutcome(_generator.Outcome);
            dumpBasePaths(expanded);

            sd = await _testResolver.FindStructureDefinitionAsync(@"http://hl7.org/fhir/StructureDefinition/clinicaldocument");
            (_, expanded) = await generateSnapshotAndCompare(sd);
            dumpOutcome(_generator.Outcome);
            dumpBasePaths(expanded);
        }

        // [WMR 20170424] For debugging SnapshotBaseComponentGenerator
        [TestMethod]
        public async T.Task TestFullyExpandCoreOrganization()
        {
            // [WMR 20161005] This simulates custom Forge post-processing logic
            // i.e. perform a regular snapshot expansion, then explicitly expand all complex elements (esp. those without any differential constraints)

            // var sd = await _testResolver.FindStructureDefinitionAsync(@"http://hl7.org/fhir/StructureDefinition/Organization");
            var sd = await _testResolver.FindStructureDefinitionForCoreTypeAsync(FHIRAllTypes.Organization);
            Assert.IsNotNull(sd);
            await generateSnapshot(sd);
            Assert.IsTrue(sd.HasSnapshot);
            _ = sd.Snapshot.Element;

            var issues = _generator.Outcome?.Issue ?? new List<OperationOutcome.IssueComponent>();
            var expanded = await fullyExpand(sd.Snapshot.Element, issues);

            Assert.IsNotNull(expanded);
            dumpBaseElems(expanded);

            var identifierValueElement = expanded.Single(element => element.Path == "Organization.identifier.value");
            identifierValueElement.Extension.Should().BeEmpty("Extensions on the value type should not be inherited");

            Assert.IsNull(_generator.Outcome);
        }

        // [WMR 20180115] NEW - Replacement for expandAllComplexElements (OBSOLETE)
        // Expand all elements with complex type and no children
        private async T.Task<List<ElementDefinition>> fullyExpand(IList<ElementDefinition> elements, List<OperationOutcome.IssueComponent> issues = null)
        {
            var nav = new ElementDefinitionNavigator(elements);
            // Skip root element
            if (nav.MoveToFirstChild())
            {
                if (_generator == null)
                {
                    _generator = new SnapshotGenerator(_testResolver, _settings);
                }
                await fullyExpandElement(nav, issues);
                return nav.Elements.ToList();
            }
            return elements.ToList();
        }

        // Expand current element if it has a complex type and no children (recursively)
        private async T.Task fullyExpandElement(ElementDefinitionNavigator nav, List<OperationOutcome.IssueComponent> issues)
        {
            if (nav.HasChildren || (isExpandableElement(nav.Current) && await _generator.ExpandElementAsync(nav)))
            {
                if (issues != null && _generator.Outcome != null)
                {
                    issues.AddRange(_generator.Outcome.Issue);
                }

                Debug.Print($"[{nameof(fullyExpandElement)}] " + nav.Path);
                var bm = nav.Bookmark();
                if (nav.MoveToFirstChild())
                {
                    do
                    {
                        await fullyExpandElement(nav, issues);
                    } while (nav.MoveToNext());
                    Assert.IsTrue(nav.ReturnToBookmark(bm));
                }
            }
        }

        static bool isExpandableElement(ElementDefinition element)
        {
#if HACK_STU3_RECURSION
            // [WMR 20170328] DEBUG HACK
            // Prevent recursion:
            // - Identifier.assigner : Reference
            // - Reference.identifier : Identifier
            if (element.Path == "Reference.identifier"
                || element.Base?.Path == "Reference.identifier"
                // [WMR 20170424] Added
                || (element.Base?.Path.EndsWith(".reference.identifier") ?? false)
                || (element.Base?.Path == "Identifier.assigner.identifier")
                || (element.Base?.Path.EndsWith(".identifier.assigner.identifier") ?? false)
            )
            {
                Debug.Print($"[{nameof(isExpandableElement)}] RECURSION HACK: skip expansion for element: '{element.Path}'");
                return false;
            }
#endif

            var type = element.PrimaryType();

            if (type == null || element.Type.Select(t => t.Code).Distinct().Count() != 1) { return false; }

            var typeName = type?.Code;
            return !String.IsNullOrEmpty(typeName)
                   // Expand complex datatypes and resources
                   && isComplexDataTypeOrResource(typeName)
                   && (
                        // Only expand extension elements with a custom name or profile
                        // Do NOT expand the core Extension.extension element, as this will trigger infinite recursion
                        typeName != FHIRAllTypes.Extension.GetLiteral()
                        || !string.IsNullOrEmpty(type.Profile)
                        || element.SliceName != null
                   );
        }

        // [WMR 20180116] Returns true for complex datatypes and resources, or false otherwise
        static bool isComplexDataTypeOrResource(string typeName) => !ModelInfo.IsPrimitive(typeName);

        static bool isComplexDataTypeOrResource(FHIRAllTypes type) => !ModelInfo.IsPrimitive(type);


        // [WMR 20180115] NEW - Use alternative (iterative) approach for full expansion
        [TestMethod]
        public async T.Task TestFullyExpandCorePatient()
        {
            // [WMR 20180115] Iteratively expand all complex elements
            // 1. First generate regular snapshot
            // 2. Re-iterate elements, expand complex elements w/o children (recursively)

            var sd = await _testResolver.FindStructureDefinitionAsync(@"http://hl7.org/fhir/StructureDefinition/Patient");
            Assert.IsNotNull(sd);

            (_, var snapshot) = await generateSnapshotAndCompare(sd);
            Assert.IsNotNull(snapshot);
            Assert.IsTrue(snapshot.HasSnapshot);

            var snapElems = snapshot.Snapshot.Element;
            Debug.WriteLine($"Default snapshot: {snapElems.Count} elements");
            dumpBaseElems(snapElems);
            Assert.AreEqual(52, snapElems.Count);

            var issues = _generator.Outcome?.Issue ?? new List<OperationOutcome.IssueComponent>();
            var fullElems = await fullyExpand(snapElems, issues);
            Debug.WriteLine($"Full expansion: {fullElems.Count} elements");
            dumpBaseElems(fullElems);
            Assert.AreEqual(310, fullElems.Count);
            Assert.AreEqual(issues.Count, 0);

            // Verify
            for (int j = 1; j < fullElems.Count; j++)
            {
                if (isExpandableElement(fullElems[j]))
                {
                    await verifyExpandElement(fullElems[j], fullElems, fullElems);
                }
            }
        }

        // [WMR 20180115] NEW - Use alternative (iterative) approach for full expansion
        // Note: result is different from TestCoreOrganizationNL, contains more elements - correct!
        // Older approach was flawed, e.g. see exclusion for Organization.type
        [TestMethod]
        public async T.Task TestFullyExpandNLCoreOrganization()
        {
            // core-organization-nl references extension core-address-nl
            // BUG: expanded extension child elements have incorrect .Base.Path ...?!
            // e.g. Organization.address.type - Base = Organization.address.use
            // Fixed by adding conditional to copyChildren

            var sd = await _testResolver.FindStructureDefinitionAsync(@"http://fhir.nl/fhir/StructureDefinition/nl-core-organization");
            Assert.IsNotNull(sd);

            StructureDefinition snapshot = null;
            // generateSnapshotAndCompare(sd, out snapshot);

            _generator = new SnapshotGenerator(_testResolver, _settings);
            _generator.PrepareElement += elementHandler;
            try
            {
                (_, snapshot) = await generateSnapshotAndCompare(sd);

                Assert.IsNotNull(snapshot);
                Assert.IsTrue(snapshot.HasSnapshot);

                var snapElems = snapshot.Snapshot.Element;
                Debug.WriteLine($"Default snapshot: {snapElems.Count} elements");
                dumpBaseElems(snapElems);
                dumpIssues(_generator.Outcome?.Issue);
                Assert.AreEqual(62, snapElems.Count);
                Assert.IsNull(_generator.Outcome);

                var issues = new List<OperationOutcome.IssueComponent>();
                var fullElems = await fullyExpand(snapElems, issues);
                Debug.WriteLine($"Full expansion: {fullElems.Count} elements");
                dumpBaseElems(fullElems);
                dumpIssues(issues);
                Assert.AreEqual(347, fullElems.Count);
                Assert.AreEqual(0, issues.Count);

                // Verify
                for (int j = 1; j < fullElems.Count; j++)
                {
                    if (isExpandableElement(fullElems[j]))
                    {
                        await verifyExpandElement(fullElems[j], fullElems, fullElems);
                    }
                }
            }
            finally
            {
                _generator.PrepareElement -= elementHandler;
            }
        }

        static void beforeExpandElementHandler_DEBUG(object sender, SnapshotExpandElementEventArgs e)
        {
            Debug.Print($"[beforeExpandElementHandler_DEBUG] #{e.Element.GetHashCode()} '{e.Element.Path}' - HasChildren = {e.HasChildren} - MustExpand = {e.MustExpand}");
        }

        [TestMethod]
        public async T.Task TestSnapshotRecursionChecker()
        {
            // Following structuredefinition has a recursive element type profile
            // Verify that the snapshot generator detects recursion and aborts with exception

            var sd = await _testResolver.FindStructureDefinitionAsync(@"http://example.org/fhir/StructureDefinition/MyBundle");

            Assert.IsNotNull(sd);

            // dumpReferences(sd);

            bool exceptionRaised = false;
            try
            {
                var (_, expanded) = await generateSnapshotAndCompare(sd);
                dumpOutcome(_generator.Outcome);
                dumpBasePaths(expanded);
            }
            catch (Exception ex)
            {
                Debug.Print("{0}: {1}".FormatWith(ex.GetType().Name, ex.Message));
                exceptionRaised = ex is NotSupportedException;
            }
            Assert.IsTrue(exceptionRaised);
        }

        // [WMR 20170424] Add qicore-encounter.xml (STU3) as separate content file
        // Source: http://build.fhir.org/ig/cqframework/qi-core/StructureDefinition-qicore-encounter.xml.html
        [TestMethod]
        public async T.Task GenerateDerivedProfileSnapshot()
        {
            // [WMR 20161005] Verify that the snapshot generator supports profiles on profiles

            // cqif-guidanceartifact profile is derived from cqif-knowledgemodule
            // var sd = await _testResolver.FindStructureDefinitionAsync(@"http://hl7.org/fhir/StructureDefinition/cqif-guidanceartifact");
            // var sd = await _testResolver.FindStructureDefinitionAsync(@"http://hl7.org/fhir/StructureDefinition/sdc-questionnaire");
            // var sd = await _testResolver.FindStructureDefinitionAsync(@"http://hl7.org/fhir/StructureDefinition/qicore-goal");
            // var sd = await _testResolver.FindStructureDefinitionAsync(@"http://hl7.org/fhir/StructureDefinition/qicore-patient");
            // var sd = await _testResolver.FindStructureDefinitionAsync(@"http://hl7.org/fhir/StructureDefinition/qicore-encounter");
            var sd = await _testResolver.FindStructureDefinitionAsync(@"http://hl7.org/fhir/us/qicore/StructureDefinition/qicore-encounter");

            Assert.IsNotNull(sd);
            // dumpReferences(sd);

            var (_, expanded) = await generateSnapshotAndCompare(sd);

            dumpOutcome(_generator.Outcome);
            dumpBasePaths(expanded);
        }

        void assertContainsElement(StructureDefinition sd, string path, string name = null, string elementId = null)
        {
            Assert.IsNotNull(sd);

            Assert.IsNotNull(sd.Differential);
            Assert.IsNotNull(sd.Differential.Element);
            Assert.IsTrue(sd.Differential.Element.Count > 0);

            // Verify that the differential component contains a matching element
            assertContainsElement(sd.Differential, path, name);
            assertContainsElement(sd.Snapshot, path, name, elementId);
        }

        void assertContainsElement(IElementList elements, string path, string name = null, string elementId = null)
        {
            var label = elements is StructureDefinition.DifferentialComponent ? "differential" : "snapshot";
            Assert.IsNotNull(elements);
            var matches = elements.Element.Where(e => e.Path == path && e.SliceName == name).ToArray();
            var cnt = matches.Length;
            Assert.IsTrue(cnt > 0, $"Expected element is missing from {label} component. Path = '{path}', name = '{name}'.");
            Assert.IsTrue(cnt == 1, $"Found multiple matching elements in {label} component for Path = '{path}', name = '{name}'.");
            var elem = matches[0];
            if (_settings.GenerateElementIds && elementId != null)
            {
                Assert.AreEqual(elementId, elem.ElementId, $"Invalid elementId in {label} component. Expected = '{elementId}', actual = '{elem.ElementId}'.");
            }
        }

        private async T.Task<StructureDefinition> generateSnapshot(string url, Action<StructureDefinition> preprocessor = null)
        {
            var structure = await _testResolver.FindStructureDefinitionAsync(url);
            Assert.IsNotNull(structure);
            Assert.IsTrue(structure.HasSnapshot);
            preprocessor?.Invoke(structure);
            (_, var expanded) = await generateSnapshotAndCompare(structure);
            dumpOutcome(_generator.Outcome);
            return expanded;
        }

        static void insertElementsBefore(StructureDefinition structure, ElementDefinition insertBefore, params ElementDefinition[] inserts)
            => insertElementsBefore(structure.Differential.Element, insertBefore, inserts);

        static void insertElementsBefore(List<ElementDefinition> elements, ElementDefinition insertBefore, params ElementDefinition[] inserts)
        {
            var idx = elements.FindIndex(e => e.Path == insertBefore.Path && e.SliceName == insertBefore.SliceName);
            Assert.AreNotEqual(-1, idx, $"Warning! insertBefore element is missing. Path = '{insertBefore.Path}', Name = '{insertBefore.SliceName}'.");
            foreach (var insert in inserts)
            {
                var idx2 = elements.FindIndex(e => e.Path == insert.Path && e.SliceName == insert.SliceName);
                Assert.AreEqual(-1, idx2, $"Warning! insert element is already present. Path = '{insert.Path}', Name = '{insert.SliceName}'.");
            }
            elements.InsertRange(idx, inserts);
        }

        static void insertElementsBefore(StructureDefinition structure, string insertBeforePath, int elemIndex, params ElementDefinition[] inserts)
            => insertElementsBefore(structure.Differential.Element, insertBeforePath, elemIndex, inserts);

        static void insertElementsBefore(List<ElementDefinition> elements, string insertBeforePath, int elemIndex, params ElementDefinition[] inserts)
        {
            var idx = -1;
            do
            {
                idx = elements.FindIndex(idx + 1, e => e.Path == insertBeforePath);
                Assert.AreNotEqual(-1, idx, $"Warning! insertBefore element is missing. Path = '{insertBeforePath}', Index = '{elemIndex}'.");
            } while (--elemIndex > 0);

            foreach (var insert in inserts)
            {
                var idx2 = elements.FindIndex(e => e.Path == insert.Path && e.SliceName == insert.SliceName);
                Assert.AreEqual(-1, idx2, $"Warning! insert element is already present. Path = '{insert.Path}', Name = '{insert.SliceName}'.");
            }
            elements.InsertRange(idx, inserts);

        }


        // [WMR 20170412] Fixed
        [TestMethod]
        public async T.Task GeneratePatientWithExtensionsSnapshot()
        {
            // [WMR 20161005] Very complex set of examples by Chris Grenz
            // https://github.com/chrisgrenz/FHIR-Primer/blob/master/profiles/patient-extensions-profile.xml
            // Manually downgraded from FHIR v1.4.0 to v1.0.2

            StructureDefinition sd;
            ElementVerifier verifier;

            // [WMR 20170421] Chris Grenz examples define non-standard slice names, e.g. "type.value[x]"
            _settings.GenerateElementIds = true;

            // http://example.com/fhir/StructureDefinition/patient-legal-case
            // http://example.com/fhir/StructureDefinition/patient-legal-case-lead-counsel

            // [WMR 20170424] Corrected element ids

            // Verify complex extension used by patient-with-extensions profile
            // patient-research-authorization-profile.xml
            sd = await generateSnapshot(@"http://example.com/fhir/StructureDefinition/patient-research-authorization");
            verifier = new ElementVerifier(sd, _settings);
            verifier.VerifyElement("Extension.extension", null, "Extension.extension");
            verifier.VerifyElement("Extension.extension", "type", "Extension.extension:type");
            verifier.VerifyElement("Extension.extension.url", null, "Extension.extension:type.url", new FhirUri("type"));
            verifier.VerifyElement("Extension.extension", "flag", "Extension.extension:flag");
            verifier.VerifyElement("Extension.extension.url", null, "Extension.extension:flag.url", new FhirUri("flag"));
            verifier.VerifyElement("Extension.extension", "date", "Extension.extension:date");
            verifier.VerifyElement("Extension.extension.url", null, "Extension.extension:date.url", new FhirUri("date"));
            verifier.VerifyElement("Extension.url", null, null, new FhirUri(sd.Url));

            // Basic Patient profile that references a set of extensions
            // patient-extensions-profile.xml
            sd = await generateSnapshot(@"http://example.com/fhir/StructureDefinition/patient-with-extensions");
            verifier = new ElementVerifier(sd, _settings);
            verifier.VerifyElement("Patient.extension", null, "Patient.extension");
            verifier.VerifyElement("Patient.extension", "doNotCall", "Patient.extension:doNotCall");
            verifier.VerifyElement("Patient.extension", "legalCase", "Patient.extension:legalCase");

            // [WMR 20170614] Fixed; element id for type slices is based on original element name ending with "[x]"
            // verifier.VerifyElement("Patient.extension.valueBoolean", null, "Patient.extension:legalCase.valueBoolean");
            // verifier.VerifyElement("Patient.extension.valueBoolean.extension", null, "Patient.extension:legalCase.valueBoolean.extension");
            // verifier.VerifyElement("Patient.extension.valueBoolean.extension", "leadCounsel", "Patient.extension:legalCase.valueBoolean.extension:leadCounsel");
            verifier.VerifyElement("Patient.extension.valueBoolean", null, "Patient.extension:legalCase.value[x]");
            verifier.VerifyElement("Patient.extension.valueBoolean.extension", null, "Patient.extension:legalCase.value[x].extension");
            verifier.VerifyElement("Patient.extension.valueBoolean.extension", "leadCounsel", "Patient.extension:legalCase.value[x].extension:leadCounsel");

            verifier.VerifyElement("Patient.extension", "religion", "Patient.extension:religion");
            verifier.VerifyElement("Patient.extension", "researchAuth", "Patient.extension:researchAuth");

            // Each of the following profiles is derived from the previous profile

            // patient-name-slice-profile.xml
            sd = await generateSnapshot(@"http://example.com/fhir/SD/patient-name-slice"
                , structure => insertElementsBefore(structure,
                     "Patient.name.use", 2,
                     // Add named parent slicing entry
                     new ElementDefinition() { Path = "Patient.name", SliceName = "maidenName" }
                 )
            );
            verifier = new ElementVerifier(sd, _settings);
            verifier.VerifyElement("Patient.name", null, "Patient.name");
            verifier.VerifyElement("Patient.name", "officialName", "Patient.name:officialName");
            verifier.VerifyElement("Patient.name.text", null, "Patient.name:officialName.text");
            verifier.VerifyElement("Patient.name.family", null, "Patient.name:officialName.family");
            verifier.VerifyElement("Patient.name.given", null, "Patient.name:officialName.given");
            verifier.VerifyElement("Patient.name.use", null, "Patient.name:officialName.use");
            Assert.AreEqual((verifier.CurrentElement.Fixed as Code)?.Value, "official");
            verifier.VerifyElement("Patient.name", "maidenName", "Patient.name:maidenName");
            verifier.VerifyElement("Patient.name.use", null, "Patient.name:maidenName.use");
            Assert.AreEqual((verifier.CurrentElement.Fixed as Code)?.Value, "maiden");
            verifier.VerifyElement("Patient.name.family", null, "Patient.name:maidenName.family");

            // patient-telecom-slice-profile.xml
            sd = await generateSnapshot(@"http://example.com/fhir/SD/patient-telecom-slice"
                , structure => insertElementsBefore(structure,
                     // new ElementDefinition() { Path = "Patient.telecom.system", SliceName = "workEmail.system" },
                     "Patient.telecom.system", 4,
                     // Add named parent slicing entry
                     new ElementDefinition() { Path = "Patient.telecom", SliceName = "workEmail" }
                 )
            );
            verifier = new ElementVerifier(sd, _settings);
            verifier.VerifyElement("Patient.telecom", null, "Patient.telecom");
            verifier.VerifyElement("Patient.telecom", "homePhone", "Patient.telecom:homePhone");
            verifier.VerifyElement("Patient.telecom.system", null, "Patient.telecom:homePhone.system", new Code("phone"));
            verifier.VerifyElement("Patient.telecom.use", null, "Patient.telecom:homePhone.use", new Code("home"));
            verifier.VerifyElement("Patient.telecom", "mobilePhone", "Patient.telecom:mobilePhone");
            verifier.VerifyElement("Patient.telecom.system", null, "Patient.telecom:mobilePhone.system", new Code("phone"));
            verifier.VerifyElement("Patient.telecom.use", null, "Patient.telecom:mobilePhone.use", new Code("mobile"));
            verifier.VerifyElement("Patient.telecom", "homeEmail", "Patient.telecom:homeEmail");
            verifier.VerifyElement("Patient.telecom.system", null, "Patient.telecom:homeEmail.system", new Code("email"));
            verifier.VerifyElement("Patient.telecom.use", null, "Patient.telecom:homeEmail.use", new Code("home"));
            verifier.VerifyElement("Patient.telecom", "workEmail", "Patient.telecom:workEmail");
            verifier.VerifyElement("Patient.telecom.system", null, "Patient.telecom:workEmail.system", new Code("email"));
            verifier.VerifyElement("Patient.telecom.use", null, "Patient.telecom:workEmail.use", new Code("work"));
            verifier.VerifyElement("Patient.telecom", "pager", "Patient.telecom:pager");
            verifier.VerifyElement("Patient.telecom.system", null, "Patient.telecom:pager.system", new Code("pager"));

            // Original snapshot contains constraints for both deceased[x] and deceasedDateTime - invalid!
            // Generated snapshot merges both constraints to deceasedDateTime type slice
            // patient-deceasedDatetime-slice-profile.xml
            sd = await generateSnapshot(@"http://example.com/fhir/SD/patient-deceasedDatetime-slice");
            assertContainsElement(sd.Differential, "Patient.deceased[x]");                  // Differential contains a type slice on deceased[x]
            // Assert.IsFalse(sd.Snapshot.Element.Any(e => e.Path == "Patient.deceased[x]"));  // Snapshot only contains renamed element constraint
            // assertContainsElement(sd, "Patient.deceasedDateTime", null, "Patient.deceasedDateTime");
            verifier.VerifyElement("Patient.deceased[x]", null, "Patient.deceased[x]");

            // patient-careprovider-type-slice-profile.xml
            sd = await generateSnapshot(@"http://example.com/fhir/SD/patient-careprovider-type-slice");
            verifier = new ElementVerifier(sd, _settings);
            verifier.VerifyElement("Patient.careProvider", null, "Patient.careProvider");
            verifier.VerifyElement("Patient.careProvider", "organizationCare", "Patient.careProvider:organizationCare");
            verifier.VerifyElement("Patient.careProvider", "practitionerCare", "Patient.careProvider:practitionerCare");

            // Verify re-slicing
            // patient-careprovider-type-reslice-profile.xml
            sd = await generateSnapshot(@"http://example.com/fhir/SD/patient-careprovider-type-reslice");
            verifier = new ElementVerifier(sd, _settings);
            verifier.VerifyElement("Patient.careProvider", null, "Patient.careProvider");
            verifier.VerifyElement("Patient.careProvider", "organizationCare", "Patient.careProvider:organizationCare");
            verifier.VerifyElement("Patient.careProvider", "organizationCare/teamCare", "Patient.careProvider:organizationCare/teamCare");
            verifier.VerifyElement("Patient.careProvider", "practitionerCare", "Patient.careProvider:practitionerCare");

            // Identifier Datatype profile
            // patient-mrn-id-profile.xml
            sd = await generateSnapshot(@"http://example.com/fhir/SD/patient-mrn-id");
            verifier = new ElementVerifier(sd, _settings);
            verifier.VerifyElement("Identifier", null, "Identifier");
            verifier.VerifyElement("Identifier.system", null, "Identifier.system", new FhirUri(@"http://example.com/fhir/localsystems/PATIENT-ID-MRN"));

            // Verify inline re-slicing
            // Profile slices identifier and also re-slices the "mrn" slice
            // patient-identifier-profile-slice-profile.xml
            sd = await generateSnapshot(@"http://example.com/fhir/SD/patient-slice-by-profile"
                , structure => insertElementsBefore(structure,
                     "Patient.identifier.use", 1,
                     // Add named parent reslicing entry
                     new ElementDefinition() { Path = "Patient.identifier", SliceName = "mrn/officialMRN" }
                 )
            );
            verifier = new ElementVerifier(sd, _settings);
            verifier.VerifyElement("Patient.identifier", null, "Patient.identifier");
            verifier.VerifyElement("Patient.identifier", "mrn", "Patient.identifier:mrn");
            verifier.VerifyElement("Patient.identifier", "mrn/officialMRN", "Patient.identifier:mrn/officialMRN");
            verifier.VerifyElement("Patient.identifier.use", null, "Patient.identifier:mrn/officialMRN.use", new Code("official"));
            verifier.VerifyElement("Patient.identifier", "mdmId", "Patient.identifier:mdmId");

            // Verify constraints on named slice in base profile
            // patient-identifier-slice-extension-profile.xml
            sd = await generateSnapshot(@"http://example.com/fhir/SD/patient-identifier-subslice"
                , structure => insertElementsBefore(structure,
                     "Patient.identifier.extension", 1,
                     // Add named parent reslicing entry
                     new ElementDefinition() { Path = "Patient.identifier", SliceName = "mrn" }
                 )
            );
            verifier = new ElementVerifier(sd, _settings);
            verifier.VerifyElement("Patient.identifier", null, "Patient.identifier");
            verifier.AssertSlicing("system", ElementDefinition.SlicingRules.Open, null);
            verifier.VerifyElement("Patient.identifier", "mrn", "Patient.identifier:mrn");
            verifier.AssertSlicing("use", ElementDefinition.SlicingRules.Open, null);
            verifier.VerifyElement("Patient.identifier.extension", null, "Patient.identifier:mrn.extension");
            verifier.VerifyElement("Patient.identifier.extension", "issuingSite", "Patient.identifier:mrn.extension:issuingSite");
            verifier.VerifyElement("Patient.identifier.use", null, "Patient.identifier:mrn.use");
            verifier.VerifyElement("Patient.identifier.type", null, "Patient.identifier:mrn.type");
            verifier.VerifyElement("Patient.identifier.system", null, "Patient.identifier:mrn.system", new FhirUri(@"http://example.com/fhir/localsystems/PATIENT-ID-MRN"));
            verifier.VerifyElement("Patient.identifier.value", null, "Patient.identifier:mrn.value");
            verifier.VerifyElement("Patient.identifier.period", null, "Patient.identifier:mrn.period");
            verifier.VerifyElement("Patient.identifier.assigner", null, "Patient.identifier:mrn.assigner");
            verifier.VerifyElement("Patient.identifier", "mrn/officialMRN", "Patient.identifier:mrn/officialMRN");
            verifier.VerifyElement("Patient.identifier", "mdmId", "Patient.identifier:mdmId");

            // Verify extension re-slice
            // patient-research-auth-reslice-profile.xml
            sd = await generateSnapshot(@"http://example.com/fhir/SD/patient-research-auth-reslice"
                , structure => insertElementsBefore(structure,
                     // new ElementDefinition() { Path = "Patient.extension.extension.value[x]", SliceName = "researchAuth/grandfatheredResAuth.type.value[x]" },
                     "Patient.extension.extension.value[x]", 1,
                     // Add named parent reslicing entry
                     new ElementDefinition() { Path = "Patient.extension", SliceName = "researchAuth/grandfatheredResAuth" },
                     new ElementDefinition() { Path = "Patient.extension.extension", SliceName = "type" }
                     // new ElementDefinition() { Path = "Patient.extension.extension", Name = "researchAuth/grandfatheredResAuth.type" }
                 )
            );
            verifier = new ElementVerifier(sd, _settings);

            verifier.VerifyElement("Patient.extension", null, "Patient.extension");
            verifier.VerifyElement("Patient.extension", "doNotCall", "Patient.extension:doNotCall");
            verifier.VerifyElement("Patient.extension", "legalCase", "Patient.extension:legalCase");


            // [WMR 20170614] Fixed; element id for type slices is based on original element name ending with "[x]"
            // verifier.VerifyElement("Patient.extension.valueBoolean", null, "Patient.extension:legalCase.valueBoolean");
            // verifier.VerifyElement("Patient.extension.valueBoolean.extension", null, "Patient.extension:legalCase.valueBoolean.extension");
            // verifier.VerifyElement("Patient.extension.valueBoolean.extension", null, "Patient.extension:legalCase.valueBoolean.extension:leadCounsel");
            verifier.VerifyElement("Patient.extension.valueBoolean", null, "Patient.extension:legalCase.value[x]");
            verifier.VerifyElement("Patient.extension.valueBoolean.extension", null, "Patient.extension:legalCase.value[x].extension");
            verifier.VerifyElement("Patient.extension.valueBoolean.extension", null, "Patient.extension:legalCase.value[x].extension:leadCounsel");

            verifier.VerifyElement("Patient.extension", "religion", "Patient.extension:religion");
            verifier.VerifyElement("Patient.extension", "researchAuth", "Patient.extension:researchAuth");
            // Note: in the original snapshot, the "researchAuth" complex extension slice is fully expanded (child extensions: type, flag, date)
            // However this is not necessary, as there are no child constraints on the extension

            // [WMR 20161216] TODO: Merge slicing entry
            verifier.AssertSlicing("type.value[x]", ElementDefinition.SlicingRules.Open, null);

            // [WMR 20161208] TODO...

            // "researchAuth/grandfatheredResAuth" represents a reslice of the base extension "researchAuth" (0...*)
            verifier.VerifyElement("Patient.extension", "researchAuth/grandfatheredResAuth", "Patient.extension:researchAuth/grandfatheredResAuth");

            // [WMR 20161216] TODO: Merge slicing entry
            verifier.VerifyElement("Patient.extension.extension", null, "Patient.extension:researchAuth/grandfatheredResAuth.extension");
            // [WMR 20170412] Slicing component is inherited from Extension.extension core element definition
            // STU3: Defined as { type = "value", path = "url", ordered = null }
            verifier.AssertSlicing("url", ElementDefinition.SlicingRules.Open, null);

            // The reslice "researchAuth/grandfatheredResAuth" has a child element constraint on "type.value[x]"
            // Therefore the complex extension is fully expanded (child extensions: type, flag, date)
            verifier.VerifyElement("Patient.extension.extension", "type", "Patient.extension:researchAuth/grandfatheredResAuth.extension:type");
            verifier.VerifyElement("Patient.extension.extension.url", null, "Patient.extension:researchAuth/grandfatheredResAuth.extension:type.url", new FhirUri("type"));
            // Child constraints on "type.value[x]" merged from differential
            verifier.VerifyElement("Patient.extension.extension.value[x]", null, "Patient.extension:researchAuth/grandfatheredResAuth.extension:type.value[x]");
            verifier.VerifyElement("Patient.extension.extension", "flag", "Patient.extension:researchAuth/grandfatheredResAuth.extension:flag");
            verifier.VerifyElement("Patient.extension.extension.url", null, "Patient.extension:researchAuth/grandfatheredResAuth.extension:flag.url", new FhirUri("flag"));
            verifier.VerifyElement("Patient.extension.extension", "date", "Patient.extension:researchAuth/grandfatheredResAuth.extension:date");
            verifier.VerifyElement("Patient.extension.extension.url", null, "Patient.extension:researchAuth/grandfatheredResAuth.extension:date.url", new FhirUri("date"));
            verifier.VerifyElement("Patient.extension.url", null, "Patient.extension:researchAuth/grandfatheredResAuth.url", new FhirUri(@"http://example.com/fhir/StructureDefinition/patient-research-authorization"));

            // Slices inherited from base profile with url http://example.com/fhir/SD/patient-identifier-subslice
            verifier.VerifyElement("Patient.identifier", null, "Patient.identifier");
            verifier.AssertSlicing("system", ElementDefinition.SlicingRules.Open, null);
            verifier.VerifyElement("Patient.identifier", "mrn", "Patient.identifier:mrn");
            verifier.AssertSlicing("use", ElementDefinition.SlicingRules.Open, null);
            verifier.VerifyElement("Patient.identifier.extension", null, "Patient.identifier:mrn.extension");
            verifier.VerifyElement("Patient.identifier.extension", null, "Patient.identifier:mrn.extension:issuingSite");
            verifier.VerifyElement("Patient.identifier.use", null, "Patient.identifier:mrn.use");
            verifier.VerifyElement("Patient.identifier.type", null, "Patient.identifier:mrn.type");
            verifier.VerifyElement("Patient.identifier.system", null, "Patient.identifier:mrn.system", new FhirUri(@"http://example.com/fhir/localsystems/PATIENT-ID-MRN"));
            verifier.VerifyElement("Patient.identifier.value", null, "Patient.identifier:mrn.value");
            verifier.VerifyElement("Patient.identifier.period", null, "Patient.identifier:mrn.period");
            verifier.VerifyElement("Patient.identifier.assigner", null, "Patient.identifier:mrn.assigner");
            verifier.VerifyElement("Patient.identifier", "mrn/officialMRN", "Patient.identifier:mrn/officialMRN");
            verifier.VerifyElement("Patient.identifier", "mdmId", "Patient.identifier:mdmId");
        }

        [TestMethod]
        public async T.Task GenerateSnapshotExpandExternalProfile()
        {
            // Profile MyLocation references extension MyLocationExtension
            // MyLocationExtension extension profile does not have a snapshot component => expand on demand

            var sd = await _testResolver.FindStructureDefinitionAsync(@"http://example.org/fhir/StructureDefinition/MyLocation");
            Assert.IsNotNull(sd);
            Assert.IsNotNull(sd.Snapshot);

            var extensionElements = sd.Differential.Element.Where(e => e.IsExtension());
            Assert.IsNotNull(extensionElements);
            Assert.AreEqual(2, extensionElements.Count()); // Extension slicing entry + first extension definition
            var extensionElement = extensionElements.Skip(1).FirstOrDefault();
            var extensionType = extensionElement.Type.FirstOrDefault();
            Assert.IsNotNull(extensionType);
            Assert.AreEqual(FHIRAllTypes.Extension.GetLiteral(), extensionType.Code);
            Assert.IsNotNull(extensionType.Profile);
            var extDefUrl = extensionType.Profile;
            Assert.AreEqual(@"http://example.org/fhir/StructureDefinition/MyLocationExtension", extDefUrl);
            var ext = await _testResolver.FindStructureDefinitionAsync(extDefUrl);
            Assert.IsNotNull(ext);
            Assert.IsNull(ext.Snapshot);

            // dumpReferences(sd);

            var (_, expanded) = await generateSnapshotAndCompare(sd);

            dumpOutcome(_generator.Outcome);
            dumpBasePaths(expanded);
        }

        [TestMethod]
        public async T.Task GenerateSnapshotIgnoreMissingExternalProfile()
        {
            // [WMR 20161005] Verify that the snapshot generator gracefully handles unresolved external profile references
            // This should generate a partial snapshot and OperationOutcome Issues for each missing dependency.

            var sd = await _testResolver.FindStructureDefinitionAsync(@"http://example.org/fhir/StructureDefinition/MyObservation");
            Assert.IsNotNull(sd);

            dumpReferences(sd, true);

            // Explicitly disable expansion of external snapshots
            var settings = new SnapshotGeneratorSettings(_settings)
            {
                GenerateSnapshotForExternalProfiles = false
            };
            _generator = new SnapshotGenerator(_testResolver, settings);
            _ = await generateSnapshotAndCompare(sd);

            var outcome = _generator.Outcome;
            dumpOutcome(outcome);

            Assert.IsNotNull(outcome);
            Assert.AreEqual(3, outcome.Issue.Count);

            assertIssue(outcome.Issue[0], Issue.UNAVAILABLE_REFERENCED_PROFILE, "http://example.org/fhir/StructureDefinition/MyMissingExtension");
            // Note: the extension reference to MyExtensionNoSnapshot should not generate an Issue,
            // as the profile only needs to merge the extension definition root element (no full expansion)
            assertIssue(outcome.Issue[1], Issue.UNAVAILABLE_REFERENCED_PROFILE, "http://example.org/fhir/StructureDefinition/MyIdentifier");
            assertIssue(outcome.Issue[2], Issue.UNAVAILABLE_REFERENCED_PROFILE, "http://example.org/fhir/StructureDefinition/MyCodeableConcept");
        }

        static void assertIssue(OperationOutcome.IssueComponent issue, Issue expected, string diagnostics = null, params string[] location)
        {
            Assert.IsNotNull(issue);
            Assert.AreEqual(expected.Type, issue.Code);
            Assert.AreEqual(expected.Severity, issue.Severity);
            Assert.AreEqual(expected.Code.ToString(), issue.Details.Coding[0].Code);
            Assert.IsNotNull(issue.Extension);
            if (diagnostics != null)
            {
                Assert.AreEqual(diagnostics, issue.Diagnostics);
            }
            if (location != null && location.Length > 0)
            {
                Assert.IsTrue(location.SequenceEqual(issue.Location));
            }
        }

        // [WMR 20160721] Following profiles are not yet handled (TODO)
        //      private readonly string[] skippedProfiles =
        //      {
        //	// Differential defines constraint on MedicationOrder.reason[x]
        //	// Snapshot renames this element to MedicationOrder.reasonCodeableConcept - is this mandatory?
        //	// @"http://hl7.org/fhir/StructureDefinition/gao-medicationorder",
        //};
        [TestMethod, Ignore]
        public async T.Task GenerateSnapshot()
        {
            var sw = new Stopwatch();
            int count = 0;
            _source.Reset();
            sw.Start();

            foreach (var original in findConstraintStrucDefs()
            // [WMR 20160721] Skip invalid profiles
            // .Where(sd => !skippedProfiles.Contains(sd.Url))
            )
            {
                // nothing to test, original does not have a snapshot
                if (original.Snapshot == null) continue;

                Debug.WriteLine("Generating Snapshot for " + original.Url);

                await generateSnapshotAndCompare(original);
                count++;
            }

            sw.Stop();
            _source.ShowDuration(count, sw.Elapsed);
        }

        private async T.Task<StructureDefinition> generateSnapshot(StructureDefinition original)
        {
            if (_generator == null)
            {
                _generator = new SnapshotGenerator(_testResolver, _settings);
            }

            var expanded = (StructureDefinition)original.DeepCopy();
            Assert.IsTrue(original.IsExactly(expanded));

            await _generator.UpdateAsync(expanded);

            return expanded;
        }

        private async T.Task<(bool, StructureDefinition expanded)> generateSnapshotAndCompare(StructureDefinition original)
        {
            var expanded = await generateSnapshot(original);

            var areEqual = original.IsExactly(expanded);

            // [WMR 20160803] Always save output to separate file, convenient for debugging
            // if (!areEqual)
            // {
            var tempPath = Path.GetTempPath();
            var xmlSer = new FhirXmlSerializer();
            File.WriteAllText(Path.Combine(tempPath, "snapshotgen-source.xml"), xmlSer.SerializeToString(original));
            File.WriteAllText(Path.Combine(tempPath, "snapshotgen-dest.xml"), xmlSer.SerializeToString(expanded));
            // }

            // Assert.IsTrue(areEqual);
            Debug.WriteLineIf(original.HasSnapshot && !areEqual, "WARNING: '{0}' Expansion ({1} elements) is not equal to original ({2} elements)!".FormatWith(
                original.Name, original.HasSnapshot ? original.Snapshot.Element.Count : 0, expanded.HasSnapshot ? expanded.Snapshot.Element.Count : 0)
            );

            return (areEqual, expanded);
        }

        IEnumerable<StructureDefinition> findConstraintStrucDefs()
        {
#if true
            if (_source.Source is DirectorySource dirSource)
            {
                //var summaries = dirSource.ListSummaries(ResourceType.StructureDefinition);
                //summaries = summaries.Where(s => Path.GetFileNameWithoutExtension(s.Origin) == "profiles-others");
                var path = Path.GetFullPath(@"TestData\snapshot-test\WMR\profiles-others.xml");
                var summaries = dirSource.ListSummaries(ResourceType.StructureDefinition).FromFile(path);
                foreach (var summary in summaries)
                {
                    var canonical = summary.GetConformanceCanonicalUrl();
                    if (canonical != null)
                    {
                        yield return _source.ResolveByCanonicalUri(canonical) as StructureDefinition;
                    }
                }
            }
#else
            var testSDs = _source.FindAll<StructureDefinition>();

            foreach (var testSD in testSDs)
            {
                // var sdInfo = testSD.Annotation<OriginAnnotation>();
                // [WMR 20160721] Select all profiles in profiles-others.xml
                // var fileName = Path.GetFileNameWithoutExtension(sdInfo.Origin);
                var fileName = Path.GetFileNameWithoutExtension(testSD.GetOrigin());
                if (fileName == "profiles-others")
                {
                    //var sd = await _testResolver.FindStructureDefinitionAsync(sdInfo.Canonical);

                    //if (sd == null) throw new InvalidOperationException(("Source listed canonical url {0} [source {1}], " +
                    //    "but could not get structure definition by that url later on!").FormatWith(sdInfo.Canonical, sdInfo.Origin));

                    if (testSD.IsConstraint || testSD.IsExtension)
                        yield return testSD;
                }
            }
#endif
        }

        // Unit tests for DifferentialTreeConstructor

        [TestMethod]
        public void TestDifferentialTree()
        {
            var e = new List<ElementDefinition>
            {
                new ElementDefinition() { Path = "A.B.C1" },
                new ElementDefinition() { Path = "A.B.C1", SliceName = "C1-A" }, // First slice of A.B.C1
                new ElementDefinition() { Path = "A.B.C2" },
                new ElementDefinition() { Path = "A.B", SliceName = "B-A" }, // First slice of A.B
                new ElementDefinition() { Path = "A.B.C1.D" },
                new ElementDefinition() { Path = "A.D.F" }
            };

            var tree = DifferentialTreeConstructor.MakeTree(e);
            Assert.IsNotNull(tree);

            var nav = new ElementDefinitionNavigator(tree);
            Assert.AreEqual(10, nav.Count);

            Assert.IsTrue(nav.MoveToChild("A"));
            Assert.IsTrue(nav.MoveToChild("B"));
            Assert.IsTrue(nav.MoveToChild("C1"));
            Assert.IsTrue(nav.MoveToNext("C1"));
            Assert.IsTrue(nav.MoveToNext("C2"));

            Assert.IsTrue(nav.MoveToParent());  // 1st A.B
            Assert.IsTrue(nav.MoveToNext() && nav.Path == "A.B");  // (now) 2nd A.B
            Assert.IsTrue(nav.MoveToChild("C1"));
            Assert.IsTrue(nav.MoveToChild("D"));

            Assert.IsTrue(nav.MoveToParent());  // A.B.C1
            Assert.IsTrue(nav.MoveToParent());  // A.B (2nd)
            Assert.IsTrue(nav.MoveToNext() && nav.Path == "A.D");
            Assert.IsTrue(nav.MoveToChild("F"));
        }

        [TestMethod]
        public void TestDifferentialTreeMultipleRoots()
        {
            var elements = new List<ElementDefinition>
            {
                new ElementDefinition() { Path = "Patient.identifier" },
                new ElementDefinition() { Path = "Patient" }
            };

            bool exceptionRaised = false;
            try
            {
                var tree = DifferentialTreeConstructor.MakeTree(elements);
            }
            catch (InvalidOperationException ex)
            {
                Debug.Print(ex.Message);
                exceptionRaised = true;
            }
            Assert.IsTrue(exceptionRaised);
        }

        // [WMR 20161012] Advanced unit test for DifferentialTreeConstructor with resliced input
        [TestMethod]
        public void TestDifferentialTreeForReslice()
        {
            var elements = new List<ElementDefinition>
            {
                new ElementDefinition() { Path = "Patient.identifier" },
                new ElementDefinition() { Path = "Patient.identifier", SliceName = "A" },
                new ElementDefinition() { Path = "Patient.identifier.use" },
                new ElementDefinition() { Path = "Patient.identifier", SliceName = "B/1" },
                new ElementDefinition() { Path = "Patient.identifier.type" },
                new ElementDefinition() { Path = "Patient.identifier", SliceName = "B/2" },
                new ElementDefinition() { Path = "Patient.identifier.period.start" },
                new ElementDefinition() { Path = "Patient.identifier", SliceName = "C/1" }
            };

            var tree = DifferentialTreeConstructor.MakeTree(elements);
            Assert.IsNotNull(tree);
            Debug.Print(string.Join(Environment.NewLine, tree.Select(e => $"{e.Path} : '{e.SliceName}'")));

            Assert.AreEqual(10, tree.Count);
            var verifier = new ElementVerifier(tree, _settings);

            verifier.VerifyElement("Patient");                      // Added: root element
            verifier.VerifyElement("Patient.identifier");
            verifier.VerifyElement("Patient.identifier", "A");
            verifier.VerifyElement("Patient.identifier.use");
            verifier.VerifyElement("Patient.identifier", "B/1");
            verifier.VerifyElement("Patient.identifier.type");
            verifier.VerifyElement("Patient.identifier", "B/2");
            verifier.VerifyElement("Patient.identifier.period");    // Added: parent element
            verifier.VerifyElement("Patient.identifier.period.start");
            verifier.VerifyElement("Patient.identifier", "C/1");
        }

#if false
        [TestMethod]
        public async T.Task DebugDifferentialTree()
        {
            var sd = await _testResolver.FindStructureDefinitionAsync(@"http://example.com/fhir/SD/patient-research-auth-reslice");
            Assert.IsNotNull(sd);
            var tree = sd.Differential.MakeTree();
            Assert.IsNotNull(tree);
            Debug.Print(string.Join(Environment.NewLine, tree.Select(e => $"{e.Path} : '{e.SliceName}'")));
        }
#endif

        // [WMR 20160802] Unit tests for SnapshotGenerator.ExpandElement

        // [WMR 20161005] internal expandElement method is no longer unit-testable; uninitialized recursion stack causes exceptions

        //[TestMethod]
        //public async T.Task TestExpandChild()
        //{
        //    var sd = await _testResolver.FindStructureDefinitionForCoreTypeAsync(FHIRAllTypes.Questionnaire);
        //    Assert.IsNotNull(sd);
        //    Assert.IsNotNull(sd.Snapshot);
        //    var nav = new ElementDefinitionNavigator(sd.Snapshot.Element);
        //
        //    var generator = new SnapshotGenerator(_testResolver, SnapshotGeneratorSettings.Default);
        //
        //    nav.JumpToFirst("Questionnaire.telecom");
        //    Assert.IsTrue(generator.expandElement(nav));
        //    Assert.IsTrue(nav.MoveToChild("period"), "Did not move into complex datatype ContactPoint");
        //
        //    nav.JumpToFirst("Questionnaire.group");
        //    Assert.IsTrue(generator.expandElement(nav));
        //    Assert.IsTrue(nav.MoveToChild("title"), "Did not move into internally defined backbone element Group");
        //}

        [TestMethod]
        public async T.Task TestExpandElement_PatientIdentifier()
        {
            await testExpandElement(@"http://hl7.org/fhir/StructureDefinition/Patient", "Patient.identifier");
        }

        [TestMethod]
        public async T.Task TestExpandElement_PatientName()
        {
            await testExpandElement(@"http://hl7.org/fhir/StructureDefinition/Patient", "Patient.name");
        }

        [TestMethod]
        public async T.Task TestExpandElement_QuestionnaireItem()
        {
            // Validate name reference expansion
            await testExpandElement(@"http://hl7.org/fhir/StructureDefinition/Questionnaire", "Questionnaire.item");
        }

        [TestMethod]
        public async T.Task TestExpandElement_QuestionnaireItemItem()
        {
            // Validate name reference expansion
            await testExpandElement(@"http://hl7.org/fhir/StructureDefinition/Questionnaire", "Questionnaire.item.item");
        }

        [TestMethod]
        public async T.Task TestExpandElement_Slice()
        {
            // Resolve lipid profile from profile-others.xml
            var sd = await _testResolver.FindStructureDefinitionAsync("http://hl7.org/fhir/StructureDefinition/lipidprofile");
            Assert.IsNotNull(sd);
            Assert.IsNotNull(sd.Snapshot);

            // DiagnosticReport.result is sliced
            var nav = new ElementDefinitionNavigator(sd.Snapshot.Element);

            // [WMR 20170711] Fix non-standard element id's in source (capitalization)
            // Standardized element ids are preferred, but not mandatory; so the profile is not invalid
            // Nonetheless fix this first, so we can call common assertion methods
            var elem = sd.Snapshot.Element.FirstOrDefault(e => e.ElementId == "DiagnosticReport.result:cholesterol");
            Assert.IsNotNull(elem);
            elem.ElementId = elem.Path + ElementIdGenerator.ElementIdSliceNameDelimiter + elem.SliceName;
            Assert.AreEqual("DiagnosticReport.result:Cholesterol", elem.ElementId);
            elem = sd.Snapshot.Element.FirstOrDefault(e => e.ElementId == "DiagnosticReport.result:triglyceride");
            elem.ElementId = elem.Path + ElementIdGenerator.ElementIdSliceNameDelimiter + elem.SliceName;
            Assert.IsNotNull(elem);
            elem.ElementId = elem.Path + ElementIdGenerator.ElementIdSliceNameDelimiter + elem.SliceName;
            Assert.AreEqual("DiagnosticReport.result:Triglyceride", elem.ElementId);

            // Move to slicing entry
            nav.JumpToFirst("DiagnosticReport.result");
            Assert.IsNotNull(nav.Current.Slicing);

            // Move to first (named) slice
            nav.MoveToNext();
            Assert.AreEqual(nav.Path, "DiagnosticReport.result");
            Assert.IsNotNull(nav.Current.SliceName);

            await testExpandElement(sd, nav.Current);
        }

        private async T.Task testExpandElement(string srcProfileUrl, string expandElemPath)
        {
            // Prepare...
            var sd = await _testResolver.FindStructureDefinitionAsync(srcProfileUrl);
            Assert.IsNotNull(sd);
            Assert.IsNotNull(sd.Snapshot);

            var elems = sd.Snapshot.Element;
            Assert.IsNotNull(elems);

            Debug.WriteLine("Input:");
            Debug.Indent();
            Debug.WriteLine(string.Join(Environment.NewLine, elems.Where(e => e.Path.StartsWith(expandElemPath)).Select(e => e.Path)));
            Debug.Unindent();

            var elem = elems.FirstOrDefault(e => e.Path == expandElemPath);
            await testExpandElement(sd, elem);
        }

        private async T.Task testExpandElement(StructureDefinition sd, ElementDefinition elem)
        {
            Assert.IsNotNull(elem);
            var elems = sd.Snapshot.Element;
            Assert.IsTrue(elems.Contains(elem));

            // Test...
            _generator = new SnapshotGenerator(_testResolver, _settings);

            // [WMR 20170614] NEW: ExpandElement should maintain the existing element ID...!
            var orgId = elem.ElementId;

            var result = await _generator.ExpandElementAsync(elems, elem);

            dumpOutcome(_generator.Outcome);
            Assert.IsNull(_generator.Outcome);

            Assert.AreEqual(orgId, elem.ElementId);

            // Verify results
            await verifyExpandElement(elem, elems, result);
        }

        private async T.Task verifyExpandElement(ElementDefinition elem, IList<ElementDefinition> elems, IList<ElementDefinition> result)
        {
            var expandElemPath = elem.Path;

            // Debug.WriteLine("\r\nOutput:");
            // Debug.WriteLine(string.Join(Environment.NewLine, result.Where(e => e.Path.StartsWith(expandElemPath)).Select(e => e.Path)));

            Assert.IsNotNull(elem.Type);
            var elemType = elem.Type.FirstOrDefault();
            var nameRef = elem.ContentReference;
            if (elemType != null)
            {
                // Validate type profile expansion
                var elemTypeCode = elemType.Code;
                Assert.IsNotNull(elemTypeCode);

                var elemProfile = elemType.Profile;
                var sdType = elemProfile != null && elemTypeCode != FHIRAllTypes.Reference.GetLiteral()
                    ? await _testResolver.FindStructureDefinitionAsync(elemProfile)
                    : await _testResolver.FindStructureDefinitionForCoreTypeAsync(elemTypeCode);

                // [WMR 20170220] External type profile may not be available
                // Assert.IsNotNull(sdType);
                if (sdType != null)
                {
                    Assert.IsNotNull(sdType.Snapshot);
                    Assert.IsNotNull(sdType.Snapshot.Element);
                    Assert.IsTrue(sdType.Snapshot.Element.Count > 0);

                    // Debug.WriteLine("\r\nType:");
                    // Debug.WriteLine(string.Join(Environment.NewLine, sdType.Snapshot.Element.Select(e => e.Path)));

                    sdType.Snapshot.Rebase(expandElemPath);
                    var typeElems = sdType.Snapshot.Element;

                    var nav = new ElementDefinitionNavigator(result);
                    //Assert.IsTrue(result.Count == elems.Count + typeElems.Count - 1);
                    //if (elem.Name == null)
                    //{
                    //    Assert.IsTrue(result.Where(e => e.Path.StartsWith(expandElemPath)).Count() == typeElems.Count);
                    //}
                    //else
                    if (elem.ContentReference != null)
                    {
                        // Name reference (not a slice)
                        Assert.IsTrue(nav.JumpToNameReference(elem.ContentReference));
                        var cnt = 1;
                        Assert.IsTrue(nav.MoveToFirstChild());
                        do
                        {
                            Assert.AreEqual(typeElems[cnt++].Path, nav.Path);
                        } while (nav.MoveToNext());
                        Assert.AreEqual(typeElems.Count, cnt);
                    }

                    nav.Reset();
                    Assert.IsTrue(nav.MoveTo(elem));

#if HACK_STU3_RECURSION
                    if (!isExpandableElement(elem))
                    {
                        Assert.IsFalse(nav.MoveToFirstChild());
                        return;
                    }
#endif

                    Assert.IsTrue(nav.MoveToFirstChild());
                    var typeNav = new ElementDefinitionNavigator(typeElems);
                    Assert.IsTrue(typeNav.MoveTo(typeNav.Elements[0]));
                    Assert.IsTrue(typeNav.MoveToFirstChild());
                    do
                    {
                        var path = typeNav.Path;
                        Assert.IsTrue(nav.Path.EndsWith(path, StringComparison.OrdinalIgnoreCase));
                        if (!nav.MoveToNext())
                        {
                            //Debug.Assert(!typeNav.MoveToNext());
                            Assert.IsFalse(typeNav.MoveToNext());
                            break;
                        }
                        // [WMR 20170412] Backbone elements can introduce additional child elements
                        if (!typeNav.MoveToNext())
                        {
                            Assert.AreEqual(FHIRAllTypes.BackboneElement.GetLiteral(), elemTypeCode);
                            break;
                        }

                    } while (true);
                }


            }
            else if (nameRef != null)
            {
                // Validate name reference expansion
                var nav = new ElementDefinitionNavigator(elems);
                Assert.IsTrue(nav.JumpToNameReference(nameRef));
                var prefix = nav.Path;
                Assert.IsTrue(nav.MoveToFirstChild());
                var pos = result.IndexOf(elem);

                Debug.WriteLine("\r\nName Reference:");
                Debug.Indent();
                // [WMR 20170412] Also handle grand children
                var srcPos = nav.OrdinalPosition.Value;
                var cnt = nav.Elements.Count;
                do
                {
                    Debug.WriteLine(nav.Path);
                    var srcPath = elems[srcPos++].Path.Substring(prefix.Length);
                    var tgtPath = result[++pos].Path.Substring(expandElemPath.Length);
                    Assert.AreEqual(srcPath, tgtPath);
                } while (srcPos < cnt);
                Debug.Unindent();
            }
        }

        // [WMR 20160722] For debugging purposes
        [Conditional("DEBUG")]
        void dumpReferences(StructureDefinition sd, bool differential = false)
        {
            if (sd != null)
            {
                Debug.WriteLine("References for StructureDefinition '{0}' ('{1}')".FormatWith(sd.Name, sd.Url));
                Debug.WriteLine("BaseDefinition = '{0}'".FormatWith(sd.BaseDefinition));

                // FhirClient client = new FhirClient("http://fhir2.healthintersections.com.au/open/");
                // var folderPath = Path.Combine(Directory.GetCurrentDirectory(), @"TestData\snapshot-test\download");
                // if (!Directory.Exists(folderPath)) { Directory.CreateDirectory(folderPath); }

                var component = differential ? sd.Differential.Element : sd.Snapshot.Element;
                var profiles = enumerateDistinctTypeProfiles(component);

                Debug.Indent();
                foreach (var profile in profiles)
                {
                    Debug.WriteLine(profile);

                    // How to determine the original filename?
                    //try
                    //{
                    //    var xml = client.Get(profile);
                    //    var filePath = Path.Combine()
                    //    File.WriteAllText(folderPath, )
                    //}
                    //catch (Exception ex)
                    //{
                    //    Debug.WriteLine(ex.Message);
                    //}
                }
                Debug.Unindent();
            }
        }

        static IEnumerable<string> enumerateDistinctTypeProfiles(IList<ElementDefinition> elements)
            => elements.SelectMany(e => e.Type).Select(t => t.Profile).Distinct();

        static string formatElementPathName(ElementDefinition elem) =>
            elem == null
                ? null
                : !string.IsNullOrEmpty(elem.SliceName) ?
                   $"{elem.Path}:{elem.SliceName}"
                    : elem.Path;

        [Conditional("DEBUG")]
        static void dumpBaseElems(IEnumerable<ElementDefinition> elements)
        {
            Debug.Print(string.Join(Environment.NewLine,
                elements.Select(e =>
                {
                    var bea = e.Annotation<BaseDefAnnotation>();
                    var be = bea?.BaseElementDefinition;
                    //return "  #{0,-8} {1} '{2}' - {3} => #{4,-8} {5} '{6}' - {7}"
                    //    .FormatWith(
                    //        e.GetHashCode(),
                    //        e.Path,
                    //        e.Name,
                    //        e?.Base?.Path,
                    //        (int?)be?.GetHashCode(),
                    //        be?.Path,
                    //        be?.Name,
                    //        be?.Base?.Path
                    //    );

                    return be != null ?
                        $"  #{e.GetHashCode(),-8} {formatElementPathName(e)} | {e.Base?.Path} <== #{be.GetHashCode(),-8} {formatElementPathName(be)} | {be.Base?.Path}"
                      : $"  #{e.GetHashCode(),-8} {formatElementPathName(e)} | {e.Base?.Path}";
                })
            ));
        }

        [Conditional("DEBUG")]
        void dumpBasePaths(StructureDefinition sd)
        {
            if (sd != null && sd.Snapshot != null)
            {
                Debug.WriteLine("StructureDefinition '{0}' ('{1}')".FormatWith(sd.Name, sd.Url));
                Debug.WriteLine("BaseDefiniton = '{0}'".FormatWith(sd.BaseDefinition));
                // Debug.Indent();
                Debug.Print("Element.Id | Element.Path | Element.Base.Path");
                Debug.Print(new string('=', 100));
                foreach (var elem in sd.Snapshot.Element)
                {
                    Debug.WriteLine("{0}  |  {1}  |  {2}", elem.ElementId, elem.Path, elem.Base?.Path);
                }
                // Debug.Unindent();
            }
        }

        [Conditional("DEBUG")]
        void dumpOutcome(OperationOutcome outcome) => dumpIssues(outcome?.Issue);

        [Conditional("DEBUG")]
        void dumpIssues(List<OperationOutcome.IssueComponent> issues)
        {
            if (issues != null && issues.Count > 0)
            {
                Debug.WriteLine("===== {0} issues", issues.Count);
                for (int i = 0; i < issues.Count; i++)
                {
                    dumpIssue(issues[i], i);
                }
                Debug.WriteLine("==================================");
            }
        }

        [Conditional("DEBUG")]
        void dumpIssue(OperationOutcome.IssueComponent issue, int index)
        {
            StringBuilder sb = new StringBuilder();
            sb.AppendFormat("* Issue #{0}: Severity = '{1}' Code = '{2}'", index, issue.Severity, issue.Code);
            if (issue.Details != null)
            {
                sb.AppendFormat(" Details: '{0}'", string.Join(" | ", issue.Details.Coding.Select(c => c.Code)));
                if (issue.Details.Text != null) sb.AppendFormat(" Text : '{0}'", issue.Details.Text);
            }
            if (issue.Diagnostics != null) { sb.AppendFormat(" Profile: '{0}'", issue.Diagnostics); }
            if (issue.Location != null) { sb.AppendFormat(" Path: '{0}'", string.Join(" | ", issue.Location)); }

            Debug.Print(sb.ToString());
        }


        [TestMethod]
        public async T.Task GenerateSnapshotEmitBaseData()
        {
            // Verify that the SnapshotGenerator events provide stable references to associated base ElementDefinition instances.
            // If two different profile elements have the same type, then the PrepareElement event should provide the exact same
            // reference to the associated base element. The same target ElementDefinition instance should also be contained in
            // the external type profile.

            var source = _testResolver;
            Assert.IsNotNull(source);

            // var sd = await source.FindStructureDefinitionAsync(@"http://hl7.org/fhir/StructureDefinition/daf-condition");
            // var sd = await source.FindStructureDefinitionAsync(@"http://example.com/fhir/StructureDefinition/patient-with-extensions");
            // var sd = await source.FindStructureDefinitionAsync(@"http://hl7.org/fhir/StructureDefinition/sdc-questionnaire");
            // var sd = await source.FindStructureDefinitionAsync(@"http://hl7.org/fhir/StructureDefinition/cqif-guidanceartifact");
            // var sd = await source.FindStructureDefinitionAsync(@"http://hl7.org/fhir/StructureDefinition/shareablevalueset");
            // var sd = await source.FindStructureDefinitionAsync(@"http://hl7.org/fhir/StructureDefinition/qicore-goal");
            // var sd = await source.FindStructureDefinitionAsync(@"http://hl7.org/fhir/StructureDefinition/cqif-guidanceartifact");
            // var sd = await source.FindStructureDefinitionAsync(@"http://example.org/fhir/StructureDefinition/MyLocation");
            // var sd = await source.FindStructureDefinitionAsync(@"http://example.org/fhir/StructureDefinition/MyPatient");
            // var sd = await source.FindStructureDefinitionAsync(@"http://example.org/fhir/StructureDefinition/MyExtension1");
            // var sd = await source.FindStructureDefinitionAsync(@"http://hl7.org/fhir/StructureDefinition/CarePlan");

            // var sd = await source.FindStructureDefinitionAsync(@"http://hl7.org/fhir/StructureDefinition/Element");
            // var sd = await source.FindStructureDefinitionAsync(@"http://hl7.org/fhir/StructureDefinition/Patient");
            // var sd = await source.FindStructureDefinitionAsync(@"http://hl7.org/fhir/StructureDefinition/Extension");
            // var sd = await source.FindStructureDefinitionAsync(@"http://hl7.org/fhir/StructureDefinition/Meta");
            // var sd = await source.FindStructureDefinitionAsync(@"http://hl7.org/fhir/StructureDefinition/Money");

            // var sd = await source.FindStructureDefinitionAsync(@"http://hl7.org/fhir/StructureDefinition/cqif-basic-guidance-action");

            // var sd = await source.FindStructureDefinitionAsync(@"http://example.org/fhir/StructureDefinition/PatientWithExtension");
            // var sd = await source.FindStructureDefinitionAsync(@"http://example.org/fhir/StructureDefinition/PatientWithCustomIdentifier");

            var sd = await source.FindStructureDefinitionAsync(@"http://example.org/fhir/StructureDefinition/CustomIdentifier");

            Assert.IsNotNull(sd);
            // dumpReferences(sd);

            var settings = new SnapshotGeneratorSettings(_settings)
            {
                // settings.GenerateExtensionsOnConstraints = true;
                GenerateAnnotationsOnConstraints = true
            };
            _generator = new SnapshotGenerator(source, settings);

            try
            {
                _generator.PrepareBaseProfile += profileHandler;
                _generator.PrepareElement += elementHandler;
                _generator.Constraint += constraintHandler;

                var (_, expanded) = await generateSnapshotAndCompare(sd);

                dumpOutcome(_generator.Outcome);

                assertBaseDefs(expanded, settings);

                if (sd.Url != ModelInfo.CanonicalUriForFhirCoreType(FHIRAllTypes.Element))
                {
                    // Element snapshot should be recursively expanded, as it is the fundamental base profile
                    var sdElem = await source.FindStructureDefinitionForCoreTypeAsync(FHIRAllTypes.Element);
                    Assert.IsNotNull(sdElem);
                    Assert.IsTrue(sdElem.HasSnapshot);
                    Assert.IsTrue(sdElem.Snapshot.IsCreatedBySnapshotGenerator());
                    assertBaseDefs(sdElem, settings);
                }

                if (sd.Url != ModelInfo.CanonicalUriForFhirCoreType(FHIRAllTypes.Id))
                {
                    // Id snapshot should not be (re-)generated, as derived profiles don't force expansion
                    var sdId = await source.FindStructureDefinitionForCoreTypeAsync(FHIRAllTypes.Id);
                    Assert.IsNotNull(sdId);
                    Assert.IsTrue(sdId.HasSnapshot);
                    Assert.IsFalse(sdId.Snapshot.IsCreatedBySnapshotGenerator());
                    // Re-generate the snapshot and verify base references
                    (_, expanded) = await generateSnapshotAndCompare(sdId);
                    assertBaseDefs(expanded, settings);
                }

                if (sd.Url == @"http://example.org/fhir/StructureDefinition/MyPatient")
                {
                    var sdBase = await source.FindStructureDefinitionAsync(@"http://hl7.org/fhir/StructureDefinition/Patient");
                    assertBaseDefs(sdBase, settings);

                    var sdElem = await source.FindStructureDefinitionAsync(@"http://hl7.org/fhir/StructureDefinition/Element");
                    assertBaseDefs(sdElem, settings);

                    var sdExt = await source.FindStructureDefinitionAsync(@"http://hl7.org/fhir/StructureDefinition/Extension");
                    assertBaseDefs(sdExt, settings);

                    var sdExt1 = await source.FindStructureDefinitionAsync(@"http://example.org/fhir/StructureDefinition/MyExtension1");
                    assertBaseDefs(sdExt1, settings);

                    var sdExt2 = await source.FindStructureDefinitionAsync(@"http://example.org/fhir/StructureDefinition/MyExtension2");
                    assertBaseDefs(sdExt2, settings);
                }

            }
            finally
            {
                // Detach event handlers
                _generator.Constraint -= constraintHandler;
                _generator.PrepareElement -= elementHandler;
                _generator.PrepareBaseProfile -= profileHandler;
            }
        }

        [TestMethod]
        public async T.Task TestBaseAnnotations_ExplicitCoreTypeProfile()
        {
            // Verify processing of explicit core element type profile in differential
            // e.g. if the differential specifies explicit core type profile url
            // Example: Patient.identifier type = { Code : Identifier, Profile : "http://hl7.org/fhir/StructureDefinition/Identifier" } }
            // Snapshot generator should ignore this, i.e. NOT treat this as a constraint

            var source = _testResolver;
            Assert.IsNotNull(source);
            var sd = await source.FindStructureDefinitionAsync(@"http://example.org/fhir/StructureDefinition/PatientWithExplicitCoreIdentifierProfile");

            Assert.IsNotNull(sd);
            // dumpReferences(sd);

            // Patient.identifier should reference the default core Identifier type profile
            var elem = sd.Differential.Element.FirstOrDefault(e => e.Path == "Patient.identifier");
            Assert.IsNotNull(elem);
            var typeProfileUrl = elem.Type.FirstOrDefault().Profile;
            Assert.IsNotNull(typeProfileUrl);
            Assert.AreEqual(typeProfileUrl, ModelInfo.CanonicalUriForFhirCoreType(FHIRAllTypes.Identifier));

            var settings = new SnapshotGeneratorSettings(_settings)
            {
                GenerateAnnotationsOnConstraints = true
            };
            _generator = new SnapshotGenerator(source, settings);

            try
            {
                _generator.PrepareBaseProfile += profileHandler;
                _generator.PrepareElement += elementHandler;
                _generator.Constraint += constraintHandler;

                var (_, expanded) = await generateSnapshotAndCompare(sd);
                dumpOutcome(_generator.Outcome);
                Assert.IsTrue(expanded.HasSnapshot);
                Assert.IsTrue(expanded.Snapshot.IsCreatedBySnapshotGenerator());
                assertBaseDefs(expanded, settings);

                // Verify that the snapshot generator also expanded the referenced core Identifier type profile
                var sdType = await source.FindStructureDefinitionForCoreTypeAsync(FHIRAllTypes.Identifier);
                Assert.IsNotNull(sdType);
                Assert.IsTrue(sdType.HasSnapshot);
                Assert.IsTrue(sdType.Snapshot.IsCreatedBySnapshotGenerator());

                // Verify the snapshot expansion of the Patient.identifier element
                elem = expanded.Snapshot.Element.FirstOrDefault(e => e.Path == "Patient.identifier");
                Assert.IsNotNull(elem);
                var baseElem = elem.Annotation<BaseDefAnnotation>()?.BaseElementDefinition;
                Assert.IsNotNull(baseElem);
                Assert.AreEqual(elem.Path, baseElem.Path); // Base = core Patient.identifier element
                // Note: diff elem is not exactly equal to base elem (due to reduntant type profile constraint)
                var hasConstraints = !SnapshotGeneratorTest2.isAlmostExactly(elem, baseElem, false);
                Assert.IsTrue(hasConstraints);
                // Check: re-assert while ignoring the redundant type profile constraint
                Assert.IsTrue(SnapshotGeneratorTest2.isAlmostExactly(elem, baseElem, true));

                Assert.IsTrue(hasChanges(elem));

                // Verify base annotations on Patient.identifier subtree
                var elems = expanded.Snapshot.Element.Where(e => e.Path.StartsWith("Patient.identifier.")).ToList();
                for (int i = 0; i < elems.Count; i++)
                {
                    elem = elems[i];
                    Assert.IsNotNull(elem);
                    baseElem = elem.Annotation<BaseDefAnnotation>()?.BaseElementDefinition;
                    Assert.IsNotNull(baseElem);
                    hasConstraints = !SnapshotGeneratorTest2.isAlmostExactly(elem, baseElem);
                    // Only the .use child element has a profile diff constraint
                    bool isConstrained = elem.Path == "Patient.identifier.use";

                    // [WMR 20170713] Changed
                    // Assert.AreEqual(isConstrained, hasConstraints);
                    Assert.AreEqual(isConstrained || elem.IsExtension(), hasConstraints);

                    var elemHasChanges = hasChanges(elem);
                    Assert.AreEqual(isConstrained, elemHasChanges);

                    // Verify that base element annotations reference the associated child element in Core Identifier profile
                    // [WMR 20170501] OBSOLETE
                    // Assert.AreEqual("Patient." + baseElem.Path.Uncapitalize(), elem.Path);
                    Debug.WriteLine($"*** elem.Path = '{elem.Path}' baseElem.Path = '{baseElem.Path}' ");
                }

            }
            finally
            {
                // Detach event handlers
                _generator.Constraint -= constraintHandler;
                _generator.PrepareElement -= elementHandler;
                _generator.PrepareBaseProfile -= profileHandler;
            }
        }

        [TestMethod]
        public async T.Task TestBaseAnnotations_CustomTypeProfile()
        {
            // Verify generated base annotations for a profile that references an external element type profile
            // e.g. Patient profile with a custom Identifier profile on the Patient.identifier element

            var source = _testResolver;
            Assert.IsNotNull(source);
            var sd = await source.FindStructureDefinitionAsync(@"http://example.org/fhir/StructureDefinition/PatientWithCustomIdentifier");

            Assert.IsNotNull(sd);
            // dumpReferences(sd);

            // Patient.identifier should reference an external type profile
            var elem = sd.Differential.Element.FirstOrDefault(e => e.Path == "Patient.identifier");
            Assert.IsNotNull(elem);
            var typeProfileUrl = elem.Type.FirstOrDefault().Profile;
            Assert.IsNotNull(typeProfileUrl);

            var settings = new SnapshotGeneratorSettings(_settings)
            {
                GenerateAnnotationsOnConstraints = true
            };
            _generator = new SnapshotGenerator(source, settings);

            try
            {
                _generator.PrepareBaseProfile += profileHandler;
                _generator.PrepareElement += elementHandler;
                _generator.Constraint += constraintHandler;

                var (_, expanded) = await generateSnapshotAndCompare(sd);
                dumpOutcome(_generator.Outcome);
                Assert.IsTrue(expanded.HasSnapshot);
                Assert.IsTrue(expanded.Snapshot.IsCreatedBySnapshotGenerator());
                assertBaseDefs(expanded, settings);

                // Verify that the snapshot generator also expanded the referenced external custom Identifier type profile
                var sdType = await source.FindStructureDefinitionAsync(typeProfileUrl);
                Assert.IsNotNull(sdType);
                Assert.IsTrue(sdType.HasSnapshot);
                Assert.IsTrue(sdType.Snapshot.IsCreatedBySnapshotGenerator());
                assertBaseDefs(sdType, settings);

                // Verify the snapshot expansion of the Patient.identifier element
                elem = expanded.Snapshot.Element.FirstOrDefault(e => e.Path == "Patient.identifier");
                Assert.IsNotNull(elem);
                var baseElem = elem.Annotation<BaseDefAnnotation>()?.BaseElementDefinition;
                Assert.IsNotNull(baseElem);
                Assert.AreEqual(elem.Path, baseElem.Path); // Base = core Patient.identifier element
                // Note: diff elem is not exactly equal to base elem (due to reduntant type profile constraint)
                // hasConstraints and hasChanges methods aren't smart enough to detect redundant constraints
                var hasConstraints = !SnapshotGeneratorTest2.isAlmostExactly(elem, baseElem);
                Assert.IsTrue(hasConstraints);

                // Verify base annotations on Patient.identifier subtree
                var elems = expanded.Snapshot.Element.Where(e => e.Path.StartsWith("Patient.identifier.")).ToList();
                for (int i = 0; i < elems.Count; i++)
                {
                    elem = elems[i];
                    Assert.IsNotNull(elem);
                    baseElem = elem.Annotation<BaseDefAnnotation>()?.BaseElementDefinition;
                    Assert.IsNotNull(baseElem);
                    hasConstraints = !SnapshotGeneratorTest2.isAlmostExactly(elem, baseElem);
                    // Only the .use child element has a profile diff constraint
                    bool isConstrained = elem.Path == "Patient.identifier.use" || elem.Path == "Patient.identifier.value";
                    Assert.AreEqual(isConstrained, hasConstraints);
                    Assert.AreEqual(isConstrained, hasChanges(elem));

                    // Verify that base element annotations reference the associated child element in custom Identifier profile
                    // Assert.AreEqual("Patient." + baseElem.Path.Uncapitalize(), elem.Path);

                    // Verify correct base element annotations
                    // Should point to rebased custom type element (same path)
                    Assert.AreEqual(baseElem.Path, elem.Path);
                }

                // Verify specific element constraints
                // Patient.identifier.use::min is overriden by patient profile
                elem = elems.FirstOrDefault(e => e.Path == "Patient.identifier.use");
                Assert.IsNotNull(elem);
                Assert.AreEqual(1, elem.Min);
                Assert.IsTrue(elem.HasDiffConstraintAnnotations());
                Assert.IsTrue(elem.MinElement.IsConstrainedByDiff());

                // Patient.identifier.value::short is overriden by patient profile
                elem = elems.FirstOrDefault(e => e.Path == "Patient.identifier.value");
                Assert.IsNotNull(elem);
                Assert.AreEqual("A custom identifier value", elem.Short);
                Assert.IsTrue(elem.HasDiffConstraintAnnotations());
                Assert.IsTrue(elem.ShortElement.IsConstrainedByDiff());

                // Patient.identifier.system::min is inherited from custom type profile, not overriden by patient profile
                elem = elems.FirstOrDefault(e => e.Path == "Patient.identifier.system");
                Assert.IsNotNull(elem);
                Assert.AreEqual(1, elem.Min);
                Assert.IsFalse(elem.HasDiffConstraintAnnotations());
                Assert.IsFalse(elem.MinElement.IsConstrainedByDiff());

            }
            finally
            {
                // Detach event handlers
                _generator.Constraint -= constraintHandler;
                _generator.PrepareElement -= elementHandler;
                _generator.PrepareBaseProfile -= profileHandler;
            }
        }

        [TestMethod]
        public async T.Task TestBaseAnnotations_InlineExtension()
        {
            // Verify generated base annotations for a profile that references an external extension definition profile

            var source = _testResolver;
            Assert.IsNotNull(source);
            var sd = await source.FindStructureDefinitionAsync(@"http://example.org/fhir/StructureDefinition/PatientWithExtension");

            Assert.IsNotNull(sd);
            // dumpReferences(sd);

            // Patient profile should reference an external extension definition, fetch the url
            var elem = sd.Differential.Element.FirstOrDefault(e => e.Path == "Patient.extension" && e.Slicing == null);
            Assert.IsNotNull(elem);
            var extensionDefinitionUrl = elem.Type.FirstOrDefault().Profile;
            Assert.IsNotNull(extensionDefinitionUrl);

            var settings = new SnapshotGeneratorSettings(_settings)
            {
                GenerateAnnotationsOnConstraints = true
            };
            _generator = new SnapshotGenerator(source, settings);

            try
            {
                _generator.PrepareBaseProfile += profileHandler;
                _generator.PrepareElement += elementHandler;
                _generator.Constraint += constraintHandler;

                var (_, expanded) = await generateSnapshotAndCompare(sd);
                dumpOutcome(_generator.Outcome);
                Assert.IsTrue(expanded.HasSnapshot);
                Assert.IsTrue(expanded.Snapshot.IsCreatedBySnapshotGenerator());
                assertBaseDefs(expanded, settings);

                // Verify that the snapshot generator also expanded the referenced external extension definition
                var sdExtension = await source.FindStructureDefinitionAsync(extensionDefinitionUrl);
                Assert.IsNotNull(sdExtension);
                Assert.IsTrue(sdExtension.HasSnapshot);
                Assert.IsTrue(sdExtension.Snapshot.IsCreatedBySnapshotGenerator());
                assertBaseDefs(sdExtension, settings);

                // Verify correct merging of inline profile constraints overriding the extension definition
                var nav = new ElementDefinitionNavigator(expanded);
                Assert.IsTrue(nav.MoveToFirstChild());
                Assert.IsTrue(nav.MoveToFirstChild());
                Assert.IsTrue(nav.MoveToNext("extension"));
                Assert.IsNotNull(nav.Current.Slicing);  // Extension slicing entry
                Assert.IsTrue(nav.MoveToNext("extension"));
                elem = nav.Current;
                Assert.IsNull(elem.Slicing);    // First extension
                Assert.AreEqual(elem.PrimaryTypeProfile(), extensionDefinitionUrl);

                Assert.AreEqual("extension", elem.SliceName);
                Assert.AreEqual("1", elem.Max); // Inline profile constraint overriding the extension definition
                Assert.IsTrue(elem.MaxElement.IsConstrainedByDiff());
                Assert.IsTrue(elem.HasDiffConstraintAnnotations());
                Assert.IsTrue(elem.IsConstrainedByDiff());
                var baseElem = elem.Annotation<BaseDefAnnotation>()?.BaseElementDefinition;
                Assert.IsNotNull(baseElem);
                Assert.AreEqual("*", baseElem.Max);             // Verify that max property is not inherited from base element = Extension root element
                Assert.AreEqual(baseElem.Short, elem.Short);    // Verify that short property is inherited
                Assert.IsFalse(elem.ShortElement.IsConstrainedByDiff());
                // Profile overrides the definition property of the extension definition root element 
                Assert.AreNotEqual(baseElem.Definition, elem.Definition);
                Assert.IsTrue(elem.DefinitionElement.IsConstrainedByDiff());

                Assert.IsTrue(nav.MoveToFirstChild());

                Assert.IsTrue(nav.MoveToNext("url"));
                elem = nav.Current;
                Assert.IsFalse(elem.HasDiffConstraintAnnotations());
                var uri = elem.Fixed as FhirUri;
                Assert.IsNotNull(uri);
                Assert.AreEqual(extensionDefinitionUrl, uri.Value);

                Assert.IsTrue(nav.MoveToNext("valueString"));
                elem = nav.Current;
                Assert.AreEqual(1, elem.Min);            // Inline profile constraint overriding the extension definition
                Assert.IsTrue(elem.MinElement.IsConstrainedByDiff());
                Assert.IsTrue(elem.HasDiffConstraintAnnotations());
                baseElem = elem.Annotation<BaseDefAnnotation>()?.BaseElementDefinition;
                Assert.IsNotNull(baseElem);
                Assert.AreEqual(0, baseElem.Min);               // Verify that min property is not inherited from base element = Extension.valueString
                Assert.AreEqual(baseElem.Short, elem.Short);    // Verify that short property is inherited
                Assert.IsFalse(elem.ShortElement.IsConstrainedByDiff());
                Assert.AreEqual(baseElem.Definition, elem.Definition);    // Verify that definition property is inherited
                Assert.IsFalse(elem.DefinitionElement.IsConstrainedByDiff());
            }
            finally
            {
                // Detach event handlers
                _generator.Constraint -= constraintHandler;
                _generator.PrepareElement -= elementHandler;
                _generator.PrepareBaseProfile -= profileHandler;
            }
        }

        // [WMR 20190805] Updated, verify base annotation on extension definition root element
        // Should point to core "Extension", not "Element"
        [TestMethod]
        public async T.Task TestBaseAnnotations_ExtensionDefinition()
        {
            const string url = @"http://example.org/fhir/StructureDefinition/MyTestExtension";
            var sd = new StructureDefinition()
            {
                Type = FHIRAllTypes.Extension.GetLiteral(),
                BaseDefinition = ModelInfo.CanonicalUriForFhirCoreType(FHIRAllTypes.Extension),
                Name = "MyTestExtension",
                Url = url,
                Derivation = StructureDefinition.TypeDerivationRule.Constraint,
                Kind = StructureDefinition.StructureDefinitionKind.ComplexType,
                Differential = new StructureDefinition.DifferentialComponent()
                {
                    Element = new List<ElementDefinition>()
                    {
                        new ElementDefinition("Extension")
                        {
                            Short = "TEST"
                        },
                        new ElementDefinition("Extension.url")
                        {
                            Fixed = new FhirString(url)
                        }
                    }
                }
            };

            var source = new CachedResolver(new MultiResolver(_zipSource, new InMemoryProfileResolver(sd)));

            var settings = new SnapshotGeneratorSettings(_settings)
            {
                GenerateAnnotationsOnConstraints = true
            };
            _generator = new SnapshotGenerator(source, settings);

            try
            {
                _generator.PrepareBaseProfile += profileHandler;
                _generator.PrepareElement += elementHandler;
                _generator.Constraint += constraintHandler;


                // Replace root element and re-expand
                var coreExtension = await source.FindStructureDefinitionForCoreTypeAsync(FHIRAllTypes.Extension);

                // [WMR 20190806] SnapGen should never expose/leak internal annotations
                //Debug.Assert(!coreExtension.Differential.Element[0].HasSnapshotElementAnnotation());
                Assert.IsFalse(coreExtension.Differential.Element[0].HasSnapshotElementAnnotation());

                Assert.IsNotNull(coreExtension);
                coreExtension.Snapshot = null;
                await _generator.UpdateAsync(coreExtension);

                Assert.IsTrue(coreExtension.HasSnapshot);
                var coreDiffRoot = coreExtension.Differential.Element[0];
                var coreSnapRoot = coreExtension.Snapshot.Element[0];

                // [WMR 20190806] SnapGen should never expose/leak internal annotations
                //Debug.Assert(!coreDiffRoot.HasSnapshotElementAnnotation());
                Assert.IsFalse(coreDiffRoot.HasSnapshotElementAnnotation());

                var userDiffRoot = (ElementDefinition)coreDiffRoot.DeepCopy();

                sd.Differential.Element[0] = userDiffRoot;

                var expanded = await _generator.GenerateAsync(sd);
                dumpOutcome(_generator.Outcome);
                assertBaseDefs(expanded, settings);

                var userSnapRoot = expanded[0];
                Assert.AreNotSame(coreSnapRoot, userSnapRoot);
                Assert.IsTrue(userSnapRoot.TryGetAnnotation<BaseDefAnnotation>(out var anno));
                Assert.AreEqual("Extension", anno.BaseStructureDefinition.Name);
                Assert.AreEqual("Extension", anno.BaseElementDefinition.Path);

                // [WMR 20190806] SnapGen should never expose/leak internal annotations
                //Debug.Assert(!userDiffRoot.HasSnapshotElementAnnotation());
                Assert.IsFalse(userDiffRoot.HasSnapshotElementAnnotation());

            }
            finally
            {
                // Detach event handlers
                _generator.Constraint -= constraintHandler;
                _generator.PrepareElement -= elementHandler;
                _generator.PrepareBaseProfile -= profileHandler;
            }
        }

        // [WMR 20170714] NEW
        // Annotated Base Element for backbone elements is not included in base structuredefinition ?

        static StructureDefinition MyTestObservation => new StructureDefinition()
        {
            Type = FHIRAllTypes.Observation.GetLiteral(),
            BaseDefinition = ModelInfo.CanonicalUriForFhirCoreType(FHIRAllTypes.Observation),
            Name = "MyTestObservation",
            Url = "http://example.org/fhir/StructureDefinition/MyTestObservation",
            Derivation = StructureDefinition.TypeDerivationRule.Constraint,
            Kind = StructureDefinition.StructureDefinitionKind.Resource,
            Differential = new StructureDefinition.DifferentialComponent()
            {
                Element = new List<ElementDefinition>()
                {
                    new ElementDefinition("Observation.component")
                    {
                        Min = 1
                    },
                }
            }
        };

        [TestMethod]
        public async T.Task TestBaseAnnotations_BackboneElement()
        {
            var sd = MyTestObservation;
            var resolver = new InMemoryProfileResolver(sd);
            var multiResolver = new MultiResolver(_testResolver, resolver);

            _generator = new SnapshotGenerator(multiResolver, _settings);

            StructureDefinition expanded = null;
            _generator.PrepareElement += elementHandler;
            try
            {
                (_, expanded) = await generateSnapshotAndCompare(sd);
            }
            finally
            {
                _generator.PrepareElement -= elementHandler;
            }

            dumpOutcome(_generator.Outcome);
            Assert.IsTrue(expanded.HasSnapshot);

            Debug.WriteLine("Core Observation:");
            var obs = await _testResolver.FindStructureDefinitionForCoreTypeAsync(FHIRAllTypes.Observation);
            Assert.IsNotNull(obs);
            Assert.IsTrue(obs.HasSnapshot);
            dumpBaseElems(obs.Snapshot.Element);

            Debug.WriteLine("Derived Observation:");
            // dumpElements(expanded.Snapshot.Element);
            dumpBaseElems(expanded.Snapshot.Element);

            assertBaseDefs(expanded, _settings);

            // Additional check: verify that all annotated base element references
            // point to existing instances in the base profile snapshot
            var elems = expanded.Snapshot.Element;
            var baseElems = obs.Snapshot.Element;
            for (int i = 0; i < elems.Count; i++)
            {
                var elem = elems[i];
                var baseElem = elem.Annotation<BaseDefAnnotation>()?.BaseElementDefinition;
                Assert.IsTrue(baseElems.Contains(baseElem));
            }
        }


        // [WMR 20160816] Test custom annotations containing associated base definitions
        class BaseDefAnnotation
        {
            public BaseDefAnnotation(ElementDefinition baseElemDef, StructureDefinition baseStructDef)
            {
                BaseElementDefinition = baseElemDef;
                BaseStructureDefinition = baseStructDef;
            }
            public ElementDefinition BaseElementDefinition { get; private set; }
            public StructureDefinition BaseStructureDefinition { get; private set; }
        }

        static ElementDefinition GetBaseElementAnnotation(ElementDefinition elemDef)
        {
            return elemDef?.Annotation<BaseDefAnnotation>()?.BaseElementDefinition;
        }

        void profileHandler(object sender, SnapshotBaseProfileEventArgs e)
        {
            var profile = e.Profile;
            // Assert.IsTrue(sd.Url != profile.Url || sd.IsExactly(profile));
            var baseProfile = e.BaseProfile;
            Assert.IsNotNull(baseProfile);
            Debug.WriteLine("[SnapshotBaseProfileHandler] Profile #{0} '{1}' BaseDefinition = '{2}'".FormatWith(profile.GetHashCode(), profile.Url, profile.BaseDefinition));
            Debug.Print("[SnapshotBaseProfileHandler] Base Profile #{0} '{1}'".FormatWith(baseProfile.GetHashCode(), baseProfile.Url));
            var rootElem = baseProfile.Snapshot.Element[0];
            Debug.Print("[SnapshotBaseProfileHandler] Base Root element #{0} '{1}'".FormatWith(rootElem.GetHashCode(), rootElem.Path));
            Assert.AreEqual(profile.BaseDefinition, baseProfile.Url);
        }

        static void elementHandler(object sender, SnapshotElementEventArgs e)
        {
            var elem = e.Element;
            Assert.IsNotNull(elem);

            // Assert.IsNotNull(elem.Base);

            var ann = elem.Annotation<BaseDefAnnotation>();
            // We want to annotate a reference to the matching base element from the (immediate) base profile.
            // When the snapshot generator expands external profiles, then this handler is called once for each
            // profile in the base hierarchy, starting at the root profile, e.g. Resource => DomainResource => Patient.
            // Each time we recreate the annotation, so the final annotation contains a reference to the immediate base.
            if (ann != null)
            {
                elem.RemoveAnnotations<BaseDefAnnotation>();
            }
            var baseDef = e.BaseElement;
            var baseStruct = e.BaseStructure;
            elem.AddAnnotation(new BaseDefAnnotation(baseDef, baseStruct));

            Debug.Write($"[{nameof(SnapshotGeneratorTest)}.{nameof(elementHandler)}] #{elem.GetHashCode()} '{elem.Path}:{elem.SliceName}' - Base: #{baseDef?.GetHashCode() ?? 0} '{(baseDef?.Path)}' - Base Structure '{baseStruct?.Url}'");
            Debug.WriteLine(ann?.BaseElementDefinition != null ? $" (old Base: #{ann.BaseElementDefinition.GetHashCode()} '{ann.BaseElementDefinition.Path}')" : "");
        }

        void constraintHandler(object sender, SnapshotConstraintEventArgs e)
        {
            if (e.Element is ElementDefinition elem)
            {
                var changed = elem.IsConstrainedByDiff();
                //Debug.Assert(!_settings.GenerateAnnotationsOnConstraints || changed);
                Assert.IsTrue(!_settings.GenerateAnnotationsOnConstraints || changed);
                Debug.Print("[SnapshotConstraintHandler] #{0} '{1}'{2}".FormatWith(elem.GetHashCode(), elem.Path, changed ? " CHANGED!" : null));
            }
        }

        static void assertBaseDefs(StructureDefinition sd, SnapshotGeneratorSettings settings)
        {
            Assert.IsNotNull(sd);
            Assert.IsNotNull(sd.Snapshot);
            Debug.WriteLine("\r\nStructureDefinition '{0}' url = '{1}'", sd.Name, sd.Url);
            assertBaseDefs(sd.Snapshot.Element, settings);
        }

        static void assertBaseDefs(List<ElementDefinition> elems, SnapshotGeneratorSettings settings)
        {
            Assert.IsNotNull(elems);
            Assert.IsTrue(elems.Count > 0);

            //var isConstraint = sd.Derivation == StructureDefinition.TypeDerivationRule.Constraint;

            Debug.WriteLine("# | Constraints? | Changed? | Element.Path | Element.Base.Path | BaseElement.Path | #Base | Redundant?");
            Debug.WriteLine(new string('=', 100));

            foreach (var elem in elems)
            {
                // Each element should have a valid Base component, unless the profile is a core type/resource definition (no base)
                // Assert.IsTrue(!isConstraint || elem.Base != null);

                var ann = elem.Annotation<BaseDefAnnotation>();
                var baseDef = ann?.BaseElementDefinition;
                Assert.AreNotEqual(elem, baseDef);

                var hasChanges = SnapshotGeneratorTest2.hasChanges(elem);
                var isNotExactly = false;
                if (baseDef != null) // && elem.Base != null)
                {
                    // If normalizing, then elem.Base.Path refers to the defining profile (e.g. DomainResource),
                    // whereas baseDef refers to the immediate base profile (e.g. Patient)
                    //Debug.Assert(
                    Assert.IsTrue(elem.Base == null || ElementDefinitionNavigator.IsCandidateBasePath(elem.Base.Path, baseDef.Path)
                        // [WMR 20170713] Added, e.g. Patient.identifier.use <=> code
                        || !baseDef.Path.Contains(".")
                        );
                    isNotExactly = !SnapshotGeneratorTest2.isAlmostExactly(elem, baseDef);
                }
                // var isValid = hasChanges == isNotExactly;
                var isRedundant = hasChanges && !isNotExactly;
                bool? hasConstraintAnnotations = null;
                if (settings.GenerateAnnotationsOnConstraints)
                {
                    hasConstraintAnnotations = elem.HasDiffConstraintAnnotations();
                    //isValid &= isNotExactly == hasConstraintAnnotations;
                    isRedundant |= !isNotExactly && (hasConstraintAnnotations == true);
                }

                Debug.WriteLine("{0,10}  |  {1}  |  {2,-12}  |  {3,-50}  |  {4,-40}  |  {5,-40}  |  {6,10}  |  {7}",
                    elem.GetHashCode(),
                    (isNotExactly ? "+" : "-")
                    + (hasConstraintAnnotations.HasValue ? (hasConstraintAnnotations.Value ? " (+)" : " (-)") : null),
                    getChangeDescription(elem),
                    elem.Path,
                    elem.Base?.Path,
                    baseDef?.Path,
                    baseDef?.GetHashCode().ToString(),
                    // !isValid ? "!!!" : ""
                    isRedundant ? "(redundant)" : ""
                );
                //Assert.IsTrue(baseDef == null || isValid);
                // Debug.Assert(baseDef == null || isValid);
            }
        }

        // Utility function to compare element and base element
        // Path, Base and CHANGED_BY_DIFF_EXT extension are excluded from comparison
        // Returns true if the element has no other constraints on base
        static bool isAlmostExactly(ElementDefinition elem, ElementDefinition baseElem, bool ignoreTypeProfile = false)
        {
            var elemClone = (ElementDefinition)elem.DeepCopy();
            var baseClone = (ElementDefinition)baseElem.DeepCopy();

            // Id, Path & Base are expected to differ
            baseClone.ElementId = elem.ElementId;
            baseClone.Path = elem.Path;
            baseClone.Base = elem.Base;

            // [WMR 20170713] Added
            if (ignoreTypeProfile)
            {
                //Debug.Assert(elem.Type.Count > 0);
                //Debug.Assert(baseClone.Type.Count > 0);
                Assert.IsTrue(elem.Type.Count > 0);
                Assert.IsTrue(baseClone.Type.Count > 0);
                baseClone.Type[0].Profile = elem.Type[0].Profile;
            }

            // Also ignore any Changed extensions on base and diff
            elemClone.RemoveAllConstrainedByDiffExtensions();
            baseClone.RemoveAllConstrainedByDiffExtensions();
            elemClone.RemoveAllConstrainedByDiffAnnotations();
            baseClone.RemoveAllConstrainedByDiffAnnotations();

            var result = baseClone.IsExactly(elemClone);
            return result;
        }

        // Returns true if the specified element or any of its' components contain the CHANGED_BY_DIFF_EXT extension
        static bool hasChanges(ElementDefinition elem)
        {
            return isChanged(elem)
                || hasChanges(elem.AliasElement)
                || isChanged(elem.Base)
                || isChanged(elem.Binding)
                || hasChanges(elem.Code)
                || isChanged(elem.CommentElement)
                || hasChanges(elem.ConditionElement)
                || hasChanges(elem.Constraint)
                || isChanged(elem.DefaultValue)
                || isChanged(elem.DefinitionElement)
                || hasChanges(elem.Example)
                || hasChanges(elem.Extension)
                //   || hasChanges(elem.FhirCommentsElement)
                || isChanged(elem.Fixed)
                || isChanged(elem.IsModifierElement)
                || isChanged(elem.IsSummaryElement)
                || isChanged(elem.LabelElement)
                || hasChanges(elem.Mapping)
                || isChanged(elem.MaxElement)
                || isChanged(elem.MaxLengthElement)
                || isChanged(elem.MaxValue)
                || isChanged(elem.MeaningWhenMissingElement)
                || isChanged(elem.MinElement)
                || isChanged(elem.MinValue)
                || isChanged(elem.MustSupportElement)
                || isChanged(elem.SliceNameElement)
                || isChanged(elem.ContentReferenceElement)
                || isChanged(elem.PathElement)
                || isChanged(elem.Pattern)
                || hasChanges(elem.RepresentationElement)
                || isChanged(elem.RequirementsElement)
                || isChanged(elem.ShortElement)
                || isChanged(elem.Slicing)
                || hasChanges(elem.Type);
        }

        static string getChangeDescription(ElementDefinition element)
        {
            if (isChanged(element.Slicing)) { return "Slicing"; }       // Moved to front
            if (hasChanges(element.Type)) { return "Type"; }            // Moved to front
            if (isChanged(element.ShortElement)) { return "Short"; }    // Moved to front

            if (hasChanges(element.AliasElement)) { return "Alias"; }
            if (isChanged(element.Base)) { return "Base"; }
            if (isChanged(element.Binding)) { return "Binding"; }
            if (hasChanges(element.Code)) { return "Code"; }
            if (isChanged(element.CommentElement)) { return "Comment"; }
            if (hasChanges(element.ConditionElement)) { return "Condition"; }
            if (hasChanges(element.Constraint)) { return "Constraint"; }
            if (isChanged(element.DefaultValue)) { return "DefaultValue"; }
            if (isChanged(element.DefinitionElement)) { return "Definition"; }
            if (hasChanges(element.Example)) { return "Example"; }
            if (hasChanges(element.Extension)) { return "Extension"; }
            //if (hasChanges(element.FhirCommentsElement)) { return "FhirComments"; }
            if (isChanged(element.Fixed)) { return "Fixed"; }
            if (isChanged(element.IsModifierElement)) { return "IsModifier"; }
            if (isChanged(element.IsSummaryElement)) { return "IsSummary"; }
            if (isChanged(element.LabelElement)) { return "Label"; }
            if (hasChanges(element.Mapping)) { return "Mapping"; }
            if (isChanged(element.MaxElement)) { return "Max"; }
            if (isChanged(element.MaxLengthElement)) { return "MaxLength"; }
            if (isChanged(element.MaxValue)) { return "MaxValue"; }
            if (isChanged(element.MeaningWhenMissingElement)) { return "MeaningWhenMissing"; }
            if (isChanged(element.MinElement)) { return "Min"; }
            if (isChanged(element.MinValue)) { return "MinValue"; }
            if (isChanged(element.MustSupportElement)) { return "MustSupport"; }
            if (isChanged(element.SliceNameElement)) { return "SliceName"; }
            if (isChanged(element.ContentReferenceElement)) { return "ContentReference"; }
            if (isChanged(element.PathElement)) { return "Path"; }
            if (isChanged(element.Pattern)) { return "Pattern"; }
            if (hasChanges(element.RepresentationElement)) { return "Representation"; }
            if (isChanged(element.RequirementsElement)) { return "Requirements"; }
            //if (IsChanged(element.ShortElement)) { return "Short"; }
            //if (IsChanged(element.Slicing)) { return "Slicing"; }
            //if (HasChanges(element.Type)) { return "Type"; }

            return isChanged(element) ? "Element" : string.Empty;           // Moved to back
        }

        static bool hasChanges<T>(IList<T> elements) where T : Element => elements != null ? elements.Any(e => isChanged(e)) : false;
        static bool isChanged(Element elem) => elem != null && elem.IsConstrainedByDiff();

        [TestMethod]
        public async T.Task TestExpandCoreElement()
        {
            await testExpandResource(@"http://hl7.org/fhir/StructureDefinition/Element");
        }

        [TestMethod]
        public async T.Task TestExpandCoreBackBoneElement()
        {
            await testExpandResource(@"http://hl7.org/fhir/StructureDefinition/BackboneElement");
        }

        [TestMethod]
        public async T.Task TestExpandCoreExtension()
        {
            await testExpandResource(@"http://hl7.org/fhir/StructureDefinition/Extension");
        }

        [TestMethod]
        public async T.Task TestExpandCoreArtifacts()
        {
            await testExpandResource(@"http://hl7.org/fhir/StructureDefinition/integer");
            await testExpandResource(@"http://hl7.org/fhir/StructureDefinition/positiveInt");
            await testExpandResource(@"http://hl7.org/fhir/StructureDefinition/string");
            await testExpandResource(@"http://hl7.org/fhir/StructureDefinition/code");
            await testExpandResource(@"http://hl7.org/fhir/StructureDefinition/id");

            await testExpandResource(@"http://hl7.org/fhir/StructureDefinition/Meta");
            await testExpandResource(@"http://hl7.org/fhir/StructureDefinition/HumanName");
            await testExpandResource(@"http://hl7.org/fhir/StructureDefinition/Quantity");
            await testExpandResource(@"http://hl7.org/fhir/StructureDefinition/SimpleQuantity");
            await testExpandResource(@"http://hl7.org/fhir/StructureDefinition/Money");

            await testExpandResource(@"http://hl7.org/fhir/StructureDefinition/Resource");
            await testExpandResource(@"http://hl7.org/fhir/StructureDefinition/DomainResource");

            await testExpandResource(@"http://hl7.org/fhir/StructureDefinition/Basic");
            await testExpandResource(@"http://hl7.org/fhir/StructureDefinition/Patient");
            await testExpandResource(@"http://hl7.org/fhir/StructureDefinition/Questionnaire");
            await testExpandResource(@"http://hl7.org/fhir/StructureDefinition/AuditEvent");

            await testExpandResource(@"http://hl7.org/fhir/StructureDefinition/Organization");
        }

        [TestMethod]
        public async T.Task TestExpandAllCoreTypes()
        {
            // Generate snapshots for all core types, in the original order as they are defined
            // The Snapshot Generator should recursively process any referenced base/type profiles (e.g. Element, Extension)
            var coreArtifactNames = ModelInfo.FhirCsTypeToString.Values;
            var coreTypeUrls = coreArtifactNames.Where(t => !ModelInfo.IsKnownResource(t)).Select(t => "http://hl7.org/fhir/StructureDefinition/" + t).ToArray();
            await testExpandResources(coreTypeUrls.ToArray());
        }

        [TestMethod]
        [TestCategory("LongRunner")]
        public async T.Task TestExpandAllCoreResources()
        {
            // Generate snapshots for all core resources, in the original order as they are defined
            // The Snapshot Generator should recursively process any referenced base/type profiles (e.g. data types)
            var coreResourceUrls = ModelInfo.SupportedResources.Select(t => "http://hl7.org/fhir/StructureDefinition/" + t);
            await testExpandResources(coreResourceUrls.ToArray());
        }

        async T.Task testExpandResources(string[] profileUris)
        {
            var sw = new Stopwatch();
            int count = profileUris.Length;
            _source.Reset();
            sw.Start();

            for (int i = 0; i < count; i++)
            {
                await testExpandResource(profileUris[i]);
            }

            sw.Stop();
            _source.ShowDuration(count, sw.Elapsed);
        }

        async T.Task<bool> testExpandResource(string url)
        {
            Debug.Print("[testExpandResource] url = '{0}'", url);
            var sd = await _testResolver.FindStructureDefinitionAsync(url);
            Assert.IsNotNull(sd);
            // dumpReferences(sd);

            var (result, expanded) = await generateSnapshotAndCompare(sd);

            dumpOutcome(_generator.Outcome);
            dumpBasePaths(expanded);

            if (!result)
            {
                Debug.Print("Expanded is not exactly equal to original... verifying...");
                result = verifyElementBase(sd, expanded);
            }

            // Core artifact snapshots are incorrect, e.g. url snapshot is missing extension element
            //Assert.IsTrue(result);

            return result;
        }

        IEnumerable<T> enumerateBundleStream<T>(Stream stream) where T : Resource
        {
            using (var reader = XmlReader.Create(stream))
            {
                var parser = new FhirXmlParser();
                var bundle = parser.Parse<Bundle>(reader);
                foreach (var entry in bundle.Entry)
                {
                    if (entry.Resource is T res) { yield return res; }
                }
            }
        }

        [TestMethod]
        public async T.Task TestExpandCoreTypesByHierarchy()
        {
            // [WMR 20160912] Expand all core data types
            // Start at root types without a base (Element, Extension), then recursively expand derived types

            var result = true;
            var source = new DirectorySource("TestData/snapshot-test");
            var resolver = new CachedResolver(source); // IMPORTANT!

            _generator = new SnapshotGenerator(resolver, _settings);
            _generator.PrepareElement += elementHandler;

            try
            {
                // HACK! CachedResolver doesn't expose LoadArtifactByName
                // So first enumerate source to get url's, then enumerate CachedResolver to persist snapshots (!)
                ProfileInfo[] coreProfileInfo;
                using (var stream = source.LoadArtifactByName("profiles-types.xml"))
                {
                    // var coreDefs = EnumerateBundleStream<StructureDefinition>(stream).ToList();
                    // expandCoreProfilesDerivedFrom(coreDefs, null);

                    var coreDefs = enumerateBundleStream<StructureDefinition>(stream);
                    coreProfileInfo = coreDefs.Select(sd => new ProfileInfo() { Url = sd.Url, BaseDefinition = sd.BaseDefinition }).ToArray();
                }
                await expandStructuresBasedOn(resolver, coreProfileInfo, null);
            }
            finally
            {
                _generator.PrepareElement -= elementHandler;
            }
            Assert.IsTrue(result);
        }

        struct ProfileInfo { public string Url; public string BaseDefinition; }

        async T.Task expandStructuresBasedOn(IAsyncResourceResolver resolver, ProfileInfo[] profileInfo, string baseUrl)
        {
            var derivedStructures = profileInfo.Where(pi => pi.BaseDefinition == baseUrl);
            if (derivedStructures.Any())
            {
                Debug.WriteLineIf(derivedStructures.Any(), "Expand structures derived from: '{0}'".FormatWith(baseUrl));
                foreach (var info in derivedStructures)
                {
                    var sd = await resolver.FindStructureDefinitionAsync(info.Url);
                    Assert.IsNotNull(sd);
                    await updateSnapshot(sd);
                    await expandStructuresBasedOn(resolver, profileInfo, sd.Url);
                }
            }
        }

        async T.Task updateSnapshot(StructureDefinition sd)
        {
            Assert.IsNotNull(sd);
            Debug.Print("Profile: '{0}' : '{1}'".FormatWith(sd.Url, sd.BaseDefinition));
            // Important! Must expand original instances, not clones!
            // var original = sd.DeepCopy() as StructureDefinition;
            await _generator.UpdateAsync(sd);
            // result &= verifyElementBase(original, entry);
            dumpOutcome(_generator.Outcome);
            dumpBaseElems(sd.Snapshot.Element);
        }

        // Verify ElementDefinition.Base components
        bool verifyElementBase(StructureDefinition original, StructureDefinition expanded)
        {
            var originalElems = original.HasSnapshot ? original.Snapshot.Element : new List<ElementDefinition>();
            var expandedElems = expanded.HasSnapshot ? expanded.Snapshot.Element : new List<ElementDefinition>();
            var isConstraint = expanded.Derivation == StructureDefinition.TypeDerivationRule.Constraint;
            Debug.Print("Original has {0} elements, expanded has {1} elements...".FormatWith(originalElems.Count, expandedElems.Count));

            // dumpBasePaths(original);

            bool verified = false;
            if (expandedElems.Count < originalElems.Count)
            {
                for (int i = 0; i < originalElems.Count; i++)
                {
                    var elem = originalElems[i];
                    var match = expandedElems.Any(e => e.Path == elem.Path);
                    if (!match)
                    {
                        Debug.Print("{0} has not been expanded...".FormatWith(elem.Path));
                    }
                }
            }
            else if (expandedElems.Count == originalElems.Count)
            {
                verified = true;

                var rootElemName = expandedElems[0].Path;

                //var baseProfileUrl = expanded.Base;
                //var baseProfile = baseProfileUrl != null ? await _testResolver.FindStructureDefinitionAsync(baseProfileUrl) : null;
                //var baseRootElemName = baseProfile != null && baseProfile.Snapshot != null ? baseProfile.Snapshot.Element[0].Path : null;
                //if (expandedElems.Count > 0 && baseRootElemName != null)
                //{
                //    verified &= verifyBasePath(expandedElems[0], originalElems[0], baseRootElemName);
                //}

                if (expanded.Kind == StructureDefinition.StructureDefinitionKind.PrimitiveType)
                {
                    if (rootElemName != "Element")
                    {
                        verified &= verifyBasePath(expandedElems[0], originalElems[0], "Element");
                    }

                    if (rootElemName != "Element" && expandedElems.Count > 2)
                    {
                        verified &= verifyBasePath(expandedElems[1], originalElems[1], "Element.id");
                        verified &= verifyBasePath(expandedElems[2], originalElems[2], "Element.extension");
                    }
                }
                else if (expanded.Kind == StructureDefinition.StructureDefinitionKind.ComplexType)
                {
                    // TODO: verify that this is correct (I think so given the others in this context)
                    verified &= verifyBasePath(expandedElems[1], originalElems[1], "Element.id");
                    verified &= verifyBasePath(expandedElems[2], originalElems[2], "Element.extension");
                }
                else if (expanded.Kind == StructureDefinition.StructureDefinitionKind.Resource)
                {
                    if (rootElemName != "Resource")
                    {
                        verified &= verifyBasePath(expandedElems[0], originalElems[0], "Resource");
                    }

                    if (rootElemName != "Resource" && expandedElems.Count > 4)
                    {
                        verified &= verifyBasePath(expandedElems[1], originalElems[1], "Resource.id");
                        verified &= verifyBasePath(expandedElems[2], originalElems[2], "Resource.meta");
                        verified &= verifyBasePath(expandedElems[3], originalElems[3], "Resource.implicitRules");
                        verified &= verifyBasePath(expandedElems[4], originalElems[4], "Resource.language");
                    }
                    if (rootElemName != "DomainResource" && expandedElems.Count > 8)
                    {
                        verified &= verifyBasePath(expandedElems[5], originalElems[5], "DomainResource.text");
                        verified &= verifyBasePath(expandedElems[6], originalElems[6], "DomainResource.contained");
                        verified &= verifyBasePath(expandedElems[7], originalElems[7], "DomainResource.extension");
                        verified &= verifyBasePath(expandedElems[8], originalElems[8], "DomainResource.modifierExtension");
                    }
                    for (int i = 9; i < expandedElems.Count; i++)
                    {
                        var path = expandedElems[i].Path;
                        if (path.EndsWith(".id"))
                        {
                            verified &= verifyBasePath(expandedElems[i], originalElems[i], "Element.id");
                        }
                        else if (path.EndsWith(".extension"))
                        {
                            verified &= verifyBasePath(expandedElems[i], originalElems[i], "Element.extension");
                        }
                        else if (path.EndsWith(".modifierExtension"))
                        {
                            verified &= verifyBasePath(expandedElems[i], originalElems[i], "BackboneElement.modifierExtension");
                        }
                        else
                        {
                            if (!isConstraint)
                            {
                                // New resource element
                                verified &= verifyBasePath(expandedElems[i], originalElems[i], isConstraint ? expandedElems[i].Path : null);
                                verified &= verifyBasePath(originalElems[i], originalElems[i], isConstraint ? originalElems[i].Path : null);
                            }
                        }
                    }
                }

                if (isConstraint)
                {
                    for (int i = 0; i < expandedElems.Count; i++)
                    {
                        if (originalElems[i].Base == null) { verified = false; Debug.WriteLine("ORIGINAL: Path = {0}  => BASE IS MISSING".FormatWith(originalElems[i].Path)); }
                        if (expandedElems[i].Base == null) { verified = false; Debug.WriteLine("EXPANDED: Path = {0}  => BASE IS MISSING".FormatWith(expandedElems[i].Path)); }
                    }
                }


            }
            return verified;
        }

        static bool verifyBasePath(ElementDefinition elem, ElementDefinition orgElem, string path = "")
        {
            bool result;
            if (!string.IsNullOrEmpty(path))
            {
                // Assert.IsNotNull(elem.Base);
                // Assert.AreEqual(path, elem.Base.Path);

                // Assert.IsNotNull(baseElem.Base);
                // Assert.AreEqual(path, baseElem.Base.Path);

                result = elem.Base != null && path == elem.Base.Path;

                Debug.WriteLineIf(elem.Base == null, "EXPANDED: Path = {0}  => BASE IS MISSING".FormatWith(elem.Path));
                Debug.WriteLineIf(orgElem.Base == null, "ORIGINAL: Path = {0}  => BASE IS MISSING".FormatWith(orgElem.Path));

                Debug.WriteLineIf(elem.Base != null && path != elem.Base.Path, "EXPANDED: Path = {0} Base = {1} != {2} => INVALID BASE PATH".FormatWith(elem.Path, elem.Base?.Path, path));
                Debug.WriteLineIf(orgElem.Base != null && path != orgElem.Base.Path, "ORIGINAL: Path = {0} Base = {1} != {2} => INVALID BASE PATH".FormatWith(orgElem.Path, orgElem.Base?.Path, path));
            }
            else
            {
                // New resource element
                // Assert.IsNull(elem.Base);
                // Assert.IsNull(baseElem.Base);

                result = elem.Base == null;

                Debug.WriteLineIf(elem.Base != null, "EXPANDED: Path = {0} Base = {1} != '' => BASE SHOULD BE NULL".FormatWith(elem.Path, elem.Base?.Path, path));
                Debug.WriteLineIf(orgElem.Base != null, "ORIGINAL: Path = {0} Base = {1} != '' => BASE SHOULD BE NULL".FormatWith(orgElem.Path, orgElem.Base?.Path, path));

            }
            return result;
        }

        // [WMR 20161207] NEW
        // Verify reslicing order
        [TestMethod]
        public async T.Task TestReslicingOrder()
        {
            var dirSource = new DirectorySource("TestData/validation");
            var sd = await dirSource.FindStructureDefinitionAsync("http://example.com/StructureDefinition/patient-telecom-reslice-ek");
            Assert.IsNotNull(sd);

            //Patient.telecom : ''
            //Patient.telecom : 'phone'
            //Patient.telecom : 'email'
            //Patient.telecom : 'email/home'
            //Patient.telecom : 'email/work'
            //Patient.telecom : 'other'
            //Patient.telecom : 'other/home'
            //Patient.telecom : 'other/work'

            // Verify original differential - defines reslicing
            Debug.Print("Verify differential...");
            var diffNav = ElementDefinitionNavigator.ForDifferential(sd);
            assertPatientTelecomReslice(diffNav);

            var (_, expanded) = await generateSnapshotAndCompare(sd);

            Debug.Print("Verify snapshot...");
            var snapNav = ElementDefinitionNavigator.ForSnapshot(expanded);
            assertPatientTelecomReslice(snapNav);
        }

        void assertPatientTelecomReslice(ElementDefinitionNavigator nav)
        {
            Assert.IsTrue(nav.MoveToFirstChild());  // Patient

            if (ElementDefinitionNavigator.IsRootPath(nav.Path))
            {
                Assert.IsTrue(nav.MoveToChild("telecom"));
            }

            var bm = nav.Bookmark();
            do
            {
                Debug.Print($"{nav.Path} : '{nav.Current.SliceName}'");
            } while (nav.MoveToNext("telecom"));
            nav.ReturnToBookmark(bm);

            // Patient.telecom - slicing introduction
            Assert.IsTrue(nav.Path == "Patient.telecom");
            Assert.IsNotNull(nav.Current.Slicing);

            // Patient.telecom - slice "phone"
            Assert.IsTrue(nav.MoveToNext());
            Assert.IsTrue(nav.Path == "Patient.telecom");
            Assert.IsTrue(nav.Current.SliceName == "phone");

            // Patient.telecom - slice "email"
            Assert.IsTrue(nav.MoveToNext());
            Assert.IsTrue(nav.Path == "Patient.telecom");
            Assert.IsTrue(nav.Current.SliceName == "email");

            // Patient.telecom - reslice "email/home"
            Assert.IsTrue(nav.MoveToNext());
            Assert.IsTrue(nav.Path == "Patient.telecom");
            Assert.IsTrue(nav.Current.SliceName == "email/home");

            // Patient.telecom - reslice "email/work"
            Assert.IsTrue(nav.MoveToNext());
            Assert.IsTrue(nav.Path == "Patient.telecom");
            Assert.IsTrue(nav.Current.SliceName == "email/work");

            // Patient.telecom - slice "other"
            Assert.IsTrue(nav.MoveToNext());
            Assert.IsTrue(nav.Path == "Patient.telecom");
            Assert.IsTrue(nav.Current.SliceName == "other");

            // Patient.telecom - reslice "other/home"
            Assert.IsTrue(nav.MoveToNext());
            Assert.IsTrue(nav.Path == "Patient.telecom");
            Assert.IsTrue(nav.Current.SliceName == "other/home");

            // Patient.telecom - reslice "other/work"
            Assert.IsTrue(nav.MoveToNext());
            Assert.IsTrue(nav.Path == "Patient.telecom");
            Assert.IsTrue(nav.Current.SliceName == "other/work");
        }


        // [WMR 20161207] DEBUGGING
        // List all complex extensions that are available in the TestData folder

        // http://hl7.org/fhir/StructureDefinition/cqif-basic-codeSystem : 'TestData/snapshot-test/extensions\extension-cqif-basic-codesystem.xml'
        // http://hl7.org/fhir/StructureDefinition/cqif-basic-contributor : 'TestData/snapshot-test/extensions\extension-cqif-basic-contributor.xml'
        // http://hl7.org/fhir/StructureDefinition/cqif-basic-data : 'TestData/snapshot-test/extensions\extension-cqif-basic-data.xml'
        // http://hl7.org/fhir/StructureDefinition/cqif-basic-guidance-action : 'TestData/snapshot-test/extensions\extension-cqif-basic-guidance-action.xml'
        // http://hl7.org/fhir/StructureDefinition/cqif-basic-guidance-trigger : 'TestData/snapshot-test/extensions\extension-cqif-basic-guidance-trigger.xml'
        // http://hl7.org/fhir/StructureDefinition/cqif-basic-library : 'TestData/snapshot-test/extensions\extension-cqif-basic-library.canonical.xml'
        // http://hl7.org/fhir/StructureDefinition/cqif-basic-model : 'TestData/snapshot-test/extensions\extension-cqif-basic-model.xml'
        // http://hl7.org/fhir/StructureDefinition/cqif-basic-parameter : 'TestData/snapshot-test/extensions\extension-cqif-basic-parameter.xml'
        // http://hl7.org/fhir/StructureDefinition/cqif-basic-relatedResource : 'TestData/snapshot-test/extensions\extension-cqif-basic-relatedresource.xml'
        // http://hl7.org/fhir/StructureDefinition/cqif-basic-valueSet : 'TestData/snapshot-test/extensions\extension-cqif-basic-valueset.xml'
        // http://hl7.org/fhir/StructureDefinition/encounter-relatedCondition : 'TestData/snapshot-test/extensions\extension-encounter-relatedcondition.xml'
        // http://hl7.org/fhir/StructureDefinition/family-member-history-genetics-parent : 'TestData/snapshot-test/extensions\extension-family-member-history-genetics-parent.xml'
        // http://hl7.org/fhir/StructureDefinition/gao-extension-item : 'TestData/snapshot-test/extensions\extension-gao-extension-item.canonical.xml'
        // http://hl7.org/fhir/StructureDefinition/goal-target : 'TestData/snapshot-test/extensions\extension-goal-target.xml'
        // http://hl7.org/fhir/StructureDefinition/patient-clinicalTrial : 'TestData/snapshot-test/extensions\extension-patient-clinicaltrial.xml'
        // http://hl7.org/fhir/StructureDefinition/patient-nationality : 'TestData/snapshot-test/extensions\extension-patient-nationality.xml'
        // http://hl7.org/fhir/StructureDefinition/qicore-adverseevent-cause : 'TestData/snapshot-test/extensions\extension-qicore-adverseevent-cause.xml'
        // http://hl7.org/fhir/StructureDefinition/questionnaire-enableWhen : 'TestData/snapshot-test/extensions\extension-questionnaire-enablewhen.xml'

        [TestMethod]
        public async T.Task FindComplexTestExtensions()
        {
            Debug.WriteLine("Complex extension in TestData folder:");
            var dirSource = new DirectorySource("TestData/snapshot-test/extensions");
            var uris = dirSource.ListResourceUris(ResourceType.StructureDefinition);
            foreach (var uri in uris)
            {
                var sd = await dirSource.FindStructureDefinitionAsync(uri);
                if (sd.IsExtension)
                {
                    if (sd.Differential.Element.Any(e => e.Path.StartsWith("Extension.extension.", StringComparison.Ordinal)))
                    {
                        // var orgInfo = sd.Annotation<OriginAnnotation>();
                        // Debug.WriteLine($"{uri} : '{orgInfo?.Origin}'");
                        Debug.WriteLine($"{uri} : '{sd.GetOrigin()}'");
                    }
                }
            }
        }

        // Ewout: type slices cannot contain renamed elements!
        static StructureDefinition ObservationTypeSliceProfile => new StructureDefinition()
        {
            Type = FHIRAllTypes.Observation.GetLiteral(),
            BaseDefinition = ModelInfo.CanonicalUriForFhirCoreType(FHIRAllTypes.Observation),
            Name = "MyTestObservation",
            Url = "http://example.org/fhir/StructureDefinition/MyTestObservation",
            Derivation = StructureDefinition.TypeDerivationRule.Constraint,
            Differential = new StructureDefinition.DifferentialComponent()
            {
                Element = new List<ElementDefinition>()
                {
                    new ElementDefinition("Observation.value[x]")
                    {
                        Slicing = new ElementDefinition.SlicingComponent()
                        {
                            // Discriminator = new string[] { "@type" },
                            Discriminator = new ElementDefinition.DiscriminatorComponent[]
                                { new ElementDefinition.DiscriminatorComponent
                                    { Type = ElementDefinition.DiscriminatorType.Type }
                                }.ToList(),
                            Ordered = false,
                            Rules = ElementDefinition.SlicingRules.Open
                        }
                    }
                    ,new ElementDefinition("Observation.value[x]")
                    {
                        Type = new List<ElementDefinition.TypeRefComponent>()
                        {
                            new ElementDefinition.TypeRefComponent() { Code = FHIRAllTypes.String.GetLiteral() }
                        }
                    }
                }
            }
        };

        [Conditional("DEBUG")]
        void dumpElements(IEnumerable<ElementDefinition> elements, string header = null) => dumpElements(elements.ToList(), header);

        [Conditional("DEBUG")]
        void dumpElements(List<ElementDefinition> elements, string header = null)
        {
            Debug.WriteLineIf(!string.IsNullOrEmpty(header), header);
            for (int i = 0; i < elements.Count; i++)
            {
                var elem = elements[i];
                Debug.Write(elem.Path);
                Debug.WriteIf(elem.Path != null, " '" + elem.SliceName + "'");
                if (elem.Slicing != null)
                {
                    Debug.Write(" => sliced on: " + string.Join(" | ", elem.Slicing.Discriminator.Select(p => p?.Path)));
                }
                Debug.WriteLine("");
            }
        }

        [TestMethod]
        public async T.Task TestTypeSlicing()
        {
            // Create a profile with a type slice: { value[x], value[x] : String }
            var profile = ObservationTypeSliceProfile;

            var resolver = new InMemoryProfileResolver(profile);
            var multiResolver = new MultiResolver(_testResolver, resolver);
            _generator = new SnapshotGenerator(multiResolver, _settings);

            (_, var expanded) = await generateSnapshotAndCompare(profile);
            Assert.IsNotNull(expanded);
            Assert.IsTrue(expanded.HasSnapshot);

            expanded.Snapshot.Element.Where(e => e.Path.StartsWith("Observation.value")).Dump("[1] Observation.value slice:");

            var nav = new ElementDefinitionNavigator(expanded);
            Assert.IsTrue(nav.MoveToFirstChild());
            Assert.AreEqual(nav.Path, "Observation");
            Assert.IsTrue(nav.MoveToChild("value[x]"));
            Assert.IsNotNull(nav.Current.Slicing);
            Assert.IsTrue(nav.MoveToNext());
            Assert.AreEqual(nav.PathName, "value[x]"); // valueString
            Assert.AreEqual(nav.Current.Type.FirstOrDefault().Code, FHIRAllTypes.String.GetLiteral());

            // Add an additional type slice: { value[x], value[x] : String, value[x] : CodeableConcept }
            profile.Differential.Element.Add(
                new ElementDefinition("Observation.value[x]")
                {
                    Type = new List<ElementDefinition.TypeRefComponent>()
                    {
                        new ElementDefinition.TypeRefComponent() { Code = FHIRAllTypes.CodeableConcept.GetLiteral() }
                    }
                }
            );

            (_, expanded) = await generateSnapshotAndCompare(profile);
            Assert.IsNotNull(expanded);
            Assert.IsTrue(expanded.HasSnapshot);

            expanded.Snapshot.Element.Where(e => e.Path.StartsWith("Observation.value")).Dump("[2] Observation.value slice:");

            nav = new ElementDefinitionNavigator(expanded);
            Assert.IsTrue(nav.MoveToFirstChild());
            Assert.AreEqual(nav.Path, "Observation");
            Assert.IsTrue(nav.MoveToChild("value[x]"));
            Assert.IsTrue(nav.MoveToNext());
            Assert.AreEqual(nav.PathName, "value[x]"); // valueString
            Assert.AreEqual(nav.Current.Type.FirstOrDefault()?.Code, FHIRAllTypes.String.GetLiteral());
            Assert.IsTrue(nav.MoveToNext());
            Assert.AreEqual(nav.PathName, "value[x]"); // valueCodeableConcept
            Assert.AreEqual(nav.Current.Type.FirstOrDefault()?.Code, FHIRAllTypes.CodeableConcept.GetLiteral());
        }

        [TestMethod]
        public async T.Task TestMissingDifferential()
        {
            // Create a profile without a differential
            var profile = ObservationTypeSliceProfile;
            profile.Differential = null;

            var resolver = new InMemoryProfileResolver(profile);
            var multiResolver = new MultiResolver(_testResolver, resolver);
            _generator = new SnapshotGenerator(multiResolver, _settings);

            var (_, expanded) = await generateSnapshotAndCompare(profile);
            Assert.IsNotNull(expanded);
            Assert.IsTrue(expanded.HasSnapshot);

            expanded.Snapshot.Element.Dump();
        }

        [TestMethod]
        public async T.Task TestUnresolvedBaseProfile()
        {
            // Create a profile with an unresolved base profile reference
            var profile = ObservationTypeSliceProfile;
            profile.BaseDefinition = "http://example.org/fhir/StructureDefinition/missing";

            var resolver = new InMemoryProfileResolver(profile);
            var multiResolver = new MultiResolver(_testResolver, resolver);
            _generator = new SnapshotGenerator(multiResolver, _settings);

            (_, var expanded) = await generateSnapshotAndCompare(profile);
            Assert.IsNotNull(expanded);
            Assert.IsFalse(expanded.HasSnapshot);
            var outcome = _generator.Outcome;
            Assert.IsNotNull(outcome);
            Assert.IsNotNull(outcome.Issue);
            Assert.AreEqual(outcome.Issue.Count, 1);
            assertIssue(outcome.Issue[0], Issue.UNAVAILABLE_REFERENCED_PROFILE, profile.BaseDefinition);
        }

        static StructureDefinition ObservationTypeResliceProfile => new StructureDefinition()
        {
            Type = FHIRAllTypes.Observation.GetLiteral(),
            BaseDefinition = ObservationTypeSliceProfile.Url,
            Name = "MyDerivedTestObservation",
            Url = "http://example.org/fhir/StructureDefinition/MyDerivedTestObservation",
            Derivation = StructureDefinition.TypeDerivationRule.Constraint,
            Differential = new StructureDefinition.DifferentialComponent()
            {
                Element = new List<ElementDefinition>()
                {
                    new ElementDefinition("Observation.value[x]")
                    {
                        Slicing = new ElementDefinition.SlicingComponent()
                        {
                            // Discriminator = new string[] { "@type" },
                            Discriminator = new ElementDefinition.DiscriminatorComponent[]
                                { new ElementDefinition.DiscriminatorComponent
                                    { Type = ElementDefinition.DiscriminatorType.Type }
                                }.ToList(),
                            Ordered = false,
                            Rules = ElementDefinition.SlicingRules.Open
                        }
                    }
                    // Constraint on existing type slice value[x] : String
                    ,new ElementDefinition("Observation.value[x]")
                    {
                        Max = "1", // New constraint
                        Type = new List<ElementDefinition.TypeRefComponent>()
                        {
                            new ElementDefinition.TypeRefComponent() { Code = FHIRAllTypes.String.GetLiteral() }
                        }
                    }
                    
                    // Remove existing type slice value[x]: CodeableConcept

                    // Add a new type slice value[x]: Integer
                    ,new ElementDefinition("Observation.value[x]")
                    {
                        Type = new List<ElementDefinition.TypeRefComponent>()
                        {
                            new ElementDefinition.TypeRefComponent() { Code = FHIRAllTypes.Integer.GetLiteral() }
                        }
                    },
                }
            }
        };

        [TestMethod]
        public async T.Task TestTypeReslicing()
        {
            // Create a derived profile from a base profile with a type slice
            var profile = ObservationTypeResliceProfile;
            var baseProfile = ObservationTypeSliceProfile;

            var resources = new IConformanceResource[] { profile, baseProfile };
            var resolver = new InMemoryProfileResolver(resources);
            var multiResolver = new MultiResolver(_testResolver, resolver);
            _generator = new SnapshotGenerator(multiResolver, _settings);

            (_, var expanded) = await generateSnapshotAndCompare(profile);
            Assert.IsNotNull(expanded);
            Assert.IsTrue(expanded.HasSnapshot);

            expanded.Snapshot.Element.Where(e => e.Path.StartsWith("Observation.value")).Dump("[1] Observation.value reslice:");

            var nav = new ElementDefinitionNavigator(expanded);
            Assert.IsTrue(nav.MoveToFirstChild());
            Assert.AreEqual(nav.Path, "Observation");
            Assert.IsTrue(nav.MoveToChild("value[x]"));
            Assert.IsTrue(nav.MoveToNext());
            Assert.AreEqual(nav.PathName, "value[x]"); // valueString
            Assert.AreEqual(nav.Current.Type.FirstOrDefault()?.Code, FHIRAllTypes.String.GetLiteral());
            // Derived profile REMOVES existing CodeableConcept type slice and introduces a new Integer type slice
            // Note: special rules for element types allow removal of inherited collection items
            Assert.IsTrue(nav.MoveToNext());
            Assert.AreEqual(nav.PathName, "value[x]"); // valueCodeableConcept
            Assert.AreEqual(nav.Current.Type.FirstOrDefault()?.Code, FHIRAllTypes.Integer.GetLiteral());
        }

        // Choice type constraint, with element renaming
        static StructureDefinition ObservationTypeConstraintProfile => new StructureDefinition()
        {
            Type = FHIRAllTypes.Observation.GetLiteral(),
            BaseDefinition = ModelInfo.CanonicalUriForFhirCoreType(FHIRAllTypes.Observation),
            Name = "MyTestObservation",
            Url = "http://example.org/fhir/StructureDefinition/MyTestObservation",
            Derivation = StructureDefinition.TypeDerivationRule.Constraint,
            Differential = new StructureDefinition.DifferentialComponent()
            {
                Element = new List<ElementDefinition>()
                {
                    // No slicing introduction
                    // Only single element is allowed (this is NOT a slice!)
                    // Element is renamed
                    new ElementDefinition("Observation.valueString")
                    {
                        Type = new List<ElementDefinition.TypeRefComponent>()
                        {
                            new ElementDefinition.TypeRefComponent() { Code = FHIRAllTypes.String.GetLiteral() }
                        }
                    }
                }
            }
        };

        [TestMethod]
        public async T.Task TestChoiceTypeConstraint()
        {
            // Create a profile with a choice type constraint: value[x] => valueString
            var profile = ObservationTypeConstraintProfile;

            var resolver = new InMemoryProfileResolver(profile);
            var multiResolver = new MultiResolver(_testResolver, resolver);
            _generator = new SnapshotGenerator(multiResolver, _settings);

            (_, var expanded) = await generateSnapshotAndCompare(profile);
            Assert.IsNotNull(expanded);
            Assert.IsTrue(expanded.HasSnapshot);

            expanded.Snapshot.Element.Where(e => e.Path.StartsWith("Observation.value")).Dump("Observation.value choice type constraint:");

            var nav = new ElementDefinitionNavigator(expanded);
            Assert.IsTrue(nav.MoveToFirstChild());
            Assert.AreEqual(nav.Path, "Observation");
            Assert.IsFalse(nav.MoveToChild("value[x]")); // Should also be renamed to valueString in snapshot
            Assert.IsTrue(nav.MoveToChild("valueString"));
            Assert.IsNull(nav.Current.Slicing);
            Assert.AreEqual(nav.Current.Type.FirstOrDefault().Code, FHIRAllTypes.String.GetLiteral());
        }

        [TestMethod]
        public async T.Task TestInvalidChoiceTypeConstraints()
        {
            // Create a profile with multiple (invalid!) choice type constraint: value[x] => { valueString, valueInteger }
            var profile = ObservationTypeConstraintProfile;
            profile.Differential.Element.Add(
                    new ElementDefinition("Observation.valueInteger")
                    {
                        Type = new List<ElementDefinition.TypeRefComponent>()
                        {
                            new ElementDefinition.TypeRefComponent() { Code = FHIRAllTypes.Integer.GetLiteral() }
                        }
                    }
            );

            var resolver = new InMemoryProfileResolver(profile);
            var multiResolver = new MultiResolver(_testResolver, resolver);
            _generator = new SnapshotGenerator(multiResolver, _settings);

            (_, var expanded) = await generateSnapshotAndCompare(profile);
            Assert.IsNotNull(expanded);
            Assert.IsTrue(expanded.HasSnapshot);

            expanded.Snapshot.Element.Where(e => e.Path.StartsWith("Observation.value")).Dump("Observation.value choice type constraint:");
            var outcome = _generator.Outcome;
            dumpOutcome(outcome);

            var nav = new ElementDefinitionNavigator(expanded);
            Assert.IsTrue(nav.MoveToFirstChild());
            Assert.AreEqual(nav.Path, "Observation");
            Assert.IsFalse(nav.MoveToChild("value[x]")); // Should also be renamed to valueString in snapshot
            Assert.IsTrue(nav.MoveToChild("valueString"));
            Assert.IsNull(nav.Current.Slicing);
            Assert.AreEqual(nav.Current.Type.FirstOrDefault().Code, FHIRAllTypes.String.GetLiteral());

            Assert.IsTrue(nav.MoveToNext("valueInteger"));
            Assert.IsNull(nav.Current.Slicing);
            Assert.AreEqual(nav.Current.Type.FirstOrDefault().Code, FHIRAllTypes.Integer.GetLiteral());

            Assert.IsNotNull(outcome);

            Assert.AreEqual(1, outcome.Issue.Count);
            assertIssue(outcome.Issue[0], SnapshotGenerator.PROFILE_ELEMENTDEF_INVALID_CHOICE_CONSTRAINT);
        }

        static StructureDefinition ClosedExtensionSliceObservationProfile => new StructureDefinition()
        {
            Type = FHIRAllTypes.Observation.GetLiteral(),
            BaseDefinition = ModelInfo.CanonicalUriForFhirCoreType(FHIRAllTypes.Observation),
            Name = "MyTestObservation",
            Url = "http://example.org/fhir/StructureDefinition/MyTestObservation",
            Derivation = StructureDefinition.TypeDerivationRule.Constraint,
            Differential = new StructureDefinition.DifferentialComponent()
            {
                Element = new List<ElementDefinition>()
                {
                    new ElementDefinition("Observation.extension")
                    {
                        Slicing = new ElementDefinition.SlicingComponent()
                        {
                            Rules = ElementDefinition.SlicingRules.Closed
                        }
                    }
                }
            }
        };

        [TestMethod]
        public async T.Task TestEmptyClosedExtensionSlice()
        {
            var profile = ClosedExtensionSliceObservationProfile;

            var resolver = new InMemoryProfileResolver(profile);
            var multiResolver = new MultiResolver(_testResolver, resolver);
            _generator = new SnapshotGenerator(multiResolver, _settings);

            (_, var expanded) = await generateSnapshotAndCompare(profile);
            Assert.IsNotNull(expanded);
            Assert.IsTrue(expanded.HasSnapshot);

            // dumpElements(expanded.Snapshot.Element.Where(e => e.Path.StartsWith("Observation.extension")), "Observation.extension constraint:");
            var outcome = _generator.Outcome;
            dumpOutcome(outcome);

            var elem = expanded.Snapshot.Element.Find(e => e.Path == "Observation.extension");
            Assert.IsNotNull(elem);
            Assert.IsNotNull(elem.Slicing);
            Assert.AreEqual(ElementDefinition.SlicingRules.Closed, elem.Slicing.Rules);
        }

        [TestMethod]
        public async T.Task TestSlicingEntryWithChilren()
        {
            var sd = await _testResolver.FindStructureDefinitionAsync(@"http://example.org/StructureDefinition/DocumentComposition");
            Assert.IsNotNull(sd);

            // dumpReferences(sd);

            var (_, expanded) = await generateSnapshotAndCompare(sd);

            dumpOutcome(_generator.Outcome);
            expanded.Snapshot.Element.Dump();

            // Verify that the snapshot includes the merged children of the slice entry element
            var verifier = new ElementVerifier(expanded, _settings);
            verifier.VerifyElement("Composition.section", null);
            verifier.AssertSlicing("code", ElementDefinition.SlicingRules.Open, false);
            verifier.VerifyElement("Composition.section.title", null);
            verifier.VerifyElement("Composition.section.code", null);
            Assert.IsNotNull(verifier.CurrentElement.Binding);
            Assert.AreEqual(BindingStrength.Required, verifier.CurrentElement.Binding.Strength);
            Assert.AreEqual("http://example.org/ValueSet/SectionTitles", (verifier.CurrentElement.Binding.ValueSet as ResourceReference)?.Reference);
        }

        [TestMethod]
        public async T.Task TestObservationProfileWithExtensions() => await testObservationProfileWithExtensions(false);

        [TestMethod]
        public async T.Task TestObservationProfileWithExtensions_ExpandAll() => await testObservationProfileWithExtensions(true);

        async T.Task testObservationProfileWithExtensions(bool expandAll)
        {
            // Same as TestObservationProfileWithExtensions, but with full expansion of all complex elements (inc. extensions!)

            // var obs = await _testResolver.FindStructureDefinitionAsync(@"http://example.org/fhir/StructureDefinition/MyCustomObservation");
            var obs = await _testResolver.FindStructureDefinitionAsync(@"http://example.org/fhir/StructureDefinition/MyCustomObservation3");
            Assert.IsNotNull(obs);

            _generator = new SnapshotGenerator(_testResolver, _settings);
            _generator.PrepareElement += elementHandler;
            List<ElementDefinition> elems;
            try
            {
                var (_, expanded) = await generateSnapshotAndCompare(obs);

                dumpOutcome(_generator.Outcome);

                elems = expanded.Snapshot.Element;
                elems.Dump();
                Debug.WriteLine($"Default snapshot: {elems.Count} elements");
                dumpBaseElems(elems);
                var issues = _generator.Outcome?.Issue ?? new List<OperationOutcome.IssueComponent>();

                // [WMR 20180115] NEW - Use alternative (iterative) approach for full expansion
                if (expandAll)
                {
                    elems = await fullyExpand(elems, issues);
                    Debug.WriteLine($"Fully expanded: {elems.Count} elements");
                }
            }
            finally
            {
                _generator.PrepareElement -= elementHandler;
            }

            // Verify that the snapshot contains three extension elements 
            var obsExtensions = elems.Where(e => e.Path == "Observation.extension").ToList();
            Assert.IsNotNull(obsExtensions);
            Assert.AreEqual(4, obsExtensions.Count); // 1 extension slice + 3 extensions

            var extSliceElem = obsExtensions[0];
            Assert.IsNotNull(extSliceElem);
            Assert.IsNotNull(extSliceElem.Slicing);
            Assert.AreEqual("url", extSliceElem.Slicing.Discriminator.FirstOrDefault().Path);

            var labelExtElem = obsExtensions[1];
            Assert.IsNotNull(labelExtElem);
            Assert.AreEqual(@"http://example.org/fhir/StructureDefinition/ObservationLabelExtension", labelExtElem.Type.FirstOrDefault().Profile);

            var locationExtElem = obsExtensions[2];
            Assert.IsNotNull(locationExtElem);
            Assert.AreEqual(@"http://example.org/fhir/StructureDefinition/ObservationLocationExtension", locationExtElem.Type.FirstOrDefault().Profile);

            var otherExtElem = obsExtensions[3];
            Assert.IsNotNull(otherExtElem);
            Assert.AreEqual(@"http://example.org/fhir/StructureDefinition/SomeOtherExtension", otherExtElem.Type.FirstOrDefault().Profile);

            var labelExt = await _testResolver.FindStructureDefinitionAsync(@"http://example.org/fhir/StructureDefinition/ObservationLabelExtension");
            Assert.IsNotNull(labelExt);
            if (expandAll) { Assert.AreEqual(true, labelExt.HasSnapshot); }

            var locationExt = await _testResolver.FindStructureDefinitionAsync(@"http://example.org/fhir/StructureDefinition/ObservationLocationExtension");
            Assert.IsNotNull(locationExt);
            if (expandAll) { Assert.AreEqual(true, locationExt.HasSnapshot); }

            // Third extension element maps to an unresolved extension definition
            var otherExt = await _testResolver.FindStructureDefinitionAsync(@"http://example.org/fhir/StructureDefinition/SomeOtherExtension");
            Assert.IsNull(otherExt);

            // Now verify the snapshot
            // First two extension elements should have been merged from the snapshot root Extension element of the associated extension definition 
            var coreExtension = await _testResolver.FindStructureDefinitionForCoreTypeAsync(FHIRAllTypes.Extension);
            Assert.IsNotNull(coreExtension);
            Assert.IsTrue(coreExtension.HasSnapshot);
            var coreExtensionRootElem = coreExtension.Snapshot.Element[0];

            var labelExtRootElem = labelExt.Differential.Element[0];
            Assert.AreEqual(1, labelExtElem.Min);                                           // Explicit Observation profile constraint
            Assert.AreEqual(labelExtRootElem.Max, labelExtElem.Max);                        // Inherited from external ObservationLabelExtension root element
            Assert.AreEqual(coreExtensionRootElem.Definition, labelExtElem.Definition);     // Inherited from Observation.extension base element
            Assert.AreEqual(labelExtRootElem.Comment, labelExtElem.Comment);              // Inherited from external ObservationLabelExtension root element
            verifyProfileExtensionBaseElement(labelExtElem);

            var locationExtRootElem = locationExt.Differential.Element[0];
            Assert.AreEqual(0, locationExtElem.Min);                                        // Inherited from external ObservationLabelExtension root element
            Assert.AreEqual("1", locationExtElem.Max);                                      // Explicit Observation profile constraint
            Assert.AreEqual(coreExtensionRootElem.Definition, locationExtElem.Definition);  // Inherited from Observation.extension base element
            Assert.AreEqual(locationExtRootElem.Comment, locationExtElem.Comment);        // Inherited from external ObservationLocationExtension root element
            verifyProfileExtensionBaseElement(locationExtElem);

            // Last (unresolved) extension element should have been merged with Observation.extension
            var coreObservation = await _testResolver.FindStructureDefinitionForCoreTypeAsync(FHIRAllTypes.Observation);
            Assert.IsNotNull(coreObservation);
            Assert.IsTrue(coreObservation.HasSnapshot);
            var coreObsExtensionElem = coreObservation.Snapshot.Element.FirstOrDefault(e => e.Path == "Observation.extension");
            Assert.IsNotNull(coreObsExtensionElem);
            Assert.AreEqual(1, otherExtElem.Min);                                           // Explicit Observation profile constraint
            Assert.AreEqual(coreObsExtensionElem.Max, otherExtElem.Max);                    // Inherited from Observation.extension base element
            Assert.AreEqual(coreObsExtensionElem.Definition, otherExtElem.Definition);      // Inherited from Observation.extension base element
            Assert.AreEqual(coreObsExtensionElem.Comment, otherExtElem.Comment);          // Inherited from Observation.extension base element
            verifyProfileExtensionBaseElement(coreObsExtensionElem);
        }

        void verifyProfileExtensionBaseElement(ElementDefinition extElem)
        {
            var baseElem = extElem.Annotation<BaseDefAnnotation>().BaseElementDefinition;
            Assert.IsNotNull(baseElem);
            Assert.AreEqual(baseElem.Short, extElem.Short);
            Assert.AreEqual(baseElem.Definition, extElem.Definition);
            Assert.AreEqual(baseElem.Comment, extElem.Comment);
            Assert.IsTrue(baseElem.Alias.SequenceEqual(extElem.Alias));
        }

#if false
        // [WMR 20170213] New - issue reported by Marten - cannot slice Organization.type ?
        // Specifically, snapshot generator drops the slicing component from the slice entry element
        // Explanation: Organization.type is not a list (max = 1) and not a choice type => slicing is not allowed!
        [TestMethod]
        public async T.Task TestOrganizationTypeSlice()
        {
            var org = await _testResolver.FindStructureDefinitionAsync(@"http://example.org/fhir/StructureDefinition/MySlicedOrganization");
            Assert.IsNotNull(org);

            StructureDefinition expanded;
            _generator = new SnapshotGenerator(_testResolver, _settings);
            _generator.PrepareElement += elementHandler;
            try
            {
                generateSnapshotAndCompare(org, out expanded);
            }
            finally
            {
                _generator.PrepareElement -= elementHandler;
            }

            //dumpOutcome(_generator.Outcome);

            //var elems = expanded.Snapshot.Element;
            //elems.Dump();
            //dumpBaseElems(elems);

            // TODO: Verify slice

        }
#endif

        // [WMR 2017024] NEW: Test for bug with snapshot expansion of ElementDefinition.Binding (reported by NHS)
        // If the diff constrains only Binding.Strength, then snapshot also contains only Binding.Strength - WRONG!
        // Expected: snapshot contains inherited properties from base, i.e. description, valueSetUri/valueSetReference
        [TestMethod]
        public async T.Task TestElementBinding()
        {
            var sd = new StructureDefinition()
            {
                Type = FHIRAllTypes.Encounter.GetLiteral(),
                BaseDefinition = ModelInfo.CanonicalUriForFhirCoreType(FHIRAllTypes.Encounter),
                Name = "MyTestEncounter",
                Url = "http://example.org/fhir/StructureDefinition/MyTestEncounter",
                Derivation = StructureDefinition.TypeDerivationRule.Constraint,
                Differential = new StructureDefinition.DifferentialComponent()
                {
                    Element = new List<ElementDefinition>()
                    {
                        new ElementDefinition("Encounter.type")
                        {

                            // Default binding on Encounter.type:
                            //
                            // <binding>
                            //   <strength value="example" />
                            //   <description value="The type of encounter" />
                            //   <valueSetReference>
                            //     <reference value="http://hl7.org/fhir/ValueSet/encounter-type" />
                            //   </valueSetReference>
                            // </binding>

                            Binding = new ElementDefinition.ElementDefinitionBindingComponent()
                            {
                                // Constrain strength from Example to Preferred
                                Strength = BindingStrength.Preferred
                            }
                        }
                    }

                }
            };

            var resolver = new InMemoryProfileResolver(sd);
            var multiResolver = new MultiResolver(_testResolver, resolver);
            _generator = new SnapshotGenerator(multiResolver, _settings);

            var (_, expanded) = await generateSnapshotAndCompare(sd);
            Assert.IsNotNull(expanded);
            Assert.IsTrue(expanded.HasSnapshot);

            var profileElem = expanded.Snapshot.Element.FirstOrDefault(e => e.Path == "Encounter.type");
            Assert.IsNotNull(profileElem);
            var profileBinding = profileElem.Binding;
            Assert.IsNotNull(profileBinding);

            Assert.AreEqual(BindingStrength.Preferred, profileBinding.Strength);

            var sdEncounter = await _testResolver.FindStructureDefinitionForCoreTypeAsync(FHIRAllTypes.Encounter);
            Assert.IsNotNull(sdEncounter);
            Assert.IsTrue(sdEncounter.HasSnapshot);

            var baseElem = sdEncounter.Snapshot.Element.FirstOrDefault(e => e.Path == "Encounter.type");
            Assert.IsNotNull(baseElem);
            var baseBinding = baseElem.Binding;
            Assert.IsNotNull(baseBinding);

            Assert.AreEqual(BindingStrength.Example, baseBinding.Strength);

            Assert.AreEqual(baseBinding.Description, profileBinding.Description);
            Assert.IsTrue(baseBinding.ValueSet.IsExactly(profileBinding.ValueSet));
        }

        // [WMR 2017024] NEW: Snapshot generator should reject profile extensions mapped to a StructureDefinition that is not an Extension definition.
        // Reported by Thomas Tveit Rosenlund: https://simplifier.net/Velferdsteknologi2/FlagVFT (geoPositions)
        // Don't expand; emit outcome issue
        [TestMethod]
        public async T.Task TestInvalidProfileExtensionTarget()
        {
            var sdLocation = new StructureDefinition()
            {
                Type = FHIRAllTypes.Location.GetLiteral(),
                BaseDefinition = ModelInfo.CanonicalUriForFhirCoreType(FHIRAllTypes.Location),
                Name = "MyTestLocation",
                Url = "http://example.org/fhir/StructureDefinition/MyTestLocation",
                Differential = new StructureDefinition.DifferentialComponent()
                {
                    Element = new List<ElementDefinition>()
                    {
                        new ElementDefinition()
                        {
                            Path = "Location.partOf",
                            Max = "0"
                        }
                    }
                }
            };

            var sdFlag = new StructureDefinition()
            {
                Type = FHIRAllTypes.Flag.GetLiteral(),
                BaseDefinition = ModelInfo.CanonicalUriForFhirCoreType(FHIRAllTypes.Flag),
                Name = "MyTestFlag",
                Url = "http://example.org/fhir/StructureDefinition/MyTestFlag",
                Differential = new StructureDefinition.DifferentialComponent()
                {
                    Element = new List<ElementDefinition>()
                    {
                        new ElementDefinition("Flag.extension")
                        {
                            Slicing = new ElementDefinition.SlicingComponent()
                            {
                                // Discriminator = new string[] { "url" },
                                Discriminator = new ElementDefinition.DiscriminatorComponent[]
                                { new ElementDefinition.DiscriminatorComponent
                                    { Type = ElementDefinition.DiscriminatorType.Value, Path = "url" }
                                }.ToList(),
                                Rules = ElementDefinition.SlicingRules.Open
                            }
                        },
                        new ElementDefinition("Flag.extension")
                        {
                            SliceName = "geopositions",
                            Type = new List<ElementDefinition.TypeRefComponent>()
                            {
                                new ElementDefinition.TypeRefComponent()
                                {
                                    Code = FHIRAllTypes.Extension.GetLiteral(),
                                    // INVALID - Map extension element to non-extension definition
                                    Profile = sdLocation.Url
                                }

                            }
                        }
                    }

                }
            };

            var resolver = new InMemoryProfileResolver(sdLocation, sdFlag);
            var multiResolver = new MultiResolver(_testResolver, resolver);
            _generator = new SnapshotGenerator(multiResolver, _settings);
            (_, var expanded) = await generateSnapshotAndCompare(sdFlag);

            Assert.IsNotNull(expanded);
            Assert.IsTrue(expanded.HasSnapshot);
            expanded.Snapshot.Element.Dump();

            // Expecting a single outcome issue
            dumpOutcome(_generator.Outcome);
            Assert.IsNotNull(_generator.Outcome);
            var issues = _generator.Outcome?.Issue ?? new List<OperationOutcome.IssueComponent>();
            Assert.IsNotNull(issues);
            Assert.AreEqual(1, issues.Count);
            assertIssue(issues[0], SnapshotGenerator.PROFILE_ELEMENTDEF_INVALID_PROFILE_TYPE);

            // [WMR 20180115] NEW - Use alternative (iterative) approach for full expansion
            var elems = expanded.Snapshot.Element;
            issues = new List<OperationOutcome.IssueComponent>();
            elems = expanded.Snapshot.Element = await fullyExpand(elems, issues);
            Debug.WriteLine($"Fully expanded: {elems.Count} elements");

            expanded.Snapshot.Element.Dump();

            // Full expansion should also generate same outcome issue
            Assert.AreEqual(1, issues.Count);
            assertIssue(issues[0], SnapshotGenerator.PROFILE_ELEMENTDEF_INVALID_PROFILE_TYPE);
        }

        // [WMR 20170306] Verify that the snapshot generator determines and merges the correct base element for slices
        // * Slice entry is based on associated element in base profile with same path (and name)
        //   Slice entry inherits constraints from base element; can only further constrain
        //   Note: Base element may be a slice entry itself, or a named slice (in case of reslicing)
        // * Named slices are based on associated element in base profile with same path and parent slice name (same name as preceding slice entry)
        //   Same base element as preceding slice entry, but without the slicing component and with min = 0 (per definition for named slices, as they can be optional)

        //
        // Example:
        //
        // Patient (base profile)
        // - Patient.identifier
        //
        // MyPatient : Patient (user profile)
        // - Patient.identifier (slice entry)     => Patient.identifier (in Base)
        // - Patient.identifier:A                 => Patient.identifier (in Base)
        // - Patient.identifier:A/1               => Patient.identifier (in Base)
        // - Patient.identifier:A/2               => Patient.identifier (in Base)
        // - Patient.identifier:B                 => Patient.identifier (in Base)
        //
        // DerivedPatient : MyPatient (derived user profile)
        // - Patient.identifier (slice entry)     => Patient.identifier (slice entry) in MyPatient
        // - Patient.identifier:A                 => Patient.identifier:A in MyPatient
        // - Patient.identifier:A/1               => Patient.identifier:A/1 in MyPatient
        // - Patient.identifier:A/2               => Patient.identifier:A/2 in MyPatient
        // - Patient.identifier:A/3               => Patient.identifier:A in MyPatient
        // - Patient.identifier:B (reslice entry) => Patient.identifier:B in MyPatient
        // - Patient.identifier:B/1               => Patient.identifier:B in MyPatient
        // - Patient.identifier:B/2               => Patient.identifier:B in MyPatient
        // - Patient.identifier:C                 => Patient.identifier in MyPatient

        static StructureDefinition SlicedPatientProfile => new StructureDefinition()
        {
            Type = FHIRAllTypes.Patient.GetLiteral(),
            BaseDefinition = ModelInfo.CanonicalUriForFhirCoreType(FHIRAllTypes.Patient),
            Name = "MySlicedPatient",
            Url = "http://example.org/fhir/StructureDefinition/MySlicedPatient",
            Derivation = StructureDefinition.TypeDerivationRule.Constraint,
            Differential = new StructureDefinition.DifferentialComponent()
            {
                Element = new List<ElementDefinition>()
                {
                    new ElementDefinition("Patient.identifier")
                    {
                        Slicing = new ElementDefinition.SlicingComponent()
                        {
                            // Discriminator = new string[] { "system" },
                            Discriminator = new ElementDefinition.DiscriminatorComponent[]
                                { new ElementDefinition.DiscriminatorComponent
                                    { Type = ElementDefinition.DiscriminatorType.Value, Path = "system" }
                                }.ToList(),
                            Ordered = false,
                            Rules = ElementDefinition.SlicingRules.Open
                        },
                        Min = 1
                    }
                    ,new ElementDefinition("Patient.identifier")
                    {
                        SliceName = "bsn",
                        Min = 1,
                        Max = "1"
                    }
                    ,new ElementDefinition("Patient.identifier")
                    {
                        SliceName = "ehr_id",
                        Max = "2"
                    }
                }
            }
        };

        [TestMethod]
        public async T.Task TestSliceBase_SlicedPatient()
        {
            var profile = SlicedPatientProfile;

            var resolver = new InMemoryProfileResolver(profile);
            var multiResolver = new MultiResolver(_testResolver, resolver);
            _generator = new SnapshotGenerator(multiResolver, _settings);
            StructureDefinition expanded = null;

            _generator.PrepareElement += elementHandler;
            try
            {
                (_, expanded) = await generateSnapshotAndCompare(profile);
            }
            finally
            {
                _generator.PrepareElement -= elementHandler;
            }
            dumpOutcome(_generator.Outcome);

            Assert.IsNotNull(expanded);
            Assert.IsTrue(expanded.HasSnapshot);

            var identifierConstraints = expanded.Snapshot.Element.Where(e => e.Path.StartsWith("Patient.identifier"));

            identifierConstraints.Dump("Constraints on Patient.identifier:");

            var corePatientProfile = await _testResolver.FindStructureDefinitionAsync(profile.BaseDefinition);
            Assert.IsNotNull(corePatientProfile);
            Assert.IsTrue(corePatientProfile.HasSnapshot);
            var corePatientIdentifierElem = corePatientProfile.Snapshot.Element.FirstOrDefault(e => e.Path == "Patient.identifier");
            Assert.IsNotNull(corePatientIdentifierElem);
            Debug.Print($"Base: #{corePatientIdentifierElem.GetHashCode()} '{corePatientIdentifierElem.Path}'");

            dumpBaseElems(identifierConstraints);

            var nav = ElementDefinitionNavigator.ForSnapshot(expanded);
            Assert.IsTrue(nav.MoveToFirstChild());

            // Verify slice entry
            Assert.IsTrue(nav.MoveToChild("identifier"));

            // [WMR 20170711] Disregard ElementDefinition.Base
            // Empty for elements introduced by core Patient profile, esp. corePatientIdentifierElem
            // Assert.AreEqual(corePatientIdentifierElem, GetBaseElementAnnotation(nav.Current));
            Assert.IsTrue(isAlmostExactly(corePatientIdentifierElem, GetBaseElementAnnotation(nav.Current)));

            Assert.IsNotNull(nav.Current.Slicing);
            Assert.IsNull(nav.Current.SliceName);
            Assert.AreEqual(1, nav.Current.Min);
            Assert.AreEqual("*", nav.Current.Max);

            // Verify slice "bsn"
            Assert.IsTrue(nav.MoveToNextSlice());

            // [WMR 20170711] Disregard ElementDefinition.Base
            // Assert.AreEqual(corePatientIdentifierElem, GetBaseElementAnnotation(nav.Current));
            Assert.IsTrue(isAlmostExactly(corePatientIdentifierElem, GetBaseElementAnnotation(nav.Current)));

            Assert.IsNull(nav.Current.Slicing);
            Assert.AreEqual("bsn", nav.Current.SliceName);
            Assert.AreEqual(1, nav.Current.Min);
            Assert.AreEqual("1", nav.Current.Max);

            // Verify slice "ehr_id"
            Assert.IsTrue(nav.MoveToNextSlice());

            // [WMR 20170711] Disregard ElementDefinition.Base
            // Assert.AreEqual(corePatientIdentifierElem, GetBaseElementAnnotation(nav.Current));
            Assert.IsTrue(isAlmostExactly(corePatientIdentifierElem, GetBaseElementAnnotation(nav.Current)));

            Assert.IsNull(nav.Current.Slicing);
            Assert.AreEqual("ehr_id", nav.Current.SliceName);
            Assert.AreEqual(0, nav.Current.Min);
            Assert.AreEqual("2", nav.Current.Max);
        }

        static StructureDefinition NationalPatientProfile => new StructureDefinition()
        {
            Type = FHIRAllTypes.Patient.GetLiteral(),
            BaseDefinition = ModelInfo.CanonicalUriForFhirCoreType(FHIRAllTypes.Patient),
            Name = "MyNationalPatient",
            Url = "http://example.org/fhir/StructureDefinition/MyNationalPatient",
            Derivation = StructureDefinition.TypeDerivationRule.Constraint,
            Differential = new StructureDefinition.DifferentialComponent()
            {
                Element = new List<ElementDefinition>()
                {
                    new ElementDefinition("Patient.identifier")
                    {
                        Comment = "NationalPatientProfile"
                    },
                    new ElementDefinition("Patient.identifier.system")
                    {
                        Min = 1
                    }
                }
            }
        };

        static StructureDefinition SlicedNationalPatientProfile => new StructureDefinition()
        {
            Type = FHIRAllTypes.Patient.GetLiteral(),
            BaseDefinition = "http://example.org/fhir/StructureDefinition/MyNationalPatient",
            Name = "SlicedNationalPatientProfile",
            Url = "http://example.org/fhir/StructureDefinition/SlicedNationalPatientProfile",
            Derivation = StructureDefinition.TypeDerivationRule.Constraint,
            Differential = new StructureDefinition.DifferentialComponent()
            {
                Element = new List<ElementDefinition>()
                {
                    new ElementDefinition("Patient.identifier")
                    {
                        Slicing = new ElementDefinition.SlicingComponent()
                        {
                            // Discriminator = new string[] { "system" },
                            Discriminator = new ElementDefinition.DiscriminatorComponent[]
                                { new ElementDefinition.DiscriminatorComponent
                                    { Type = ElementDefinition.DiscriminatorType.Value, Path = "system" }
                                }.ToList(),
                            Ordered = false,
                            Rules = ElementDefinition.SlicingRules.Open
                        },
                        Min = 1,
                        // Append to comment inherited from base
                        Comment = "...SlicedNationalPatientProfile"
                    }
                    // Slice: bsn
                    ,new ElementDefinition("Patient.identifier")
                    {
                        SliceName = "bsn",
                        Min = 1,
                        Max = "1"
                    },
                    new ElementDefinition("Patient.identifier.system")
                    {
                        Fixed = new FhirUri("http://example.org/fhir/ValueSet/bsn")
                    },
                    // Slice: ehr_id
                    new ElementDefinition("Patient.identifier")
                    {
                        SliceName = "ehr_id",
                        Max = "2",
#if false
                        // Re-slice the ehr-id
                        Slicing = new ElementDefinition.SlicingComponent()
                        {
                            Discriminator = new string[] { "use" },
                            Ordered = true,
                            Rules = ElementDefinition.SlicingRules.Closed
                        }
#endif
                    },
#if false
                    // Reslice: ehr-id/temp
                    new ElementDefinition("Patient.identifier")
                    {
                        Name = "ehr_id/temp",
                        Max = "1",
                    },
                    new ElementDefinition("Patient.identifier.use")
                    {
                        // Fixed = new Code<Identifier.IdentifierUse>(Identifier.IdentifierUse.Temp)
                        Fixed = new Code("temp")
                    }
#endif
                }
            }
        };

        [TestMethod]
        public async T.Task TestSliceBase_SlicedNationalPatient()
        {
            var baseProfile = NationalPatientProfile;
            var profile = SlicedNationalPatientProfile;

            var resolver = new InMemoryProfileResolver(baseProfile, profile);
            var multiResolver = new MultiResolver(_testResolver, resolver);
            _generator = new SnapshotGenerator(multiResolver, _settings);
            StructureDefinition expanded = null;

            _generator.PrepareElement += elementHandler;
            try
            {
                (_, expanded) = await generateSnapshotAndCompare(profile);
            }
            finally
            {
                _generator.PrepareElement -= elementHandler;
            }
            dumpOutcome(_generator.Outcome);

            Assert.IsNotNull(expanded);
            Assert.IsTrue(expanded.HasSnapshot);

            var identifierConstraints = expanded.Snapshot.Element.Where(e => e.Path.StartsWith("Patient.identifier"));

            identifierConstraints.Dump("Constraints on Patient.identifier:");

            var nationalPatientProfile = await resolver.FindStructureDefinitionAsync(profile.BaseDefinition);
            Assert.IsNotNull(nationalPatientProfile);
            Assert.IsTrue(nationalPatientProfile.HasSnapshot);
            var nationalPatientIdentifierElem = nationalPatientProfile.Snapshot.Element.FirstOrDefault(e => e.Path == "Patient.identifier");
            Assert.IsNotNull(nationalPatientIdentifierElem);
            Debug.Print($"Base: #{nationalPatientIdentifierElem.GetHashCode()} '{nationalPatientIdentifierElem.Path}'");

            dumpBaseElems(identifierConstraints);

            var nav = ElementDefinitionNavigator.ForSnapshot(expanded);
            Assert.IsTrue(nav.MoveToFirstChild());

            // Verify slice entry
            Assert.IsTrue(nav.MoveToChild("identifier"));

            // [WMR 20170711] Disregard ElementDefinition.Base
            // Assert.AreEqual(nationalPatientIdentifierElem, GetBaseElementAnnotation(nav.Current));
            Assert.IsTrue(isAlmostExactly(nationalPatientIdentifierElem, GetBaseElementAnnotation(nav.Current)));

            Assert.IsNotNull(nav.Current.Slicing);
            Assert.IsNull(nav.Current.SliceName);
            Assert.AreEqual(1, nav.Current.Min);
            Assert.AreEqual("*", nav.Current.Max);
            // Slice entry should inherit Comments from base element, merged with diff constraints
            Assert.AreEqual("NationalPatientProfile\r\nSlicedNationalPatientProfile", nav.Current.Comment);
            // Slice entry should also inherit constraints on child elements from base element
            var bm = nav.Bookmark();
            Assert.IsTrue(nav.MoveToChild("system"));
            Assert.AreEqual(nav.Current.Min, 1);
            Assert.IsTrue(nav.ReturnToBookmark(bm));

            // Verify slice "bsn"
            Assert.IsTrue(nav.MoveToNextSlice());

            // [WMR 20170711] Disregard ElementDefinition.Base
            // Assert.AreEqual(nationalPatientIdentifierElem, GetBaseElementAnnotation(nav.Current));
            Assert.IsTrue(isAlmostExactly(nationalPatientIdentifierElem, GetBaseElementAnnotation(nav.Current)));

            Assert.IsNull(nav.Current.Slicing);
            Assert.AreEqual("bsn", nav.Current.SliceName);
            Assert.AreEqual(1, nav.Current.Min);
            Assert.AreEqual("1", nav.Current.Max);
            // Named slices should inherit Comments from base element
            Assert.AreEqual("NationalPatientProfile", nav.Current.Comment);
            // Named slices should also inherit constraints on child elements from base element
            bm = nav.Bookmark();
            Assert.IsTrue(nav.MoveToChild("system"));
            Assert.AreEqual(nav.Current.Min, 1);
            // Should be merged with diff constraints on child elements
            Assert.AreEqual((nav.Current.Fixed as FhirUri).Value, "http://example.org/fhir/ValueSet/bsn");
            Assert.IsTrue(nav.ReturnToBookmark(bm));

            // Verify slice "ehr_id"
            Assert.IsTrue(nav.MoveToNextSlice());

            // [WMR 20170711] Disregard ElementDefinition.Base
            // Assert.AreEqual(nationalPatientIdentifierElem, GetBaseElementAnnotation(nav.Current));
            Assert.IsTrue(isAlmostExactly(nationalPatientIdentifierElem, GetBaseElementAnnotation(nav.Current)));

            Assert.IsNull(nav.Current.Slicing);
            Assert.AreEqual("ehr_id", nav.Current.SliceName);
            Assert.AreEqual(0, nav.Current.Min);
            Assert.AreEqual("2", nav.Current.Max);
            // Named slices should inherit Comments from base element
            Assert.AreEqual("NationalPatientProfile", nav.Current.Comment);
            // Named slices should also inherit constraints on child elements from base element
            bm = nav.Bookmark();
            Assert.IsTrue(nav.MoveToChild("system"));
            Assert.AreEqual(nav.Current.Min, 1);
            Assert.IsTrue(nav.ReturnToBookmark(bm));

#if false
            // Verify re-slice "ehr_id/temp"
            Assert.IsTrue(nav.MoveToNextSliceAtAnyLevel());

            // [WMR 20170711] Disregard ElementDefinition.Base
            // Assert.AreEqual(nationalPatientIdentifierElem, GetBaseElementAnnotation(nav.Current));
            Assert.IsTrue(isAlmostExactly(nationalPatientIdentifierElem, GetBaseElementAnnotation(nav.Current)));

            Assert.IsNull(nav.Current.Slicing);
            Assert.AreEqual("ehr_id/temp", nav.Current.SliceName);
            Assert.AreEqual(0, nav.Current.Min);
            Assert.AreEqual("1", nav.Current.Max);
            // Named slices should inherit Comments from base element
            Assert.AreEqual("NationalPatientProfile", nav.Current.Comment);
            // Named slices should also inherit constraints on child elements from base element
            bm = nav.Bookmark();
            Assert.IsTrue(nav.MoveToChild("system"));
            Assert.AreEqual(nav.Current.Min, 1);
            Assert.IsTrue(nav.ReturnToBookmark(bm));
#endif
        }

        static StructureDefinition ReslicedNationalPatientProfile => new StructureDefinition()
        {
            Type = FHIRAllTypes.Patient.GetLiteral(),
            BaseDefinition = "http://example.org/fhir/StructureDefinition/MyNationalPatient",
            Name = "ReslicedNationalPatientProfile",
            Url = "http://example.org/fhir/StructureDefinition/ReslicedNationalPatientProfile",
            Derivation = StructureDefinition.TypeDerivationRule.Constraint,
            Differential = new StructureDefinition.DifferentialComponent()
            {
                Element = new List<ElementDefinition>()
                {
                    new ElementDefinition("Patient.identifier")
                    {
                        Slicing = new ElementDefinition.SlicingComponent()
                        {
                            Discriminator = new ElementDefinition.DiscriminatorComponent[]
                                { new ElementDefinition.DiscriminatorComponent
                                    { Type = ElementDefinition.DiscriminatorType.Value, Path = "system" }
                                }.ToList(),
                            Ordered = false,
                            Rules = ElementDefinition.SlicingRules.Open
                        },
                        Min = 1,
                        // Append to comment inherited from base
                        Comment = "...SlicedNationalPatientProfile"
                    }
                    // Slice: bsn
                    ,new ElementDefinition("Patient.identifier")
                    {
                        SliceName = "bsn",
                        Min = 1,
                        Max = "1"
                    },
                    new ElementDefinition("Patient.identifier.system")
                    {
                        Fixed = new FhirUri("http://example.org/fhir/ValueSet/bsn")
                    },
                    // Slice: ehr_id
                    new ElementDefinition("Patient.identifier")
                    {
                        SliceName = "ehr_id",
                        Max = "2",

                        // Re-slice the ehr-id
                        Slicing = new ElementDefinition.SlicingComponent()
                        {
                            // Discriminator = new string[] { "use" },
                            Discriminator = new ElementDefinition.DiscriminatorComponent[]
                                { new ElementDefinition.DiscriminatorComponent
                                    { Type = ElementDefinition.DiscriminatorType.Value, Path = "use" }
                                }.ToList(),
                            Ordered = true,
                            Rules = ElementDefinition.SlicingRules.Closed
                        }
                    },

                    // Reslice: ehr-id/temp
                    new ElementDefinition("Patient.identifier")
                    {
                        SliceName = "ehr_id/temp",
                        Max = "1",
                    },
                    new ElementDefinition("Patient.identifier.use")
                    {
                        // Fixed = new Code<Identifier.IdentifierUse>(Identifier.IdentifierUse.Temp)
                        Fixed = new Code("temp")
                    }
                }
            }
        };

        [TestMethod]
        public async T.Task TestSliceBase_ReslicedNationalPatient()
        {
            var baseProfile = NationalPatientProfile;
            var profile = ReslicedNationalPatientProfile;

            var resolver = new InMemoryProfileResolver(baseProfile, profile);
            var multiResolver = new MultiResolver(_testResolver, resolver);
            _generator = new SnapshotGenerator(multiResolver, _settings);
            StructureDefinition expanded = null;

            _generator.PrepareElement += elementHandler;
            try
            {
                (_, expanded) = await generateSnapshotAndCompare(profile);
            }
            finally
            {
                _generator.PrepareElement -= elementHandler;
            }
            dumpOutcome(_generator.Outcome);

            Assert.IsNotNull(expanded);
            Assert.IsTrue(expanded.HasSnapshot);

            var identifierConstraints = expanded.Snapshot.Element.Where(e => e.Path.StartsWith("Patient.identifier"));

            identifierConstraints.Dump("Constraints on Patient.identifier:");

            var nationalPatientProfile = await resolver.FindStructureDefinitionAsync(profile.BaseDefinition);
            Assert.IsNotNull(nationalPatientProfile);
            Assert.IsTrue(nationalPatientProfile.HasSnapshot);
            var nationalPatientIdentifierElem = nationalPatientProfile.Snapshot.Element.FirstOrDefault(e => e.Path == "Patient.identifier");
            Assert.IsNotNull(nationalPatientIdentifierElem);
            Debug.Print($"Base: #{nationalPatientIdentifierElem.GetHashCode()} '{nationalPatientIdentifierElem.Path}'");

            dumpBaseElems(identifierConstraints);

            var nav = ElementDefinitionNavigator.ForSnapshot(expanded);
            Assert.IsTrue(nav.MoveToFirstChild());

            // Verify slice entry
            Assert.IsTrue(nav.MoveToChild("identifier"));

            // [WMR 20170711] Disregard ElementDefinition.Base
            // Assert.AreEqual(nationalPatientIdentifierElem, GetBaseElementAnnotation(nav.Current));
            Assert.IsTrue(isAlmostExactly(nationalPatientIdentifierElem, GetBaseElementAnnotation(nav.Current)));

            Assert.IsNotNull(nav.Current.Slicing);
            Assert.IsNull(nav.Current.SliceName);
            Assert.AreEqual(1, nav.Current.Min);
            Assert.AreEqual("*", nav.Current.Max);
            // Slice entry should inherit Comments from base element, merged with diff constraints
            Assert.AreEqual("NationalPatientProfile\r\nSlicedNationalPatientProfile", nav.Current.Comment);
            // Slice entry should also inherit constraints on child elements from base element
            var bm = nav.Bookmark();
            Assert.IsTrue(nav.MoveToChild("system"));
            Assert.AreEqual(nav.Current.Min, 1);
            Assert.IsTrue(nav.ReturnToBookmark(bm));

            // Verify slice "bsn"
            Assert.IsTrue(nav.MoveToNextSlice());

            // [WMR 20170711] Disregard ElementDefinition.Base
            // Assert.AreEqual(nationalPatientIdentifierElem, GetBaseElementAnnotation(nav.Current));
            Assert.IsTrue(isAlmostExactly(nationalPatientIdentifierElem, GetBaseElementAnnotation(nav.Current)));

            Assert.IsNull(nav.Current.Slicing);
            Assert.AreEqual("bsn", nav.Current.SliceName);
            Assert.AreEqual(1, nav.Current.Min);
            Assert.AreEqual("1", nav.Current.Max);
            // Named slices should inherit Comments from base element
            Assert.AreEqual("NationalPatientProfile", nav.Current.Comment);
            // Named slices should also inherit constraints on child elements from base element
            bm = nav.Bookmark();
            Assert.IsTrue(nav.MoveToChild("system"));
            Assert.AreEqual(nav.Current.Min, 1);
            // Should be merged with diff constraints on child elements
            Assert.AreEqual((nav.Current.Fixed as FhirUri).Value, "http://example.org/fhir/ValueSet/bsn");
            Assert.IsTrue(nav.ReturnToBookmark(bm));

            // Verify slice "ehr_id"
            Assert.IsTrue(nav.MoveToNextSlice());

            // [WMR 20170711] Disregard ElementDefinition.Base
            // Assert.AreEqual(nationalPatientIdentifierElem, GetBaseElementAnnotation(nav.Current));
            Assert.IsTrue(isAlmostExactly(nationalPatientIdentifierElem, GetBaseElementAnnotation(nav.Current)));

            Assert.IsNotNull(nav.Current.Slicing);
            Assert.AreEqual("ehr_id", nav.Current.SliceName);
            Assert.AreEqual(0, nav.Current.Min);
            Assert.AreEqual("2", nav.Current.Max);
            // Named slices should inherit Comments from base element
            Assert.AreEqual("NationalPatientProfile", nav.Current.Comment);
            // Named slices should also inherit constraints on child elements from base element
            bm = nav.Bookmark();
            Assert.IsTrue(nav.MoveToChild("system"));
            Assert.AreEqual(nav.Current.Min, 1);
            Assert.IsTrue(nav.ReturnToBookmark(bm));

            // Verify re-slice "ehr_id/temp"
            Assert.IsTrue(nav.MoveToFirstReslice());

            // [WMR 20170711] Disregard ElementDefinition.Base
            // Assert.AreEqual(nationalPatientIdentifierElem, GetBaseElementAnnotation(nav.Current));
            Assert.IsTrue(isAlmostExactly(nationalPatientIdentifierElem, GetBaseElementAnnotation(nav.Current)));

            Assert.IsNull(nav.Current.Slicing);
            Assert.AreEqual("ehr_id/temp", nav.Current.SliceName);
            Assert.AreEqual(0, nav.Current.Min);
            Assert.AreEqual("1", nav.Current.Max);
            // Named slices should inherit Comments from base element
            Assert.AreEqual("NationalPatientProfile", nav.Current.Comment);
            // Named slices should also inherit constraints on child elements from base element
            bm = nav.Bookmark();
            Assert.IsTrue(nav.MoveToChild("system"));
            Assert.AreEqual(nav.Current.Min, 1);
            Assert.IsTrue(nav.ReturnToBookmark(bm));
        }

        [TestMethod]
        public async T.Task TestSliceBase_PatientTelecomResliceEK()
        {
            var dirSource = new DirectorySource("TestData/validation");
            var source = new TimingSource(dirSource);
            var resolver = new CachedResolver(source);
            var multiResolver = new MultiResolver(resolver, _testResolver);

            var profile = await resolver.FindStructureDefinitionAsync("http://example.com/StructureDefinition/patient-telecom-reslice-ek");
            Assert.IsNotNull(profile);

            var settings = new SnapshotGeneratorSettings(_settings)
            {
                GenerateElementIds = true
            };
            _generator = new SnapshotGenerator(multiResolver, settings);
            StructureDefinition expanded = null;

            _generator.PrepareElement += elementHandler;
            try
            {
                (_, expanded) = await generateSnapshotAndCompare(profile);
            }
            finally
            {
                _generator.PrepareElement -= elementHandler;
            }
            dumpOutcome(_generator.Outcome);

            Assert.IsNotNull(expanded);
            Assert.IsTrue(expanded.HasSnapshot);

            expanded.Snapshot.Element.Dump();

            var nav = ElementDefinitionNavigator.ForSnapshot(expanded);
            Assert.IsTrue(nav.MoveToFirstChild());

            // Patient.telecom slice entry
            Assert.IsTrue(nav.MoveToChild("telecom"));
            Assert.IsNotNull(nav.Current.Slicing);
            Assert.AreEqual(true, nav.Current.Slicing.Ordered);
            Assert.AreEqual(ElementDefinition.SlicingRules.OpenAtEnd, nav.Current.Slicing.Rules);
            Assert.IsFalse(nav.Current.Slicing.Discriminator.Any());
            Assert.AreEqual(1, nav.Current.Min);
            Assert.AreEqual("5", nav.Current.Max);

            // Patient.telecom:phone
            Assert.IsTrue(nav.MoveToNext("telecom"));
            Assert.AreEqual("phone", nav.Current.SliceName);
            Assert.AreEqual(1, nav.Current.Min);
            Assert.AreEqual("2", nav.Current.Max);
            Assert.IsNull(nav.Current.Slicing);

            // Patient.telecom.system
            var bm = nav.Bookmark();
            Assert.IsTrue(nav.MoveToChild("system"));
            Assert.AreEqual(1, nav.Current.Min);
            Assert.AreEqual("phone", (nav.Current.Fixed as Code)?.Value);
            Assert.IsTrue(nav.ReturnToBookmark(bm));

            // Patient.telecom:email
            Assert.IsTrue(nav.MoveToNext("telecom"));
            Assert.AreEqual("email", nav.Current.SliceName);
            Assert.AreEqual(0, nav.Current.Min);
            Assert.AreEqual("1", nav.Current.Max);
            Assert.IsNotNull(nav.Current.Slicing);
            // TODO: BRIAN: Need to check that this is the correct assertion here
            Assert.AreEqual("system|use", string.Join("|", nav.Current.Slicing.Discriminator.Select(s => s.Path)));
            // Assert.AreEqual(1, nav.Current.Slicing.Discriminator.SelectMany(s => s.Type.Value).Count()));
            Assert.AreEqual(ElementDefinition.SlicingRules.Closed, nav.Current.Slicing.Rules);
            // Assert.AreEqual(false, nav.Current.Slicing.Ordered);
            Assert.IsNull(nav.Current.Slicing.Ordered);

            // Patient.telecom.system
            bm = nav.Bookmark();
            Assert.IsTrue(nav.MoveToChild("system"));
            Assert.AreEqual(1, nav.Current.Min);
            Assert.AreEqual("email", (nav.Current.Fixed as Code)?.Value);
            Assert.IsTrue(nav.ReturnToBookmark(bm));

            // Patient.telecom:email/home
            Assert.IsTrue(nav.MoveToNext("telecom"));
            Assert.AreEqual("email/home", nav.Current.SliceName);
            Assert.AreEqual(0, nav.Current.Min);
            Assert.AreEqual("1", nav.Current.Max);
            Assert.IsNull(nav.Current.Slicing);

            // Patient.telecom.system
            bm = nav.Bookmark();
            Assert.IsTrue(nav.MoveToChild("system"));
            Assert.AreEqual(1, nav.Current.Min);
            Assert.AreEqual("email", (nav.Current.Fixed as Code)?.Value);
            Assert.IsTrue(nav.MoveToNext("use"));
            Assert.AreEqual(1, nav.Current.Min);
            Assert.AreEqual("home", (nav.Current.Fixed as Code)?.Value);
            Assert.IsTrue(nav.ReturnToBookmark(bm));

            // Patient.telecom:email/work
            Assert.IsTrue(nav.MoveToNext("telecom"));
            Assert.AreEqual("email/work", nav.Current.SliceName);
            Assert.AreEqual(0, nav.Current.Min);
            Assert.AreEqual("1", nav.Current.Max);
            Assert.IsNull(nav.Current.Slicing);

            // Patient.telecom.system
            bm = nav.Bookmark();
            Assert.IsTrue(nav.MoveToChild("system"));
            Assert.AreEqual(1, nav.Current.Min);
            Assert.AreEqual("email", (nav.Current.Fixed as Code)?.Value);
            Assert.IsTrue(nav.MoveToNext("use"));
            Assert.AreEqual(1, nav.Current.Min);
            Assert.AreEqual("work", (nav.Current.Fixed as Code)?.Value);
            Assert.IsTrue(nav.ReturnToBookmark(bm));

            // Patient.telecom:other
            Assert.IsTrue(nav.MoveToNext("telecom"));
            Assert.AreEqual("other", nav.Current.SliceName);
            Assert.AreEqual(0, nav.Current.Min);
            Assert.AreEqual("3", nav.Current.Max);
            Assert.IsNotNull(nav.Current.Slicing);
            Assert.AreEqual("system|use", string.Join("|", nav.Current.Slicing.Discriminator.Select(p => p.Path)));
            Assert.AreEqual(ElementDefinition.SlicingRules.Open, nav.Current.Slicing.Rules);
            // Assert.AreEqual(false, nav.Current.Slicing.Ordered);
            Assert.IsNull(nav.Current.Slicing.Ordered);

            // Patient.telecom.system
            bm = nav.Bookmark();
            Assert.IsTrue(nav.MoveToChild("system"));
            Assert.AreEqual(1, nav.Current.Min);
            Assert.AreEqual("other", (nav.Current.Fixed as Code)?.Value);
            Assert.IsTrue(nav.ReturnToBookmark(bm));

            // Patient.telecom:other/home
            Assert.IsTrue(nav.MoveToNext("telecom"));
            Assert.AreEqual("other/home", nav.Current.SliceName);
            Assert.AreEqual(0, nav.Current.Min);
            Assert.AreEqual("1", nav.Current.Max);
            Assert.IsNull(nav.Current.Slicing);

            // Patient.telecom.system
            bm = nav.Bookmark();
            Assert.IsTrue(nav.MoveToChild("system"));
            Assert.AreEqual(1, nav.Current.Min);
            Assert.AreEqual("other", (nav.Current.Fixed as Code)?.Value);
            Assert.IsTrue(nav.MoveToNext("use"));
            Assert.AreEqual(1, nav.Current.Min);
            Assert.AreEqual("home", (nav.Current.Fixed as Code)?.Value);
            Assert.IsTrue(nav.ReturnToBookmark(bm));

            // Patient.telecom:other/work
            Assert.IsTrue(nav.MoveToNext("telecom"));
            Assert.AreEqual("other/work", nav.Current.SliceName);
            Assert.AreEqual(0, nav.Current.Min);
            Assert.AreEqual("1", nav.Current.Max);
            Assert.IsNull(nav.Current.Slicing);

            // Patient.telecom.system
            bm = nav.Bookmark();
            Assert.IsTrue(nav.MoveToChild("system"));
            Assert.AreEqual(1, nav.Current.Min);
            Assert.AreEqual("other", (nav.Current.Fixed as Code)?.Value);
            Assert.IsTrue(nav.MoveToNext("use"));
            Assert.AreEqual(1, nav.Current.Min);
            Assert.AreEqual("work", (nav.Current.Fixed as Code)?.Value);
            Assert.IsTrue(nav.ReturnToBookmark(bm));
        }

        [TestMethod]
        public async T.Task TestElementMappings()
        {
            var profile = await _testResolver.FindStructureDefinitionAsync("http://example.org/fhir/StructureDefinition/TestMedicationStatement-prescribing");
            Assert.IsNotNull(profile);

            var diffElem = profile.Differential.Element.FirstOrDefault(e => e.Path == "MedicationStatement.informationSource");
            Assert.IsNotNull(diffElem);
            dumpMappings(diffElem);

            StructureDefinition expanded = null;
            _generator = new SnapshotGenerator(_testResolver, _settings);
            _generator.PrepareElement += elementHandler;
            try
            {
                (_, expanded) = await generateSnapshotAndCompare(profile);
            }
            finally
            {
                _generator.PrepareElement -= elementHandler;
            }
            dumpOutcome(_generator.Outcome);

            Assert.IsNotNull(expanded);
            Assert.IsTrue(expanded.HasSnapshot);

            var elems = expanded.Snapshot.Element;
            elems.Dump();

            var elem = elems.FirstOrDefault(e => e.Path == "MedicationStatement.informationSource");
            Assert.IsNotNull(elem);
            dumpMappings(elem);

            // Snapshot element mappings should include all of the differential element mappings
            Assert.IsTrue(diffElem.Mapping.All(dm => elem.Mapping.Any(m => m.IsExactly(dm))));

        }

        static void dumpMappings(ElementDefinition elem) => dumpMappings(elem.Mapping, $"Mappings for {elem.Path}:");

        static void dumpMappings(IList<ElementDefinition.MappingComponent> mappings, string header = null)
        {
            Debug.WriteLineIf(header != null, header);
            foreach (var mapping in mappings)
            {
                Debug.Print($"{mapping.Identity} : {mapping.Map}");
            }
        }

        // Ewout: type slices cannot contain renamed elements!

        static StructureDefinition PatientNonTypeSliceProfile => new StructureDefinition()
        {
            Type = FHIRAllTypes.Patient.GetLiteral(),
            BaseDefinition = ModelInfo.CanonicalUriForFhirCoreType(FHIRAllTypes.Patient),
            Name = "NonTypeSlicePatient",
            Url = "http://example.org/fhir/StructureDefinition/NonTypeSlicePatient",
            Differential = new StructureDefinition.DifferentialComponent()
            {
                Element = new List<ElementDefinition>()
                {
                    new ElementDefinition("Patient.deceased[x]")
                    {
                        Min = 1,
                        // Repeat the base element types (no additional constraints)
                        Type = new List<ElementDefinition.TypeRefComponent>()
                        {
                            new ElementDefinition.TypeRefComponent() { Code = FHIRAllTypes.Boolean.GetLiteral() },
                            new ElementDefinition.TypeRefComponent() { Code = FHIRAllTypes.DateTime.GetLiteral() }
                        }
                    }
                }
            }
        };

        [TestMethod]
        public async T.Task TestPatientNonTypeSlice()
        {
            var profile = PatientNonTypeSliceProfile;

            var resolver = new InMemoryProfileResolver(profile);
            var multiResolver = new MultiResolver(_testResolver, resolver);
            _generator = new SnapshotGenerator(multiResolver, _settings);

            // Force expansion of Patient.deceased[x]
            var nav = ElementDefinitionNavigator.ForDifferential(profile);
            Assert.IsTrue(nav.MoveToFirstChild());
            var result = await _generator.ExpandElementAsync(nav);
            profile.Differential.Element.Dump();
            dumpOutcome(_generator.Outcome);
            Assert.IsTrue(result);

            Assert.IsNull(_generator.Outcome);
        }

        // Ewout: type slices cannot contain renamed elements!
        static StructureDefinition ObservationSimpleQuantityProfile => new StructureDefinition()
        {
            Type = FHIRAllTypes.Observation.GetLiteral(),
            BaseDefinition = ModelInfo.CanonicalUriForFhirCoreType(FHIRAllTypes.Observation),
            Name = "NonTypeSlicePatient",
            Url = "http://example.org/fhir/StructureDefinition/ObservationSimpleQuantityProfile",
            Differential = new StructureDefinition.DifferentialComponent()
            {
                Element = new List<ElementDefinition>()
                {
                    new ElementDefinition("Observation.valueQuantity")
                    {
                        // Repeat the base element types (no additional constraints)
                        Type = new List<ElementDefinition.TypeRefComponent>()
                        {
                            new ElementDefinition.TypeRefComponent()
                            {
                                // Constrain Quantity to SimpleQuantity
                                // Code = FHIRDefinedType.Quantity,
                                // Profile = new string[] { ModelInfo.CanonicalUriForFhirCoreType(FHIRDefinedType.SimpleQuantity) }

                                Code = FHIRAllTypes.SimpleQuantity.GetLiteral()
                            },
                        }
                    }
                }
            }
        };

        // [WMR 20170321] NEW
        [TestMethod]
<<<<<<< HEAD
        public async T.Task TestSimpleQuantityProfile()
=======
        public void TestSimpleQuantityObservationProfile()
>>>>>>> 48bf76f6
        {
            var profile = ObservationSimpleQuantityProfile;

            var resolver = new InMemoryProfileResolver(profile);
            var multiResolver = new MultiResolver(_testResolver, resolver);
            _generator = new SnapshotGenerator(multiResolver, _settings);

            (_, var expanded) = await generateSnapshotAndCompare(profile);
            Assert.IsNotNull(expanded);
            Assert.IsTrue(expanded.HasSnapshot);
            expanded.Snapshot.Element.Where(e => e.Path.StartsWith("Observation.value")).Dump();
            dumpOutcome(_generator.Outcome);

            var issues = _generator.Outcome?.Issue;
            Assert.IsNull(issues);

            // [WMR 20180115] NEW - Use alternative (iterative) approach for full expansion
            issues = new List<OperationOutcome.IssueComponent>();
            var elems = expanded.Snapshot.Element;
            elems = expanded.Snapshot.Element = await fullyExpand(elems, issues);
            // Generator should report same issue as during regular snapshot expansion
            Assert.AreEqual(0, issues.Count);

            // Ensure that renamed diff elements override base elements with original names
            var nav = ElementDefinitionNavigator.ForSnapshot(expanded);
            // Snapshot should not contain elements with original name
            Assert.IsFalse(nav.JumpToFirst("Observation.value[x]"));
            // Snapshot should contain renamed elements
            Assert.IsTrue(nav.JumpToFirst("Observation.valueQuantity"));
            Assert.IsNotNull(nav.Current.Type);
            Assert.AreEqual(1, nav.Current.Type.Count);
            Assert.AreEqual(FHIRAllTypes.SimpleQuantity.GetLiteral(), nav.Current.Type[0].Code);

            var type = nav.Current.Type.First();
            Debug.Print($"{nav.Path} : {type.Code} - '{type.Profile}'");
        }

<<<<<<< HEAD
        // [WMR 20170406] NEW
        // Issue reported by Vadim
        // Complex extension:   structure.cdstools-typedstage
        // Referencing Profile: structure.cdstools-basecancer
        // Profile defines constraints on child elements of the complex extension
        // Snapshot generator adds slicing component to Condition.extension.extension.extension:type - WRONG!
        [TestMethod]   // test data needs to be converted from dstu2 -> stu3
        public async T.Task TestProfileConstraintsOnComplexExtensionChildren()
=======
        //Ignore invalid slice name error on the root of SimpleQuantity.
        [TestMethod]
        public void TestSimpleQuantity()
        {
            var resource = _testResolver.FindStructureDefinition(ModelInfo.CanonicalUriForFhirCoreType(FHIRAllTypes.SimpleQuantity));
            _generator = new SnapshotGenerator(_testResolver);
            var snapshot = _generator.Generate(resource);
            Assert.IsNotNull(snapshot);
            Assert.IsNull(snapshot.GetRootElement().SliceName);
            Assert.IsNull(_generator.Outcome);
        }

            // [WMR 20170406] NEW
            // Issue reported by Vadim
            // Complex extension:   structure.cdstools-typedstage
            // Referencing Profile: structure.cdstools-basecancer
            // Profile defines constraints on child elements of the complex extension
            // Snapshot generator adds slicing component to Condition.extension.extension.extension:type - WRONG!
            [TestMethod]   // test data needs to be converted from dstu2 -> stu3
        public void TestProfileConstraintsOnComplexExtensionChildren()
>>>>>>> 48bf76f6
        {
            var profile = await _testResolver.FindStructureDefinitionAsync("https://example.org/fhir/StructureDefinition/cds-basecancer");
            Assert.IsNotNull(profile);

            profile.Differential.Element.Dump("===== Differential =====");

            StructureDefinition expanded = null;
            _generator = new SnapshotGenerator(_testResolver, _settings);
            _generator.PrepareElement += elementHandler;
            try
            {
                (_, expanded) = await generateSnapshotAndCompare(profile);
            }
            finally
            {
                _generator.PrepareElement -= elementHandler;
            }
            dumpOutcome(_generator.Outcome);

            Assert.IsNotNull(expanded);
            Assert.IsTrue(expanded.HasSnapshot);

            var elems = expanded.Snapshot.Element;
            elems.Dump("===== Snapshot =====");

            var nav = new ElementDefinitionNavigator(elems);
            Assert.IsTrue(nav.MoveToFirstChild());
            Assert.AreEqual("Condition", nav.Path);

            // Condition.extension (slicing entry)
            Assert.IsTrue(nav.MoveToChild("extension"));
            Assert.IsNotNull(nav.Current.Slicing);
            Assert.AreEqual("url", nav.Current.Slicing.Discriminator?.FirstOrDefault()?.Path);
            Assert.IsNull(nav.Current.SliceName);

            // Condition.extension:typedStaging
            Assert.IsTrue(nav.MoveToNext());
            Assert.AreEqual("typedStaging", nav.Current.SliceName);
            Assert.IsNull(nav.Current.Slicing);

            // Condition.extension:typedStaging.extension (slicing entry)
            Assert.IsTrue(nav.MoveToChild("extension"));
            Assert.IsNotNull(nav.Current.Slicing);
            Assert.AreEqual("url", nav.Current.Slicing.Discriminator?.FirstOrDefault()?.Path);
            Assert.IsNull(nav.Current.SliceName);

            // Condition.extension:typedStaging.extension:summary
            Assert.IsTrue(nav.MoveToNext());
            Assert.AreEqual("summary", nav.Current.SliceName);
            Assert.IsNull(nav.Current.Slicing);

            // Condition.extension:typedStaging.extension:assessment
            Assert.IsTrue(nav.MoveToNext());
            Assert.AreEqual("assessment", nav.Current.SliceName);
            Assert.IsNull(nav.Current.Slicing);

            // Condition.extension:typedStaging.extension:type
            Assert.IsTrue(nav.MoveToNext());
            Assert.AreEqual("type", nav.Current.SliceName);
            Assert.IsNull(nav.Current.Slicing); // BUG!

            // Condition.extension:typedStaging.extension:type.valueCodeableConcept
            Assert.IsTrue(nav.MoveToChild("valueCodeableConcept"));
            Assert.IsNotNull(nav.Current.Binding);
            var valueSetReference = nav.Current.Binding.ValueSet as ResourceReference;
            Assert.IsNotNull(valueSetReference);
            Assert.AreEqual(BindingStrength.Required, nav.Current.Binding.Strength);
            Assert.AreEqual("https://example.org/fhir/ValueSet/cds-cancerstagingtype", valueSetReference.Reference);
        }

        // [WMR 20170424] For debugging ElementIdGenerator

        static StructureDefinition TestQuestionnaireProfile => new StructureDefinition()
        {
            Type = FHIRAllTypes.Questionnaire.GetLiteral(),
            BaseDefinition = ModelInfo.CanonicalUriForFhirCoreType(FHIRAllTypes.Questionnaire),
            Name = "TestQuestionnaire",
            Url = "http://example.org/fhir/StructureDefinition/MyTestQuestionnaire",
            Differential = new StructureDefinition.DifferentialComponent()
            {
                Element = new List<ElementDefinition>()
                {
                    new ElementDefinition("Questionnaire.url")
                    {
                        // Override default element id
                        ElementId = "CustomId"
                    },
                    // Verify that slices receive unique element id
                    new ElementDefinition("Questionnaire.code")
                    {
                        Slicing = new ElementDefinition.SlicingComponent()
                        {
                            Discriminator = new List<ElementDefinition.DiscriminatorComponent>()
                            {
                                new ElementDefinition.DiscriminatorComponent()
                                {
                                    Type = ElementDefinition.DiscriminatorType.Value,
                                    Path = "system"
                                }
                            }
                        }
                    },
                    new ElementDefinition("Questionnaire.code")
                    {
                        SliceName = "CodeA"
                    },
                    new ElementDefinition("Questionnaire.code")
                    {
                        SliceName = "CodeB"
                    },
                    // cf. BasicValidationTests.ValidateOverNameRef
                    new ElementDefinition("Questionnaire.item.item.type")
                    {
                        Fixed = new Code("decimal")
                    }
                }
            }
        };

        [TestMethod]
        public async T.Task TestElementIds_Questionnaire()
        {
#if false // DEBUG
            var coreProfile = await _testResolver.FindStructureDefinitionForCoreTypeAsync(FHIRAllTypes.Questionnaire);
            Assert.IsNotNull(coreProfile);
            Debug.WriteLine("Core Questionnaire:");
            foreach (var elem in coreProfile.Differential.Element)
            {
                Debug.WriteLine($"{elem.Path} | {elem.SliceName} | Id = {elem.ElementId} | Ref = {elem.ContentReference}");
            }

            _generator = new SnapshotGenerator(_testResolver, _settings);
            await _generator.UpdateAsync(coreProfile);
            dumpOutcome(_generator.Outcome);
#endif

            var profile = TestQuestionnaireProfile;
            var resolver = new InMemoryProfileResolver(profile);
            var multiResolver = new MultiResolver(_testResolver, resolver);
            _generator = new SnapshotGenerator(multiResolver, _settings);

            var urlElement = profile.Differential.Element[0];

            _generator.PrepareElement += elementHandler;
            StructureDefinition expanded = null;
            try
            {
                (_, expanded) = await generateSnapshotAndCompare(profile);

                Assert.IsNotNull(expanded);
                Assert.IsTrue(expanded.HasSnapshot);
                dumpOutcome(_generator.Outcome);
                Assert.IsNull(_generator.Outcome);

                var elems = expanded.Snapshot.Element;
                Debug.WriteLine($"Default snapshot: #{elems.Count} elements");
                dumpBaseElems(elems);

                // Verify overriden element id in default snapshot
                var elem = elems.FirstOrDefault(e => e.Path == urlElement.Path);
                Assert.IsNotNull(elem);
                Assert.AreEqual(urlElement.ElementId, elem.ElementId);

                // [WMR 20180115] NEW - Use alternative (iterative) approach for full expansion
                // IMPORTANT: also hook elementHandler event during fullExpansion, to emit (custom) base element annotations
                var issues = new List<OperationOutcome.IssueComponent>();
                elems = expanded.Snapshot.Element = await fullyExpand(elems, issues);
                Assert.AreEqual(0, issues.Count);
                Debug.WriteLine($"Full expansion: #{elems.Count} elements");
                dumpBaseElems(elems);

                // ExpandElement should NOT re-generate the id of the specified element; only for newly expanded children!
                // Verify overriden element id in full expansion
                elem = elems.FirstOrDefault(e => e.Path == urlElement.Path);
                Assert.IsNotNull(elem);
                Assert.AreEqual(urlElement.ElementId, elem.ElementId);
            }
            finally
            {
                _generator.PrepareElement -= elementHandler;
            }

            Debug.WriteLine("Derived Questionnaire:");
            foreach (var elem in expanded.Snapshot.Element)
            {
                var baseElem = elem.Annotation<BaseDefAnnotation>()?.BaseElementDefinition;
                Debug.WriteLine($"{elem.Path} | {elem.SliceName} | Id = {elem.ElementId} | Base Id = {baseElem?.ElementId}");
                Assert.IsNotNull(elem.ElementId);
                Assert.IsNotNull(baseElem);
                Assert.IsNotNull(baseElem.ElementId);

                if (elem.Path != urlElement.Path)
                {
                    var equalLength = !elem.Path.StartsWith("Questionnaire.item.item.");
                    assertElementIds(elem, baseElem, equalLength);
                }
            }
        }

        private static void assertElementIds(ElementDefinition elem, ElementDefinition baseElem, bool equalLength = true)
        {
            // [WMR 20170614] derived profile may (further) slice the base profile
            // Element id's are not exactly equal, as the diff id's will introduce slice name(s)
            // => Strip slice names from id; path segments should be equal
            var idSegments = ElementIdGenerator.ParseId(elem.ElementId);
            var baseIdSegments = ElementIdGenerator.ParseId(baseElem.ElementId);

            // Determine if the base element has the same root (i.e. represents base profile of the same type)
            // If so, then the element ids should have the same number of segments
            if (equalLength && idSegments.FirstOrDefault() == baseIdSegments.FirstOrDefault())
            {
                Assert.AreEqual(baseIdSegments.Length, idSegments.Length);
            }

            // [WMR 20170710] Leading path segment(s) can differ, e.g. Patient.identifier.id <=> Identifier.id
            var idSegment = ElementIdSegment.Empty;
            var offset = idSegments.Length - baseIdSegments.Length;
            for (int i = 1; i < baseIdSegments.Length; i++)
            {
                idSegment = ElementIdSegment.Parse(idSegments[offset + i]);

                // Verify that the element name matches the base element name
                // Note: element ids of type slices should use original element name ending with "[x]"
                var baseIdSegment = ElementIdSegment.Parse(baseIdSegments[i]);
                Assert.AreEqual(baseIdSegment.ElementName, idSegment.ElementName);

                // If the base element id introduces a slice name, then derived element id should also include it
                // However derived profiles can introduce additional slices
                Assert.IsTrue(baseIdSegment.ElementName == null || idSegment.ElementName == baseIdSegment.ElementName);
            }

            // Verify the last element id segment = "elementName[:sliceName]"
            var basePath = elem.Base?.Path;
            var elemPath = basePath != null && ElementDefinitionNavigator.IsChoiceTypeElement(basePath) ? basePath : elem.Path;

            if (baseIdSegments.Length == 1)
            {
                // [WMR 20170710] initialize idSegment to the last segment
                idSegment = ElementIdSegment.Parse(idSegments[idSegments.Length - 1]);
            }

            Assert.AreEqual(ProfileNavigationExtensions.GetNameFromPath(elemPath), idSegment.ElementName);
            Assert.AreEqual(elem.SliceName, idSegment.SliceName);

        }

        static StructureDefinition TestPatientTypeSliceProfile => new StructureDefinition()
        {
            Type = FHIRAllTypes.Patient.GetLiteral(),
            BaseDefinition = ModelInfo.CanonicalUriForFhirCoreType(FHIRAllTypes.Patient),
            Name = "TestPatientWithTypeSlice",
            Url = "http://example.org/fhir/StructureDefinition/TestPatientWithTypeSlice",
            Differential = new StructureDefinition.DifferentialComponent()
            {
                Element = new List<ElementDefinition>()
                {
                    new ElementDefinition("Patient.deceasedDateTime")
                    {
                        SliceName = "deceasedDateTime",
                        Type = new List<ElementDefinition.TypeRefComponent>()
                        {
                            new ElementDefinition.TypeRefComponent()
                            {
                                Code = FHIRAllTypes.DateTime.GetLiteral()
                            }
                        }
                    },
                }
            }
        };

        [TestMethod]
        public async T.Task TestElementIds_PatientWithTypeSlice()
        {
            var profile = TestPatientTypeSliceProfile;
            var resolver = new InMemoryProfileResolver(profile);
            var multiResolver = new MultiResolver(_testResolver, resolver);
            _generator = new SnapshotGenerator(multiResolver, _settings);

            _generator.PrepareElement += elementHandler;
            try
            {
                (_, var expanded) = await generateSnapshotAndCompare(profile);
                Assert.IsNotNull(expanded);
                Assert.IsTrue(expanded.HasSnapshot);
                dumpOutcome(_generator.Outcome);
                Assert.IsNull(_generator.Outcome);

                // [WMR 20180115] NEW - Use alternative (iterative) approach for full expansion
                var issues = _generator.Outcome?.Issue ?? new List<OperationOutcome.IssueComponent>();
                expanded.Snapshot.Element = await fullyExpand(expanded.Snapshot.Element, issues);
                dumpIssues(issues);
                Assert.AreEqual(0, issues.Count);

                Debug.WriteLine("Patient with type slice:");
                foreach (var elem in expanded.Snapshot.Element)
                {
                    var baseElem = elem.Annotation<BaseDefAnnotation>()?.BaseElementDefinition;
                    Debug.WriteLine($"{elem.Path} | {elem.SliceName} | Id = {elem.ElementId} | Base Id = {baseElem?.ElementId}");
                    Assert.IsNotNull(elem.ElementId);
                    Assert.IsNotNull(baseElem);
                    Assert.IsNotNull(baseElem.ElementId);

                    assertElementIds(elem, baseElem);
                }
            }
            finally
            {
                _generator.PrepareElement -= elementHandler;
            }
        }

        // [WMR 20170616] NEW - Test custom element IDs

        static StructureDefinition TestSlicedPatientWithCustomIdProfile => new StructureDefinition()
        {
            Type = FHIRAllTypes.Patient.GetLiteral(),
            BaseDefinition = ModelInfo.CanonicalUriForFhirCoreType(FHIRAllTypes.Patient),
            Name = "TestSlicedPatientWithCustomIdProfile",
            Url = "http://example.org/fhir/StructureDefinition/TestSlicedPatientWithCustomIdProfile",
            Derivation = StructureDefinition.TypeDerivationRule.Constraint,
            Differential = new StructureDefinition.DifferentialComponent()
            {
                Element = new List<ElementDefinition>()
                {
                    new ElementDefinition("Patient.identifier")
                    {
                        ElementId = "Patient.identifier",
                        Slicing = new ElementDefinition.SlicingComponent()
                        {
                            Discriminator = new List<ElementDefinition.DiscriminatorComponent>()
                            {
                                new ElementDefinition.DiscriminatorComponent()
                                {
                                    Type = ElementDefinition.DiscriminatorType.Value,
                                    Path = "system"
                                }
                            }
                        }
                    },
                    new ElementDefinition("Patient.identifier")
                    {
                        // Slice with custom ElementID
                        ElementId = "CUSTOM",
                        SliceName = "bsn"
                    },
                    new ElementDefinition("Patient.identifier.use")
                    {
                        // Should receive ElementID = "Patient.identifier:bsn.use"
                        Min = 1
                    }
                }
            }
        };

        [TestMethod]
        public async T.Task TestElementIds_SlicedPatientWithCustomIdProfile()
        {
            var profile = TestSlicedPatientWithCustomIdProfile;
            var resolver = new InMemoryProfileResolver(profile);
            var multiResolver = new MultiResolver(_testResolver, resolver);
            _generator = new SnapshotGenerator(multiResolver, _settings);

            const string sliceName = "bsn";
            var slice = profile.Differential.Element.FirstOrDefault(e => e.SliceName == sliceName);
            Assert.IsNotNull(slice);

            _generator.PrepareElement += elementHandler;
            StructureDefinition expanded = null;
            try
            {
                (_, expanded) = await generateSnapshotAndCompare(profile);
                Assert.IsNotNull(expanded);
                Assert.IsTrue(expanded.HasSnapshot);
                dumpOutcome(_generator.Outcome);

                // [WMR 20180115] NEW - Use alternative (iterative) approach for full expansion
                var issues = _generator.Outcome?.Issue ?? new List<OperationOutcome.IssueComponent>();
                expanded.Snapshot.Element = await fullyExpand(expanded.Snapshot.Element, issues);
                dumpIssues(issues);
                Assert.AreEqual(0, issues.Count);
            }
            finally
            {
                _generator.PrepareElement -= elementHandler;
            }

            var elems = expanded.Snapshot.Element;

            Debug.WriteLine("Sliced Patient with custom element id on slice:");
            foreach (var elem in elems)
            {
                var baseElem = elem.Annotation<BaseDefAnnotation>()?.BaseElementDefinition;
                Debug.WriteLine($"{elem.Path} | {elem.SliceName} | Id = {elem.ElementId} | Base Id = {baseElem?.ElementId}");
                Assert.IsNotNull(elem.ElementId);
                Assert.IsNotNull(baseElem);
                Assert.IsNotNull(baseElem.ElementId);

                if (elem.ElementId?.StartsWith("CUSTOM") == true)
                {
                    Assert.AreEqual(elem.SliceName, sliceName);
                }
                else
                {
                    assertElementIds(elem, baseElem);
                }
            }

            // [WMR 20170711] Additional assertions on children of named slice
            var slicePos = elems.FindIndex(e => e.SliceName == "bsn");
            Assert.AreNotEqual(-1, slicePos);
            var elemDef = elems[slicePos];
            Assert.AreEqual("Patient.identifier", elemDef.Path);
            // Verify that the id of all child elements includes parent slice name, i.e. starts with "Patient.identifier:bsn"
            for (var idx = slicePos + 1; idx < elems.Count; idx++)
            {
                elemDef = elems[idx];
                if (!ElementDefinitionNavigator.IsChildPath("Patient.identifier", elemDef.Path)) { break; }
                Assert.IsTrue(elemDef.ElementId.StartsWith("Patient.identifier:bsn"), $"Invalid element id at element #{idx}: {elemDef.ElementId}");
            }

            // [WMR 20170711] Dynamically update the slice name and re-generate ids for the subtree
            var nav = ElementDefinitionNavigator.ForSnapshot(expanded);
            Assert.IsTrue(nav.JumpToFirst(slice.Path));
            Assert.IsTrue(nav.MoveToNextSliceAtAnyLevel(sliceName));
            slice = nav.Current;
            Assert.AreEqual(slice.SliceName, sliceName);
            slice.SliceName = "CHANGED";
            ElementIdGenerator.Update(nav, true);

            // Verify that the id of all child elements includes updated slice name, i.e. starts with "Patient.identifier:CHANGED"
            for (var idx = slicePos + 1; idx < elems.Count; idx++)
            {
                elemDef = elems[idx];
                if (!ElementDefinitionNavigator.IsChildPath("Patient.identifier", elemDef.Path)) { break; }
                Assert.IsTrue(elemDef.ElementId.StartsWith("Patient.identifier:CHANGED"), $"Invalid element id at element #{idx}: {elemDef.ElementId}");
            }

        }

        [TestMethod]
        public async T.Task TestElementIds_SlicedPatientWithCustomIdProfile2()
        {
            var profile = await _testResolver.FindStructureDefinitionAsync("http://example.org/fhir/StructureDefinition/PatientWithCustomElementIds");
            Assert.IsNotNull(profile);

            _generator = new SnapshotGenerator(_testResolver, _settings);
            _generator.PrepareElement += elementHandler;
            StructureDefinition expanded = null;
            try
            {
                (_, expanded) = await generateSnapshotAndCompare(profile);
                Assert.IsNotNull(expanded);
                Assert.IsTrue(expanded.HasSnapshot);
                dumpOutcome(_generator.Outcome);

                // [WMR 20180115] NEW - Use alternative (iterative) approach for full expansion
                var issues = _generator.Outcome?.Issue ?? new List<OperationOutcome.IssueComponent>();
                expanded.Snapshot.Element = await fullyExpand(expanded.Snapshot.Element, issues);
                dumpIssues(issues);
                Assert.AreEqual(0, issues.Count);
            }
            finally
            {
                _generator.PrepareElement -= elementHandler;
            }

            Debug.WriteLine("Sliced Patient with custom element id on slice:");
            foreach (var elem in expanded.Snapshot.Element)
            {
                var baseElem = elem.Annotation<BaseDefAnnotation>()?.BaseElementDefinition;
                Debug.WriteLine($"{elem.Path} | {elem.SliceName} | Id = {elem.ElementId} | Base Id = {baseElem?.ElementId}");
                Assert.IsNotNull(elem.ElementId);
                Assert.IsNotNull(baseElem);
                Assert.IsNotNull(baseElem.ElementId);

                if (elem.ElementId?.StartsWith("CUSTOM-") != true)
                {
                    assertElementIds(elem, baseElem);
                }
            }
        }


        // [WMR 20170426] NEW - Bug with generating base element annotations for merged external type profiles?
        [TestMethod]
        public async T.Task TestPatientWithAddress()
        {
            var sd = await _testResolver.FindStructureDefinitionAsync(@"http://example.org/fhir/StructureDefinition/MyPatientWithAddress");
            Assert.IsNotNull(sd);

            _generator = new SnapshotGenerator(_testResolver, _settings);
            _generator.PrepareElement += elementHandler;
            try
            {
                await _generator.UpdateAsync(sd);
                dumpOutcome(_generator.Outcome);

                // [WMR 20180115] NEW - Use alternative (iterative) approach for full expansion
                var issues = _generator.Outcome?.Issue ?? new List<OperationOutcome.IssueComponent>();
                sd.Snapshot.Element = await fullyExpand(sd.Snapshot.Element, issues);
                dumpIssues(issues);
                Assert.AreEqual(0, issues.Count);
            }
            finally
            {
                _generator.PrepareElement -= elementHandler;
            }

            dumpBaseDefId(sd);

            var sdCore = await _testResolver.FindStructureDefinitionForCoreTypeAsync(sd.Type);
            dumpBaseDefId(sdCore);

            // Verify that main profile MyPatientWithAddress inherited
            // constraints from extension profile MyPatientExtension
            var elem = sd.Snapshot.Element.FirstOrDefault(e => e.SliceName == "patientExtension");
            Assert.IsNotNull(elem);
            Assert.AreEqual(@"http://example.org/fhir/StructureDefinition/MyPatientExtension", elem.Type[0]?.Profile);
            var sdExt = await _testResolver.FindExtensionDefinitionAsync(elem.Type[0].Profile);
            Assert.IsNotNull(sdExt);
            var extRootshort = sdExt.Differential.Element[0].Short; // Explicit constraint on ext root
            Assert.IsNotNull(extRootshort);
            Assert.IsTrue(sdExt.HasSnapshot);
            Assert.AreEqual(extRootshort, sdExt.Snapshot.Element[0].Short); // Verify propagation to snapshot
            Assert.AreEqual(extRootshort, elem.Short);  // Verify inherited by referencing profile
            var baseElem = elem.Annotation<BaseDefAnnotation>()?.BaseElementDefinition;
            Assert.IsNotNull(baseElem);
            Assert.AreEqual(extRootshort, baseElem.Short);

            // Verify that main profile MyPatientWithAddress inherited
            // constraints from element type profile MyPatientAddress
            elem = sd.Snapshot.Element.FirstOrDefault(e => e.Path == "Patient.address");
            Assert.IsNotNull(elem);
            Assert.AreEqual(@"http://example.org/fhir/StructureDefinition/MyPatientAddress", elem.Type[0]?.Profile);
            var sdType = await _testResolver.FindStructureDefinitionAsync(elem.Type[0].Profile);
            Assert.IsNotNull(sdType);
            var typeChildElem = sdType.Snapshot.Element.FirstOrDefault(e => e.Path == "Address.country");
            Assert.IsNotNull(typeChildElem);
            Assert.AreEqual("land", typeChildElem.Alias.FirstOrDefault());

            elem = sd.Snapshot.Element.FirstOrDefault(e => e.Path == "Patient.address.country");
            Assert.IsNotNull(elem);
            Assert.AreEqual("land", elem.Alias.FirstOrDefault());
            baseElem = elem.Annotation<BaseDefAnnotation>()?.BaseElementDefinition;
            Assert.IsNotNull(baseElem);
            Assert.AreEqual("land", baseElem.Alias.FirstOrDefault());
        }

        void dumpBaseDefId(StructureDefinition sd)
        {
            Debug.Print("===== " + sd.Name);
            Debug.Print($"{"Path",50}| {"Base Path",49}| {"Base StructureDefinition",69}| {"Element Id",49}| {"Base Element Id",49}");
            foreach (var elem in sd.Snapshot.Element)
            {
                var ann = elem.Annotation<BaseDefAnnotation>();
                Assert.IsNotNull(ann);
                var s49 = new string(' ', 49);
                var s69 = new string(' ', 69);
                Debug.Print($"{elem.Path,50}| {ann?.BaseElementDefinition?.Path?.PadRight(49) ?? s49}| {ann?.BaseStructureDefinition?.Url?.PadRight(69) ?? s69}| {elem?.ElementId?.PadRight(49) ?? s49}| {ann?.BaseElementDefinition?.ElementId?.PadRight(49) ?? s49}");
                var elemId = elem.ElementId;
                Assert.IsNotNull(elemId);
                Assert.IsTrue(elem.IsRootElement() ? elemId == sd.Type : elemId.StartsWith(sd.Type + "."));
            }
        }

        // [WMR 20170524] Added to fix bug reported by Stefan Lang

        // [WMR 20170424] For debugging ElementIdGenerator

        const string PatientIdentifierProfileUri = @"http://example.org/fhir/StructureDefinition/PatientIdentifierProfile";
        const string PatientProfileWithIdentifierProfileUri = @"http://example.org/fhir/StructureDefinition/PatientProfileWithIdentifierProfile";
        const string PatientIdentifierTypeValueSetUri = @"http://example.org/fhir/ValueSet/PatientIdentifierTypeValueSet";

        // Identifier profile with valueset binding on child element Identifier.type
        static StructureDefinition PatientIdentifierProfile => new StructureDefinition()
        {
            Type = FHIRAllTypes.Identifier.GetLiteral(),
            BaseDefinition = ModelInfo.CanonicalUriForFhirCoreType(FHIRAllTypes.Identifier),
            Name = "PatientIdentifierProfile",
            Url = PatientIdentifierProfileUri,
            Derivation = StructureDefinition.TypeDerivationRule.Constraint,
            Kind = StructureDefinition.StructureDefinitionKind.ComplexType,
            Differential = new StructureDefinition.DifferentialComponent()
            {
                Element = new List<ElementDefinition>()
                {
                    new ElementDefinition("Identifier.type")
                    {
                        Min = 1,
                        Binding = new ElementDefinition.ElementDefinitionBindingComponent()
                        {
                            Strength = BindingStrength.Extensible,
                            ValueSet = new ResourceReference(PatientIdentifierTypeValueSetUri)
                        }
                    },
                }
            }
        };

        // Patient profile with type profile constraint on Patient.identifier
        // Snapshot should pick up the valueset binding on Identifier.type
        static StructureDefinition PatientProfileWithIdentifierProfile => new StructureDefinition()
        {
            Type = FHIRAllTypes.Patient.GetLiteral(),
            BaseDefinition = ModelInfo.CanonicalUriForFhirCoreType(FHIRAllTypes.Patient),
            Name = "PatientProfileWithIdentifierProfile",
            Url = PatientProfileWithIdentifierProfileUri,
            Derivation = StructureDefinition.TypeDerivationRule.Constraint,
            Kind = StructureDefinition.StructureDefinitionKind.Resource,
            Differential = new StructureDefinition.DifferentialComponent()
            {
                Element = new List<ElementDefinition>()
                {
                    new ElementDefinition("Patient.identifier")
                    {
                        Type = new List<ElementDefinition.TypeRefComponent>()
                        {
                            new ElementDefinition.TypeRefComponent()
                            {
                                Code = FHIRAllTypes.Identifier.GetLiteral(),
                                Profile = PatientIdentifierProfileUri
                            }
                        }
                    }
                }
            }
        };

        [TestMethod]
        public async T.Task TestTypeProfileWithChildElementBinding()
        {
            var patientProfile = PatientProfileWithIdentifierProfile;
            var resolver = new InMemoryProfileResolver(patientProfile, PatientIdentifierProfile);
            var multiResolver = new MultiResolver(_testResolver, resolver);

            _generator = new SnapshotGenerator(multiResolver, _settings);

            StructureDefinition expanded = null;
            _generator.BeforeExpandElement += beforeExpandElementHandler_DEBUG;
            try
            {
                (_, expanded) = await generateSnapshotAndCompare(patientProfile);
            }
            finally
            {
                _generator.BeforeExpandElement -= beforeExpandElementHandler_DEBUG;
            }

            dumpOutcome(_generator.Outcome);
            Assert.IsTrue(expanded.HasSnapshot);
            dumpElements(expanded.Snapshot.Element);

            var nav = ElementDefinitionNavigator.ForSnapshot(expanded);
            Assert.IsTrue(nav.JumpToFirst("Patient.identifier"));
            Assert.IsNotNull(nav.Current);

            // BUG: binding constraint on Identifier.type is merged onto Patient.identifier...? (parent element!)
            // FIXED [SnapshotGenerator.getSnapshotRootElement] var diffRoot = sd.Differential.GetRootElement();
            Assert.IsNull(nav.Current.Binding);

            // By default, Patient.identifier.type should NOT be included in the generated snapshot
            Assert.IsFalse(nav.MoveToChild("type"));
        }

        static StructureDefinition QuestionnaireResponseWithSlice => new StructureDefinition()
        {
            Type = FHIRAllTypes.QuestionnaireResponse.GetLiteral(),
            BaseDefinition = ModelInfo.CanonicalUriForFhirCoreType(FHIRAllTypes.QuestionnaireResponse),
            Name = "QuestionnaireResponseWithSlice",
            Url = @"http://example.org/fhir/StructureDefinition/QuestionnaireResponseWithSlice",
            Derivation = StructureDefinition.TypeDerivationRule.Constraint,
            Kind = StructureDefinition.StructureDefinitionKind.Resource,
            Differential = new StructureDefinition.DifferentialComponent()
            {
                Element = new List<ElementDefinition>()
                {
                    new ElementDefinition("QuestionnaireResponse.item")
                    {
                        Slicing = new ElementDefinition.SlicingComponent()
                        {
                            Discriminator = new List<ElementDefinition.DiscriminatorComponent>()
                            {
                                new ElementDefinition.DiscriminatorComponent() { Type = ElementDefinition.DiscriminatorType.Value, Path = "text" }
                            }
                        }
                    },
                    new ElementDefinition("QuestionnaireResponse.item")
                    {
                        SliceName = "Q1"
                    },
                    new ElementDefinition("QuestionnaireResponse.item")
                    {
                        SliceName = "Q2"
                    },
                    new ElementDefinition("QuestionnaireResponse.item.linkid")
                    {
                        Max = "0"
                    },
                }
            }
        };

        // Isue #387
        // https://github.com/FirelyTeam/fhir-net-api/issues/387
        // Cannot reproduce in STU3?
        // [WMR 20170713] Note: in DSTU2, the QuestionnaireResponse core resource definition
        // specifies an example binding on element "QuestionnaireResponse.group.question.answer.value[x]"
        // WITHOUT an actual valueset reference:
        //
        //   <element>
        //     <path value="QuestionnaireResponse.group.question.answer.value[x]"/>
        //     <!-- ... -->
        //     <binding>
        //       <strength value="example"/>
        //       <description value="Code indicating the response provided for a question."/>
        //     </binding>
        //     <!-- ... -->
        //   </element>
        //
        // However in STU3, the core def example binding DOES include a valueset reference.
        [TestMethod]
        public async T.Task TestQRSliceChildrenBindings()
        {
            var sd = QuestionnaireResponseWithSlice;
            var resolver = new InMemoryProfileResolver(sd);
            var multiResolver = new MultiResolver(_testResolver, resolver);

            _generator = new SnapshotGenerator(multiResolver, _settings);

            StructureDefinition expanded = null;
            _generator.BeforeExpandElement += beforeExpandElementHandler_DEBUG;
            try
            {
                (_, expanded) = await generateSnapshotAndCompare(sd);
            }
            finally
            {
                _generator.BeforeExpandElement -= beforeExpandElementHandler_DEBUG;
            }

            dumpOutcome(_generator.Outcome);
            Assert.IsTrue(expanded.HasSnapshot);
            dumpElements(expanded.Snapshot.Element);

            // Verify the inherited example binding on QuestionnaireResponse.item.answer.value[x]
            var answerValues = expanded.Snapshot.Element.Where(e => e.Path == "QuestionnaireResponse.item.answer.value[x]").ToList();
            Assert.AreEqual(3, answerValues.Count);
            foreach (var elem in answerValues)
            {
                var binding = elem.Binding;
                Assert.IsNotNull(binding);
                Assert.AreEqual(BindingStrength.Example, binding.Strength);
                var ValueSetReference = binding.ValueSet as ResourceReference;
                Assert.IsNotNull(ValueSetReference);
                // Assert.AreEqual("http://hl7.org/fhir/ValueSet/questionnaire-answers", ValueSetReference.Url.OriginalString);
                Assert.IsTrue(ValueSetReference.Url.Equals("http://hl7.org/fhir/ValueSet/questionnaire-answers"));
                var bindingNameExtension = binding.Extension.FirstOrDefault(e => e.Url == "http://hl7.org/fhir/StructureDefinition/elementdefinition-bindingName");
                Assert.IsNotNull(bindingNameExtension);
                var bindingNameValue = bindingNameExtension.Value as FhirString;
                Assert.IsNotNull(bindingNameValue);
                Assert.AreEqual("QuestionnaireAnswer", bindingNameValue.Value);
            }
        }

        // For derived profiles, base element annotations are incorrect
        // https://trello.com/c/8h7u2qRa
        // Three layers of derived profiles: MyVitalSigns => VitalSigns => Observation
        // When expanding MyVitalSigns, the annotated base elements also include local diff constraints... WRONG!
        // As a result, Forge will not detect the existing local constraints (no yellow pen, excluded from output).

        static StructureDefinition MyDerivedObservation => new StructureDefinition()
        {
            Type = FHIRAllTypes.Observation.GetLiteral(),
            BaseDefinition = ModelInfo.CanonicalUriForFhirCoreType(FHIRAllTypes.Observation),
            Name = "MyDerivedObservation",
            Url = @"http://example.org/fhir/StructureDefinition/MyDerivedObservation",
            Derivation = StructureDefinition.TypeDerivationRule.Constraint,
            Kind = StructureDefinition.StructureDefinitionKind.Resource,
            Differential = new StructureDefinition.DifferentialComponent()
            {
                Element = new List<ElementDefinition>()
                {
                    new ElementDefinition("Observation.method")
                    {
                        Short = "DerivedMethodShort"
                    }
                }
            }
        };

        [TestMethod]
        public async T.Task TestDerivedObservation()
        {
            var derivedObs = MyDerivedObservation;
            var resolver = new InMemoryProfileResolver(derivedObs);
            var multiResolver = new MultiResolver(_testResolver, resolver);

            _generator = new SnapshotGenerator(multiResolver, _settings);

            StructureDefinition expanded = null;
            // _generator.BeforeExpandElement += beforeExpandElementHandler_DEBUG;
            _generator.PrepareElement += elementHandler;
            try
            {
                (_, expanded) = await generateSnapshotAndCompare(derivedObs);
            }
            finally
            {
                // _generator.BeforeExpandElement -= beforeExpandElementHandler_DEBUG;
                _generator.PrepareElement -= elementHandler;
            }

            dumpOutcome(_generator.Outcome);
            Assert.IsTrue(expanded.HasSnapshot);
            // dumpElements(expanded.Snapshot.Element);
            dumpBaseElems(expanded.Snapshot.Element);

            var derivedMethodElem = expanded.Snapshot.Element.FirstOrDefault(e => e.Path == "Observation.method");
            Assert.IsNotNull(derivedMethodElem);
            Assert.AreEqual("DerivedMethodShort", derivedMethodElem.Short);

            var coreObs = await _testResolver.FindStructureDefinitionForCoreTypeAsync(FHIRAllTypes.Observation);
            Assert.IsTrue(coreObs.HasSnapshot);
            var coreMethodElem = coreObs.Snapshot.Element.FirstOrDefault(e => e.Path == "Observation.method");
            Assert.IsNotNull(coreMethodElem);
            Assert.IsNotNull(coreMethodElem.Short);

            var annotation = derivedMethodElem.Annotation<BaseDefAnnotation>();
            Assert.IsNotNull(annotation);
            var baseElem = annotation.BaseElementDefinition;
            Assert.IsNotNull(baseElem);
            Assert.AreEqual(coreMethodElem.Short, baseElem.Short);
        }

        static StructureDefinition MyMoreDerivedObservation => new StructureDefinition()
        {
            Type = FHIRAllTypes.Observation.GetLiteral(),
            BaseDefinition = MyDerivedObservation.Url,
            Name = "MyMoreDerivedObservation",
            Url = @"http://example.org/fhir/StructureDefinition/MyMoreDerivedObservation",
            Derivation = StructureDefinition.TypeDerivationRule.Constraint,
            Kind = StructureDefinition.StructureDefinitionKind.Resource,
            Differential = new StructureDefinition.DifferentialComponent()
            {
                Element = new List<ElementDefinition>()
                {
                    new ElementDefinition("Observation.method")
                    {
                        Short = "MoreDerivedMethodShort",
                        Comment = "MoreDerivedMethodComment"
                    },
                    // Include child constraint to force full expansion of .bodySite node
                    // BUG: if we include this element, then the generated base element for .bodySite is incorrect
                    // (includes local constraints, i.e. Min = 1 ... WRONG!)
                    new ElementDefinition("Observation.method.coding.code")
                    {
                        Min = 1
                    },
                }
            }
        };

        [TestMethod]
        public async T.Task TestMoreDerivedObservation()
        {
            var derivedObs = MyDerivedObservation;
            var moreDerivedObs = MyMoreDerivedObservation;
            var resolver = new InMemoryProfileResolver(derivedObs, moreDerivedObs);
            var multiResolver = new MultiResolver(_testResolver, resolver);

            _generator = new SnapshotGenerator(multiResolver, _settings);

            StructureDefinition expanded = null;
            // _generator.BeforeExpandElement += beforeExpandElementHandler_DEBUG;
            _generator.PrepareElement += elementHandler;
            try
            {
                (_, expanded) = await generateSnapshotAndCompare(moreDerivedObs);
            }
            finally
            {
                // _generator.BeforeExpandElement -= beforeExpandElementHandler_DEBUG;
                _generator.PrepareElement -= elementHandler;
            }

            dumpOutcome(_generator.Outcome);
            Assert.IsTrue(expanded.HasSnapshot);
            // dumpElements(expanded.Snapshot.Element);
            dumpBaseElems(expanded.Snapshot.Element);

            var moreDerivedMethodElem = expanded.Snapshot.Element.FirstOrDefault(e => e.Path == "Observation.method");
            Assert.IsNotNull(moreDerivedMethodElem);
            Assert.AreEqual("MoreDerivedMethodShort", moreDerivedMethodElem.Short);

            Assert.IsTrue(derivedObs.HasSnapshot);
            var derivedMethodElem = derivedObs.Snapshot.Element.FirstOrDefault(e => e.Path == "Observation.method");
            Assert.IsNotNull(derivedMethodElem);
            Assert.AreEqual("DerivedMethodShort", derivedMethodElem.Short);

            // MoreDerivedObservation:Observation.method.short is inherited from DerivedObservation:Observation.method.short
            var annotation = moreDerivedMethodElem.Annotation<BaseDefAnnotation>();
            Assert.IsNotNull(annotation);
            var baseElem = annotation.BaseElementDefinition;
            Assert.IsNotNull(baseElem);
            Assert.AreEqual(derivedMethodElem.Short, baseElem.Short);

            // MoreDerivedObservation:Observation.method.comments is inherited from Core:Observation.method.comments
            var coreObs = await _testResolver.FindStructureDefinitionForCoreTypeAsync(FHIRAllTypes.Observation);
            Assert.IsTrue(coreObs.HasSnapshot);
            var coreMethodElem = coreObs.Snapshot.Element.FirstOrDefault(e => e.Path == "Observation.method");
            Assert.IsNotNull(coreMethodElem);
            Assert.IsNotNull(coreMethodElem.Comment);
            Assert.AreEqual(coreMethodElem.Comment, baseElem.Comment);
        }

        // [WMR 20170718] Test for slicing issue
        static StructureDefinition MySlicedDocumentReference => new StructureDefinition()
        {
            Type = FHIRAllTypes.Observation.GetLiteral(),
            BaseDefinition = ModelInfo.CanonicalUriForFhirCoreType(FHIRAllTypes.DocumentReference),
            Name = "MySlicedDocumentReference",
            Url = "http://example.org/fhir/StructureDefinition/MySlicedDocumentReference",
            Derivation = StructureDefinition.TypeDerivationRule.Constraint,
            Kind = StructureDefinition.StructureDefinitionKind.Resource,
            Differential = new StructureDefinition.DifferentialComponent()
            {
                Element = new List<ElementDefinition>()
                {
                    new ElementDefinition("DocumentReference.content")
                    {
                        Slicing = new ElementDefinition.SlicingComponent()
                        {
                            Description = "TEST"
                            // Min = 1 in core resource definition
                        }
                    },
                    new ElementDefinition("DocumentReference.content")
                    {
                        SliceName = "meta",
                        // Following should be considered as a constraint!
                        // As named slices should always start with Min = 0
                        Min = 1
                    },
                }
            }
        };

        // https://trello.com/c/d7EuVgZI
        // Named slices should never inherit minimum cardinality from base element.
        // Instead, named slice base should always have Min = 0
        // Only slice entry inherits cardinality from base.
        [TestMethod]
        public async T.Task TestNamedSliceMinCardinality()
        {
            var sd = MySlicedDocumentReference;
            var resolver = new InMemoryProfileResolver(sd);
            var multiResolver = new MultiResolver(_testResolver, resolver);

            _generator = new SnapshotGenerator(multiResolver, _settings);

            StructureDefinition expanded = null;
            // _generator.BeforeExpandElement += beforeExpandElementHandler_DEBUG;
            _generator.PrepareElement += elementHandler;
            try
            {
                (_, expanded) = await generateSnapshotAndCompare(sd);
            }
            finally
            {
                // _generator.BeforeExpandElement -= beforeExpandElementHandler_DEBUG;
                _generator.PrepareElement -= elementHandler;
            }

            dumpOutcome(_generator.Outcome);
            Assert.IsTrue(expanded.HasSnapshot);
            // dumpElements(expanded.Snapshot.Element);
            dumpBaseElems(expanded.Snapshot.Element);

            var coreProfile = await _testResolver.FindStructureDefinitionForCoreTypeAsync(FHIRAllTypes.DocumentReference);
            Assert.IsNotNull(coreProfile);
            Assert.IsTrue(coreProfile.HasSnapshot);

            // Verify slice entry in snapshot
            var elems = expanded.Snapshot.Element;
            var snapSliceEntry = elems.FirstOrDefault(e => e.Path == "DocumentReference.content");
            Assert.IsNotNull(snapSliceEntry);
            Assert.IsNotNull(snapSliceEntry.Slicing);

            // Verify that slice entry inherits min cardinality from base profile
            var coreElem = coreProfile.Snapshot.Element.FirstOrDefault(e => e.Path == snapSliceEntry.Path);
            Assert.IsNotNull(coreElem);
            Assert.AreEqual(1, coreElem.Min);
            Assert.AreEqual(coreElem.Min, snapSliceEntry.Min);

            // Verify that named slices do NOT inherit min cardinality from base profile
            var diffSlice = sd.Differential.Element.FirstOrDefault(e => e.SliceName != null);
            Assert.IsNotNull(diffSlice);
            var snapSlice = elems.FirstOrDefault(e => e.SliceName == diffSlice.SliceName);
            Assert.IsNotNull(snapSlice);
            Assert.AreEqual(diffSlice.Min, snapSlice.Min);
            var sliceBaseAnn = snapSlice.Annotation<BaseDefAnnotation>();
            Assert.IsNotNull(sliceBaseAnn);
            var sliceBase = sliceBaseAnn.BaseElementDefinition;
            Assert.IsNotNull(sliceBase);
            // Verify that slice base always has Min = 0 (not inherited from base profile)
            Assert.AreEqual(0, sliceBase.Min);
        }

        // [WMR 20170718] NEW
        // Accept and handle derived profile constraints on existing slice entry in base profile

        static StructureDefinition MySlicedBasePatient => new StructureDefinition()
        {
            Type = FHIRAllTypes.Patient.GetLiteral(),
            BaseDefinition = ModelInfo.CanonicalUriForFhirCoreType(FHIRAllTypes.Patient),
            Name = "MySlicedBasePatient",
            Url = @"http://example.org/fhir/StructureDefinition/MySlicedBasePatient",
            Derivation = StructureDefinition.TypeDerivationRule.Constraint,
            Kind = StructureDefinition.StructureDefinitionKind.Resource,
            Differential = new StructureDefinition.DifferentialComponent()
            {
                Element = new List<ElementDefinition>()
                {
                    new ElementDefinition("Patient.identifier")
                    {
                        Slicing = new ElementDefinition.SlicingComponent()
                        {
                            Description = "TEST"
                        }
                    },
                    new ElementDefinition("Patient.identifier")
                    {
                        SliceName = "bsn"
                    }
                }
            }
        };

        static StructureDefinition MyMoreDerivedPatient => new StructureDefinition()
        {
            Type = FHIRAllTypes.Patient.GetLiteral(),
            BaseDefinition = MySlicedBasePatient.Url,
            Name = "MyMoreDerivedPatient",
            Url = @"http://example.org/fhir/StructureDefinition/MyMoreDerivedPatient",
            Derivation = StructureDefinition.TypeDerivationRule.Constraint,
            Kind = StructureDefinition.StructureDefinitionKind.Resource,
            Differential = new StructureDefinition.DifferentialComponent()
            {
                Element = new List<ElementDefinition>()
                {
                    // Further constrain existing slice entry
                    new ElementDefinition("Patient.identifier")
                    {
                        Min = 1
                    }
                }
            }
        };

        // https://trello.com/c/Mnn0EBOg
        [TestMethod]
        public async T.Task TestConstraintOnSliceEntry()
        {
            var sd = MyMoreDerivedPatient;
            var resolver = new InMemoryProfileResolver(sd, MySlicedBasePatient);
            var multiResolver = new MultiResolver(_testResolver, resolver);

            _generator = new SnapshotGenerator(multiResolver, _settings);

            StructureDefinition expanded = null;
            // _generator.BeforeExpandElement += beforeExpandElementHandler_DEBUG;
            _generator.PrepareElement += elementHandler;
            try
            {
                (_, expanded) = await generateSnapshotAndCompare(sd);
            }
            finally
            {
                // _generator.BeforeExpandElement -= beforeExpandElementHandler_DEBUG;
                _generator.PrepareElement -= elementHandler;
            }

            dumpOutcome(_generator.Outcome);
            Assert.IsTrue(expanded.HasSnapshot);
            // dumpElements(expanded.Snapshot.Element);
            dumpBaseElems(expanded.Snapshot.Element);

            // Snapshot generator should NOT emit any issues
            // * Issue #0: Severity = 'Error' Code = 'Required' Details: '10008' Text : 'Element 'Patient.identifier' defines a slice without a name. Individual slices must always have a unique name, except extensions.' Profile: 'http://example.org/fhir/StructureDefinition/MyMoreDerivedPatient' Path: 'Patient.identifier'
            Assert.IsNull(_generator.Outcome);

            // Verify constraint on slice entry
            var elems = expanded.Snapshot.Element;
            var sliceEntry = elems.FirstOrDefault(e => e.Path == "Patient.identifier");
            Assert.IsNotNull(sliceEntry);
            Assert.IsNotNull(sliceEntry.Slicing);
            Assert.AreEqual(1, sliceEntry.Min);
            var ann = sliceEntry.Annotation<BaseDefAnnotation>();
            Assert.IsNotNull(ann);
            Assert.IsNotNull(ann.BaseElementDefinition);
            Assert.AreEqual(0, ann.BaseElementDefinition.Min);
        }

        // [WMR 20170810] https://trello.com/c/KNMYa44V
        [TestMethod]
        public async T.Task TestDosage()
        {
            // Note: resolved from TestData\snapshot-test\profiles-types.xml
            var sd = await _testResolver.FindStructureDefinitionForCoreTypeAsync(FHIRAllTypes.Dosage);
            _generator = new SnapshotGenerator(_testResolver, _settings);

            var (_, expanded) = await generateSnapshotAndCompare(sd);
            dumpOutcome(_generator.Outcome);
            Assert.IsTrue(expanded.HasSnapshot);
            var elems = expanded.Snapshot.Element;
            dumpElements(elems);
            // dumpBaseElems(elems);

            foreach (var elem in elems)
            {
                Assert.IsNull(elem.SliceName, $"Error! Unexpected slice name '{elem.SliceName}' on element with path '{elem.Path}'");
            }

            // Also verify the expanded snapshot of the referenced SimpleQuantity profile
            sd = await _testResolver.FindStructureDefinitionForCoreTypeAsync(FHIRAllTypes.SimpleQuantity);
            Assert.IsNotNull(sd);
            Assert.IsTrue(sd.HasSnapshot);
            Assert.IsNull(sd.Differential.GetRootElement()?.SliceName);

            // Note: depending on the order of unit tests execution, SimpleQuantity snapshot
            // may not have been fully (re-)generated. The original snapshot (from core ZIP)
            // contains the invalid sliceName. Regenerated snapshot should be corrected.
            if (sd.Snapshot.IsCreatedBySnapshotGenerator())
            {
                Assert.IsNull(sd.Snapshot.GetRootElement()?.SliceName);
            }
        }

        static StructureDefinition MedicationStatementWithSimpleQuantitySlice => new StructureDefinition()
        {
            Type = FHIRAllTypes.MedicationStatement.GetLiteral(),
            BaseDefinition = ModelInfo.CanonicalUriForFhirCoreType(FHIRAllTypes.MedicationStatement),
            Name = "MedicationStatementWithSimpleQuantitySlice",
            Url = @"http://example.org/fhir/StructureDefinition/MedicationStatementWithSimpleQuantitySlice",
            Derivation = StructureDefinition.TypeDerivationRule.Constraint,
            Kind = StructureDefinition.StructureDefinitionKind.Resource,
            Differential = new StructureDefinition.DifferentialComponent()
            {
                Element = new List<ElementDefinition>()
                {
                    new ElementDefinition("MedicationStatement.dosage.dose[x]")
                    {
                        Slicing = new ElementDefinition.SlicingComponent()
                        {
                            Discriminator = ForTypeSlice().ToList()
                        }
                    },
                    new ElementDefinition("MedicationStatement.dosage.dose[x]")
                    {
                        SliceName = "doseSimpleQuantity",
                        Type = new List<ElementDefinition.TypeRefComponent>()
                        {
                            new ElementDefinition.TypeRefComponent()
                            {
                                Code = FHIRAllTypes.Quantity.GetLiteral(),
                                Profile = ModelInfo.CanonicalUriForFhirCoreType(FHIRAllTypes.SimpleQuantity)
                            }
                        }
                    },
                    new ElementDefinition("MedicationStatement.dosage.dose[x]")
                    {
                        SliceName = "dosePeriod",
                        Type = new List<ElementDefinition.TypeRefComponent>()
                        {
                            new ElementDefinition.TypeRefComponent()
                            {
                                Code = FHIRAllTypes.Period.GetLiteral()
                            }
                        }
                    },

                }
            }
        };

        [TestMethod]
        public async T.Task TestSimpleQuantitySlice()
        {
            var sd = MedicationStatementWithSimpleQuantitySlice;
            var resolver = new InMemoryProfileResolver(sd);
            var multiResolver = new MultiResolver(_testResolver, resolver);

            _generator = new SnapshotGenerator(multiResolver, _settings);

            (_, var expanded) = await generateSnapshotAndCompare(sd);
            dumpOutcome(_generator.Outcome);
            Assert.IsTrue(expanded.HasSnapshot);
            var elems = expanded.Snapshot.Element;
            dumpElements(elems);
            // dumpBaseElems(elems);

            var issues = _generator.Outcome?.Issue.Where(i => i.Details.Coding.FirstOrDefault().Code == SnapshotGenerator.PROFILE_ELEMENTDEF_INVALID_PROFILE_TYPE.Code.ToString());

            // Verify there is NO warning about invalid element type constraint
            Assert.IsTrue(issues == null || !issues.Any());
            
        }

        // [WMR 20170925] BUG: Stefan Lang - Forge displays both valueString and value[x]
        // https://trello.com/c/XI8krV6j

        const string SL_HumanNameTitleSuffixUri = @"http://example.org/fhir/StructureDefinition/SL-HumanNameTitleSuffix";

        // Extension on complex datatype HumanName
        static StructureDefinition SL_HumanNameTitleSuffix => new StructureDefinition()
        {
            Type = FHIRAllTypes.Extension.GetLiteral(),
            BaseDefinition = ModelInfo.CanonicalUriForFhirCoreType(FHIRAllTypes.Extension),
            Name = "SL-HumanNameTitleSuffix",
            Url = SL_HumanNameTitleSuffixUri,
            Derivation = StructureDefinition.TypeDerivationRule.Constraint,
            Kind = StructureDefinition.StructureDefinitionKind.ComplexType,
            Differential = new StructureDefinition.DifferentialComponent()
            {
                Element = new List<ElementDefinition>()
                {
                    new ElementDefinition("Extension.url")
                    {
                        Fixed = new FhirUri(SL_HumanNameTitleSuffixUri)
                    },
                    // Constrain type to string
                    new ElementDefinition("Extension.valueString")
                    {
                        Short = "NameSuffix",
                        Type = new List<ElementDefinition.TypeRefComponent>()
                        {
                            new ElementDefinition.TypeRefComponent()
                            {
                                Code = FHIRAllTypes.String.GetLiteral()
                            }
                        }
                    }
                }
            }
        };

        // Profile on complex datatype HumanName with extension element
        static StructureDefinition SL_HumanNameBasis => new StructureDefinition()
        {
            Type = FHIRAllTypes.HumanName.GetLiteral(),
            BaseDefinition = ModelInfo.CanonicalUriForFhirCoreType(FHIRAllTypes.HumanName),
            Name = "SL-HumanNameBasis",
            Url = @"http://example.org/fhir/StructureDefinition/SL-HumanNameBasis",
            Derivation = StructureDefinition.TypeDerivationRule.Constraint,
            Kind = StructureDefinition.StructureDefinitionKind.ComplexType,
            Differential = new StructureDefinition.DifferentialComponent()
            {
                Element = new List<ElementDefinition>()
                {
                    new ElementDefinition("HumanName.family.extension")
                    {
                        SliceName = "NameSuffix",
                        Max = "1",
                        Type = new List<ElementDefinition.TypeRefComponent>()
                        {
                            new ElementDefinition.TypeRefComponent()
                            {
                                Code = FHIRAllTypes.Extension.GetLiteral(),
                                Profile = SL_HumanNameTitleSuffix.Url
                            }
                        }
                    },
                }
            }
        };

        // Profile on Patient referencing custom HumanName datatype profile
        static StructureDefinition SL_PatientBasis => new StructureDefinition()
        {
            Type = FHIRAllTypes.Patient.GetLiteral(),
            BaseDefinition = ModelInfo.CanonicalUriForFhirCoreType(FHIRAllTypes.Patient),
            Name = "SL-PatientBasis",
            Url = @"http://example.org/fhir/StructureDefinition/SL-PatientBasis",
            Derivation = StructureDefinition.TypeDerivationRule.Constraint,
            Kind = StructureDefinition.StructureDefinitionKind.Resource,
            Differential = new StructureDefinition.DifferentialComponent()
            {
                Element = new List<ElementDefinition>()
                {
                    new ElementDefinition("Patient.name")
                    {
                        Type = new List<ElementDefinition.TypeRefComponent>()
                        {
                            new ElementDefinition.TypeRefComponent()
                            {
                                Code = FHIRAllTypes.HumanName.GetLiteral(),
                                Profile = SL_HumanNameBasis.Url
                            }
                        }
                    },
                }
            }
        };


        const string SL_NameSuffixValueSetUri = @"http://fhir.de/ValueSet/deuev/anlage-7-namenszusaetze";

        // Derived profile on Patient
        static StructureDefinition SL_PatientDerived => new StructureDefinition()
        {
            Type = FHIRAllTypes.Patient.GetLiteral(),
            BaseDefinition = SL_PatientBasis.Url,
            Name = "SL-PatientDerived",
            Url = @"http://example.org/fhir/StructureDefinition/SL-PatientDerived",
            Derivation = StructureDefinition.TypeDerivationRule.Constraint,
            Kind = StructureDefinition.StructureDefinitionKind.Resource,
            Differential = new StructureDefinition.DifferentialComponent()
            {
                Element = new List<ElementDefinition>()
                {
                    new ElementDefinition("Patient.name.family.extension")
                    {
                        SliceName = "NameSuffix",
                        MustSupport = true
                    },
                    // WRONG! Derived profiles must maintain name of inherited renamed elements
                    // => SnapshotGenerator should emit a warning
                    // new ElementDefinition("Patient.name.family.extension.value[x]")
                    // CORRECT
                    new ElementDefinition("Patient.name.family.extension.valueString")
                    {
                        Binding = new ElementDefinition.ElementDefinitionBindingComponent()
                        {
                            Strength = BindingStrength.Required,
                            ValueSet = new FhirUri(SL_NameSuffixValueSetUri)
                        }
                    }
                }
            }
        };

        [TestMethod]
        public async T.Task TestPatientDe()
        {
            var sd = SL_PatientDerived;
            var resolver = new InMemoryProfileResolver(sd, SL_PatientBasis, SL_HumanNameBasis, SL_HumanNameTitleSuffix);
            var multiResolver = new MultiResolver(_testResolver, resolver);

            _generator = new SnapshotGenerator(multiResolver, _settings);

            (_, var expanded) = await generateSnapshotAndCompare(sd);
            dumpOutcome(_generator.Outcome);
            Assert.IsTrue(expanded.HasSnapshot);
            var elems = expanded.Snapshot.Element;
            dumpElements(elems);
            // dumpBaseElems(elems);

            var nav = ElementDefinitionNavigator.ForSnapshot(expanded);
            // Verify slice entry
            Assert.IsTrue(nav.JumpToFirst("Patient.name.family.extension"));
            Assert.IsNotNull(nav.Current.Slicing);
            Assert.IsNull(nav.Current.SliceName);
            // Verify first extension slice: NameSuffix
            Assert.IsTrue(nav.MoveToNextSlice());
            Assert.AreEqual("NameSuffix", nav.Current.SliceName);
            // Verify constraint inherited from base patient profile
            Assert.AreEqual("1", nav.Current.Max);
            // Verify constraint specified by derived patient profile
            Assert.AreEqual(true, nav.Current.MustSupport);
            Assert.IsTrue(nav.MoveToFirstChild());
            // Verify constraints on url child element inherited from extension definition
            Assert.IsTrue(nav.MoveToNext("url"));
            var url = nav.Current.Fixed as FhirUri;
            Assert.IsNotNull(url);
            Assert.AreEqual(SL_HumanNameTitleSuffixUri, url.Value);
            // Verify there are no constraints on value[x]
            Assert.IsFalse(nav.MoveToNext("value[x]"));
            // Verify merged constraints on valueString
            Assert.IsTrue(nav.MoveToNext("valueString"));
            Assert.AreEqual("NameSuffix", nav.Current.Short);
            Assert.AreEqual(1, nav.Current.Type.Count);
            Assert.AreEqual(FHIRAllTypes.String.GetLiteral(), nav.Current.Type[0].Code);
            Assert.IsNotNull(nav.Current.Binding);
            Assert.AreEqual(BindingStrength.Required, nav.Current.Binding.Strength);
            url = nav.Current.Binding.ValueSet as FhirUri;
            Assert.AreEqual(SL_NameSuffixValueSetUri, url?.Value);
        }

        // [WMR 20170927] ContentReference
        // Observation.component.referenceRange => Observation.referenceRange
        // https://trello.com/c/p1RbTjwi
        [TestMethod]
        public async T.Task TestObservationComponentReferenceRange()
        {
            var sd = new StructureDefinition()
            {
                Url = "http://example.org/fhir/StructureDefinition/ObservationWithComponentReferenceRange",
                BaseDefinition = ModelInfo.CanonicalUriForFhirCoreType(FHIRAllTypes.Observation),
                Type = FHIRAllTypes.Observation.GetLiteral(),
                Name = "ObservationWithComponentReferenceRange",
                Derivation = StructureDefinition.TypeDerivationRule.Constraint,
                Kind = StructureDefinition.StructureDefinitionKind.Resource,
                Differential = new StructureDefinition.DifferentialComponent()
                {
                    Element = new List<ElementDefinition>()
                    {
                        // Specify a child constraint on Observation.component.referenceRange
                        // in order to force child element expansion
                        new ElementDefinition("Observation.component.referenceRange.low")
                        {
                            Min = 1,
                            Fixed = new Quantity()
                            {
                                Value = 1.0m
                            }
                        }
                    }
                }
            };

            var resolver = new InMemoryProfileResolver(sd);
            var multiResolver = new MultiResolver(_testResolver, resolver);
            _generator = new SnapshotGenerator(multiResolver, _settings);
            var (_, expanded) = await generateSnapshotAndCompare(sd);
            Assert.IsNotNull(expanded);
            Assert.IsTrue(expanded.HasSnapshot);

            // Expecting single issue about invalid sliceName on SimpleQuantity root (error in core spec)
            dumpOutcome(_generator.Outcome);
            // Assert.IsNotNull(_generator.Outcome);
            // Assert.AreEqual(1, _generator.Outcome.Issue.Count);

            // [WMR 20180115] NEW - Use alternative (iterative) approach for full expansion
            var issues = new List<OperationOutcome.IssueComponent>();
            expanded.Snapshot.Element = await fullyExpand(expanded.Snapshot.Element, issues);
            dumpIssues(issues);
            // Assert.AreEqual(1, issues.Count);

            var nav = ElementDefinitionNavigator.ForSnapshot(expanded);
            // Verify inherited constraints on Observation.component.referenceRange.low
            Assert.IsTrue(nav.JumpToFirst("Observation.component.referenceRange.low"));
            // Verify inherited cardinality constraint { min = 1 }
            Assert.AreEqual(1, nav.Current.Min);
            // Verify inherited fixed value constraint { fixedDecimal = 1.0 }
            Assert.IsNotNull(nav.Current.Fixed);
            var q = nav.Current.Fixed as Quantity;
            Assert.IsNotNull(q);
            Assert.AreEqual(1.0m, q.Value);
        }

        // https://trello.com/c/pA4uF7IR
        [TestMethod]
        public async T.Task TestInheritedDataTypeProfileExtensions()
        {
            var sdHumanNameExtension = new StructureDefinition()
            {
                Url = "http://example.org/fhir/StructureDefinition/HumanNameExtension",
                BaseDefinition = ModelInfo.CanonicalUriForFhirCoreType(FHIRAllTypes.Extension),
                Type = FHIRAllTypes.Extension.GetLiteral(),
                Name = "HumanNameExtension",
                Derivation = StructureDefinition.TypeDerivationRule.Constraint,
                Kind = StructureDefinition.StructureDefinitionKind.ComplexType,
                Differential = new StructureDefinition.DifferentialComponent()
                {
                    Element = new List<ElementDefinition>()
                    {
                        new ElementDefinition("Extension.valueString")
                        {
                            Type = new List<ElementDefinition.TypeRefComponent>()
                            {
                                new ElementDefinition.TypeRefComponent()
                                {
                                    Code = FHIRAllTypes.String.GetLiteral()
                                }
                            }
                        }
                    }
                }
            };

            var sdHumanName = new StructureDefinition()
            {
                Url = "http://example.org/fhir/StructureDefinition/HumanNameWithExtension",
                BaseDefinition = ModelInfo.CanonicalUriForFhirCoreType(FHIRAllTypes.HumanName),
                Type = FHIRAllTypes.HumanName.GetLiteral(),
                Name = "HumanNameWithExtension",
                Derivation = StructureDefinition.TypeDerivationRule.Constraint,
                Kind = StructureDefinition.StructureDefinitionKind.ComplexType,
                Differential = new StructureDefinition.DifferentialComponent()
                {
                    Element = new List<ElementDefinition>()
                    {
                        new ElementDefinition("HumanName.extension")
                        {
                            SliceName = "MyExtension",
                            Type = new List<ElementDefinition.TypeRefComponent>()
                            {
                                new ElementDefinition.TypeRefComponent()
                                {
                                    Code = FHIRAllTypes.Extension.GetLiteral(),
                                    Profile = sdHumanNameExtension.Url
                                }

                            }
                        }
                    }
                }
            };

            var sdBasePatient = new StructureDefinition()
            {
                Url = "http://example.org/fhir/StructureDefinition/MyBasePatient",
                BaseDefinition = ModelInfo.CanonicalUriForFhirCoreType(FHIRAllTypes.Patient),
                Type = FHIRAllTypes.Patient.GetLiteral(),
                Name = "MyBasePatient",
                Derivation = StructureDefinition.TypeDerivationRule.Constraint,
                Kind = StructureDefinition.StructureDefinitionKind.Resource,
                Differential = new StructureDefinition.DifferentialComponent()
                {
                    Element = new List<ElementDefinition>()
                    {
                        new ElementDefinition("Patient.name")
                        {
                            Type = new List<ElementDefinition.TypeRefComponent>()
                            {
                                new ElementDefinition.TypeRefComponent()
                                {
                                    Code = FHIRAllTypes.HumanName.GetLiteral(),
                                    Profile = sdHumanName.Url
                                }
                            }
                        }
                    }
                }
            };

            var sdDerivedPatient = new StructureDefinition()
            {
                Url = "http://example.org/fhir/StructureDefinition/MyDerivedPatient",
                BaseDefinition = sdBasePatient.Url,
                Type = FHIRAllTypes.Patient.GetLiteral(),
                Name = "MyDerivedPatient",
                Derivation = StructureDefinition.TypeDerivationRule.Constraint,
                Kind = StructureDefinition.StructureDefinitionKind.Resource
            };

            var resolver = new InMemoryProfileResolver(sdHumanNameExtension, sdHumanName, sdBasePatient, sdDerivedPatient);
            var multiResolver = new MultiResolver(_testResolver, resolver);
            _generator = new SnapshotGenerator(multiResolver, _settings);
            (_, var expanded) = await generateSnapshotAndCompare(sdDerivedPatient);
            Assert.IsNotNull(expanded);
            Assert.IsTrue(expanded.HasSnapshot);
            dumpOutcome(_generator.Outcome);
            dumpElements(expanded.Snapshot.Element);
            Assert.IsNull(_generator.Outcome);

            // [WMR 20180115] NEW - Use alternative (iterative) approach for full expansion
            var issues = new List<OperationOutcome.IssueComponent>();
            expanded.Snapshot.Element = await fullyExpand(expanded.Snapshot.Element, issues);
            dumpIssues(issues);
            Assert.AreEqual(0, issues.Count);

            var nav = ElementDefinitionNavigator.ForSnapshot(expanded);
            Assert.IsTrue(nav.JumpToFirst("Patient.name.extension"));
            Assert.IsNotNull(nav.Current.Slicing);
            Assert.IsNull(nav.Current.SliceName);
            Assert.IsTrue(nav.MoveToNext());
            Assert.AreEqual("MyExtension", nav.Current.SliceName);
        }

        // [WMR 20171004] NEW

        // Verify generated outcome issue for incompatible type profile
        // Also verify that choice type element renaming is not affected
        [TestMethod]
        public async T.Task TestIncompatibleTypeProfile()
        {
            const string extensionUrl = @"http://example.org/fhir/StructureDefinition/ValueReferenceExtension";
            var sd = new StructureDefinition()
            {
                Type = FHIRAllTypes.Extension.GetLiteral(),
                BaseDefinition = ModelInfo.CanonicalUriForFhirCoreType(FHIRAllTypes.Extension),
                Name = "ValueReferenceExtension",
                Url = extensionUrl,
                Derivation = StructureDefinition.TypeDerivationRule.Constraint,
                Kind = StructureDefinition.StructureDefinitionKind.ComplexType,
                Differential = new StructureDefinition.DifferentialComponent()
                {
                    Element = new List<ElementDefinition>()
                    {
                        new ElementDefinition("Extension.url")
                        {
                            Fixed = new FhirUri(extensionUrl)
                        },
                        new ElementDefinition("Extension.valueReference")
                        {
                            Type = new List<ElementDefinition.TypeRefComponent>()
                            {
                                new ElementDefinition.TypeRefComponent()
                                {
                                    Code = FHIRAllTypes.Reference.GetLiteral(),
                                    // WRONG! Should be TargetProfile
                                    // Expecting outcome issue about incompatible profile
                                    Profile = ModelInfo.CanonicalUriForFhirCoreType(FHIRAllTypes.Patient)
                                }
                            }
                        }
                    }
                }
            };

            var resolver = new InMemoryProfileResolver(sd);
            var multiResolver = new MultiResolver(_testResolver, resolver);
            _generator = new SnapshotGenerator(multiResolver, _settings);
            var (_, expanded) = await generateSnapshotAndCompare(sd);
            Assert.IsNotNull(expanded);
            Assert.IsTrue(expanded.HasSnapshot);
            dumpOutcome(_generator.Outcome);
            dumpElements(expanded.Snapshot.Element);

            Assert.IsNotNull(_generator.Outcome);
            Assert.IsNotNull(_generator.Outcome.Issue);
            Assert.AreEqual(1, _generator.Outcome.Issue.Count);

            assertIssue(_generator.Outcome.Issue[0], SnapshotGenerator.PROFILE_ELEMENTDEF_INVALID_PROFILE_TYPE, extensionUrl, sd.Differential.Element[1].Path);

            // [WMR 20180115] NEW - Use alternative (iterative) approach for full expansion
            var issues = new List<OperationOutcome.IssueComponent>();
            expanded.Snapshot.Element = await fullyExpand(expanded.Snapshot.Element, issues);
            dumpIssues(issues);
            Assert.AreEqual(1, issues.Count);
            assertIssue(issues[0], SnapshotGenerator.PROFILE_ELEMENTDEF_INVALID_PROFILE_TYPE, extensionUrl, sd.Differential.Element[1].Path);

            // Expecting a single warning about incompatible type profile on element Extension.valueSetReference

            // Verify element renaming is not affected
            // Expecting valueReference in snapshot, not value[x]
            var nav = ElementDefinitionNavigator.ForSnapshot(expanded);
            Assert.IsTrue(nav.JumpToFirst("Extension.valueReference"));

            // [WMR 20180723] Changed: SnapshotGenerator.getStructureForTypeRef
            // Snapshot generator now also expands type.profile for resource references,
            // even if incorrect, such as in this unit test (referenced profile is on Patient, not on Reference)

            // Verify expansion of child element valueReference.reference
            // Expect expansion of core type profile for ResourceReference
            // Assert.IsTrue(nav.MoveToChild("reference"));

            // Expect expansion of (incorrect!) core type profile for Patient
            Assert.IsTrue(nav.MoveToChild("photo"));
        }

        // If an element constraint introduces multiple type profiles,
        // then the snapshot generator should not expand profile children.
        // Verify no outcome issue for incompatible type profiles
        // Also verify that choice type element renaming is not affected
        [TestMethod]
        public async T.Task TestMultipleIncompatibleTypeProfiles()
        {
            const string extensionUrl = @"http://example.org/fhir/StructureDefinition/ValueReferenceExtension";
            var sd = new StructureDefinition()
            {
                Type = FHIRAllTypes.Extension.GetLiteral(),
                BaseDefinition = ModelInfo.CanonicalUriForFhirCoreType(FHIRAllTypes.Extension),
                Name = "ValueReferenceExtension",
                Url = extensionUrl,
                Derivation = StructureDefinition.TypeDerivationRule.Constraint,
                Kind = StructureDefinition.StructureDefinitionKind.ComplexType,
                Differential = new StructureDefinition.DifferentialComponent()
                {
                    Element = new List<ElementDefinition>()
                    {
                        new ElementDefinition("Extension.url")
                        {
                            Fixed = new FhirUri(extensionUrl)
                        },
                        new ElementDefinition("Extension.valueReference")
                        {
                            Type = new List<ElementDefinition.TypeRefComponent>()
                            {
                                new ElementDefinition.TypeRefComponent()
                                {
                                    Code = FHIRAllTypes.Reference.GetLiteral(),
                                    // WRONG! Should be TargetProfile
                                    // Expecting outcome issue about incompatible profile
                                    Profile = ModelInfo.CanonicalUriForFhirCoreType(FHIRAllTypes.Patient)
                                },
                                new ElementDefinition.TypeRefComponent()
                                {
                                    Code = FHIRAllTypes.Reference.GetLiteral(),
                                    // WRONG! Should be TargetProfile
                                    // Expecting outcome issue about incompatible profile
                                    Profile = ModelInfo.CanonicalUriForFhirCoreType(FHIRAllTypes.Observation)
                                }
                            }
                        }
                    }
                }
            };

            var resolver = new InMemoryProfileResolver(sd);
            var multiResolver = new MultiResolver(_testResolver, resolver);
            _generator = new SnapshotGenerator(multiResolver, _settings);
            var (_, expanded) = await generateSnapshotAndCompare(sd);

            Assert.IsNotNull(expanded);
            Assert.IsTrue(expanded.HasSnapshot);
            dumpOutcome(_generator.Outcome);
            dumpElements(expanded.Snapshot.Element);

            // Element specifies multiple type profiles, so snapshot generator will not try to expand
            // Expecting no warnings about incompatible type profiles
            Assert.IsNull(_generator.Outcome);

            // [WMR 20180115] NEW - Use alternative (iterative) approach for full expansion
            var issues = new List<OperationOutcome.IssueComponent>();
            expanded.Snapshot.Element = await fullyExpand(expanded.Snapshot.Element, issues);
            dumpIssues(issues);
            Assert.AreEqual(0, issues.Count);


            // Verify element renaming is not affected
            // Expecting valueReference in snapshot, not value[x]
            var nav = ElementDefinitionNavigator.ForSnapshot(expanded);
            Assert.IsTrue(nav.JumpToFirst("Extension.valueReference"));
            // Verify expansion of child element valueReference.reference
            // Expect expansion of core type profile for ResourceReference
            Assert.IsTrue(nav.MoveToChild("reference"));
        }

        // Verify that choice type elements constrained to a single type code are properly renamed,
        // even if there are multiple type options (with same code)
        // https://trello.com/c/OvQFRdCJ
        [TestMethod]
        public async T.Task TestExtensionValueReferenceRenaming()
        {
            const string extensionUrl = @"http://example.org/fhir/StructureDefinition/ValueReferenceExtension";
            var sd = new StructureDefinition()
            {
                Type = FHIRAllTypes.Extension.GetLiteral(),
                BaseDefinition = ModelInfo.CanonicalUriForFhirCoreType(FHIRAllTypes.Extension),
                Name = "ValueReferenceExtension",
                Url = extensionUrl,
                Derivation = StructureDefinition.TypeDerivationRule.Constraint,
                Kind = StructureDefinition.StructureDefinitionKind.ComplexType,
                Differential = new StructureDefinition.DifferentialComponent()
                {
                    Element = new List<ElementDefinition>()
                    {
                        new ElementDefinition("Extension.url")
                        {
                            Fixed = new FhirUri(extensionUrl)
                        },
                        new ElementDefinition("Extension.valueReference")
                        {
                            Type = new List<ElementDefinition.TypeRefComponent>()
                            {
                                new ElementDefinition.TypeRefComponent()
                                {
                                    Code = FHIRAllTypes.Reference.GetLiteral(),
                                    TargetProfile = ModelInfo.CanonicalUriForFhirCoreType(FHIRAllTypes.Patient)
                                },
                                new ElementDefinition.TypeRefComponent()
                                {
                                    Code = FHIRAllTypes.Reference.GetLiteral(),
                                    TargetProfile = ModelInfo.CanonicalUriForFhirCoreType(FHIRAllTypes.Observation)
                                }
                            }
                        }
                    }
                }
            };

            var resolver = new InMemoryProfileResolver(sd);
            var multiResolver = new MultiResolver(_testResolver, resolver);
            _generator = new SnapshotGenerator(multiResolver, _settings);
            var (_, expanded) = await generateSnapshotAndCompare(sd);
            Assert.IsNotNull(expanded);
            Assert.IsTrue(expanded.HasSnapshot);
            dumpOutcome(_generator.Outcome);
            dumpElements(expanded.Snapshot.Element);

            Assert.IsNull(_generator.Outcome);

            // [WMR 20180115] NEW - Use alternative (iterative) approach for full expansion
            var issues = new List<OperationOutcome.IssueComponent>();
            expanded.Snapshot.Element = await fullyExpand(expanded.Snapshot.Element, issues);
            dumpIssues(issues);
            Assert.AreEqual(0, issues.Count);

            // Expecting valueReference in snapshot, not value[x]
            var nav = ElementDefinitionNavigator.ForSnapshot(expanded);
            Assert.IsTrue(nav.JumpToFirst("Extension.valueReference"));
            // Verify expansion of child element valueReference.reference
            // Expect expansion of core type profile for ResourceReference
            Assert.IsTrue(nav.MoveToChild("reference"));
        }

        [TestMethod]
        public async T.Task TestExpandBundleEntryResource()
        {
            // Verify that the snapshot generator is capable of expanding Bundle.entry.resource,
            // if constrained to a resource type

            var sd = new StructureDefinition()
            {
                Type = FHIRAllTypes.Bundle.GetLiteral(),
                BaseDefinition = ModelInfo.CanonicalUriForFhirCoreType(FHIRAllTypes.Bundle),
                Name = "BundleWithList",
                Url = @"http://example.org/fhir/StructureDefinition/BundleWithList",
                //Derivation = StructureDefinition.TypeDerivationRule.Constraint,
                Kind = StructureDefinition.StructureDefinitionKind.Resource,
                Differential = new StructureDefinition.DifferentialComponent()
                {
                    Element = new List<ElementDefinition>()
                    {
                        new ElementDefinition("Bundle.entry.resource")
                        {
                            Type = new List<ElementDefinition.TypeRefComponent>()
                            {
                                new ElementDefinition.TypeRefComponent()
                                {
                                    Code = FHIRAllTypes.List.GetLiteral()
                                }
                            }
                        },
                    }
                }
            };

            var resolver = new InMemoryProfileResolver(sd);
            var multiResolver = new MultiResolver(resolver, _testResolver);
            _generator = new SnapshotGenerator(multiResolver, _settings);

            Debug.Print("===== Prepare ===== ");
            // Prepare standard snapshots for core Bundle & List

            var sdBundle = await _testResolver.FindStructureDefinitionForCoreTypeAsync(FHIRAllTypes.Bundle);
            Assert.IsNotNull(sdBundle);
            await _generator.UpdateAsync(sdBundle);
            Assert.IsTrue(sdBundle.HasSnapshot);

            var sdList = await _testResolver.FindStructureDefinitionForCoreTypeAsync(FHIRAllTypes.List);
            Assert.IsNotNull(sdList);
            await _generator.UpdateAsync(sdList);
            Assert.IsTrue(sdList.HasSnapshot);

            Debug.Print("===== Generate ===== ");
            // Generate custom snapshot for Bundle profile

            _generator.PrepareElement += elementHandler;
            try
            {
                var (_, expanded) = await generateSnapshotAndCompare(sd);

                dumpOutcome(_generator.Outcome);
                Assert.IsTrue(expanded.HasSnapshot);
                dumpBaseElems(expanded.Snapshot.Element);

                // Snapshot generator should NOT emit any issues
                Assert.IsNull(_generator.Outcome);

                var elems = expanded.Snapshot.Element;

                // [WMR 20180115] NEW - Use alternative (iterative) approach for full expansion
                var issues = _generator.Outcome?.Issue ?? new List<OperationOutcome.IssueComponent>();
                elems = await fullyExpand(elems, issues);
                Assert.AreEqual(0, issues.Count);

                // Verify that Bundle.entry.resource : List was properly expanded
                var pos = elems.FindIndex(e => e.Path == "Bundle.entry.resource");
                Assert.AreNotEqual(-1, pos);
                var elem = elems[pos];
                Assert.AreEqual(FHIRAllTypes.List.GetLiteral(), elem.Type.FirstOrDefault()?.Code);

                // Verify that expanded child elements of Bundle.entry.resource contains all the elements in List snapshot
                // [WMR 20180115] Full expansion will add additional grand children, not present in defaut List snapshot
                var listElems = sdList.Snapshot.Element;
                for (int i = 1; i < listElems.Count; i++)
                {
                    var listElem = listElems[i];
                    var rebasedPath = ElementDefinitionNavigator.ReplacePathRoot(listElem.Path, "Bundle.entry.resource");
                    // Verify that full Bundle expansion contains the default List snapshot element
                    pos = elems.FindIndex(pos + 1, e => e.Path == rebasedPath);
                    Assert.AreNotEqual(-1, pos);
                }
            }
            finally
            {
                _generator.PrepareElement -= elementHandler;
            }

        }

        // [WMR 20180115]
        // https://github.com/FirelyTeam/fhir-net-api/issues/510
        // "Missing diff annotation on ElementDefinition.TypeRefComponent"
        [TestMethod]
        public async T.Task TestConstrainedByDiff_Type()
        {
            StructureDefinition sd = new StructureDefinition()
            {
                Type = FHIRAllTypes.Patient.GetLiteral(),
                BaseDefinition = ModelInfo.CanonicalUriForFhirCoreType(FHIRAllTypes.Patient),
                Name = "MyNationalPatient",
                Url = "http://example.org/fhir/StructureDefinition/MyNationalPatient",
                Differential = new StructureDefinition.DifferentialComponent()
                {
                    Element = new List<ElementDefinition>()
                    {
                        new ElementDefinition("Patient.name")
                        {
                            Type = new List<ElementDefinition.TypeRefComponent>()
                            {
                                new ElementDefinition.TypeRefComponent()
                                {
                                    Profile = @"http://fhir.nl/fhir/StructureDefinition/nl-core-humanname"
                                }
                            }
                        },
                        new ElementDefinition("Patient.generalPractitioner")
                        {
                            Type = new List<ElementDefinition.TypeRefComponent>()
                            {
                                new ElementDefinition.TypeRefComponent()
                                {
                                    TargetProfile = @"http://fhir.nl/fhir/StructureDefinition/nl-core-organization"
                                },
                                new ElementDefinition.TypeRefComponent()
                                {
                                    TargetProfile = @"http://fhir.nl/fhir/StructureDefinition/nl-core-practitioner"
                                }
                            }
                        }
                    }
                }
            };

            // Enable annotations on snapshot elements with diff constraints
            var settings = new SnapshotGeneratorSettings(_settings)
            {
                GenerateAnnotationsOnConstraints = true
            };
            _generator = new SnapshotGenerator(_testResolver, settings);

            (_, var expanded) = await generateSnapshotAndCompare(sd);

            dumpOutcome(_generator.Outcome);
            dumpBasePaths(expanded);

            var nav = ElementDefinitionNavigator.ForSnapshot(expanded);
            Assert.IsTrue(nav.JumpToFirst("Patient.name"));
            Assert.IsTrue(hasChanges(nav.Current));
            Assert.IsFalse(isChanged(nav.Current));
            Assert.IsTrue(hasChanges(nav.Current.Type));
            foreach (var type in nav.Current.Type)
            {
                Assert.IsTrue(isChanged(type));
            }

            Assert.IsTrue(nav.JumpToFirst("Patient.generalPractitioner"));
            Assert.IsTrue(hasChanges(nav.Current));
            Assert.IsFalse(isChanged(nav.Current));
            Assert.IsTrue(hasChanges(nav.Current.Type));
            foreach (var type in nav.Current.Type)
            {
                Assert.IsTrue(isChanged(type));
            }
        }

        [TestMethod]
        public async T.Task TestAuPatientWithExtensions()
        {
            // Forge issue: https://trello.com/c/Q13pabzq

            var sd = await _testResolver.FindStructureDefinitionAsync(@"http://hl7.org.au/fhir/StructureDefinition/au-patient");
            Assert.IsNotNull(sd);

            (_, var expanded) = await generateSnapshotAndCompare(sd);

            dumpOutcome(_generator.Outcome);
            dumpBaseElems(expanded.Snapshot.Element);

            Assert.IsNotNull(expanded);
            Assert.IsTrue(expanded.HasSnapshot);

            Assert.IsNull(_generator.Outcome);

            // Verify extensions on Patient.birthDate
            var nav = ElementDefinitionNavigator.ForSnapshot(expanded);
            Assert.IsTrue(nav.JumpToFirst("Patient.birthDate.extension"));
            // 1. Extension slice intro
            Assert.IsNotNull(nav.Current.Slicing);
            Assert.IsNull(nav.Current.SliceName);
            // 2. Extension: accuracyIndicator
            Assert.IsTrue(nav.MoveToNextSlice());
            Assert.AreEqual("accuracyIndicator", nav.Current.SliceName);
            // 3. Extension: birthTime
            Assert.IsTrue(nav.MoveToNextSlice());
            Assert.AreEqual("birthTime", nav.Current.SliceName);

            // Verify extensions on Patient.deceased[x]:deceasedDateTime
            Assert.IsTrue(nav.JumpToFirst("Patient.deceased[x]"));
            // 1. Type slice intro
            Assert.IsNotNull(nav.Current.Slicing);
            Assert.IsNull(nav.Current.SliceName);
            // 2. Type slice: deceasedBoolean
            Assert.IsTrue(nav.MoveToNextSlice());
            Assert.AreEqual("deceasedBoolean", nav.Current.SliceName);
            // 3. Type slice: deceasedDateTime
            Assert.IsTrue(nav.MoveToNextSlice());
            Assert.AreEqual("deceasedDateTime", nav.Current.SliceName);
            // 4. Patient.deceased[x]:deceasedDateTime.extension slice intro
            Assert.IsTrue(nav.MoveToChild("extension"));
            Assert.IsNotNull(nav.Current.Slicing);
            Assert.IsNull(nav.Current.SliceName);
            // 5. Extension: accuracyIndicator
            Assert.IsTrue(nav.MoveToNextSlice());
            Assert.AreEqual("accuracyIndicator", nav.Current.SliceName);
        }

        // [WMR 20180410] Unit test to investigate issue reported by David McKillop
        [TestMethod]
        public async T.Task TestAuPatientDerived()
        {
            var sd = new StructureDefinition()
            {
                Type = FHIRAllTypes.Patient.GetLiteral(),
                BaseDefinition = @"http://hl7.org.au/fhir/StructureDefinition/au-patient",
                Name = "AuPatientDerived",
                Url = "http://example.org/fhir/StructureDefinition/AuPatientDerived",
                Differential = new StructureDefinition.DifferentialComponent()
                {
                    Element = new List<ElementDefinition>()
                    {
                        new ElementDefinition("Patient.deceased[x]")
                        {
                            MustSupport = true
                        },
                        new ElementDefinition("Patient.deceased[x]")
                        {
                            SliceName = "deceasedBoolean",
                            MustSupport = true
                        },
                        new ElementDefinition("Patient.deceased[x]")
                        {
                            SliceName = "deceasedDateTime",
                            MustSupport = true
                        },
                        new ElementDefinition("Patient.deceased[x].extension")
                        {
                            SliceName = "accuracyIndicator",
                            MustSupport = true
                        }
                    }
                }

            };

            (_, var expanded) = await generateSnapshotAndCompare(sd);

            dumpOutcome(_generator.Outcome);
            dumpBaseElems(expanded.Snapshot.Element);

            Assert.IsNotNull(expanded);
            Assert.IsTrue(expanded.HasSnapshot);

            Assert.IsNull(_generator.Outcome);
        }

        // [WMR 20180410] Cannot handle invalid (!) choice type element renaming within type slice
        // Exception from ElementMatcher.matchBase - choiceNames.SingleOrDefault()
        // TODO: Gracefully handle multiple matches, emit issue, use first match
        [Ignore]
        [TestMethod]
        public async T.Task TestAuPatientDerived2()
        {
            var sd = new StructureDefinition()
            {
                Type = FHIRAllTypes.Patient.GetLiteral(),
                BaseDefinition = @"http://hl7.org.au/fhir/StructureDefinition/au-patient",
                Name = "AuPatientDerived2",
                Url = "http://example.org/fhir/StructureDefinition/AuPatientDerived2",
                Differential = new StructureDefinition.DifferentialComponent()
                {
                    Element = new List<ElementDefinition>()
                    {
                        new ElementDefinition("Patient.deceased[x]")
                        {
                            MustSupport = true
                        },
                        new ElementDefinition("Patient.deceasedBoolean]")
                        {
                            SliceName = "deceasedBoolean",
                            MustSupport = true
                        },
                        new ElementDefinition("Patient.deceasedDateTime")
                        {
                            SliceName = "deceasedDateTime",
                            MustSupport = true
                        },
                        new ElementDefinition("Patient.deceasedDateTime.extension")
                        {
                            SliceName = "accuracyIndicator",
                            MustSupport = true
                        }
                    }
                }

            };

            (_, var expanded) = await generateSnapshotAndCompare(sd);

            dumpOutcome(_generator.Outcome);
            dumpBaseElems(expanded.Snapshot.Element);

            Assert.IsNotNull(expanded);
            Assert.IsTrue(expanded.HasSnapshot);

            Assert.IsNull(_generator.Outcome);
        }

        // [WMR 20180410] Add unit tests for content references

        public StructureDefinition QuestionnaireWithNestedItems = new StructureDefinition()
        {
            Type = FHIRAllTypes.Questionnaire.GetLiteral(),
            BaseDefinition = ModelInfo.CanonicalUriForFhirCoreType(FHIRAllTypes.Questionnaire),
            Name = "QuestionnaireWithNestedItems",
            Url = "http://example.org/fhir/StructureDefinition/QuestionnaireWithNestedItems",
            Differential = new StructureDefinition.DifferentialComponent()
            {
                Element = new List<ElementDefinition>()
                    {
                        new ElementDefinition("Questionnaire.item.type")
                        {
                            Short = "level 1"
                        },
                        new ElementDefinition("Questionnaire.item.item.type")
                        {
                            Comment = "level 2"
                        }
                    }
            }
        };

        [TestMethod]
        public async T.Task TestContentReferenceQuestionnaire()
        {
            var sd = QuestionnaireWithNestedItems;

            (_, var expanded) = await generateSnapshotAndCompare(sd);

            dumpOutcome(_generator.Outcome);
            dumpBaseElems(expanded.Snapshot.Element);

            Assert.IsNotNull(expanded);
            Assert.IsTrue(expanded.HasSnapshot);

            Assert.IsNull(_generator.Outcome);

            var nav = ElementDefinitionNavigator.ForSnapshot(expanded);
            Assert.IsTrue(nav.JumpToFirst("Questionnaire.item.type"));
            Assert.AreEqual("level 1", nav.Current.Short);

            Assert.IsTrue(nav.JumpToFirst("Questionnaire.item.item.type"));
            Assert.AreEqual("level 2", nav.Current.Comment);
            // Level 2 should NOT inherit constraints from level 1
            Assert.AreNotEqual("level 1", nav.Current.Short);
        }

        [TestMethod]
        public async T.Task TestContentReferenceQuestionnaireDerived()
        {
            var sd = new StructureDefinition
            {
                Type = FHIRAllTypes.Questionnaire.GetLiteral(),
                BaseDefinition = QuestionnaireWithNestedItems.Url,
                Name = "QuestionnaireWithNestedItemsDerived",
                Url = "http://example.org/fhir/StructureDefinition/QuestionnaireWithNestedItemsDerived",
                Differential = new StructureDefinition.DifferentialComponent()
                {
                    Element = new List<ElementDefinition>()
                    {
                        new ElementDefinition("Questionnaire.item.type")
                        {
                            Comment = "level 1 *"
                        },
                        new ElementDefinition("Questionnaire.item.item.type")
                        {
                            Short = "level 2 *"
                        }
                    }
                }
            };

            var resolver = new InMemoryProfileResolver(sd, QuestionnaireWithNestedItems);
            var multiResolver = new MultiResolver(_testResolver, resolver);
            _generator = new SnapshotGenerator(multiResolver, _settings);

            (_, var expanded) = await generateSnapshotAndCompare(sd);

            dumpOutcome(_generator.Outcome);
            dumpBaseElems(expanded.Snapshot.Element);

            Assert.IsNotNull(expanded);
            Assert.IsTrue(expanded.HasSnapshot);

            Assert.IsNull(_generator.Outcome);

            // Constraints should be merged separately on each nesting level
            var nav = ElementDefinitionNavigator.ForSnapshot(expanded);
            Assert.IsTrue(nav.JumpToFirst("Questionnaire.item.type"));
            Assert.AreEqual("level 1", nav.Current.Short);
            Assert.AreEqual("level 1 *", nav.Current.Comment);

            Assert.IsTrue(nav.JumpToFirst("Questionnaire.item.item.type"));
            Assert.AreEqual("level 2", nav.Current.Comment);
            Assert.AreEqual("level 2 *", nav.Current.Short);
        }

        // [WMR 20180604] Issue #611
        // https://github.com/FirelyTeam/fhir-net-api/issues/611

        [TestMethod]
        public async T.Task TestSnapshotForDerivedSlice()
        {
            var sdBase = new StructureDefinition
            {
                Type = FHIRAllTypes.PractitionerRole.GetLiteral(),
                BaseDefinition = ModelInfo.CanonicalUriForFhirCoreType(FHIRAllTypes.PractitionerRole),
                Name = "BasePractitionerRole",
                Url = "http://example.org/fhir/StructureDefinition/BasePractitionerRole",
                Differential = new StructureDefinition.DifferentialComponent()
                {
                    Element = new List<ElementDefinition>()
                    {
                        new ElementDefinition("PractitionerRole.identifier")
                        {
                            Slicing = new ElementDefinition.SlicingComponent()
                            {
                                Discriminator = new List<ElementDefinition.DiscriminatorComponent>()
                                {
                                    new ElementDefinition.DiscriminatorComponent()
                                    {
                                        Type = ElementDefinition.DiscriminatorType.Value,
                                        Path = "system"
                                    },
                                },
                            }
                        },
                        new ElementDefinition("PractitionerRole.identifier")
                        {
                            SliceName = "foo",
                            Max = "1",
                        },
                        new ElementDefinition("PractitionerRole.identifier")
                        {
                            SliceName = "bar",
                            Max = "1",
                        },
                        new ElementDefinition("PractitionerRole.identifier")
                        {
                            SliceName = "baz",
                            Max = "1",
                        }
                    }
                }
            };

            var sdDerived = new StructureDefinition()
            {
                Type = FHIRAllTypes.PractitionerRole.GetLiteral(),
                BaseDefinition = sdBase.Url,
                Name = "DerivedPractitionerRole",
                Url = "http://example.org/fhir/StructureDefinition/DerivedPractitionerRole",
                Differential = new StructureDefinition.DifferentialComponent()
                {
                    Element = new List<ElementDefinition>()
                    {
                        new ElementDefinition("PractitionerRole.identifier")
                        {
                            Min = 1,
                        },
                        new ElementDefinition("PractitionerRole.identifier")
                        {
                            SliceName = "bar",
                            Min = 1,
                        }
                    }
                }
            };

            var resolver = new InMemoryProfileResolver(sdBase, sdDerived);
            var multiResolver = new MultiResolver(_testResolver, resolver);
            _generator = new SnapshotGenerator(multiResolver, _settings);

            var (_, expanded) = await generateSnapshotAndCompare(sdDerived);

            dumpOutcome(_generator.Outcome);
            dumpBaseElems(expanded.Snapshot.Element);

            Assert.IsNotNull(expanded);
            Assert.IsTrue(expanded.HasSnapshot);

            Assert.IsNull(_generator.Outcome);

            var nav = ElementDefinitionNavigator.ForSnapshot(expanded);

            Assert.IsTrue(nav.JumpToFirst("PractitionerRole.identifier"));
            Assert.IsNotNull(nav.Current.Slicing);
            Assert.IsNull(nav.Current.SliceName);
            Assert.AreEqual(1, nav.Current.Min);    // Derived profile constraint

            Assert.IsTrue(nav.MoveToNext());
            Assert.AreEqual("PractitionerRole.identifier", nav.Path);
            Assert.IsNull(nav.Current.Slicing);
            Assert.AreEqual("foo", nav.Current.SliceName);

            Assert.IsTrue(nav.MoveToNext());
            Assert.AreEqual("PractitionerRole.identifier", nav.Path);
            Assert.IsNull(nav.Current.Slicing);
            Assert.AreEqual("bar", nav.Current.SliceName);
            Assert.AreEqual(1, nav.Current.Min);    // Derived profile constraint
            Assert.AreEqual("1", nav.Current.Max);  // Base profile constraint

            Assert.IsTrue(nav.MoveToNext());
            Assert.AreEqual("PractitionerRole.identifier", nav.Path);
            Assert.IsNull(nav.Current.Slicing);
            Assert.AreEqual("baz", nav.Current.SliceName);

            Assert.IsTrue(nav.MoveToNext());
            Assert.AreNotEqual("PractitionerRole.identifier", nav.Path);

        }


        // [WMR 20180611] New: Forge issue "Only first item in code field for element is saved"
        // Issue: if element in diff specifies multiple codes with only display values,
        // then element in snapshot only contains the first code entry.

        [TestMethod]
        public async T.Task TestObservationWithDisplayCodes()
        {
            var sd = new StructureDefinition
            {
                Type = FHIRAllTypes.Observation.GetLiteral(),
                BaseDefinition = ModelInfo.CanonicalUriForFhirCoreType(FHIRAllTypes.Observation),
                Name = "ObservationWithDisplayCodes",
                Url = "http://example.org/fhir/StructureDefinition/ObservationWithDisplayCodes",
                Differential = new StructureDefinition.DifferentialComponent()
                {
                    Element = new List<ElementDefinition>()
                    {
                        new ElementDefinition("Observation.code")
                        {
                            Code = new List<Coding>()
                            {
                                new Coding() { Display = "foo" },
                                new Coding() { Display = "bar" }
                            }
                        },
                    }
                }
            };


            var resolver = new InMemoryProfileResolver(sd);
            var multiResolver = new MultiResolver(_testResolver, resolver);
            var generator = _generator = new SnapshotGenerator(multiResolver, _settings);

            (_, var expanded) = await generateSnapshotAndCompare(sd);

            dumpOutcome(generator.Outcome);
            dumpBaseElems(expanded.Snapshot.Element);

            Assert.IsNotNull(expanded);
            Assert.IsTrue(expanded.HasSnapshot);

            var outcome = generator.Outcome;
            Assert.IsNull(outcome);       

            var nav = ElementDefinitionNavigator.ForSnapshot(expanded);
            Assert.IsNotNull(nav);
            Assert.IsTrue(nav.JumpToFirst("Observation.code"));
            var elem = nav.Current;
            Assert.IsNotNull(elem);
            // Verify that both codings are included in the snapshot
            Assert.AreEqual(2, elem.Code.Count);
            Assert.AreEqual("foo", elem.Code[0].Display);
            Assert.AreEqual("bar", elem.Code[1].Display);
        }

        [TestMethod]
        public async T.Task TestReferenceTargetProfile()
        {
            // Verify that the snapshot generator correctly expands elements with a targetProfile (on ResourceReference itself)
            var ReferenceProfile = new StructureDefinition()
            {
                Type = FHIRAllTypes.Reference.GetLiteral(),
                BaseDefinition = ModelInfo.CanonicalUriForFhirCoreType(FHIRAllTypes.Reference),
                Name = "MyCustomReference",
                Url = "http://example.org/fhir/StructureDefinition/MyCustomReference",
                Differential = new StructureDefinition.DifferentialComponent()
                {
                    Element = new List<ElementDefinition>()
                    {
                        new ElementDefinition("Reference")
                        {
                            Comment = "CustomReference"
                        },
                        new ElementDefinition("Reference.reference")
                        {
                            Min = 1
                        },
                    }
                }
            };

            var ReportProfile = new StructureDefinition()
            {
                Type = FHIRAllTypes.DiagnosticReport.GetLiteral(),
                BaseDefinition = ModelInfo.CanonicalUriForFhirCoreType(FHIRAllTypes.DiagnosticReport),
                Name = "MyDiagnosticReport",
                Url = "http://example.org/fhir/StructureDefinition/MyDiagnosticReport",
                Differential = new StructureDefinition.DifferentialComponent()
                {
                    Element = new List<ElementDefinition>()
                    {
                        new ElementDefinition("DiagnosticReport.imagingStudy")
                        {
                            Type = new List<ElementDefinition.TypeRefComponent>()
                            {
                                new ElementDefinition.TypeRefComponent()
                                {
                                    Code = FHIRAllTypes.Reference.GetLiteral(),
                                    Profile = ReferenceProfile.Url,
                                    TargetProfile = ModelInfo.CanonicalUriForFhirCoreType(FHIRAllTypes.ImagingStudy)
                                }
                            }
                        },
                        // Add child element constraint to force expansion
                        //new ElementDefinition("DiagnosticReport.imagingStudy.identifier")
                        //{
                        //    Max = "0"
                        //}
                    }
                }
            };

            var resolver = new InMemoryProfileResolver(ReportProfile, ReferenceProfile);
            var multiResolver = new MultiResolver(_testResolver, resolver);
            var generator = _generator = new SnapshotGenerator(multiResolver, _settings);

            (_, var expanded) = await generateSnapshotAndCompare(ReportProfile);

            dumpOutcome(generator.Outcome);
            dumpBaseElems(expanded.Snapshot.Element);

            Assert.IsNotNull(expanded);
            Assert.IsTrue(expanded.HasSnapshot);

            // Expecting single issue about invalid slice name on SimpleQuantity root element
            var outcome = generator.Outcome;
            Assert.IsNull(outcome);

            var nav = ElementDefinitionNavigator.ForSnapshot(expanded);
            Assert.IsTrue(nav.JumpToFirst("DiagnosticReport.imagingStudy"));
            Assert.IsNotNull(nav.Current);
            // Verify that snapshot generator merges constraints from external ReferenceProfile
            Assert.AreEqual("CustomReference", nav.Current.Comment);
            Assert.IsNotNull(nav.Current.Type);
            Assert.AreEqual(1, nav.Current.Type.Count);
            Assert.AreEqual(FHIRAllTypes.Reference.GetLiteral(), nav.Current.Type[0].Code);
            Assert.AreEqual(ReferenceProfile.Url, nav.Current.Type[0].Profile);
            // By default, snapshot generator does not expand children of element DiagnosticReport.imagingStudy
            Assert.IsFalse(nav.HasChildren);

            // Explicitly expand children of element DiagnosticReport.imagingStudy
            Assert.IsTrue(await generator.ExpandElementAsync(nav));
            Assert.IsTrue(nav.HasChildren);
            Assert.IsTrue(nav.MoveToChild("reference"));
            Assert.IsNotNull(nav.Current);
            // Verify profile inherits constraint from external targetProfile on Reference
            Assert.AreEqual(1, nav.Current.Min);
        }



        // #1116 Extension.url requires fixedUri, not fixedString
        // https://chat.fhir.org/#narrow/stream/179177-conformance/topic/Extension.2Eurl.20-.20fixedString.20or.20fixedUri.3F

        [TestMethod]
        public async T.Task TestExtensionUrlFixedValueSimple()
        {
            StructureDefinition SimpleTestExtension = new StructureDefinition()
            {
                Type = FHIRAllTypes.Extension.GetLiteral(),
                BaseDefinition = ModelInfo.CanonicalUriForFhirCoreType(FHIRAllTypes.Extension),
                Name = nameof(SimpleTestExtension),
                Url = "http://example.org/fhir/StructureDefinition/" + nameof(SimpleTestExtension),
                Derivation = StructureDefinition.TypeDerivationRule.Constraint,
                Kind = StructureDefinition.StructureDefinitionKind.ComplexType,
                Differential = new StructureDefinition.DifferentialComponent()
                {
                    Element = new List<ElementDefinition>()
                    {
                        // Extension.url omitted, should be generated by SnapGen
                        new ElementDefinition("Extension.value[x]")
                        {
                            Type = new List<ElementDefinition.TypeRefComponent>()
                            {
                                new ElementDefinition.TypeRefComponent() { Code = FHIRAllTypes.String.GetLiteral() }
                            }
                        }
                    }
                }
            };

            (_, var expanded) = await generateSnapshotAndCompare(SimpleTestExtension);
            Assert.IsNotNull(expanded);
            Assert.IsTrue(expanded.HasSnapshot);

            var nav = ElementDefinitionNavigator.ForSnapshot(expanded);
            Assert.IsTrue(nav.MoveToFirstChild());
            AssertExtensionUrlChildElement(nav, SimpleTestExtension.Url);
        }

        [TestMethod]
        public async T.Task TestExtensionUrlFixedValueComplex()
        {
            StructureDefinition ComplexTestExtension = new StructureDefinition()
            {
                Type = FHIRAllTypes.Extension.GetLiteral(),
                BaseDefinition = ModelInfo.CanonicalUriForFhirCoreType(FHIRAllTypes.Extension),
                Name = nameof(ComplexTestExtension),
                Url = "http://example.org/fhir/StructureDefinition/" + nameof(ComplexTestExtension),
                Derivation = StructureDefinition.TypeDerivationRule.Constraint,
                Kind = StructureDefinition.StructureDefinitionKind.ComplexType,
                Differential = new StructureDefinition.DifferentialComponent()
                {
                    Element = new List<ElementDefinition>()
                    {
                        // Extension.url omitted, should be generated by SnapGen
                        new ElementDefinition("Extension.extension")
                        {
                            SliceName = "X"
                        },
                        // Extension.extension.url omitted, should be generated by SnapGen
                        new ElementDefinition("Extension.extension.value[x]")
                        {
                            Type = new List<ElementDefinition.TypeRefComponent>()
                            {
                                new ElementDefinition.TypeRefComponent() { Code = FHIRAllTypes.Decimal.GetLiteral() }
                            }
                        },
                        new ElementDefinition("Extension.extension")
                        {
                            SliceName = "Y"
                        },
                        // Extension.extension.url omitted, should be generated by SnapGen
                        new ElementDefinition("Extension.extension.value[x]")
                        {
                            Type = new List<ElementDefinition.TypeRefComponent>()
                            {
                                new ElementDefinition.TypeRefComponent() { Code = FHIRAllTypes.Decimal.GetLiteral() }
                            }
                        }
                    }
                }
            };

            (_, var expanded) = await generateSnapshotAndCompare(ComplexTestExtension);
            Assert.IsNotNull(expanded);
            Assert.IsTrue(expanded.HasSnapshot);

            var nav = ElementDefinitionNavigator.ForSnapshot(expanded);
            Assert.IsTrue(nav.MoveToFirstChild());

            Assert.IsTrue(nav.MoveToChild("extension"));
            Assert.IsNotNull(nav.Current.Slicing);

            Assert.IsTrue(nav.MoveToNextSlice());
            Assert.AreEqual("X", nav.Current.SliceName);

            AssertExtensionUrlChildElement(nav, "X");

            Assert.IsTrue(nav.MoveToNextSlice());
            Assert.AreEqual("Y", nav.Current.SliceName);

            AssertExtensionUrlChildElement(nav, "Y");

            Assert.IsTrue(nav.MoveToNext("url"));
            AssertExtensionUrlElement(nav, ComplexTestExtension.Url);
        }

        // TODO: Derived extension profile
        // fixedUri should inherit values from base profile
        // i.e. do NOT replace with canonical url of derived profile...!

        static void AssertExtensionUrlChildElement(ElementDefinitionNavigator nav, string url)
        {
            var bm = nav.Bookmark();
            Assert.IsTrue(nav.MoveToChild("url"));
            AssertExtensionUrlElement(nav, url);
            nav.ReturnToBookmark(bm);
        }

        static void AssertExtensionUrlElement(ElementDefinitionNavigator nav, string url)
        {
            Assert.IsTrue(nav.Path.ToLowerInvariant().EndsWith("extension.url"));
            var fixedValue = nav.Current.Fixed;
            Assert.IsNotNull(fixedValue);
            Assert.IsInstanceOfType(fixedValue, typeof(IStringValue));
            Assert.IsInstanceOfType(fixedValue, typeof(FhirUri));
            var fixedUrl = (IStringValue)fixedValue;
            Assert.AreEqual(url, fixedUrl.Value);
        }


        [TestMethod]
        public async T.Task TestElementWithoutPath()
        {
            var sd = new StructureDefinition()
            {
                Type = FHIRAllTypes.Patient.GetLiteral(),
                BaseDefinition = ModelInfo.CanonicalUriForFhirCoreType(FHIRAllTypes.Patient),
                Name = "MyInvalidPatient",
                Url = "http://example.org/fhir/StructureDefinition/InvalidPatient",
                Derivation = StructureDefinition.TypeDerivationRule.Constraint,
                Kind = StructureDefinition.StructureDefinitionKind.Resource,
                Differential = new StructureDefinition.DifferentialComponent()
                {
                    Element = new List<ElementDefinition>()
                {
                    new ElementDefinition()
                    {
						// No path...
						Min = 1
                    },
                }
                }
            };

            async T.Task generate()
            {
                await generateSnapshotAndCompare(sd);
            }

            // [WMR 20190910] Expecting exception from DifferentialTreeConstructor
            await Assert.ThrowsExceptionAsync<InvalidOperationException>(generate);
        }

        // #1123 SnapshotGenerator - ElementDefinition.base is empty for children of contentreference

        [TestMethod]
        public async T.Task TestElementDefinitionBase_ContentReference()
        {
            // Verify that the snapshot generator correctly expands elements with a targetProfile (on ResourceReference itself)
            var ProvenanceProfile = new StructureDefinition()
            {
                Type = FHIRAllTypes.Provenance.GetLiteral(),
                BaseDefinition = ModelInfo.CanonicalUriForFhirCoreType(FHIRAllTypes.Provenance),
                Name = "ProvenanceProfile",
                Url = "http://example.org/fhir/StructureDefinition/ProvenanceProfile",
                Differential = new StructureDefinition.DifferentialComponent()
                {
                    Element = new List<ElementDefinition>()
                    {
                        new ElementDefinition("Provenance.entity.agent.who[x]")
                        {
                            Comment = "CustomReference"
                        },
                    }
                }
            };

            (_, var expanded) = await generateSnapshotAndCompare(ProvenanceProfile);

            dumpOutcome(_generator.Outcome);
            dumpBasePaths(expanded);

            Assert.IsNotNull(expanded);
            Assert.IsTrue(expanded.HasSnapshot);

            var nav = ElementDefinitionNavigator.ForSnapshot(expanded);
            Assert.IsTrue(nav.JumpToFirst("Provenance.agent"));
            var refNav = new ElementDefinitionNavigator(nav);
            Assert.IsTrue(refNav.JumpToFirst("Provenance.entity.agent"));
            Assert.IsNotNull(refNav.Current.Base);
            Assert.AreEqual(refNav.Current.Path, refNav.Current.Base.Path);

            // Verify that content reference children inherit .base.path from content reference target
            var startPos = nav.OrdinalPosition.Value;
            var refRootPath = refNav.Path;
            for (int i = startPos + 1; i < nav.Elements.Count; i++)
            {
                var tgtElem = nav.Elements[i];
                var refElem = refNav.Elements[i];
                if (i > startPos && !ElementDefinitionNavigator.IsChildPath(refRootPath, refElem.Path))
                {
                    break;
                }
                Assert.IsNotNull(refElem.Base);
                Assert.AreEqual(tgtElem.Base.Path, refElem.Base.Path);
            }
        }

        // #1108/#1303 - incorrectly copies the 0..* root cardinality of a referenced datatype profile
        // over unto an element that has base cardinality 0..1
        [TestMethod]
        public async T.Task ShouldRespectMaxCardinalityFromBase()
        {
            var cr = new CachedResolver(
                new SnapshotSource(
                    new MultiResolver(
                        new CachedResolver(new TestProfileArtifactSource()),
                        new ZipSource("specification.zip"))));

            var range = await cr.FindStructureDefinitionAsync("http://validationtest.org/fhir/StructureDefinition/RangeWithLowAsAQuantityWithUnlimitedRootCardinality");
            var lowElement = range.Snapshot.Element.Single(e => e.Path == "Range.low");
            Assert.AreEqual(1, lowElement.Min);
            Assert.AreEqual("1", lowElement.Max);   // the referred profile has "*", but the base has "1". It should become "1"
        }

        [TestMethod]
        public void NewSlicetoDerivedProfile()
        {
            var resolver = new CachedResolver(
                new SnapshotSource(
                    new MultiResolver(
                        new CachedResolver(
                            new TestProfileArtifactSource()),
                            ZipSource.CreateValidationSource())));

            var patient = resolver.FindStructureDefinition("http://validationtest.org/fhir/StructureDefinition/mi-patient");
            patient.Should().NotBeNull("A snapshot must be created");

            var newSliceSystem = patient.Snapshot.Element.FirstOrDefault(e => e.ElementId == "Patient.identifier:newSlice.system");
            newSliceSystem.Should().NotBeNull("The new slice 'newSlice' should be present in the snapshot");
            newSliceSystem.Fixed.Should().BeNull("No constraint elements from the base slice (BSN) should be present");
        }
    }
}<|MERGE_RESOLUTION|>--- conflicted
+++ resolved
@@ -4438,11 +4438,7 @@
 
         // [WMR 20170321] NEW
         [TestMethod]
-<<<<<<< HEAD
-        public async T.Task TestSimpleQuantityProfile()
-=======
-        public void TestSimpleQuantityObservationProfile()
->>>>>>> 48bf76f6
+        public async T.Task TestSimpleQuantityObservationProfile()
         {
             var profile = ObservationSimpleQuantityProfile;
 
@@ -4480,7 +4476,18 @@
             Debug.Print($"{nav.Path} : {type.Code} - '{type.Profile}'");
         }
 
-<<<<<<< HEAD
+        //Ignore invalid slice name error on the root of SimpleQuantity.
+        [TestMethod]
+        public void TestSimpleQuantity()
+        {
+            var resource = _testResolver.FindStructureDefinition(ModelInfo.CanonicalUriForFhirCoreType(FHIRAllTypes.SimpleQuantity));
+            _generator = new SnapshotGenerator(_testResolver);
+            var snapshot = _generator.Generate(resource);
+            Assert.IsNotNull(snapshot);
+            Assert.IsNull(snapshot.GetRootElement().SliceName);
+            Assert.IsNull(_generator.Outcome);
+        }
+         
         // [WMR 20170406] NEW
         // Issue reported by Vadim
         // Complex extension:   structure.cdstools-typedstage
@@ -4489,28 +4496,6 @@
         // Snapshot generator adds slicing component to Condition.extension.extension.extension:type - WRONG!
         [TestMethod]   // test data needs to be converted from dstu2 -> stu3
         public async T.Task TestProfileConstraintsOnComplexExtensionChildren()
-=======
-        //Ignore invalid slice name error on the root of SimpleQuantity.
-        [TestMethod]
-        public void TestSimpleQuantity()
-        {
-            var resource = _testResolver.FindStructureDefinition(ModelInfo.CanonicalUriForFhirCoreType(FHIRAllTypes.SimpleQuantity));
-            _generator = new SnapshotGenerator(_testResolver);
-            var snapshot = _generator.Generate(resource);
-            Assert.IsNotNull(snapshot);
-            Assert.IsNull(snapshot.GetRootElement().SliceName);
-            Assert.IsNull(_generator.Outcome);
-        }
-
-            // [WMR 20170406] NEW
-            // Issue reported by Vadim
-            // Complex extension:   structure.cdstools-typedstage
-            // Referencing Profile: structure.cdstools-basecancer
-            // Profile defines constraints on child elements of the complex extension
-            // Snapshot generator adds slicing component to Condition.extension.extension.extension:type - WRONG!
-            [TestMethod]   // test data needs to be converted from dstu2 -> stu3
-        public void TestProfileConstraintsOnComplexExtensionChildren()
->>>>>>> 48bf76f6
         {
             var profile = await _testResolver.FindStructureDefinitionAsync("https://example.org/fhir/StructureDefinition/cds-basecancer");
             Assert.IsNotNull(profile);
