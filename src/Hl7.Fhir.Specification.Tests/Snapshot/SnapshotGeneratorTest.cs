--- conflicted
+++ resolved
@@ -7434,7 +7434,6 @@
         }
 
         [TestMethod]
-<<<<<<< HEAD
         public async T.Task TestExtensionValueXCommentShouldBeNull()
         {
             const string ElementId = "Extension.value[x]";
@@ -7451,7 +7450,7 @@
             generator.PrepareElement += (sender, e) =>
             {
                 if (e.Element.Path == ElementId)
-                {                   
+                {
                     Debug.WriteLine($"Element:{ElementId} BaseElement:{e?.BaseElement?.ElementId}");
                 }
             };
@@ -7462,7 +7461,9 @@
             // Assert
             element = sd.Snapshot.Element.Single(x => x.ElementId == ElementId);
             element.Comment.Should().BeNull();
-=======
+        }
+
+		[TestMethod]
         public async T.Task CheckCardinalityOfProfiledType()
         {
             var resolver = new CachedResolver(new MultiResolver(ZipSource.CreateValidationSource(), new TestProfileArtifactSource()));
@@ -7483,7 +7484,6 @@
 
             sutCode.Max.Should().Be(sdCode.Max);
             sutCode.Min.Should().Be(sdCode.Min);
->>>>>>> 905eae00
         }
     }
 }