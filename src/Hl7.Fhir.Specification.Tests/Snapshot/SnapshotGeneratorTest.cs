﻿/* 
 * Copyright (c) 2016, Furore (info@furore.com) and contributors
 * See the file CONTRIBUTORS for details.
 * 
 * This file is licensed under the BSD 3-Clause license
 * available at https://raw.githubusercontent.com/ewoutkramer/fhir-net-api/master/LICENSE
 */

using System;
using System.Linq;
using Microsoft.VisualStudio.TestTools.UnitTesting;
using Hl7.Fhir.Model;
using Hl7.Fhir.Support;
using System.Diagnostics;
using System.IO;
using Hl7.Fhir.Serialization;
using Hl7.Fhir.Introspection;
using System.Collections.Generic;
using Hl7.Fhir.Specification.Source;
using Hl7.Fhir.Specification.Snapshot;
using Hl7.Fhir.Specification.Navigation;
using Hl7.Fhir.Rest;
using System.Text;
using System.Xml;
using Hl7.Fhir.Utility;

namespace Hl7.Fhir.Specification.Tests
{
    [TestClass]
#if PORTABLE45
	public class PortableSnapshotGeneratorTest
#else
    public class SnapshotGeneratorTest2
#endif
    {
        SnapshotGenerator _generator;
        IResourceResolver _testResolver;
        TimingSource _source;

        readonly SnapshotGeneratorSettings _settings = new SnapshotGeneratorSettings()
        {
            // Throw on unresolved profile references; must include in TestData folder
            GenerateSnapshotForExternalProfiles = true,
            ForceRegenerateSnapshots = true,
            GenerateExtensionsOnConstraints = false,
            GenerateAnnotationsOnConstraints = false,
            GenerateElementIds = false // STU3
        };

        [TestInitialize]
        public void Setup()
        {
            Hl7.Fhir.FhirPath.PocoNavigatorExtensions.PrepareFhirSybolTableFunctions();

            var dirSource = new DirectorySource("TestData/snapshot-test", includeSubdirectories: true);
            _source = new TimingSource(dirSource);
            _testResolver = new CachedResolver(
                new MultiResolver(
                    _source,
                    new ZipSource("specification.zip")));
        }

        // [WMR 20160718] Generate snapshot for extension definition fails with exception:
        // System.ArgumentException: structure is not a constraint or extension

#if false
        [TestMethod]
        public void FindDerivedExtensions()
        {
            var sdUris = _source.ListResourceUris(ResourceType.StructureDefinition);
            foreach (var uri in sdUris)
            {
                var sd = _source.FindStructureDefinition(uri);
                if (sd.ConstrainedType == FHIRAllTypes.Extension && sd.Base != "http://hl7.org/fhir/StructureDefinition/Extension")
                {
                    var origin = sd.Annotation<OriginInformation>();
                    Debug.Print($"Derived extension: uri = '{uri}' origin = '{origin?.Origin}'");
                }
            }

            // var sdInfo = testSD.Annotation<OriginInformation>();
        }
#endif

        [TestMethod, Ignore]  // string-translation is not available anymore
        public void GenerateExtensionSnapshot()
        {
            // var sd = _testResolver.FindStructureDefinition(@"http://example.org/fhir/StructureDefinition/string-translation");
            // var sd = _testResolver.FindStructureDefinition(@"http://example.com/fhir/StructureDefinition/patient-research-authorization");
            // var sd = _testResolver.FindStructureDefinition(@"http://example.com/fhir/StructureDefinition/patient-legal-case");
            // var sd = _testResolver.FindStructureDefinition(@"http://hl7.org/fhir/StructureDefinition/us-core-religion");
            var sd = _testResolver.FindStructureDefinition(@"http://example.org/fhir/StructureDefinition/string-translation");

            Assert.IsNotNull(sd);
            // dumpReferences(sd);

            generateSnapshotAndCompare(sd, out StructureDefinition expanded);

            dumpOutcome(_generator.Outcome);
            dumpBasePaths(expanded);
        }


        [TestMethod]
        public void GenerateSingleSnapshot()
        {
            // var sd = _testResolver.FindStructureDefinition(@"http://hl7.org/fhir/StructureDefinition/daf-condition");
            // var sd = _testResolver.FindStructureDefinition(@"http://hl7.org/fhir/StructureDefinition/xdsdocumentreference");
            // var sd = _testResolver.FindStructureDefinition(@"http://hl7.org/fhir/StructureDefinition/gao-medicationorder");
            // var sd = _testResolver.FindStructureDefinition(@"http://hl7.org/fhir/StructureDefinition/shareablevalueset");
            // var sd = _testResolver.FindStructureDefinition(@"http://hl7.org/fhir/StructureDefinition/gao-alternate");
            // var sd = _testResolver.FindStructureDefinition(@"http://hl7.org/fhir/StructureDefinition/gao-result");
            // var sd = _testResolver.FindStructureDefinition(@"http://hl7.org/fhir/StructureDefinition/gao-procedurerequest");
            // var sd = _testResolver.FindStructureDefinition(@"http://hl7.org/fhir/StructureDefinition/cqif-guidanceartifact");

            // [WMR 20160825] Examples by Simone Heckman - custom, free-form canonical url
            // => ResourceIdentity is obsolete!
            // var sd = _testResolver.FindStructureDefinition(@"http://fhir.de/StructureDefinition/kbv/betriebsstaette");
            // var sd = _testResolver.FindStructureDefinition(@"http://fhir.de/StructureDefinition/kbv/istNebenbetriebsstaette");

            // var sd = _testResolver.FindStructureDefinition(@"http://example.org/fhir/StructureDefinition/MyBasic");

            // var sd = _testResolver.FindStructureDefinition(@"http://example.org/fhir/StructureDefinition/MyObservation2");

            // [WMR 20161219] Problem: Composition.section element in core resource has name 'section' (b/o name reference)
            // Ambiguous... snapshot generator slicing logic cannot handle this...

            // [WMR 20161222] Example by EK from validator
            // var sd = _testResolver.FindStructureDefinition(@"http://example.org/StructureDefinition/DocumentComposition");
            // var sd = _testResolver.FindStructureDefinition(@"http://hl7.org/fhir/StructureDefinition/Composition");

            // [WMR 20170110] Test problematic extension
            // var sd = _testResolver.FindStructureDefinition(@"http://hl7.org/fhir/StructureDefinition/us-core-direct");

            var sd = _testResolver.FindStructureDefinition(@"http://hl7.org/fhir/StructureDefinition/Account");

            // var sd = _testResolver.FindStructureDefinition(@"http://example.org/fhir/StructureDefinition/PatientWithExtension");

            Assert.IsNotNull(sd);

            // dumpReferences(sd);

            StructureDefinition expanded;
            generateSnapshotAndCompare(sd, out expanded);

            dumpOutcome(_generator.Outcome);
            // dumpBasePaths(expanded);
            dumpElements(expanded.Snapshot.Element);
        }

        [TestMethod]
        public void TestChoiceTypeWithMultipleProfileConstraints()
        {
            // [WMR 20161005] The following profile defines several type constraints on Observation.value[x]
            // - Type = Quantity, Profile = WeightQuantity
            // - Type = Quantity, Profile = HeightQuantity
            // - Type = string
            // The snapshot generator should support this without any issues.

            // var tempPath = Path.GetTempPath();
            // var validationTestProfiles = (new Validation.TestProfileArtifactSource()).TestProfiles;
            // var sdHeightQty = validationTestProfiles.FirstOrDefault(s => s.Url == "http://validationtest.org/fhir/StructureDefinition/HeightQuantity");
            // File.WriteAllText(Path.Combine(tempPath, "HeightQuantity.StructureDefinition.xml"), FhirSerializer.SerializeResourceToXml(sdHeightQty));
            // var sdWeightQty = validationTestProfiles.FirstOrDefault(s => s.Url == "http://validationtest.org/fhir/StructureDefinition/WeightQuantity");
            // File.WriteAllText(Path.Combine(tempPath, "WeightQuantity.StructureDefinition.xml"), FhirSerializer.SerializeResourceToXml(sdWeightQty));

            var sd = _testResolver.FindStructureDefinition(@"http://validationtest.org/fhir/StructureDefinition/WeightHeightObservation");

            Assert.IsNotNull(sd);

            // dumpReferences(sd);

            StructureDefinition expanded;
            generateSnapshotAndCompare(sd, out expanded);

            dumpOutcome(_generator.Outcome);
            dumpBasePaths(expanded);
        }

        [TestMethod]
        public void GenerateRepeatedSnapshot()
        {
            // [WMR 20161005] This generated exceptions in an early version of the snapshot generator (fixed)

            StructureDefinition expanded;
            var sd = _testResolver.FindStructureDefinition(@"http://hl7.org/fhir/StructureDefinition/MeasureReport");
            generateSnapshotAndCompare(sd, out expanded);
            dumpOutcome(_generator.Outcome);
            dumpBasePaths(expanded);

            sd = _testResolver.FindStructureDefinition(@"http://hl7.org/fhir/StructureDefinition/clinicaldocument");
            generateSnapshotAndCompare(sd, out expanded);
            dumpOutcome(_generator.Outcome);
            dumpBasePaths(expanded);
        }


        [TestMethod, Ignore]
        public void TestExpandAllComplexElements()
        {
            // [WMR 20161005] This simulates custom Forge post-processing logic
            // i.e. perform a regular snapshot expansion, then explicitly expand all complex elements (esp. those without any differential constraints)

            var sd = _testResolver.FindStructureDefinition(@"http://hl7.org/fhir/StructureDefinition/Patient");
            Assert.IsNotNull(sd);
            generateSnapshot(sd);
            Assert.IsTrue(sd.HasSnapshot);
            var elems = sd.Snapshot.Element;
            Assert.AreEqual("Patient.identifier", elems[9].Path);
            Assert.AreEqual("Patient.active", elems[10].Path);
            var expanded = expandAllComplexElements(sd.Snapshot.Element);
            Assert.IsNotNull(expanded);

            var tempPath = Path.GetTempPath();
            var sdSave = (StructureDefinition)sd.DeepCopy();
            sdSave.Snapshot.Element = expanded.ToList();
            File.WriteAllText(Path.Combine(tempPath, "snapshotgen-dest.xml"), FhirSerializer.SerializeResourceToXml(sdSave));

            foreach (var elem in expanded)
            {
                Debug.WriteLine("{0}  |  {1}", elem.Path, elem.Base != null ? elem.Base.Path : null);
            }

            int i = expanded.FindIndex(e => e.Path == "Patient.identifier");
            Assert.IsTrue(i > -1);
            // Assert.AreEqual("Patient.identifier", expanded[++i].Path);
            Assert.AreEqual("Patient.identifier.id", expanded[++i].Path);
            Assert.AreEqual("Patient.identifier.extension", expanded[++i].Path);
            Assert.AreEqual("Patient.identifier.use", expanded[++i].Path);
            Assert.AreEqual("Patient.identifier.type", expanded[++i].Path);
            Assert.AreEqual("Patient.identifier.type.id", expanded[++i].Path);
            Assert.AreEqual("Patient.identifier.type.extension", expanded[++i].Path);
            Assert.AreEqual("Patient.identifier.type.coding", expanded[++i].Path);
            Assert.AreEqual("Patient.identifier.type.coding.id", expanded[++i].Path);
            Assert.AreEqual("Patient.identifier.type.coding.extension", expanded[++i].Path);
            Assert.AreEqual("Patient.identifier.type.coding.system", expanded[++i].Path);
            Assert.AreEqual("Patient.identifier.type.coding.version", expanded[++i].Path);
            Assert.AreEqual("Patient.identifier.type.coding.code", expanded[++i].Path);
            Assert.AreEqual("Patient.identifier.type.coding.display", expanded[++i].Path);
            Assert.AreEqual("Patient.identifier.type.coding.userSelected", expanded[++i].Path);
            Assert.AreEqual("Patient.identifier.type.text", expanded[++i].Path);
            Assert.AreEqual("Patient.identifier.system", expanded[++i].Path);
            Assert.AreEqual("Patient.identifier.value", expanded[++i].Path);
            Assert.AreEqual("Patient.identifier.period", expanded[++i].Path);
            Assert.AreEqual("Patient.identifier.period.id", expanded[++i].Path);
            Assert.AreEqual("Patient.identifier.period.extension", expanded[++i].Path);
            Assert.AreEqual("Patient.identifier.period.start", expanded[++i].Path);
            Assert.AreEqual("Patient.identifier.period.end", expanded[++i].Path);
            Assert.AreEqual("Patient.identifier.assigner", expanded[++i].Path);
            Assert.AreEqual("Patient.identifier.assigner.id", expanded[++i].Path);
            Assert.AreEqual("Patient.identifier.assigner.extension", expanded[++i].Path);
            Assert.AreEqual("Patient.identifier.assigner.reference", expanded[++i].Path);
            Assert.AreEqual("Patient.identifier.assigner.display", expanded[++i].Path);

            for (int j = 1; j < expanded.Count; j++)
            {
                if (isExpandableElement(expanded[j]))
                {
                    verifyExpandElement(expanded[j], elems, expanded);
                }
            }
        }

        IList<ElementDefinition> expandAllComplexElements(IList<ElementDefinition> elements)
        {
            var nav = new ElementDefinitionNavigator(elements);
            // Skip root element
            if (nav.MoveToFirstChild() && nav.MoveToFirstChild())
            {
                if (_generator == null)
                {
                    _generator = new SnapshotGenerator(_testResolver, _settings);
                }
                expandAllComplexChildElements(nav);
                return nav.Elements;
            }
            return elements;
        }

        void expandAllComplexChildElements(ElementDefinitionNavigator nav)
        {
            do
            {
                Debug.Print("[expandAllComplexChildElements] " + nav.Path);
                if (nav.HasChildren || (isExpandableElement(nav.Current) && _generator.ExpandElement(nav)))
                {
                    var bm = nav.Bookmark();
                    if (nav.MoveToFirstChild())
                    {
                        expandAllComplexChildElements(nav);
                        Assert.IsTrue(nav.ReturnToBookmark(bm));
                    }
                }
            } while (nav.MoveToNext());
        }

        bool isExpandableElement(ElementDefinition element)
        {
            var type = element.PrimaryType();
            var typeCode = type?.Code;
            return !String.IsNullOrEmpty(typeCode)
                   && element.Type.Count == 1
                   && typeCode != FHIRAllTypes.BackboneElement.GetLiteral()
                   && ModelInfo.IsDataType(typeCode)
                   && (
                        // Only expand extension elements with a custom name or profile
                        // Do NOT expand the core Extension.extension element, as this will trigger infinite recursion
                        typeCode != FHIRAllTypes.Extension.GetLiteral()
                        || !string.IsNullOrEmpty(type.Profile)
                        || element.SliceName != null
                   );
        }

        [TestMethod,Ignore]
        public void TestExpandAllComplexElementsWithEvent()
        {
            // [WMR 20170105] New - hook new BeforeExpand event in order to force full expansion of all complex elements
            // Note: BeforeExpandElement is only raised for diff constraints, not for all snapshot elements...!
            // => Cannot use this to fully expand a sparse diff
            // => first generate regular snapshot, then re-run on result to expand all

            var sd = _testResolver.FindStructureDefinition(@"http://hl7.org/fhir/StructureDefinition/Patient");
            // var sd = _testResolver.FindStructureDefinition(@"http://example.org/fhir/StructureDefinition/PatientWithCustomIdentifier");

            Assert.IsNotNull(sd);

            // generateSnapshot(sd);
            _generator = new SnapshotGenerator(_testResolver, _settings);
            _generator.BeforeExpandElement += beforeExpandElementHandler;
            StructureDefinition expanded = null;
            try
            {
                generateSnapshotAndCompare(sd, out expanded);
            }
            finally
            {
                _generator.BeforeExpandElement -= beforeExpandElementHandler;
            }

            Assert.IsNotNull(expanded);
            Assert.IsTrue(expanded.HasSnapshot);
            var elems = expanded.Snapshot.Element;

            foreach (var elem in elems)
            {
                Debug.WriteLine("{0}  |  {1}", elem.Path, elem.Base?.Path);
            }

            int i = elems.FindIndex(e => e.Path == "Patient.identifier");
            Assert.IsTrue(i > -1);
            // Assert.AreEqual("Patient.identifier", expanded[++i].Path);
            Assert.AreEqual("Patient.identifier.id", elems[++i].Path);
            Assert.AreEqual("Patient.identifier.extension", elems[++i].Path);
            Assert.AreEqual("Patient.identifier.use", elems[++i].Path);
            Assert.AreEqual("Patient.identifier.type", elems[++i].Path);
            Assert.AreEqual("Patient.identifier.type.id", elems[++i].Path);
            Assert.AreEqual("Patient.identifier.type.extension", elems[++i].Path);
            Assert.AreEqual("Patient.identifier.type.coding", elems[++i].Path);
            Assert.AreEqual("Patient.identifier.type.coding.id", elems[++i].Path);
            Assert.AreEqual("Patient.identifier.type.coding.extension", elems[++i].Path);
            Assert.AreEqual("Patient.identifier.type.coding.system", elems[++i].Path);
            Assert.AreEqual("Patient.identifier.type.coding.version", elems[++i].Path);
            Assert.AreEqual("Patient.identifier.type.coding.code", elems[++i].Path);
            Assert.AreEqual("Patient.identifier.type.coding.display", elems[++i].Path);
            Assert.AreEqual("Patient.identifier.type.coding.userSelected", elems[++i].Path);
            Assert.AreEqual("Patient.identifier.type.text", elems[++i].Path);
            Assert.AreEqual("Patient.identifier.system", elems[++i].Path);
            Assert.AreEqual("Patient.identifier.value", elems[++i].Path);
            Assert.AreEqual("Patient.identifier.period", elems[++i].Path);
            Assert.AreEqual("Patient.identifier.period.id", elems[++i].Path);
            Assert.AreEqual("Patient.identifier.period.extension", elems[++i].Path);
            Assert.AreEqual("Patient.identifier.period.start", elems[++i].Path);
            Assert.AreEqual("Patient.identifier.period.end", elems[++i].Path);
            Assert.AreEqual("Patient.identifier.assigner", elems[++i].Path);
            Assert.AreEqual("Patient.identifier.assigner.id", elems[++i].Path);
            Assert.AreEqual("Patient.identifier.assigner.extension", elems[++i].Path);
            Assert.AreEqual("Patient.identifier.assigner.reference", elems[++i].Path);
            Assert.AreEqual("Patient.identifier.assigner.display", elems[++i].Path);

            for (int j = 1; j < elems.Count; j++)
            {
                if (isExpandableElement(elems[j]))
                {
                    verifyExpandElement(elems[j], elems, elems);
                }
            }
        }

        [TestMethod, Ignore]
        public void TestCoreOrganizationNL()
        {
            // core-organization-nl references extension core-address-nl
            // BUG: expanded extension child elements have incorrect .Base.Path ...?!
            // e.g. Organization.address.type - Base = Organization.address.use
            // Fixed by adding conditional to copyChildren

            var sd = _testResolver.FindStructureDefinition(@"http://fhir.nl/fhir/StructureDefinition/nl-core-organization");
            Assert.IsNotNull(sd);

            _generator = new SnapshotGenerator(_testResolver, _settings);
            _generator.PrepareElement += elementHandler;
            _generator.BeforeExpandElement += beforeExpandElementHandler;
            StructureDefinition expanded = null;
            try
            {
                generateSnapshotAndCompare(sd, out expanded);
            }
            finally
            {
                _generator.PrepareElement -= elementHandler;
                _generator.BeforeExpandElement -= beforeExpandElementHandler;
            }

            Assert.IsNotNull(expanded);
            Assert.IsTrue(expanded.HasSnapshot);
            var elems = expanded.Snapshot.Element;

            foreach (var elem in elems)
            {
                Debug.WriteLine("{0}  |  {1}", elem.Path, elem.Base?.Path);
            }

            for (int j = 1; j < elems.Count; j++)
            {
                // [WMR 20170306] Problem: isExpandableElement now receives the already merged snapshot element
                // Result may now be different than before, e.g. because type has been merged
                // HACK: Explicitly exclude Organization.type (no child constraints in diff)

                if (isExpandableElement(elems[j])
                    && elems[j].Path != "Organization.type")
                {
                    verifyExpandElement(elems[j], elems, elems);
                }
            }
        }

        void beforeExpandElementHandler(object sender, SnapshotExpandElementEventArgs e)
        {
            var isExpandable = isExpandableElement(e.Element);

            Debug.Print("[beforeExpandElementHandler] #{0} '{1}' - HasChildren = {2} - MustExpand = {3} => {4}"
                .FormatWith(e.Element.GetHashCode(), e.Element.Path, e.HasChildren, e.MustExpand, isExpandable));

            // Never clear flag if already set by snapshot generator...!
            e.MustExpand |= isExpandable;
        }

        [TestMethod]
        public void TestSnapshotRecursionChecker()
        {
            // Following structuredefinition has a recursive element type profile
            // Verify that the snapshot generator detects recursion and aborts with exception

            var sd = _testResolver.FindStructureDefinition(@"http://example.org/fhir/StructureDefinition/MyBundle");

            Assert.IsNotNull(sd);

            // dumpReferences(sd);

            StructureDefinition expanded;
            bool exceptionRaised = false;
            try
            {
                generateSnapshotAndCompare(sd, out expanded);
                dumpOutcome(_generator.Outcome);
                dumpBasePaths(expanded);
            }
            catch (Exception ex)
            {
                Debug.Print("{0}: {1}".FormatWith(ex.GetType().Name, ex.Message));
                exceptionRaised = ex is NotSupportedException;
            }
            Assert.IsTrue(exceptionRaised);
        }

        [TestMethod, Ignore] // qicore-encounter is not available anymore
        public void GenerateDerivedProfileSnapshot()
        {
            // [WMR 20161005] Verify that the snapshot generator supports profiles on profiles

            // cqif-guidanceartifact profile is derived from cqif-knowledgemodule
            // var sd = _testResolver.FindStructureDefinition(@"http://hl7.org/fhir/StructureDefinition/cqif-guidanceartifact");
            // var sd = _testResolver.FindStructureDefinition(@"http://hl7.org/fhir/StructureDefinition/sdc-questionnaire");
            // var sd = _testResolver.FindStructureDefinition(@"http://hl7.org/fhir/StructureDefinition/qicore-goal");
            // var sd = _testResolver.FindStructureDefinition(@"http://hl7.org/fhir/StructureDefinition/qicore-patient");
            var sd = _testResolver.FindStructureDefinition(@"http://hl7.org/fhir/StructureDefinition/qicore-encounter");

            Assert.IsNotNull(sd);
            // dumpReferences(sd);

            StructureDefinition expanded;
            generateSnapshotAndCompare(sd, out expanded);

            dumpOutcome(_generator.Outcome);
            dumpBasePaths(expanded);
        }

        void assertContainsElement(StructureDefinition sd, string path, string name = null, string elementId = null)
        {
            Assert.IsNotNull(sd);

            Assert.IsNotNull(sd.Differential);
            Assert.IsNotNull(sd.Differential.Element);
            Assert.IsTrue(sd.Differential.Element.Count > 0);

            // Verify that the differential component contains a matching element
            assertContainsElement(sd.Differential, path, name);
            assertContainsElement(sd.Snapshot, path, name, elementId);
        }

        void assertContainsElement(IElementList elements, string path, string name = null, string elementId = null)
        {
            var label = elements is StructureDefinition.DifferentialComponent ? "differential" : "snapshot";
            Assert.IsNotNull(elements);
            var matches = elements.Element.Where(e => e.Path == path && e.SliceName == name).ToArray();
            var cnt = matches.Length;
            Assert.IsTrue(cnt > 0, $"Expected element is missing from {label} component. Path = '{path}', name = '{name}'.");
            Assert.IsTrue(cnt == 1, $"Found multiple matching elements in {label} component for Path = '{path}', name = '{name}'.");
            var elem = matches[0];
            if (_settings.GenerateElementIds && elementId != null)
            {
                Assert.AreEqual(elementId, elem.ElementId, $"Invalid elementId in {label} component. Expected = '{elementId}', actual = '{elem.ElementId}'.");
            }
        }

        StructureDefinition generateSnapshot(string url, Action<StructureDefinition> preprocessor = null)
        {
            StructureDefinition expanded = null;
            var structure = _testResolver.FindStructureDefinition(url);
            Assert.IsNotNull(structure);
            Assert.IsTrue(structure.HasSnapshot);
            preprocessor?.Invoke(structure);
            generateSnapshotAndCompare(structure, out expanded);
            dumpOutcome(_generator.Outcome);
            return expanded;
        }

        static void ensure(StructureDefinition structure, ElementDefinition insertBefore, params ElementDefinition[] inserts)
            => ensure(structure.Differential.Element, insertBefore, inserts);

        static void ensure(List<ElementDefinition> elements, ElementDefinition insertBefore, params ElementDefinition[] inserts)
        {
            var idx = elements.FindIndex(e => e.Path == insertBefore.Path && e.SliceName == insertBefore.SliceName);
            Assert.AreNotEqual(-1, idx, $"Warning! insertBefore element is missing. Path = '{insertBefore.Path}', Name = '{insertBefore.SliceName}'.");
            foreach (var insert in inserts)
            {
                var idx2 = elements.FindIndex(e => e.Path == insert.Path && e.SliceName == insert.SliceName);
                Assert.AreEqual(-1, idx2, $"Warning! insert element is already present. Path = '{insert.Path}', Name = '{insert.SliceName}'.");
            }
            elements.InsertRange(idx, inserts);
        }

        [TestMethod, Ignore]
        public void GeneratePatientWithExtensionsSnapshot()
        {
            // [WMR 20161005] Very complex set of examples by Chris Grenz
            // https://github.com/chrisgrenz/FHIR-Primer/blob/master/profiles/patient-extensions-profile.xml
            // Manually downgraded from FHIR v1.4.0 to v1.0.2

            StructureDefinition sd;
            ElementVerifier verifier;

            _settings.GenerateElementIds = true;

#if true
            // http://example.com/fhir/StructureDefinition/patient-legal-case
            // http://example.com/fhir/StructureDefinition/patient-legal-case-lead-counsel

            // Verify complex extension used by patient-with-extensions profile
            // patient-research-authorization-profile.xml
            sd = generateSnapshot(@"http://example.com/fhir/StructureDefinition/patient-research-authorization");
            verifier = new ElementVerifier(sd, _settings);
            verifier.VerifyElement("Extension.extension", null, "Extension.extension");
            verifier.VerifyElement("Extension.extension", "type", "Extension.extension:type");
            verifier.VerifyElement("Extension.extension.url", "type.url", "Extension.extension:type.url", new FhirUri("type"));
            verifier.VerifyElement("Extension.extension", "flag", "Extension.extension:flag");
            verifier.VerifyElement("Extension.extension.url", "flag.url", "Extension.extension:flag.url", new FhirUri("flag"));
            verifier.VerifyElement("Extension.extension", "date", "Extension.extension:date");
            verifier.VerifyElement("Extension.extension.url", "date.url", "Extension.extension:date.url", new FhirUri("date"));
            verifier.VerifyElement("Extension.url", null, "Extension.url", new FhirUri(sd.Url));

            // Basic Patient profile that references a set of extensions
            // patient-extensions-profile.xml
            sd = generateSnapshot(@"http://example.com/fhir/SD/patient-with-extensions");
            verifier = new ElementVerifier(sd, _settings);
            verifier.VerifyElement("Patient.extension", null, "Patient.extension");
            verifier.VerifyElement("Patient.extension", "doNotCall", "Patient.extension:doNotCall");
            verifier.VerifyElement("Patient.extension", "legalCase", "Patient.extension:legalCase");
            verifier.VerifyElement("Patient.extension.valueBoolean", "legalCase.valueBoolean", "Patient.extension:legalCase.valueBoolean");
            verifier.VerifyElement("Patient.extension.valueBoolean.extension", null, "Patient.extension:legalCase.valueBoolean.extension");
            verifier.VerifyElement("Patient.extension.valueBoolean.extension", "legalCase.valueBoolean.leadCounsel", "Patient.extension:legalCase.valueBoolean.extension:leadCounsel");
            verifier.VerifyElement("Patient.extension", "religion", "Patient.extension:religion");
            verifier.VerifyElement("Patient.extension", "researchAuth", "Patient.extension:researchAuth");

            // Each of the following profiles is derived from the previous profile

            // patient-name-slice-profile.xml
            sd = generateSnapshot(@"http://example.com/fhir/SD/patient-name-slice"
                , structure => ensure(structure,
                     new ElementDefinition() { Path = "Patient.name.use", SliceName = "maidenName.use" },
                     // Add named parent slicing entry
                     new ElementDefinition() { Path = "Patient.name", SliceName = "maidenName" }
                 )
            );
            verifier = new ElementVerifier(sd, _settings);
            verifier.VerifyElement("Patient.name", null, "Patient.name");
            verifier.VerifyElement("Patient.name", "officialName", "Patient.name:officialName");
            verifier.VerifyElement("Patient.name.text", "officialName.text", "Patient.name:officialName.text");
            verifier.VerifyElement("Patient.name.family", "officialName.family", "Patient.name:officialName.family");
            verifier.VerifyElement("Patient.name.given", "officialName.given", "Patient.name:officialName.given");
            verifier.VerifyElement("Patient.name.use", "officialName.use", "Patient.name:officialName.use");
            Assert.AreEqual((verifier.Current.Fixed as Code)?.Value, "official");
            verifier.VerifyElement("Patient.name", "maidenName", "Patient.name:maidenName");
            verifier.VerifyElement("Patient.name.use", "maidenName.use", "Patient.name:maidenName.use");
            Assert.AreEqual((verifier.Current.Fixed as Code)?.Value, "maiden");
            verifier.VerifyElement("Patient.name.family", "maidenName.family", "Patient.name:maidenName.family");

            // patient-telecom-slice-profile.xml
            sd = generateSnapshot(@"http://example.com/fhir/SD/patient-telecom-slice"
                , structure => ensure(structure,
                     new ElementDefinition() { Path = "Patient.telecom.system", SliceName = "workEmail.system" },
                     // Add named parent slicing entry
                     new ElementDefinition() { Path = "Patient.telecom", SliceName = "workEmail" }
                 )
            );
            verifier = new ElementVerifier(sd, _settings);
            verifier.VerifyElement("Patient.telecom", null, "Patient.telecom");
            verifier.VerifyElement("Patient.telecom", "homePhone", "Patient.telecom:homePhone");
            verifier.VerifyElement("Patient.telecom.system", "homePhone.system", "Patient.telecom:homePhone.system", new Code("phone"));
            verifier.VerifyElement("Patient.telecom.use", "homePhone.use", "Patient.telecom:homePhone.use", new Code("home"));
            verifier.VerifyElement("Patient.telecom", "mobilePhone", "Patient.telecom:mobilePhone");
            verifier.VerifyElement("Patient.telecom.system", "mobilePhone.system", "Patient.telecom:mobilePhone.system", new Code("phone"));
            verifier.VerifyElement("Patient.telecom.use", "mobilePhone.use", "Patient.telecom:mobilePhone.use", new Code("mobile"));
            verifier.VerifyElement("Patient.telecom", "homeEmail", "Patient.telecom:homeEmail");
            verifier.VerifyElement("Patient.telecom.system", "homeEmail.system", "Patient.telecom:homeEmail.system", new Code("email"));
            verifier.VerifyElement("Patient.telecom.use", "homeEmail.use", "Patient.telecom:homeEmail.use", new Code("home"));
            verifier.VerifyElement("Patient.telecom", "workEmail", "Patient.telecom:workEmail");
            verifier.VerifyElement("Patient.telecom.system", "workEmail.system", "Patient.telecom:workEmail.system", new Code("email"));
            verifier.VerifyElement("Patient.telecom.use", "workEmail.use", "Patient.telecom:workEmail.use", new Code("work"));
            verifier.VerifyElement("Patient.telecom", "pager", "Patient.telecom:pager");
            verifier.VerifyElement("Patient.telecom.system", "pager.system", "Patient.telecom:pager.system", new Code("pager"));

            // Original snapshot contains constraints for both deceased[x] and deceasedDateTime - invalid!
            // Generated snapshot merges both constraints to deceasedDateTime type slice
            // patient-deceasedDatetime-slice-profile.xml
            sd = generateSnapshot(@"http://example.com/fhir/SD/patient-deceasedDatetime-slice");
            assertContainsElement(sd.Differential, "Patient.deceased[x]");                  // Differential contains a type slice on deceased[x]
            // Assert.IsFalse(sd.Snapshot.Element.Any(e => e.Path == "Patient.deceased[x]"));  // Snapshot only contains renamed element constraint
            // assertContainsElement(sd, "Patient.deceasedDateTime", null, "Patient.deceasedDateTime");
            verifier.VerifyElement("Patient.deceased[x]", null, "Patient.deceased[x]");

            // patient-careprovider-type-slice-profile.xml
            sd = generateSnapshot(@"http://example.com/fhir/SD/patient-careprovider-type-slice");
            verifier = new ElementVerifier(sd, _settings);
            verifier.VerifyElement("Patient.careProvider", null, "Patient.careProvider");
            verifier.VerifyElement("Patient.careProvider", "organizationCare", "Patient.careProvider:organizationCare");
            verifier.VerifyElement("Patient.careProvider", "practitionerCare", "Patient.careProvider:practitionerCare");

            // Verify re-slicing
            // patient-careprovider-type-reslice-profile.xml
            sd = generateSnapshot(@"http://example.com/fhir/SD/patient-careprovider-type-reslice");
            verifier = new ElementVerifier(sd, _settings);
            verifier.VerifyElement("Patient.careProvider", null, "Patient.careProvider");
            verifier.VerifyElement("Patient.careProvider", "organizationCare", "Patient.careProvider:organizationCare");
            verifier.VerifyElement("Patient.careProvider", "organizationCare/teamCare", "Patient.careProvider:organizationCare/teamCare");
            verifier.VerifyElement("Patient.careProvider", "practitionerCare", "Patient.careProvider:practitionerCare");

            // Identifier Datatype profile
            // patient-mrn-id-profile.xml
            sd = generateSnapshot(@"http://example.com/fhir/SD/patient-mrn-id");
            verifier = new ElementVerifier(sd, _settings);
            verifier.VerifyElement("Identifier", null, "Identifier");
            verifier.VerifyElement("Identifier.system", null, "Identifier.system", new FhirUri(@"http://example.com/fhir/localsystems/PATIENT-ID-MRN"));

            // Verify inline re-slicing
            // Profile slices identifier and also re-slices the "mrn" slice
            // patient-identifier-profile-slice-profile.xml
            sd = generateSnapshot(@"http://example.com/fhir/SD/patient-slice-by-profile"
                , structure => ensure(structure,
                     new ElementDefinition() { Path = "Patient.identifier.use", SliceName = "mrn/officialMRN.use" },
                     // Add named parent reslicing entry
                     new ElementDefinition() { Path = "Patient.identifier", SliceName = "mrn/officialMRN" }
                 )
            );
            verifier = new ElementVerifier(sd, _settings);
            verifier.VerifyElement("Patient.identifier", null, "Patient.identifier");
            verifier.VerifyElement("Patient.identifier", "mrn", "Patient.identifier:mrn");
            verifier.VerifyElement("Patient.identifier", "mrn/officialMRN", "Patient.identifier:mrn/officialMRN");
            verifier.VerifyElement("Patient.identifier.use", "mrn/officialMRN.use", "Patient.identifier:mrn/officialMRN.use", new Code("official"));
            verifier.VerifyElement("Patient.identifier", "mdmId", "Patient.identifier:mdmId");

            // Verify constraints on named slice in base profile
            // patient-identifier-slice-extension-profile.xml
            sd = generateSnapshot(@"http://example.com/fhir/SD/patient-identifier-subslice"
                , structure => ensure(structure,
                     new ElementDefinition() { Path = "Patient.identifier.extension", SliceName = "mrn.issuingSite" },
                     // Add named parent reslicing entry
                     new ElementDefinition() { Path = "Patient.identifier", SliceName = "mrn" }
                 )
            );
            verifier = new ElementVerifier(sd, _settings);
            verifier.VerifyElement("Patient.identifier", null, "Patient.identifier");
            verifier.AssertSlicing(new string[] { "system" }, ElementDefinition.SlicingRules.Open, null);
            verifier.VerifyElement("Patient.identifier", "mrn", "Patient.identifier:mrn");
            verifier.AssertSlicing(new string[] { "use" }, ElementDefinition.SlicingRules.Open, null);
            verifier.VerifyElement("Patient.identifier.extension", null, "Patient.identifier:mrn.extension");
            verifier.VerifyElement("Patient.identifier.extension", "mrn.issuingSite", "Patient.identifier:mrn.extension:issuingSite");
            verifier.VerifyElement("Patient.identifier.use", null, "Patient.identifier:mrn.use");
            verifier.VerifyElement("Patient.identifier.type", null, "Patient.identifier:mrn.type");
            verifier.VerifyElement("Patient.identifier.system", null, "Patient.identifier:mrn.system", new FhirUri(@"http://example.com/fhir/localsystems/PATIENT-ID-MRN"));
            verifier.VerifyElement("Patient.identifier.value", null, "Patient.identifier:mrn.value");
            verifier.VerifyElement("Patient.identifier.period", null, "Patient.identifier:mrn.period");
            verifier.VerifyElement("Patient.identifier.assigner", null, "Patient.identifier:mrn.assigner");
            verifier.VerifyElement("Patient.identifier", "mrn/officialMRN", "Patient.identifier:mrn/officialMRN");
            verifier.VerifyElement("Patient.identifier", "mdmId", "Patient.identifier:mdmId");
#endif

            // Verify extension re-slice
            // patient-research-auth-reslice-profile.xml
            sd = generateSnapshot(@"http://example.com/fhir/SD/patient-research-auth-reslice"
                , structure => ensure(structure,
                     new ElementDefinition() { Path = "Patient.extension.extension.value[x]", SliceName = "researchAuth/grandfatheredResAuth.type.value[x]" },
                     // Add named parent reslicing entry
                     new ElementDefinition() { Path = "Patient.extension", SliceName = "researchAuth/grandfatheredResAuth" },
                     new ElementDefinition() { Path = "Patient.extension.extension", SliceName = "type" }
                     // new ElementDefinition() { Path = "Patient.extension.extension", Name = "researchAuth/grandfatheredResAuth.type" }
                 )
            );
            verifier = new ElementVerifier(sd, _settings);
            verifier.VerifyElement("Patient.extension", null, "Patient.extension");
            verifier.VerifyElement("Patient.extension", "doNotCall", "Patient.extension:doNotCall");
            verifier.VerifyElement("Patient.extension", "legalCase", "Patient.extension:legalCase");
            verifier.VerifyElement("Patient.extension.valueBoolean", "legalCase.valueBoolean", "Patient.extension:legalCase.valueBoolean");
            verifier.VerifyElement("Patient.extension.valueBoolean.extension", null, "Patient.extension:legalCase.valueBoolean.extension");
            verifier.VerifyElement("Patient.extension.valueBoolean.extension", "legalCase.valueBoolean.leadCounsel", "Patient.extension:legalCase.valueBoolean.extension:leadCounsel");
            verifier.VerifyElement("Patient.extension", "religion", "Patient.extension:religion");
            verifier.VerifyElement("Patient.extension", "researchAuth", "Patient.extension:researchAuth");
            // Note: in the original snapshot, the "researchAuth" complex extension slice is fully expanded (child extensions: type, flag, date)
            // However this is not necessary, as there are no child constraints on the extension

            // [WMR 20161216] TODO: Merge slicing entry
            verifier.AssertSlicing(new string[] { "type.value[x]" }, ElementDefinition.SlicingRules.Open, null);

            // [WMR 20161208] TODO...

            // "researchAuth/grandfatheredResAuth" represents a reslice of the base extension "researchAuth" (0...*)
            verifier.VerifyElement("Patient.extension", "researchAuth/grandfatheredResAuth", "Patient.extension:researchAuth/grandfatheredResAuth");

            // [WMR 20161216] TODO: Merge slicing entry
            verifier.VerifyElement("Patient.extension.extension", null, "Patient.extension:researchAuth/grandfatheredResAuth.extension");
            verifier.AssertSlicing(new string[] { "url" }, ElementDefinition.SlicingRules.Open, false);

            // The reslice "researchAuth/grandfatheredResAuth" has a child element constraint on "type.value[x]"
            // Therefore the complex extension is fully expanded (child extensions: type, flag, date)
            verifier.VerifyElement("Patient.extension.extension", "type", "Patient.extension:researchAuth/grandfatheredResAuth.extension:type");
            verifier.VerifyElement("Patient.extension.extension.url", null, "Patient.extension:researchAuth/grandfatheredResAuth.extension:type.url", new FhirUri("type"));
            // Child constraints on "type.value[x]" merged from differential
            verifier.VerifyElement("Patient.extension.extension.value[x]", "researchAuth/grandfatheredResAuth.type.value[x]", "Patient.extension:researchAuth/grandfatheredResAuth.extension:type.value[x]");
            verifier.VerifyElement("Patient.extension.extension", "flag", "Patient.extension:researchAuth/grandfatheredResAuth.extension:flag");
            verifier.VerifyElement("Patient.extension.extension.url", null, "Patient.extension:researchAuth/grandfatheredResAuth.extension:flag.url", new FhirUri("flag"));
            verifier.VerifyElement("Patient.extension.extension", "date", "Patient.extension:researchAuth/grandfatheredResAuth.extension:date");
            verifier.VerifyElement("Patient.extension.extension.url", null, "Patient.extension:researchAuth/grandfatheredResAuth.extension:date.url", new FhirUri("date"));
            verifier.VerifyElement("Patient.extension.url", null, "Patient.extension:researchAuth/grandfatheredResAuth.url", new FhirUri(@"http://example.com/fhir/StructureDefinition/patient-research-authorization"));

            // Slices inherited from base profile with url http://example.com/fhir/SD/patient-identifier-subslice
            verifier.VerifyElement("Patient.identifier", null, "Patient.identifier");
            verifier.AssertSlicing(new string[] { "system" }, ElementDefinition.SlicingRules.Open, null);
            verifier.VerifyElement("Patient.identifier", "mrn", "Patient.identifier:mrn");
            verifier.AssertSlicing(new string[] { "use" }, ElementDefinition.SlicingRules.Open, null);
            verifier.VerifyElement("Patient.identifier.extension", null, "Patient.identifier:mrn.extension");
            verifier.VerifyElement("Patient.identifier.extension", "mrn.issuingSite", "Patient.identifier:mrn.extension:issuingSite");
            verifier.VerifyElement("Patient.identifier.use", null, "Patient.identifier:mrn.use");
            verifier.VerifyElement("Patient.identifier.type", null, "Patient.identifier:mrn.type");
            verifier.VerifyElement("Patient.identifier.system", null, "Patient.identifier:mrn.system", new FhirUri(@"http://example.com/fhir/localsystems/PATIENT-ID-MRN"));
            verifier.VerifyElement("Patient.identifier.value", null, "Patient.identifier:mrn.value");
            verifier.VerifyElement("Patient.identifier.period", null, "Patient.identifier:mrn.period");
            verifier.VerifyElement("Patient.identifier.assigner", null, "Patient.identifier:mrn.assigner");
            verifier.VerifyElement("Patient.identifier", "mrn/officialMRN", "Patient.identifier:mrn/officialMRN");
            verifier.VerifyElement("Patient.identifier", "mdmId", "Patient.identifier:mdmId");

        }

        [TestMethod]
        public void GenerateSnapshotExpandExternalProfile()
        {
            // Profile MyLocation references extension MyLocationExtension
            // MyLocationExtension extension profile does not have a snapshot component => expand on demand

            var sd = _testResolver.FindStructureDefinition(@"http://example.org/fhir/StructureDefinition/MyLocation");
            Assert.IsNotNull(sd);
            Assert.IsNotNull(sd.Snapshot);

            var extensionElements = sd.Differential.Element.Where(e => e.IsExtension());
            Assert.IsNotNull(extensionElements);
            Assert.AreEqual(2, extensionElements.Count()); // Extension slicing entry + first extension definition
            var extensionElement = extensionElements.Skip(1).FirstOrDefault();
            var extensionType = extensionElement.Type.FirstOrDefault();
            Assert.IsNotNull(extensionType);
            Assert.AreEqual(FHIRAllTypes.Extension.GetLiteral(), extensionType.Code);
            Assert.IsNotNull(extensionType.Profile);
            var extDefUrl = extensionType.Profile;
            Assert.AreEqual(@"http://example.org/fhir/StructureDefinition/MyLocationExtension", extDefUrl);
            var ext = _testResolver.FindStructureDefinition(extDefUrl);
            Assert.IsNotNull(ext);
            Assert.IsNull(ext.Snapshot);

            // dumpReferences(sd);

            StructureDefinition expanded;
            generateSnapshotAndCompare(sd, out expanded);

            dumpOutcome(_generator.Outcome);
            dumpBasePaths(expanded);
        }

        [TestMethod]
        public void GenerateSnapshotIgnoreMissingExternalProfile()
        {
            // [WMR 20161005] Verify that the snapshot generator gracefully handles unresolved external profile references
            // This should generate a partial snapshot and OperationOutcome Issues for each missing dependency.

            var sd = _testResolver.FindStructureDefinition(@"http://example.org/fhir/StructureDefinition/MyObservation");
            Assert.IsNotNull(sd);

            dumpReferences(sd, true);

            // Explicitly disable expansion of external snapshots
            var settings = new SnapshotGeneratorSettings(_settings);
            settings.GenerateSnapshotForExternalProfiles = false;
            _generator = new SnapshotGenerator(_testResolver, settings);

            StructureDefinition expanded;
            generateSnapshotAndCompare(sd, out expanded);

            var outcome = _generator.Outcome;
            dumpOutcome(outcome);

            Assert.IsNotNull(outcome);
            Assert.AreEqual(3, outcome.Issue.Count);

            assertIssue(outcome.Issue[0], Issue.UNAVAILABLE_REFERENCED_PROFILE, "http://example.org/fhir/StructureDefinition/MyMissingExtension");
            // Note: the extension reference to MyExtensionNoSnapshot should not generate an Issue,
            // as the profile only needs to merge the extension definition root element (no full expansion)
            assertIssue(outcome.Issue[1], Issue.UNAVAILABLE_REFERENCED_PROFILE, "http://example.org/fhir/StructureDefinition/MyIdentifier");
            assertIssue(outcome.Issue[2], Issue.UNAVAILABLE_REFERENCED_PROFILE, "http://example.org/fhir/StructureDefinition/MyCodeableConcept");
        }

        static void assertIssue(OperationOutcome.IssueComponent issue, Issue expected, string diagnostics = null)
        {
            Assert.IsNotNull(issue);
            Assert.AreEqual(expected.Type, issue.Code);
            Assert.AreEqual(expected.Severity, issue.Severity);
            Assert.AreEqual(expected.Code.ToString(), issue.Details.Coding[0].Code);
            Assert.IsNotNull(issue.Extension);
            if (diagnostics != null)
            {
                Assert.AreEqual(diagnostics, issue.Diagnostics);
            }
        }

        // [WMR 20160721] Following profiles are not yet handled (TODO)
        //      private readonly string[] skippedProfiles =
        //      {
        //	// Differential defines constraint on MedicationOrder.reason[x]
        //	// Snapshot renames this element to MedicationOrder.reasonCodeableConcept - is this mandatory?
        //	// @"http://hl7.org/fhir/StructureDefinition/gao-medicationorder",
        //};

        [TestMethod]
        public void GenerateSnapshot()
        {
            var sw = new Stopwatch();
            int count = 0;
            _source.Reset();
            sw.Start();

            foreach (var original in findConstraintStrucDefs()
            // [WMR 20160721] Skip invalid profiles
            // .Where(sd => !skippedProfiles.Contains(sd.Url))
            )
            {
                // nothing to test, original does not have a snapshot
                if (original.Snapshot == null) continue;

                Debug.WriteLine("Generating Snapshot for " + original.Url);

                generateSnapshotAndCompare(original);
                count++;
            }

            sw.Stop();
            _source.ShowDuration(count, sw.Elapsed);
        }

        //private void forDoc()
        //{
        //    FhirXmlParser parser = new FhirXmlParser(new ParserSettings { AcceptUnknownMembers = true });
        //    IFhirReader xmlWithPatientData = null;
        //    var patient = parser.Parse<Patient>(xmlWithPatientData);

        //    // -----

        //    ArtifactResolver source = ArtifactResolver.CreateCachedDefault();
        //    var settings = new SnapshotGeneratorSettings { IgnoreMissingTypeProfiles = true };
        //    StructureDefinition profile = null;

        //    var generator = new SnapshotGenerator(source, _settings);
        //    generator.Generate(profile);
        //}

        StructureDefinition generateSnapshot(StructureDefinition original)
        {
            if (_generator == null)
            {
                _generator = new SnapshotGenerator(_testResolver, _settings);
            }

            var expanded = (StructureDefinition)original.DeepCopy();
            Assert.IsTrue(original.IsExactly(expanded));

            _generator.Update(expanded);

            return expanded;
        }

        bool generateSnapshotAndCompare(StructureDefinition original)
        {
            StructureDefinition expanded;
            return generateSnapshotAndCompare(original, out expanded);
        }

        bool generateSnapshotAndCompare(StructureDefinition original, out StructureDefinition expanded)
        {
            expanded = generateSnapshot(original);

            var areEqual = original.IsExactly(expanded);

            // [WMR 20160803] Always save output to separate file, convenient for debugging
            // if (!areEqual)
            // {
            var tempPath = Path.GetTempPath();
            File.WriteAllText(Path.Combine(tempPath, "snapshotgen-source.xml"), FhirSerializer.SerializeResourceToXml(original));
            File.WriteAllText(Path.Combine(tempPath, "snapshotgen-dest.xml"), FhirSerializer.SerializeResourceToXml(expanded));
            // }

            // Assert.IsTrue(areEqual);
            Debug.WriteLineIf(original.HasSnapshot && !areEqual, "WARNING: '{0}' Expansion ({1} elements) is not equal to original ({2} elements)!".FormatWith(
                original.Name, original.HasSnapshot ? original.Snapshot.Element.Count : 0, expanded.HasSnapshot ? expanded.Snapshot.Element.Count : 0)
            );

            return areEqual;
        }

        IEnumerable<StructureDefinition> findConstraintStrucDefs()
        {
            var testSDs = _source.FindAll<StructureDefinition>();

            foreach (var testSD in testSDs)
            {
                var sdInfo = testSD.Annotation<OriginInformation>();
                // [WMR 20160721] Select all profiles in profiles-others.xml
                var fileName = Path.GetFileNameWithoutExtension(sdInfo.Origin);
                if (fileName == "profiles-others")
                {
                    //var sd = _testResolver.FindStructureDefinition(sdInfo.Canonical);

                    //if (sd == null) throw new InvalidOperationException(("Source listed canonical url {0} [source {1}], " +
                    //    "but could not get structure definition by that url later on!").FormatWith(sdInfo.Canonical, sdInfo.Origin));

                    if (testSD.IsConstraint || testSD.IsExtension)
                        yield return testSD;
                }
            }
        }

        // Unit tests for DifferentialTreeConstructor

        [TestMethod]
        public void TestDifferentialTree()
        {
            var e = new List<ElementDefinition>();

            e.Add(new ElementDefinition() { Path = "A.B.C1" });
            e.Add(new ElementDefinition() { Path = "A.B.C1", SliceName = "C1-A" }); // First slice of A.B.C1
            e.Add(new ElementDefinition() { Path = "A.B.C2" });
            e.Add(new ElementDefinition() { Path = "A.B", SliceName = "B-A" }); // First slice of A.B
            e.Add(new ElementDefinition() { Path = "A.B.C1.D" });
            e.Add(new ElementDefinition() { Path = "A.D.F" });

            var tree = DifferentialTreeConstructor.MakeTree(e);
            Assert.IsNotNull(tree);

            var nav = new ElementDefinitionNavigator(tree);
            Assert.AreEqual(10, nav.Count);

            Assert.IsTrue(nav.MoveToChild("A"));
            Assert.IsTrue(nav.MoveToChild("B"));
            Assert.IsTrue(nav.MoveToChild("C1"));
            Assert.IsTrue(nav.MoveToNext("C1"));
            Assert.IsTrue(nav.MoveToNext("C2"));

            Assert.IsTrue(nav.MoveToParent());  // 1st A.B
            Assert.IsTrue(nav.MoveToNext() && nav.Path == "A.B");  // (now) 2nd A.B
            Assert.IsTrue(nav.MoveToChild("C1"));
            Assert.IsTrue(nav.MoveToChild("D"));

            Assert.IsTrue(nav.MoveToParent());  // A.B.C1
            Assert.IsTrue(nav.MoveToParent());  // A.B (2nd)
            Assert.IsTrue(nav.MoveToNext() && nav.Path == "A.D");
            Assert.IsTrue(nav.MoveToChild("F"));
        }

        [TestMethod]
        public void TestDifferentialTreeMultipleRoots()
        {
            var elements = new List<ElementDefinition>();

            elements.Add(new ElementDefinition() { Path = "Patient.identifier" });
            elements.Add(new ElementDefinition() { Path = "Patient" });

            bool exceptionRaised = false;
            try
            {
                var tree = DifferentialTreeConstructor.MakeTree(elements);
            }
            catch (InvalidOperationException ex)
            {
                Debug.Print(ex.Message);
                exceptionRaised = true;
            }
            Assert.IsTrue(exceptionRaised);
        }

        // [WMR 20161012] Advanced unit test for DifferentialTreeConstructor with resliced input
        [TestMethod]
        public void TestDifferentialTreeForReslice()
        {
            var elements = new List<ElementDefinition>();

            elements.Add(new ElementDefinition() { Path = "Patient.identifier" });
            elements.Add(new ElementDefinition() { Path = "Patient.identifier", SliceName = "A" });
            elements.Add(new ElementDefinition() { Path = "Patient.identifier.use" });
            elements.Add(new ElementDefinition() { Path = "Patient.identifier", SliceName = "B/1" });
            elements.Add(new ElementDefinition() { Path = "Patient.identifier.type" });
            elements.Add(new ElementDefinition() { Path = "Patient.identifier", SliceName = "B/2" });
            elements.Add(new ElementDefinition() { Path = "Patient.identifier.period.start" });
            elements.Add(new ElementDefinition() { Path = "Patient.identifier", SliceName = "C/1" });

            var tree = DifferentialTreeConstructor.MakeTree(elements);
            Assert.IsNotNull(tree);
            Debug.Print(string.Join(Environment.NewLine, tree.Select(e => $"{e.Path} : '{e.SliceName}'")));

            Assert.AreEqual(10, tree.Count);
            var verifier = new ElementVerifier(tree, _settings);

            verifier.VerifyElement("Patient");                      // Added: root element
            verifier.VerifyElement("Patient.identifier");
            verifier.VerifyElement("Patient.identifier", "A");
            verifier.VerifyElement("Patient.identifier.use");
            verifier.VerifyElement("Patient.identifier", "B/1");
            verifier.VerifyElement("Patient.identifier.type");
            verifier.VerifyElement("Patient.identifier", "B/2");
            verifier.VerifyElement("Patient.identifier.period");    // Added: parent element
            verifier.VerifyElement("Patient.identifier.period.start");
            verifier.VerifyElement("Patient.identifier", "C/1");
        }

        [TestMethod]
        public void DebugDifferentialTree()
        {
            var sd = _testResolver.FindStructureDefinition(@"http://example.com/fhir/SD/patient-research-auth-reslice");
            Assert.IsNotNull(sd);
            var tree = DifferentialTreeConstructor.MakeTree(sd.Differential.Element);
            Assert.IsNotNull(tree);
            Debug.Print(string.Join(Environment.NewLine, tree.Select(e => $"{e.Path} : '{e.SliceName}'")));
        }

        // [WMR 20160802] Unit tests for SnapshotGenerator.ExpandElement

        // [WMR 20161005] internal expandElement method is no longer unit-testable; uninitialized recursion stack causes exceptions

        //[TestMethod]
        //public void TestExpandChild()
        //{
        //    var sd = _testResolver.FindStructureDefinitionForCoreType(FHIRAllTypes.Questionnaire);
        //    Assert.IsNotNull(sd);
        //    Assert.IsNotNull(sd.Snapshot);
        //    var nav = new ElementDefinitionNavigator(sd.Snapshot.Element);
        //
        //    var generator = new SnapshotGenerator(_testResolver, SnapshotGeneratorSettings.Default);
        //
        //    nav.JumpToFirst("Questionnaire.telecom");
        //    Assert.IsTrue(generator.expandElement(nav));
        //    Assert.IsTrue(nav.MoveToChild("period"), "Did not move into complex datatype ContactPoint");
        //
        //    nav.JumpToFirst("Questionnaire.group");
        //    Assert.IsTrue(generator.expandElement(nav));
        //    Assert.IsTrue(nav.MoveToChild("title"), "Did not move into internally defined backbone element Group");
        //}

        [TestMethod]
        public void TestExpandElement_PatientIdentifier()
        {
            testExpandElement(@"http://hl7.org/fhir/StructureDefinition/Patient", "Patient.identifier");
        }

        [TestMethod]
        public void TestExpandElement_PatientName()
        {
            testExpandElement(@"http://hl7.org/fhir/StructureDefinition/Patient", "Patient.name");
        }

        [TestMethod, Ignore]
        public void TestExpandElement_QuestionnaireGroupGroup()
        {
            // Validate name reference expansion
            testExpandElement(@"http://hl7.org/fhir/StructureDefinition/Questionnaire", "Questionnaire.item");
        }

        [TestMethod, Ignore]
        public void TestExpandElement_QuestionnaireGroupQuestionGroup()
        {
            // Validate name reference expansion
            testExpandElement(@"http://hl7.org/fhir/StructureDefinition/Questionnaire", "Questionnaire.item.item");
        }

        [TestMethod]
        public void TestExpandElement_Slice()
        {
            var sd = _testResolver.FindStructureDefinition("http://hl7.org/fhir/StructureDefinition/lipidprofile");
            Assert.IsNotNull(sd);
            Assert.IsNotNull(sd.Snapshot);

            // DiagnosticReport.result is sliced
            var nav = new ElementDefinitionNavigator(sd.Snapshot.Element);

            // Move to slicing entry
            nav.JumpToFirst("DiagnosticReport.result");
            Assert.IsNotNull(nav.Current.Slicing);

            // Move to first (named) slice
            nav.MoveToNext();
            Assert.AreEqual(nav.Path, "DiagnosticReport.result");
            Assert.IsNotNull(nav.Current.SliceName);

            testExpandElement(sd, nav.Current);
        }

        void testExpandElement(string srcProfileUrl, string expandElemPath)
        {
            // Prepare...
            var sd = _testResolver.FindStructureDefinition(srcProfileUrl);
            Assert.IsNotNull(sd);
            Assert.IsNotNull(sd.Snapshot);

            var elems = sd.Snapshot.Element;
            Assert.IsNotNull(elems);

            Debug.WriteLine("Input:");
            Debug.Indent();
            Debug.WriteLine(string.Join(Environment.NewLine, elems.Where(e => e.Path.StartsWith(expandElemPath)).Select(e => e.Path)));
            Debug.Unindent();

            var elem = elems.FirstOrDefault(e => e.Path == expandElemPath);
            testExpandElement(sd, elem);
        }

        void testExpandElement(StructureDefinition sd, ElementDefinition elem)
        {
            Assert.IsNotNull(elem);
            var elems = sd.Snapshot.Element;
            Assert.IsTrue(elems.Contains(elem));

            // Test...
            _generator = new SnapshotGenerator(_testResolver, _settings);
            var result = _generator.ExpandElement(elems, elem);

            // Verify results
            verifyExpandElement(elem, elems, result);
        }

        void verifyExpandElement(ElementDefinition elem, List<ElementDefinition> elems, IList<ElementDefinition> result)
        {
            var expandElemPath = elem.Path;

            // Debug.WriteLine("\r\nOutput:");
            // Debug.WriteLine(string.Join(Environment.NewLine, result.Where(e => e.Path.StartsWith(expandElemPath)).Select(e => e.Path)));

            Assert.IsNotNull(elem.Type);
            var elemType = elem.Type.FirstOrDefault();
            var nameRef = elem.ContentReference;
            if (elemType != null)
            {
                // Validate type profile expansion
                var elemTypeCode = elemType.Code;
                Assert.IsNotNull(elemTypeCode);

                var elemProfile = elemType.Profile;
                var sdType = elemProfile != null && elemTypeCode != FHIRAllTypes.Reference.GetLiteral()
                    ? _testResolver.FindStructureDefinition(elemProfile)
                    : _testResolver.FindStructureDefinitionForCoreType(elemTypeCode);

                // [WMR 20170220] External type profile may not be available
                // Assert.IsNotNull(sdType);
                if (sdType != null)
                {
                    Assert.IsNotNull(sdType.Snapshot);
                    Assert.IsNotNull(sdType.Snapshot.Element);
                    Assert.IsTrue(sdType.Snapshot.Element.Count > 0);

                    // Debug.WriteLine("\r\nType:");
                    // Debug.WriteLine(string.Join(Environment.NewLine, sdType.Snapshot.Element.Select(e => e.Path)));

                    sdType.Snapshot.Rebase(expandElemPath);
                    var typeElems = sdType.Snapshot.Element;

                    var nav = new ElementDefinitionNavigator(result);
                    //Assert.IsTrue(result.Count == elems.Count + typeElems.Count - 1);
                    //if (elem.Name == null)
                    //{
                    //    Assert.IsTrue(result.Where(e => e.Path.StartsWith(expandElemPath)).Count() == typeElems.Count);
                    //}
                    //else
                    if (elem.ContentReference != null)
                    {
                        // Name reference (not a slice)
                        Assert.IsTrue(nav.JumpToNameReference(elem.ContentReference));
                        var cnt = 1;
                        Assert.IsTrue(nav.MoveToFirstChild());
                        do
                        {
                            Assert.AreEqual(typeElems[cnt++].Path, nav.Path);
                        } while (nav.MoveToNext());
                        Assert.AreEqual(typeElems.Count, cnt);
                    }

                    nav.Reset();
                    Assert.IsTrue(nav.MoveTo(elem));
                    Assert.IsTrue(nav.MoveToFirstChild());
                    var typeNav = new ElementDefinitionNavigator(typeElems);
                    Assert.IsTrue(typeNav.MoveTo(typeNav.Elements[0]));
                    Assert.IsTrue(typeNav.MoveToFirstChild());
                    do
                    {
                        var path = typeNav.Path;
                        Assert.IsTrue(nav.Path.EndsWith(path, StringComparison.OrdinalIgnoreCase));
                        if (!nav.MoveToNext())
                        {
                            Debug.Assert(!typeNav.MoveToNext());
                            break;
                        }
                        Debug.Assert(typeNav.MoveToNext());

                    } while (true);
                }


            }
            else if (nameRef != null)
            {
                // Validate name reference expansion
                var nav = new ElementDefinitionNavigator(elems);
                Assert.IsTrue(nav.JumpToNameReference(nameRef));
                var prefix = nav.Path;
                Assert.IsTrue(nav.MoveToFirstChild());
                var pos = result.IndexOf(elem);

                Debug.WriteLine("\r\nName Reference:");
                Debug.Indent();
                do
                {
                    Debug.WriteLine(nav.Path);
                    var srcPath = nav.Path.Substring(prefix.Length);
                    var tgtPath = result[++pos].Path.Substring(expandElemPath.Length);
                    Assert.AreEqual(srcPath, tgtPath);
                } while (nav.MoveToNext());
                Debug.Unindent();
            }
        }

        // [WMR 20160722] For debugging purposes
        [Conditional("DEBUG")]
        void dumpReferences(StructureDefinition sd, bool differential = false)
        {
            if (sd != null)
            {
                Debug.WriteLine("References for StructureDefinition '{0}' ('{1}')".FormatWith(sd.Name, sd.Url));
                Debug.WriteLine("BaseDefinition = '{0}'".FormatWith(sd.BaseDefinition));

                // FhirClient client = new FhirClient("http://fhir2.healthintersections.com.au/open/");
                // var folderPath = Path.Combine(Directory.GetCurrentDirectory(), @"TestData\snapshot-test\download");
                // if (!Directory.Exists(folderPath)) { Directory.CreateDirectory(folderPath); }

                var component = differential ? sd.Differential.Element : sd.Snapshot.Element;
                var profiles = enumerateDistinctTypeProfiles(component);

                Debug.Indent();
                foreach (var profile in profiles)
                {
                    Debug.WriteLine(profile);

                    // How to determine the original filename?
                    //try
                    //{
                    //    var xml = client.Get(profile);
                    //    var filePath = Path.Combine()
                    //    File.WriteAllText(folderPath, )
                    //}
                    //catch (Exception ex)
                    //{
                    //    Debug.WriteLine(ex.Message);
                    //}
                }
                Debug.Unindent();
            }
        }

        static IEnumerable<string> enumerateDistinctTypeProfiles(IList<ElementDefinition> elements)
        {
            return elements.SelectMany(e => e.Type).Select(t => t.Profile).Distinct();
        }

        [Conditional("DEBUG")]
        static void dumpBaseElems(IEnumerable<ElementDefinition> elements)
        {
            Debug.Print(string.Join(Environment.NewLine,
                elements.Select(e =>
                {
                    var bea = e.Annotation<BaseDefAnnotation>();
                    var be = bea != null ? bea.BaseElementDefinition : null;
                    return "  #{0} '{1}' - '{2}' => #{3} '{4}' - '{5}'"
                        .FormatWith(
                            e.GetHashCode(),
                            e.Path,
                            e.Base != null ? e.Base.Path : null,
                            be != null ? (int?)be.GetHashCode() : null,
                            be != null ? be.Path : null,
                            be != null && be.Base != null ? be.Base.Path : null
                        );
                })
            ));
        }

        [Conditional("DEBUG")]
        void dumpBasePaths(StructureDefinition sd)
        {
            if (sd != null && sd.Snapshot != null)
            {
                Debug.WriteLine("StructureDefinition '{0}' ('{1}')".FormatWith(sd.Name, sd.Url));
                Debug.WriteLine("BaseDefiniton = '{0}'".FormatWith(sd.BaseDefinition));
                // Debug.Indent();
                Debug.Print("Element.Id | Element.Path | Element.Base.Path");
                Debug.Print(new string('=', 100));
                foreach (var elem in sd.Snapshot.Element)
                {
                    Debug.WriteLine("{0}  |  {1}  |  {2}", elem.ElementId, elem.Path, elem.Base?.Path);
                }
                // Debug.Unindent();
            }
        }

        [Conditional("DEBUG")]
        void dumpOutcome(OperationOutcome outcome)
        {
            if (outcome != null)
            {
                Debug.Print("===== OperationOutcome: {0} issues", outcome.Issue.Count);
                for (int i = 0; i < outcome.Issue.Count; i++)
                {
                    dumpIssue(outcome.Issue[i], i);
                }
                Debug.Print("==================================");
            }
        }

        [Conditional("DEBUG")]
        private void dumpIssue(OperationOutcome.IssueComponent issue, int index)
        {
            StringBuilder sb = new StringBuilder();
            sb.AppendFormat("* Issue #{0}: Severity = '{1}' Code = '{2}'", index, issue.Severity, issue.Code);
            if (issue.Details != null)
            {
                sb.AppendFormat(" Details: '{0}'", string.Join(" | ", issue.Details.Coding.Select(c => c.Code)));
                if (issue.Details.Text != null) sb.AppendFormat(" Text : '{0}'", issue.Details.Text);
            }
            if (issue.Diagnostics != null) { sb.AppendFormat(" Profile: '{0}'", issue.Diagnostics); }
            if (issue.Location != null) { sb.AppendFormat(" Path: '{0}'", string.Join(" | ", issue.Location)); }

            Debug.Print(sb.ToString());
        }


        [TestMethod]
        public void GenerateSnapshotEmitBaseData()
        {
            // Verify that the SnapshotGenerator events provide stable references to associated base ElementDefinition instances.
            // If two different profile elements have the same type, then the PrepareElement event should provide the exact same
            // reference to the associated base element. The same target ElementDefinition instance should also be contained in
            // the external type profile.

            var source = _testResolver;
            Assert.IsNotNull(source);

            // var sd = source.FindStructureDefinition(@"http://hl7.org/fhir/StructureDefinition/daf-condition");
            // var sd = source.FindStructureDefinition(@"http://example.com/fhir/StructureDefinition/patient-with-extensions");
            // var sd = source.FindStructureDefinition(@"http://hl7.org/fhir/StructureDefinition/sdc-questionnaire");
            // var sd = source.FindStructureDefinition(@"http://hl7.org/fhir/StructureDefinition/cqif-guidanceartifact");
            // var sd = source.FindStructureDefinition(@"http://hl7.org/fhir/StructureDefinition/shareablevalueset");
            // var sd = source.FindStructureDefinition(@"http://hl7.org/fhir/StructureDefinition/qicore-goal");
            // var sd = source.FindStructureDefinition(@"http://hl7.org/fhir/StructureDefinition/cqif-guidanceartifact");
            // var sd = source.FindStructureDefinition(@"http://example.org/fhir/StructureDefinition/MyLocation");
            // var sd = source.FindStructureDefinition(@"http://example.org/fhir/StructureDefinition/MyPatient");
            // var sd = source.FindStructureDefinition(@"http://example.org/fhir/StructureDefinition/MyExtension1");
            // var sd = source.FindStructureDefinition(@"http://hl7.org/fhir/StructureDefinition/CarePlan");

            // var sd = source.FindStructureDefinition(@"http://hl7.org/fhir/StructureDefinition/Element");
            // var sd = source.FindStructureDefinition(@"http://hl7.org/fhir/StructureDefinition/Patient");
            // var sd = source.FindStructureDefinition(@"http://hl7.org/fhir/StructureDefinition/Extension");
            // var sd = source.FindStructureDefinition(@"http://hl7.org/fhir/StructureDefinition/Meta");
            // var sd = source.FindStructureDefinition(@"http://hl7.org/fhir/StructureDefinition/Money");

            // var sd = source.FindStructureDefinition(@"http://hl7.org/fhir/StructureDefinition/cqif-basic-guidance-action");

            // var sd = source.FindStructureDefinition(@"http://example.org/fhir/StructureDefinition/PatientWithExtension");
            // var sd = source.FindStructureDefinition(@"http://example.org/fhir/StructureDefinition/PatientWithCustomIdentifier");

            var sd = source.FindStructureDefinition(@"http://example.org/fhir/StructureDefinition/CustomIdentifier");

            Assert.IsNotNull(sd);
            // dumpReferences(sd);

            var settings = new SnapshotGeneratorSettings(_settings);
            // settings.GenerateExtensionsOnConstraints = true;
            settings.GenerateAnnotationsOnConstraints = true;
            _generator = new SnapshotGenerator(source, settings);

            try
            {
                _generator.PrepareBaseProfile += profileHandler;
                _generator.PrepareElement += elementHandler;
                _generator.Constraint += constraintHandler;

                StructureDefinition expanded;
                generateSnapshotAndCompare(sd, out expanded);

                dumpOutcome(_generator.Outcome);

                assertBaseDefs(expanded, settings);

                if (sd.Url != ModelInfo.CanonicalUriForFhirCoreType(FHIRAllTypes.Element))
                {
                    // Element snapshot should be recursively expanded, as it is the fundamental base profile
                    var sdElem = source.FindStructureDefinitionForCoreType(FHIRAllTypes.Element);
                    Assert.IsNotNull(sdElem);
                    Assert.IsTrue(sdElem.HasSnapshot);
                    Assert.IsTrue(sdElem.Snapshot.IsCreatedBySnapshotGenerator());
                    assertBaseDefs(sdElem, settings);
                }

                if (sd.Url != ModelInfo.CanonicalUriForFhirCoreType(FHIRAllTypes.Id))
                {
                    // Id snapshot should not be (re-)generated, as derived profiles don't force expansion
                    var sdId = source.FindStructureDefinitionForCoreType(FHIRAllTypes.Id);
                    Assert.IsNotNull(sdId);
                    Assert.IsTrue(sdId.HasSnapshot);
                    Assert.IsFalse(sdId.Snapshot.IsCreatedBySnapshotGenerator());
                    // Re-generate the snapshot and verify base references
                    generateSnapshotAndCompare(sdId, out expanded);
                    assertBaseDefs(expanded, settings);
                }

                if (sd.Url == @"http://example.org/fhir/StructureDefinition/MyPatient")
                {
                    var sdBase = source.FindStructureDefinition(@"http://hl7.org/fhir/StructureDefinition/Patient");
                    assertBaseDefs(sdBase, settings);

                    var sdElem = source.FindStructureDefinition(@"http://hl7.org/fhir/StructureDefinition/Element");
                    assertBaseDefs(sdElem, settings);

                    var sdExt = source.FindStructureDefinition(@"http://hl7.org/fhir/StructureDefinition/Extension");
                    assertBaseDefs(sdExt, settings);

                    var sdExt1 = source.FindStructureDefinition(@"http://example.org/fhir/StructureDefinition/MyExtension1");
                    assertBaseDefs(sdExt1, settings);

                    var sdExt2 = source.FindStructureDefinition(@"http://example.org/fhir/StructureDefinition/MyExtension2");
                    assertBaseDefs(sdExt2, settings);
                }

            }
            finally
            {
                // Detach event handlers
                _generator.Constraint -= constraintHandler;
                _generator.PrepareElement -= elementHandler;
                _generator.PrepareBaseProfile -= profileHandler;
            }
        }

        [TestMethod]
        public void TestBaseAnnotations_ExplicitCoreTypeProfile()
        {
            // Verify processing of explicit core element type profile in differential
            // e.g. if the differential specifies explicit core type profile url
            // Example: Patient.identifier type = { Code : Identifier, Profile : "http://hl7.org/fhir/StructureDefinition/Identifier" } }
            // Snapshot generator should ignore this, i.e. NOT treat this as a constraint

            var source = _testResolver;
            Assert.IsNotNull(source);
            var sd = source.FindStructureDefinition(@"http://example.org/fhir/StructureDefinition/PatientWithExplicitCoreIdentifierProfile");

            Assert.IsNotNull(sd);
            // dumpReferences(sd);

            // Patient.identifier should reference the default core Identifier type profile
            var elem = sd.Differential.Element.FirstOrDefault(e => e.Path == "Patient.identifier");
            Assert.IsNotNull(elem);
            var typeProfileUrl = elem.Type.FirstOrDefault().Profile;
            Assert.IsNotNull(typeProfileUrl);
            Assert.AreEqual(typeProfileUrl, ModelInfo.CanonicalUriForFhirCoreType(FHIRAllTypes.Identifier));

            var settings = new SnapshotGeneratorSettings(_settings);
            settings.GenerateAnnotationsOnConstraints = true;
            _generator = new SnapshotGenerator(source, settings);

            try
            {
                _generator.PrepareBaseProfile += profileHandler;
                _generator.PrepareElement += elementHandler;
                _generator.Constraint += constraintHandler;

                StructureDefinition expanded;
                generateSnapshotAndCompare(sd, out expanded);
                dumpOutcome(_generator.Outcome);
                Assert.IsTrue(expanded.HasSnapshot);
                Assert.IsTrue(expanded.Snapshot.IsCreatedBySnapshotGenerator());
                assertBaseDefs(expanded, settings);

                // Verify that the snapshot generator also expanded the referenced core Identifier type profile
                var sdType = source.FindStructureDefinitionForCoreType(FHIRAllTypes.Identifier);
                Assert.IsNotNull(sdType);
                Assert.IsTrue(sdType.HasSnapshot);
                Assert.IsTrue(sdType.Snapshot.IsCreatedBySnapshotGenerator());

                // Verify the snapshot expansion of the Patient.identifier element
                elem = expanded.Snapshot.Element.FirstOrDefault(e => e.Path == "Patient.identifier");
                Assert.IsNotNull(elem);
                var baseElem = elem.Annotation<BaseDefAnnotation>()?.BaseElementDefinition;
                Assert.IsNotNull(baseElem);
                Assert.AreEqual(elem.Path, baseElem.Path); // Base = core Patient.identifier element
                // Note: diff elem is not exactly equal to base elem (due to reduntant type profile constraint)
                // hasConstraints and hasChanges methods aren't smart enough to detect redundant constraints
                var hasConstraints = SnapshotGeneratorTest2.hasConstraints(elem, baseElem);
                Assert.IsTrue(hasConstraints);      
                Assert.IsTrue(hasChanges(elem));

                // Verify base annotations on Patient.identifier subtree
                var elems = expanded.Snapshot.Element.Where(e => e.Path.StartsWith("Patient.identifier.")).ToList();
                for (int i = 0; i < elems.Count; i++)
                {
                    elem = elems[i];
                    Assert.IsNotNull(elem);
                    baseElem = elem.Annotation<BaseDefAnnotation>()?.BaseElementDefinition;
                    Assert.IsNotNull(baseElem);
                    hasConstraints = SnapshotGeneratorTest2.hasConstraints(elem, baseElem);
                    // Only the .use child element has a profile diff constraint
                    bool isConstrained = elem.Path == "Patient.identifier.use";
                    Assert.AreEqual(isConstrained, hasConstraints);
                    Assert.AreEqual(isConstrained, hasChanges(elem));

                    // Verify that base element annotations reference the associated child element in Core Identifier profile
                    Assert.AreEqual("Patient." + baseElem.Path.Uncapitalize(), elem.Path);
                }

            }
            finally
            {
                // Detach event handlers
                _generator.Constraint -= constraintHandler;
                _generator.PrepareElement -= elementHandler;
                _generator.PrepareBaseProfile -= profileHandler;
            }
        }

        [TestMethod]
        public void TestBaseAnnotations_CustomTypeProfile()
        {
            // Verify generated base annotations for a profile that references an external element type profile
            // e.g. Patient profile with a custom Identifier profile on the Patient.identifier element

            var source = _testResolver;
            Assert.IsNotNull(source);
            var sd = source.FindStructureDefinition(@"http://example.org/fhir/StructureDefinition/PatientWithCustomIdentifier");

            Assert.IsNotNull(sd);
            // dumpReferences(sd);

            // Patient.identifier should reference an external type profile
            var elem = sd.Differential.Element.FirstOrDefault(e => e.Path == "Patient.identifier");
            Assert.IsNotNull(elem);
            var typeProfileUrl = elem.Type.FirstOrDefault().Profile;
            Assert.IsNotNull(typeProfileUrl);

            var settings = new SnapshotGeneratorSettings(_settings);
            settings.GenerateAnnotationsOnConstraints = true;
            _generator = new SnapshotGenerator(source, settings);

            try
            {
                _generator.PrepareBaseProfile += profileHandler;
                _generator.PrepareElement += elementHandler;
                _generator.Constraint += constraintHandler;

                StructureDefinition expanded;
                generateSnapshotAndCompare(sd, out expanded);
                dumpOutcome(_generator.Outcome);
                Assert.IsTrue(expanded.HasSnapshot);
                Assert.IsTrue(expanded.Snapshot.IsCreatedBySnapshotGenerator());
                assertBaseDefs(expanded, settings);

                // Verify that the snapshot generator also expanded the referenced external custom Identifier type profile
                var sdType = source.FindStructureDefinition(typeProfileUrl);
                Assert.IsNotNull(sdType);
                Assert.IsTrue(sdType.HasSnapshot);
                Assert.IsTrue(sdType.Snapshot.IsCreatedBySnapshotGenerator());
                assertBaseDefs(sdType, settings);

                // Verify the snapshot expansion of the Patient.identifier element
                elem = expanded.Snapshot.Element.FirstOrDefault(e => e.Path == "Patient.identifier");
                Assert.IsNotNull(elem);
                var baseElem = elem.Annotation<BaseDefAnnotation>()?.BaseElementDefinition;
                Assert.IsNotNull(baseElem);
                Assert.AreEqual(elem.Path, baseElem.Path); // Base = core Patient.identifier element
                // Note: diff elem is not exactly equal to base elem (due to reduntant type profile constraint)
                // hasConstraints and hasChanges methods aren't smart enough to detect redundant constraints
                var hasConstraints = SnapshotGeneratorTest2.hasConstraints(elem, baseElem);
                Assert.IsTrue(hasConstraints);

                // Verify base annotations on Patient.identifier subtree
                var elems = expanded.Snapshot.Element.Where(e => e.Path.StartsWith("Patient.identifier.")).ToList();
                for (int i = 0; i < elems.Count; i++)
                {
                    elem = elems[i];
                    Assert.IsNotNull(elem);
                    baseElem = elem.Annotation<BaseDefAnnotation>()?.BaseElementDefinition;
                    Assert.IsNotNull(baseElem);
                    hasConstraints = SnapshotGeneratorTest2.hasConstraints(elem, baseElem);
                    // Only the .use child element has a profile diff constraint
                    bool isConstrained = elem.Path == "Patient.identifier.use" || elem.Path == "Patient.identifier.value";
                    Assert.AreEqual(isConstrained, hasConstraints);
                    Assert.AreEqual(isConstrained, hasChanges(elem));

                    // Verify that base element annotations reference the associated child element in custom Identifier profile
                    // Assert.AreEqual("Patient." + baseElem.Path.Uncapitalize(), elem.Path);

                    // Verify correct base element annotations
                    // Should point to rebased custom type element (same path)
                    Assert.AreEqual(baseElem.Path, elem.Path);
                }

                // Verify specific element constraints
                // Patient.identifier.use::min is overriden by patient profile
                elem = elems.FirstOrDefault(e => e.Path == "Patient.identifier.use");
                Assert.IsNotNull(elem);
                Assert.AreEqual(1, elem.Min);
                Assert.IsTrue(elem.HasDiffConstraintAnnotations());
                Assert.IsTrue(elem.MinElement.IsConstrainedByDiff());

                // Patient.identifier.value::short is overriden by patient profile
                elem = elems.FirstOrDefault(e => e.Path == "Patient.identifier.value");
                Assert.IsNotNull(elem);
                Assert.AreEqual("A custom identifier value", elem.Short);
                Assert.IsTrue(elem.HasDiffConstraintAnnotations());
                Assert.IsTrue(elem.ShortElement.IsConstrainedByDiff());

                // Patient.identifier.system::min is inherited from custom type profile, not overriden by patient profile
                elem = elems.FirstOrDefault(e => e.Path == "Patient.identifier.system");
                Assert.IsNotNull(elem);
                Assert.AreEqual(1, elem.Min);
                Assert.IsFalse(elem.HasDiffConstraintAnnotations());
                Assert.IsFalse(elem.MinElement.IsConstrainedByDiff());

            }
            finally
            {
                // Detach event handlers
                _generator.Constraint -= constraintHandler;
                _generator.PrepareElement -= elementHandler;
                _generator.PrepareBaseProfile -= profileHandler;
            }
        }

        [TestMethod]
        public void TestBaseAnnotations_InlineExtension()
        {
            // Verify generated base annotations for a profile that references an external extension definition profile

            var source = _testResolver;
            Assert.IsNotNull(source);
            var sd = source.FindStructureDefinition(@"http://example.org/fhir/StructureDefinition/PatientWithExtension");

            Assert.IsNotNull(sd);
            // dumpReferences(sd);

            // Patient profile should reference an external extension definition, fetch the url
            var elem = sd.Differential.Element.FirstOrDefault(e => e.Path == "Patient.extension" && e.Slicing == null);
            Assert.IsNotNull(elem);
            var extensionDefinitionUrl = elem.Type.FirstOrDefault().Profile;
            Assert.IsNotNull(extensionDefinitionUrl);

            var settings = new SnapshotGeneratorSettings(_settings);
            settings.GenerateAnnotationsOnConstraints = true;
            _generator = new SnapshotGenerator(source, settings);

            try
            {
                _generator.PrepareBaseProfile += profileHandler;
                _generator.PrepareElement += elementHandler;
                _generator.Constraint += constraintHandler;

                StructureDefinition expanded;
                generateSnapshotAndCompare(sd, out expanded);
                dumpOutcome(_generator.Outcome);
                Assert.IsTrue(expanded.HasSnapshot);
                Assert.IsTrue(expanded.Snapshot.IsCreatedBySnapshotGenerator());
                assertBaseDefs(expanded, settings);

                // Verify that the snapshot generator also expanded the referenced external extension definition
                var sdExtension = source.FindStructureDefinition(extensionDefinitionUrl);
                Assert.IsNotNull(sdExtension);
                Assert.IsTrue(sdExtension.HasSnapshot);
                Assert.IsTrue(sdExtension.Snapshot.IsCreatedBySnapshotGenerator());
                assertBaseDefs(sdExtension, settings);

                // Verify correct merging of inline profile constraints overriding the extension definition
                var nav = new ElementDefinitionNavigator(expanded);
                Assert.IsTrue(nav.MoveToFirstChild());
                Assert.IsTrue(nav.MoveToFirstChild());
                Assert.IsTrue(nav.MoveToNext("extension"));
                Assert.IsNotNull(nav.Current.Slicing);  // Extension slicing entry
                Assert.IsTrue(nav.MoveToNext("extension"));
                elem = nav.Current;
                Assert.IsNull(elem.Slicing);    // First extension
                Assert.AreEqual(elem.PrimaryTypeProfile(), extensionDefinitionUrl);

                Assert.AreEqual("extension", elem.SliceName);
                Assert.AreEqual("1", elem.Max); // Inline profile constraint overriding the extension definition
                Assert.IsTrue(elem.MaxElement.IsConstrainedByDiff());
                Assert.IsTrue(elem.HasDiffConstraintAnnotations());
                Assert.IsTrue(elem.IsConstrainedByDiff());
                var baseElem = elem.Annotation<BaseDefAnnotation>()?.BaseElementDefinition;
                Assert.IsNotNull(baseElem);
                Assert.AreEqual("*", baseElem.Max);             // Verify that max property is not inherited from base element = Extension root element
                Assert.AreEqual(baseElem.Short, elem.Short);    // Verify that short property is inherited
                Assert.IsFalse(elem.ShortElement.IsConstrainedByDiff());
                // Profile overrides the definition property of the extension definition root element 
                Assert.AreNotEqual(baseElem.Definition, elem.Definition);
                Assert.IsTrue(elem.DefinitionElement.IsConstrainedByDiff());

                Assert.IsTrue(nav.MoveToFirstChild());

                Assert.IsTrue(nav.MoveToNext("url"));
                elem = nav.Current;
                Assert.IsFalse(elem.HasDiffConstraintAnnotations());
                var uri = elem.Fixed as FhirUri;
                Assert.IsNotNull(uri);
                Assert.AreEqual(extensionDefinitionUrl, uri.Value);

                Assert.IsTrue(nav.MoveToNext("valueString"));
                elem = nav.Current;
                Assert.AreEqual(1, elem.Min);            // Inline profile constraint overriding the extension definition
                Assert.IsTrue(elem.MinElement.IsConstrainedByDiff());
                Assert.IsTrue(elem.HasDiffConstraintAnnotations());
                baseElem = elem.Annotation<BaseDefAnnotation>()?.BaseElementDefinition;
                Assert.IsNotNull(baseElem);
                Assert.AreEqual(0, baseElem.Min);               // Verify that min property is not inherited from base element = Extension.valueString
                Assert.AreEqual(baseElem.Short, elem.Short);    // Verify that short property is inherited
                Assert.IsFalse(elem.ShortElement.IsConstrainedByDiff());
                Assert.AreEqual(baseElem.Definition, elem.Definition);    // Verify that definition property is inherited
                Assert.IsFalse(elem.DefinitionElement.IsConstrainedByDiff());
            }
            finally
            {
                // Detach event handlers
                _generator.Constraint -= constraintHandler;
                _generator.PrepareElement -= elementHandler;
                _generator.PrepareBaseProfile -= profileHandler;
            }
        }


        // [WMR 20160816] Test custom annotations containing associated base definitions
        class BaseDefAnnotation
        {
            public BaseDefAnnotation(ElementDefinition baseElemDef) { BaseElementDefinition = baseElemDef; }
            public ElementDefinition BaseElementDefinition { get; private set; }
        }

        static ElementDefinition GetBaseElementAnnotation(ElementDefinition elemDef)
        {
            return elemDef?.Annotation<BaseDefAnnotation>()?.BaseElementDefinition;
        }

        void profileHandler(object sender, SnapshotBaseProfileEventArgs e)
        {
            var profile = e.Profile;
            // Assert.IsTrue(sd.Url != profile.Url || sd.IsExactly(profile));
            var baseProfile = e.BaseProfile;
            Assert.IsNotNull(baseProfile);
            Debug.WriteLine("[SnapshotBaseProfileHandler] Profile #{0} '{1}' BaseDefinition = '{2}'".FormatWith(profile.GetHashCode(), profile.Url, profile.BaseDefinition));
            Debug.Print("[SnapshotBaseProfileHandler] Base Profile #{0} '{1}'".FormatWith(baseProfile.GetHashCode(), baseProfile.Url));
            var rootElem = baseProfile.Snapshot.Element[0];
            Debug.Print("[SnapshotBaseProfileHandler] Base Root element #{0} '{1}'".FormatWith(rootElem.GetHashCode(), rootElem.Path));
            Assert.AreEqual(profile.BaseDefinition, baseProfile.Url);
        }

        void elementHandler(object sender, SnapshotElementEventArgs e)
        {
            var elem = e.Element;
            Assert.IsNotNull(elem);

            // Assert.IsNotNull(elem.Base);

            var ann = elem.Annotation<BaseDefAnnotation>();
            // We want to annotate a reference to the matching base element from the (immediate) base profile.
            // When the snapshot generator expands external profiles, then this handler is called once for each
            // profile in the base hierarchy, starting at the root profile, e.g. Resource => DomainResource => Patient.
            // Each time we recreate the annotation, so the final annotation contains a reference to the immediate base.
            if (ann != null)
            {
                elem.RemoveAnnotations<BaseDefAnnotation>();
            }
            var baseDef = e.BaseElement;
            var baseStruct = e.BaseStructure;
            elem.AddAnnotation(new BaseDefAnnotation(baseDef));
            Debug.Write("[SnapshotElementHandler] #{0} '{1}' - Base: #{2} '{3}' - Base Structure '{4}'".FormatWith(elem.GetHashCode(), elem.Path, baseDef != null ? baseDef.GetHashCode() : 0, baseDef != null ? baseDef.Path : null, baseStruct != null ? baseStruct.Url : null));
            Debug.WriteLine(ann != null && ann.BaseElementDefinition != null ? " (old Base: #{0} '{1}')".FormatWith(ann.BaseElementDefinition.GetHashCode(), ann.BaseElementDefinition.Path) : "");
        }

        void constraintHandler(object sender, SnapshotConstraintEventArgs e)
        {
            var elem = e.Element as ElementDefinition;
            if (elem != null)
            {
                // var changed = elem.GetChangedByDiff() == true;
                var changed = elem.IsConstrainedByDiff();
                Debug.Assert(!_settings.GenerateAnnotationsOnConstraints || changed);
                Debug.Print("[SnapshotConstraintHandler] #{0} '{1}'{2}".FormatWith(elem.GetHashCode(), elem.Path, changed ? " CHANGED!" : null));
            }
        }

        static void assertBaseDefs(StructureDefinition sd, SnapshotGeneratorSettings settings)
        {
            Assert.IsNotNull(sd);
            Assert.IsNotNull(sd.Snapshot);
            var elems = sd.Snapshot.Element;
            Assert.IsNotNull(elems);
            Assert.IsTrue(elems.Count > 0);

            var isConstraint = sd.Derivation == StructureDefinition.TypeDerivationRule.Constraint;

            Debug.Print("\r\nStructureDefinition '{0}' url = '{1}'", sd.Name, sd.Url);
            Debug.Print("# | Constraints? | Changed? | Element.Path | Element.Base.Path | BaseElement.Path | #Base | Invalid?");
            Debug.Print(new string('=', 100));
            foreach (var elem in elems)
            {
                // Each element should have a valid Base component, unless the profile is a core type/resource definition (no base)
                // Assert.IsTrue(!isConstraint || elem.Base != null);

                var ann = elem.Annotation<BaseDefAnnotation>();
                var baseDef = ann != null ? ann.BaseElementDefinition : null;
                Assert.AreNotEqual(elem, baseDef);

                var hasChanges = SnapshotGeneratorTest2.hasChanges(elem);
                var hasConstraints = false;
                if (baseDef != null) // && elem.Base != null)
                {
                    // If normalizing, then elem.Base.Path refers to the defining profile (e.g. DomainResource),
                    // whereas baseDef refers to the immediate base profile (e.g. Patient)
                    Debug.Assert(elem.Base == null || ElementDefinitionNavigator.IsCandidateBasePath(elem.Base.Path, baseDef.Path));
                    hasConstraints = SnapshotGeneratorTest2.hasConstraints(elem, baseDef);
                }
                var isValid = hasChanges == hasConstraints;
                bool? hasConstraintAnnotations = null;
                if (settings.GenerateAnnotationsOnConstraints)
                {
                    hasConstraintAnnotations = elem.HasDiffConstraintAnnotations();
                    isValid &= hasConstraints == hasConstraintAnnotations;
                }

                Debug.WriteLine("{0,10}  |  {1}  |  {2,-12}  |  {3,-50}  |  {4,-40}  |  {5,-40}  |  {6,10}  |  {7}",
                    elem.GetHashCode(),
                    (hasConstraints ? "+" : "-")
                    + (hasConstraintAnnotations.HasValue ? (hasConstraintAnnotations.Value ? " (+)" : " (-)") : null),
                    getChangeDescription(elem),
                    elem.Path,
                    elem.Base != null ? elem.Base.Path : null,
                    baseDef != null ? baseDef.Path : null,
                    baseDef != null ? baseDef.GetHashCode().ToString() : null,
                    !isValid ? "!!!" : ""
                );
                //Assert.IsTrue(baseDef == null || isValid);
                // Debug.Assert(baseDef == null || isValid);
            }
        }

        // Utility function to compare element and base element
        // Path, Base and CHANGED_BY_DIFF_EXT extension are excluded from comparison
        // Returns true if the element has any other constraints on base
        static bool hasConstraints(ElementDefinition elem, ElementDefinition baseElem)
        {
            var elemClone = (ElementDefinition)elem.DeepCopy();
            var baseClone = (ElementDefinition)baseElem.DeepCopy();

            // Id, Path & Base are expected to differ
            baseClone.ElementId = elem.ElementId;
            baseClone.Path = elem.Path;
            baseClone.Base = elem.Base;

            // Also ignore any Changed extensions on base and diff
            elemClone.RemoveAllConstrainedByDiffExtensions();
            baseClone.RemoveAllConstrainedByDiffExtensions();
            elemClone.RemoveAllConstrainedByDiffAnnotations();
            baseClone.RemoveAllConstrainedByDiffAnnotations();

            var result = !baseClone.IsExactly(elemClone);
            return result;
        }

        // Returns true if the specified element or any of its' components contain the CHANGED_BY_DIFF_EXT extension
        static bool hasChanges(ElementDefinition elem)
        {
            return isChanged(elem)
                || hasChanges(elem.AliasElement)
                || isChanged(elem.Base)
                || isChanged(elem.Binding)
                || hasChanges(elem.Code)
                || isChanged(elem.CommentElement)
                || hasChanges(elem.ConditionElement)
                || hasChanges(elem.Constraint)
                || isChanged(elem.DefaultValue)
                || isChanged(elem.DefinitionElement)
                || hasChanges(elem.Example)
                || hasChanges(elem.Extension)
                || hasChanges(elem.FhirCommentsElement)
                || isChanged(elem.Fixed)
                || isChanged(elem.IsModifierElement)
                || isChanged(elem.IsSummaryElement)
                || isChanged(elem.LabelElement)
                || hasChanges(elem.Mapping)
                || isChanged(elem.MaxElement)
                || isChanged(elem.MaxLengthElement)
                || isChanged(elem.MaxValue)
                || isChanged(elem.MeaningWhenMissingElement)
                || isChanged(elem.MinElement)
                || isChanged(elem.MinValue)
                || isChanged(elem.MustSupportElement)
                || isChanged(elem.SliceNameElement)
                || isChanged(elem.ContentReferenceElement)
                || isChanged(elem.PathElement)
                || isChanged(elem.Pattern)
                || hasChanges(elem.RepresentationElement)
                || isChanged(elem.RequirementsElement)
                || isChanged(elem.ShortElement)
                || isChanged(elem.Slicing)
                || hasChanges(elem.Type);
        }

        static string getChangeDescription(ElementDefinition element)
        {
            if (isChanged(element.Slicing)) { return "Slicing"; }       // Moved to front
            if (hasChanges(element.Type)) { return "Type"; }            // Moved to front
            if (isChanged(element.ShortElement)) { return "Short"; }    // Moved to front

            if (hasChanges(element.AliasElement)) { return "Alias"; }
            if (isChanged(element.Base)) { return "Base"; }
            if (isChanged(element.Binding)) { return "Binding"; }
            if (hasChanges(element.Code)) { return "Code"; }
            if (isChanged(element.CommentElement)) { return "Comment"; }
            if (hasChanges(element.ConditionElement)) { return "Condition"; }
            if (hasChanges(element.Constraint)) { return "Constraint"; }
            if (isChanged(element.DefaultValue)) { return "DefaultValue"; }
            if (isChanged(element.DefinitionElement)) { return "Definition"; }
            if (hasChanges(element.Example)) { return "Example"; }
            if (hasChanges(element.Extension)) { return "Extension"; }
            if (hasChanges(element.FhirCommentsElement)) { return "FhirComments"; }
            if (isChanged(element.Fixed)) { return "Fixed"; }
            if (isChanged(element.IsModifierElement)) { return "IsModifier"; }
            if (isChanged(element.IsSummaryElement)) { return "IsSummary"; }
            if (isChanged(element.LabelElement)) { return "Label"; }
            if (hasChanges(element.Mapping)) { return "Mapping"; }
            if (isChanged(element.MaxElement)) { return "Max"; }
            if (isChanged(element.MaxLengthElement)) { return "MaxLength"; }
            if (isChanged(element.MaxValue)) { return "MaxValue"; }
            if (isChanged(element.MeaningWhenMissingElement)) { return "MeaningWhenMissing"; }
            if (isChanged(element.MinElement)) { return "Min"; }
            if (isChanged(element.MinValue)) { return "MinValue"; }
            if (isChanged(element.MustSupportElement)) { return "MustSupport"; }
            if (isChanged(element.SliceNameElement)) { return "SliceName"; }
            if (isChanged(element.ContentReferenceElement)) { return "ContentReference"; }
            if (isChanged(element.PathElement)) { return "Path"; }
            if (isChanged(element.Pattern)) { return "Pattern"; }
            if (hasChanges(element.RepresentationElement)) { return "Representation"; }
            if (isChanged(element.RequirementsElement)) { return "Requirements"; }
            //if (IsChanged(element.ShortElement)) { return "Short"; }
            //if (IsChanged(element.Slicing)) { return "Slicing"; }
            //if (HasChanges(element.Type)) { return "Type"; }

            if (isChanged(element)) { return "Element"; }           // Moved to back

            return string.Empty;
        }

        // static bool hasChanges<T>(IList<T> extendables) where T : IExtendable => extendables != null ? extendables.Any(e => isChanged(e)) : false;

        // static bool isChanged(IExtendable extendable) => extendable != null && extendable.GetChangedByDiff() == true;

        static bool hasChanges<T>(IList<T> elements) where T : Element => elements != null ? elements.Any(e => isChanged(e)) : false;
        static bool isChanged(Element elem) => elem != null && elem.IsConstrainedByDiff();

        [TestMethod]
        public void TestExpandCoreArtifacts()
        {
            // testExpandResource(@"http://hl7.org/fhir/StructureDefinition/Element");
            // testExpandResource(@"http://hl7.org/fhir/StructureDefinition/BackboneElement");
            testExpandResource(@"http://hl7.org/fhir/StructureDefinition/Extension");

            //testExpandResource(@"http://hl7.org/fhir/StructureDefinition/integer");
            //testExpandResource(@"http://hl7.org/fhir/StructureDefinition/positiveInt");
            //testExpandResource(@"http://hl7.org/fhir/StructureDefinition/string");
            //testExpandResource(@"http://hl7.org/fhir/StructureDefinition/code");
            //testExpandResource(@"http://hl7.org/fhir/StructureDefinition/id");

            //testExpandResource(@"http://hl7.org/fhir/StructureDefinition/Meta");
            //testExpandResource(@"http://hl7.org/fhir/StructureDefinition/HumanName");
            //testExpandResource(@"http://hl7.org/fhir/StructureDefinition/Quantity");
            //testExpandResource(@"http://hl7.org/fhir/StructureDefinition/SimpleQuantity");
            //testExpandResource(@"http://hl7.org/fhir/StructureDefinition/Money");

            // testExpandResource(@"http://hl7.org/fhir/StructureDefinition/Resource");
            // testExpandResource(@"http://hl7.org/fhir/StructureDefinition/DomainResource");

            //testExpandResource(@"http://hl7.org/fhir/StructureDefinition/Basic");
            //testExpandResource(@"http://hl7.org/fhir/StructureDefinition/Patient");
            //testExpandResource(@"http://hl7.org/fhir/StructureDefinition/Questionnaire");
            //testExpandResource(@"http://hl7.org/fhir/StructureDefinition/AuditEvent");

        }

        [TestMethod]
        public void TestExpandAllCoreTypes()
        {
            // Generate snapshots for all core types, in the original order as they are defined
            // The Snapshot Generator should recursively process any referenced base/type profiles (e.g. Element, Extension)
            var coreArtifactNames = ModelInfo.FhirCsTypeToString.Values;
            var coreTypeUrls = coreArtifactNames.Where(t => !ModelInfo.IsKnownResource(t)).Select(t => "http://hl7.org/fhir/StructureDefinition/" + t).ToArray();
            testExpandResources(coreTypeUrls.ToArray());
        }

        [TestMethod]
        public void TestExpandAllCoreResources()
        {
            // Generate snapshots for all core resources, in the original order as they are defined
            // The Snapshot Generator should recursively process any referenced base/type profiles (e.g. data types)
            var coreResourceUrls = ModelInfo.SupportedResources.Select(t => "http://hl7.org/fhir/StructureDefinition/" + t);
            testExpandResources(coreResourceUrls.ToArray());
        }

        void testExpandResources(string[] profileUris)
        {
            var sw = new Stopwatch();
            int count = profileUris.Length;
            _source.Reset();
            sw.Start();

            for (int i = 0; i < count; i++)
            {
                testExpandResource(profileUris[i]);
            }

            sw.Stop();
            _source.ShowDuration(count, sw.Elapsed);
        }

        bool testExpandResource(string url)
        {
            Debug.Print("[testExpandResource] url = '{0}'", url);
            var sd = _testResolver.FindStructureDefinition(url);
            Assert.IsNotNull(sd);
            // dumpReferences(sd);

            StructureDefinition expanded;
            var result = generateSnapshotAndCompare(sd, out expanded);

            dumpOutcome(_generator.Outcome);
            dumpBasePaths(expanded);

            if (!result)
            {
                Debug.Print("Expanded is not exactly equal to original... verifying...");
                result = verifyElementBase(sd, expanded);
            }

            // Core artifact snapshots are incorrect, e.g. url snapshot is missing extension element
            //Assert.IsTrue(result);

            return result;
        }

        IEnumerable<T> enumerateBundleStream<T>(Stream stream) where T : Resource
        {
            using (var reader = XmlReader.Create(stream))
            {
                var parser = new FhirXmlParser();
                var bundle = parser.Parse<Bundle>(reader);
                foreach (var entry in bundle.Entry)
                {
                    var res = entry.Resource as T;
                    if (res != null) { yield return res; }
                }
            }
        }

        [TestMethod]
        public void TestExpandCoreTypesByHierarchy()
        {
            // [WMR 20160912] Expand all core data types
            // Start at root types without a base (Element, Extension), then recursively expand derived types

            var result = true;
            var source = new DirectorySource("TestData/snapshot-test", false);
            var resolver = new CachedResolver(source); // IMPORTANT!

            _generator = new SnapshotGenerator(resolver, _settings);
            _generator.PrepareElement += elementHandler;

            try
            {
                // HACK! CachedResolver doesn't expose LoadArtifactByName
                // So first enumerate source to get url's, then enumerate CachedResolver to persist snapshots (!)
                ProfileInfo[] coreProfileInfo;
                using (var stream = source.LoadArtifactByName("profiles-types.xml"))
                {
                    // var coreDefs = EnumerateBundleStream<StructureDefinition>(stream).ToList();
                    // expandCoreProfilesDerivedFrom(coreDefs, null);

                    var coreDefs = enumerateBundleStream<StructureDefinition>(stream);
                    coreProfileInfo = coreDefs.Select(sd => new ProfileInfo() { Url = sd.Url, BaseDefinition = sd.BaseDefinition }).ToArray();
                }
                expandStructuresBasedOn(resolver, coreProfileInfo, null);
            }
            finally
            {
                _generator.PrepareElement -= elementHandler;
            }
            Assert.IsTrue(result);
        }

        struct ProfileInfo { public string Url; public string BaseDefinition; }

        void expandStructuresBasedOn(IResourceResolver resolver, ProfileInfo[] profileInfo, string baseUrl)
        {
            var derivedStructures = profileInfo.Where(pi => pi.BaseDefinition == baseUrl);
            if (derivedStructures.Any())
            {
                Debug.WriteLineIf(derivedStructures.Any(), "Expand structures derived from: '{0}'".FormatWith(baseUrl));
                foreach (var info in derivedStructures)
                {
                    var sd = resolver.FindStructureDefinition(info.Url);
                    Assert.IsNotNull(sd);
                    updateSnapshot(sd);
                    expandStructuresBasedOn(resolver, profileInfo, sd.Url);
                }
            }
        }

        void updateSnapshot(StructureDefinition sd)
        {
            Assert.IsNotNull(sd);
            Debug.Print("Profile: '{0}' : '{1}'".FormatWith(sd.Url, sd.BaseDefinition));
            // Important! Must expand original instances, not clones!
            // var original = sd.DeepCopy() as StructureDefinition;
            _generator.Update(sd);
            // result &= verifyElementBase(original, entry);
            dumpOutcome(_generator.Outcome);
            dumpBaseElems(sd.Snapshot.Element);
        }

        // Verify ElementDefinition.Base components
        bool verifyElementBase(StructureDefinition original, StructureDefinition expanded)
        {
            var originalElems = original.HasSnapshot ? original.Snapshot.Element : new List<ElementDefinition>();
            var expandedElems = expanded.HasSnapshot ? expanded.Snapshot.Element : new List<ElementDefinition>();
            var isConstraint = expanded.Derivation == StructureDefinition.TypeDerivationRule.Constraint;
            Debug.Print("Original has {0} elements, expanded has {1} elements...".FormatWith(originalElems.Count, expandedElems.Count));

            // dumpBasePaths(original);

            bool verified = false;
            if (expandedElems.Count < originalElems.Count)
            {
                for (int i = 0; i < originalElems.Count; i++)
                {
                    var elem = originalElems[i];
                    var match = expandedElems.Any(e => e.Path == elem.Path);
                    if (!match)
                    {
                        Debug.Print("{0} has not been expanded...".FormatWith(elem.Path));
                    }
                }
            }
            else if (expandedElems.Count == originalElems.Count)
            {
                verified = true;

                var rootElemName = expandedElems[0].Path;

                //var baseProfileUrl = expanded.Base;
                //var baseProfile = baseProfileUrl != null ? _testResolver.FindStructureDefinition(baseProfileUrl) : null;
                //var baseRootElemName = baseProfile != null && baseProfile.Snapshot != null ? baseProfile.Snapshot.Element[0].Path : null;
                //if (expandedElems.Count > 0 && baseRootElemName != null)
                //{
                //    verified &= verifyBasePath(expandedElems[0], originalElems[0], baseRootElemName);
                //}

                if (expanded.Kind == StructureDefinition.StructureDefinitionKind.PrimitiveType)
                {
                    if (rootElemName != "Element")
                    {
                        verified &= verifyBasePath(expandedElems[0], originalElems[0], "Element");
                    }

                    if (rootElemName != "Element" && expandedElems.Count > 2)
                    {
                        verified &= verifyBasePath(expandedElems[1], originalElems[1], "Element.id");
                        verified &= verifyBasePath(expandedElems[2], originalElems[2], "Element.extension");
                    }
                }
                else if (expanded.Kind == StructureDefinition.StructureDefinitionKind.ComplexType)
                {
                    // TODO: verify that this is correct (I think so given the others in this context)
                    verified &= verifyBasePath(expandedElems[1], originalElems[1], "Element.id");
                    verified &= verifyBasePath(expandedElems[2], originalElems[2], "Element.extension");
                }
                else if (expanded.Kind == StructureDefinition.StructureDefinitionKind.Resource)
                {
                    if (rootElemName != "Resource")
                    {
                        verified &= verifyBasePath(expandedElems[0], originalElems[0], "Resource");
                    }

                    if (rootElemName != "Resource" && expandedElems.Count > 4)
                    {
                        verified &= verifyBasePath(expandedElems[1], originalElems[1], "Resource.id");
                        verified &= verifyBasePath(expandedElems[2], originalElems[2], "Resource.meta");
                        verified &= verifyBasePath(expandedElems[3], originalElems[3], "Resource.implicitRules");
                        verified &= verifyBasePath(expandedElems[4], originalElems[4], "Resource.language");
                    }
                    if (rootElemName != "DomainResource" && expandedElems.Count > 8)
                    {
                        verified &= verifyBasePath(expandedElems[5], originalElems[5], "DomainResource.text");
                        verified &= verifyBasePath(expandedElems[6], originalElems[6], "DomainResource.contained");
                        verified &= verifyBasePath(expandedElems[7], originalElems[7], "DomainResource.extension");
                        verified &= verifyBasePath(expandedElems[8], originalElems[8], "DomainResource.modifierExtension");
                    }
                    for (int i = 9; i < expandedElems.Count; i++)
                    {
                        var path = expandedElems[i].Path;
                        if (path.EndsWith(".id"))
                        {
                            verified &= verifyBasePath(expandedElems[i], originalElems[i], "Element.id");
                        }
                        else if (path.EndsWith(".extension"))
                        {
                            verified &= verifyBasePath(expandedElems[i], originalElems[i], "Element.extension");
                        }
                        else if (path.EndsWith(".modifierExtension"))
                        {
                            verified &= verifyBasePath(expandedElems[i], originalElems[i], "BackboneElement.modifierExtension");
                        }
                        else
                        {
                            if (!isConstraint)
                            {
                                // New resource element
                                verified &= verifyBasePath(expandedElems[i], originalElems[i], isConstraint ? expandedElems[i].Path : null);
                                verified &= verifyBasePath(originalElems[i], originalElems[i], isConstraint ? originalElems[i].Path : null);
                            }
                        }
                    }
                }

                if (isConstraint)
                {
                    for (int i = 0; i < expandedElems.Count; i++)
                    {
                        if (originalElems[i].Base == null) { verified = false; Debug.WriteLine("ORIGINAL: Path = {0}  => BASE IS MISSING".FormatWith(originalElems[i].Path)); }
                        if (expandedElems[i].Base == null) { verified = false; Debug.WriteLine("EXPANDED: Path = {0}  => BASE IS MISSING".FormatWith(expandedElems[i].Path)); }
                    }
                }


            }
            return verified;
        }

        static bool verifyBasePath(ElementDefinition elem, ElementDefinition orgElem, string path = "")
        {
            bool result = false;
            if (!string.IsNullOrEmpty(path))
            {
                // Assert.IsNotNull(elem.Base);
                // Assert.AreEqual(path, elem.Base.Path);

                // Assert.IsNotNull(baseElem.Base);
                // Assert.AreEqual(path, baseElem.Base.Path);

                result = elem.Base != null && path == elem.Base.Path;

                Debug.WriteLineIf(elem.Base == null, "EXPANDED: Path = {0}  => BASE IS MISSING".FormatWith(elem.Path));
                Debug.WriteLineIf(orgElem.Base == null, "ORIGINAL: Path = {0}  => BASE IS MISSING".FormatWith(orgElem.Path));

                Debug.WriteLineIf(elem.Base != null && path != elem.Base.Path, "EXPANDED: Path = {0} Base = {1} != {2} => INVALID BASE PATH".FormatWith(elem.Path, elem.Base != null ? elem.Base.Path : null, path));
                Debug.WriteLineIf(orgElem.Base != null && path != orgElem.Base.Path, "ORIGINAL: Path = {0} Base = {1} != {2} => INVALID BASE PATH".FormatWith(orgElem.Path, orgElem.Base != null ? orgElem.Base.Path : null, path));
            }
            else
            {
                // New resource element
                // Assert.IsNull(elem.Base);
                // Assert.IsNull(baseElem.Base);

                result = elem.Base == null;

                Debug.WriteLineIf(elem.Base != null, "EXPANDED: Path = {0} Base = {1} != '' => BASE SHOULD BE NULL".FormatWith(elem.Path, elem.Base != null ? elem.Base.Path : null, path));
                Debug.WriteLineIf(orgElem.Base != null, "ORIGINAL: Path = {0} Base = {1} != '' => BASE SHOULD BE NULL".FormatWith(orgElem.Path, orgElem.Base != null ? orgElem.Base.Path : null, path));

            }
            return result;
        }

        // [WMR 20161207] NEW
        // Verify reslicing order
        [TestMethod]
        public void TestReslicingOrder()
        {
            var dirSource = new DirectorySource("TestData/validation", includeSubdirectories: false);
            var sd = dirSource.FindStructureDefinition("http://example.com/StructureDefinition/patient-telecom-reslice-ek");
            Assert.IsNotNull(sd);

            //Patient.telecom : ''
            //Patient.telecom : 'phone'
            //Patient.telecom : 'email'
            //Patient.telecom : 'email/home'
            //Patient.telecom : 'email/work'
            //Patient.telecom : 'other'
            //Patient.telecom : 'other/home'
            //Patient.telecom : 'other/work'

            // Verify original differential - defines reslicing
            Debug.Print("Verify differential...");
            var diffNav = ElementDefinitionNavigator.ForDifferential(sd);
            assertPatientTelecomReslice(diffNav);

            StructureDefinition expanded;
            generateSnapshotAndCompare(sd, out expanded);

            Debug.Print("Verify snapshot...");
            var snapNav = ElementDefinitionNavigator.ForSnapshot(expanded);
            assertPatientTelecomReslice(snapNav);
        }

        void assertPatientTelecomReslice(ElementDefinitionNavigator nav)
        {
            Assert.IsTrue(nav.MoveToFirstChild());  // Patient

            if (ElementDefinitionNavigator.IsRootPath(nav.Path))
            {
                Assert.IsTrue(nav.MoveToChild("telecom"));
            }

            var bm = nav.Bookmark();
            do
            {
                Debug.Print($"{nav.Path} : '{nav.Current.SliceName}'");
            } while (nav.MoveToNext("telecom"));
            nav.ReturnToBookmark(bm);

            // Patient.telecom - slicing introduction
            Assert.IsTrue(nav.Path == "Patient.telecom");
            Assert.IsNotNull(nav.Current.Slicing);

            // Patient.telecom - slice "phone"
            Assert.IsTrue(nav.MoveToNext());
            Assert.IsTrue(nav.Path == "Patient.telecom");
            Assert.IsTrue(nav.Current.SliceName == "phone");

            // Patient.telecom - slice "email"
            Assert.IsTrue(nav.MoveToNext());
            Assert.IsTrue(nav.Path == "Patient.telecom");
            Assert.IsTrue(nav.Current.SliceName == "email");

            // Patient.telecom - reslice "email/home"
            Assert.IsTrue(nav.MoveToNext());
            Assert.IsTrue(nav.Path == "Patient.telecom");
            Assert.IsTrue(nav.Current.SliceName == "email/home");

            // Patient.telecom - reslice "email/work"
            Assert.IsTrue(nav.MoveToNext());
            Assert.IsTrue(nav.Path == "Patient.telecom");
            Assert.IsTrue(nav.Current.SliceName == "email/work");

            // Patient.telecom - slice "other"
            Assert.IsTrue(nav.MoveToNext());
            Assert.IsTrue(nav.Path == "Patient.telecom");
            Assert.IsTrue(nav.Current.SliceName == "other");

            // Patient.telecom - reslice "other/home"
            Assert.IsTrue(nav.MoveToNext());
            Assert.IsTrue(nav.Path == "Patient.telecom");
            Assert.IsTrue(nav.Current.SliceName == "other/home");

            // Patient.telecom - reslice "other/work"
            Assert.IsTrue(nav.MoveToNext());
            Assert.IsTrue(nav.Path == "Patient.telecom");
            Assert.IsTrue(nav.Current.SliceName == "other/work");
        }


        // [WMR 20161207] DEBUGGING
        // List all complex extensions that are available in the TestData folder

        // http://hl7.org/fhir/StructureDefinition/cqif-basic-codeSystem : 'TestData/snapshot-test/extensions\extension-cqif-basic-codesystem.xml'
        // http://hl7.org/fhir/StructureDefinition/cqif-basic-contributor : 'TestData/snapshot-test/extensions\extension-cqif-basic-contributor.xml'
        // http://hl7.org/fhir/StructureDefinition/cqif-basic-data : 'TestData/snapshot-test/extensions\extension-cqif-basic-data.xml'
        // http://hl7.org/fhir/StructureDefinition/cqif-basic-guidance-action : 'TestData/snapshot-test/extensions\extension-cqif-basic-guidance-action.xml'
        // http://hl7.org/fhir/StructureDefinition/cqif-basic-guidance-trigger : 'TestData/snapshot-test/extensions\extension-cqif-basic-guidance-trigger.xml'
        // http://hl7.org/fhir/StructureDefinition/cqif-basic-library : 'TestData/snapshot-test/extensions\extension-cqif-basic-library.canonical.xml'
        // http://hl7.org/fhir/StructureDefinition/cqif-basic-model : 'TestData/snapshot-test/extensions\extension-cqif-basic-model.xml'
        // http://hl7.org/fhir/StructureDefinition/cqif-basic-parameter : 'TestData/snapshot-test/extensions\extension-cqif-basic-parameter.xml'
        // http://hl7.org/fhir/StructureDefinition/cqif-basic-relatedResource : 'TestData/snapshot-test/extensions\extension-cqif-basic-relatedresource.xml'
        // http://hl7.org/fhir/StructureDefinition/cqif-basic-valueSet : 'TestData/snapshot-test/extensions\extension-cqif-basic-valueset.xml'
        // http://hl7.org/fhir/StructureDefinition/encounter-relatedCondition : 'TestData/snapshot-test/extensions\extension-encounter-relatedcondition.xml'
        // http://hl7.org/fhir/StructureDefinition/family-member-history-genetics-parent : 'TestData/snapshot-test/extensions\extension-family-member-history-genetics-parent.xml'
        // http://hl7.org/fhir/StructureDefinition/gao-extension-item : 'TestData/snapshot-test/extensions\extension-gao-extension-item.canonical.xml'
        // http://hl7.org/fhir/StructureDefinition/goal-target : 'TestData/snapshot-test/extensions\extension-goal-target.xml'
        // http://hl7.org/fhir/StructureDefinition/patient-clinicalTrial : 'TestData/snapshot-test/extensions\extension-patient-clinicaltrial.xml'
        // http://hl7.org/fhir/StructureDefinition/patient-nationality : 'TestData/snapshot-test/extensions\extension-patient-nationality.xml'
        // http://hl7.org/fhir/StructureDefinition/qicore-adverseevent-cause : 'TestData/snapshot-test/extensions\extension-qicore-adverseevent-cause.xml'
        // http://hl7.org/fhir/StructureDefinition/questionnaire-enableWhen : 'TestData/snapshot-test/extensions\extension-questionnaire-enablewhen.xml'

        [TestMethod]
        public void FindComplexTestExtensions()
        {
            Debug.WriteLine("Complex extension in TestData folder:");
            var dirSource = new DirectorySource("TestData/snapshot-test/extensions", includeSubdirectories: false);
            var uris = dirSource.ListResourceUris(ResourceType.StructureDefinition);
            foreach (var uri in uris)
            {
                var sd = dirSource.FindStructureDefinition(uri);
                if (sd.IsExtension)
                {
                    if (sd.Differential.Element.Any(e => e.Path.StartsWith("Extension.extension.", StringComparison.Ordinal)))
                    {
                        var orgInfo = sd.Annotation<OriginInformation>();
                        Debug.WriteLine($"{uri} : '{orgInfo?.Origin}'");
                    }
                }
            }
        }

        // Ewout: type slices cannot contain renamed elements!
        static StructureDefinition ObservationTypeSliceProfile => new StructureDefinition()
        {
            Type = FHIRAllTypes.Observation.GetLiteral(),
            BaseDefinition = ModelInfo.CanonicalUriForFhirCoreType(FHIRAllTypes.Observation),
            Name = "MyTestObservation",
            Url = "http://example.org/fhir/StructureDefinition/MyTestObservation",
            Derivation = StructureDefinition.TypeDerivationRule.Constraint,
            Differential = new StructureDefinition.DifferentialComponent()
            {
                Element = new List<ElementDefinition>()
                {
                    new ElementDefinition("Observation.value[x]")
                    {
                        Slicing = new ElementDefinition.SlicingComponent()
                        {
                            // Discriminator = new string[] { "@type" },
                            Discriminator = new ElementDefinition.DiscriminatorComponent[]
                                { new ElementDefinition.DiscriminatorComponent
                                    { Type = ElementDefinition.DiscriminatorType.Type }
                                }.ToList(),
                            Ordered = false,
                            Rules = ElementDefinition.SlicingRules.Open
                        }
                    }
                    ,new ElementDefinition("Observation.value[x]")
                    {
                        Type = new List<ElementDefinition.TypeRefComponent>()
                        {
                            new ElementDefinition.TypeRefComponent() { Code = FHIRAllTypes.String.GetLiteral() }
                        }
                    }
                }
            }
        };

        [Conditional("DEBUG")]
        void dumpElements(IEnumerable<ElementDefinition> elements, string header = null) => dumpElements(elements.ToList(), header);

        [Conditional("DEBUG")]
        void dumpElements(List<ElementDefinition> elements, string header = null)
        {
            Debug.WriteLineIf(!string.IsNullOrEmpty(header), header);
            for (int i = 0; i < elements.Count; i++)
            {
<<<<<<< HEAD
                if (elem.SliceName != null)
                {
                    Debug.Print(elem.Path + " : '" + elem.SliceName + "'");
                }
                else
=======
                var elem = elements[i];
                Debug.Write(elem.Path);
                Debug.WriteIf(elem.Name != null, " '" + elem.Name + "'");
                if (elem.Slicing != null)
>>>>>>> 99f333cf
                {
                    Debug.Write(" => sliced on: " + string.Join(" | ", elem.Slicing.Discriminator));
                }
                Debug.WriteLine("");
            }
        }

        [TestMethod]
        public void TestTypeSlicing()
        {
            // Create a profile with a type slice: { value[x], value[x] : String }
            var profile = ObservationTypeSliceProfile;

            var resolver = new InMemoryProfileResolver(profile);
            var multiResolver = new MultiResolver(_testResolver, resolver);
            _generator = new SnapshotGenerator(multiResolver);
            StructureDefinition expanded = null;

            generateSnapshotAndCompare(profile, out expanded);
            Assert.IsNotNull(expanded);
            Assert.IsTrue(expanded.HasSnapshot);

            dumpElements(expanded.Snapshot.Element.Where(e => e.Path.StartsWith("Observation.value")), "[1] Observation.value slice:");

            var nav = new ElementDefinitionNavigator(expanded);
            Assert.IsTrue(nav.MoveToFirstChild());
            Assert.AreEqual(nav.Path, "Observation");
            Assert.IsTrue(nav.MoveToChild("value[x]"));
            Assert.IsNotNull(nav.Current.Slicing);
            Assert.IsTrue(nav.MoveToNext());
            Assert.AreEqual(nav.PathName, "value[x]"); // valueString
            Assert.AreEqual(nav.Current.Type.FirstOrDefault().Code, FHIRAllTypes.String.GetLiteral());

            // Add an additional type slice: { value[x], value[x] : String, value[x] : CodeableConcept }
            profile.Differential.Element.Add(
                new ElementDefinition("Observation.value[x]")
                {
                    Type = new List<ElementDefinition.TypeRefComponent>()
                    {
                        new ElementDefinition.TypeRefComponent() { Code = FHIRAllTypes.CodeableConcept.GetLiteral() }
                    }
                }
            );

            generateSnapshotAndCompare(profile, out expanded);
            Assert.IsNotNull(expanded);
            Assert.IsTrue(expanded.HasSnapshot);

            dumpElements(expanded.Snapshot.Element.Where(e => e.Path.StartsWith("Observation.value")), "[2] Observation.value slice:");

            nav = new ElementDefinitionNavigator(expanded);
            Assert.IsTrue(nav.MoveToFirstChild());
            Assert.AreEqual(nav.Path, "Observation");
            Assert.IsTrue(nav.MoveToChild("value[x]"));
            Assert.IsTrue(nav.MoveToNext());
            Assert.AreEqual(nav.PathName, "value[x]"); // valueString
            Assert.AreEqual(nav.Current.Type.FirstOrDefault()?.Code, FHIRAllTypes.String.GetLiteral());
            Assert.IsTrue(nav.MoveToNext());
            Assert.AreEqual(nav.PathName, "value[x]"); // valueCodeableConcept
            Assert.AreEqual(nav.Current.Type.FirstOrDefault()?.Code, FHIRAllTypes.CodeableConcept.GetLiteral());
        }

        [TestMethod]
        public void TestMissingDifferential()
        {
            // Create a profile without a differential
            var profile = ObservationTypeSliceProfile;
            profile.Differential = null;

            var resolver = new InMemoryProfileResolver(profile);
            var multiResolver = new MultiResolver(_testResolver, resolver);
            _generator = new SnapshotGenerator(multiResolver);
            StructureDefinition expanded = null;

            generateSnapshotAndCompare(profile, out expanded);
            Assert.IsNotNull(expanded);
            Assert.IsTrue(expanded.HasSnapshot);

            dumpElements(expanded.Snapshot.Element);
        }

        [TestMethod]
        public void TestUnresolvedBaseProfile()
        {
            // Create a profile with an unresolved base profile reference
            var profile = ObservationTypeSliceProfile;
            profile.BaseDefinition = "http://example.org/fhir/StructureDefinition/missing";

            var resolver = new InMemoryProfileResolver(profile);
            var multiResolver = new MultiResolver(_testResolver, resolver);
            _generator = new SnapshotGenerator(multiResolver);
            StructureDefinition expanded = null;

            generateSnapshotAndCompare(profile, out expanded);
            Assert.IsNotNull(expanded);
            Assert.IsFalse(expanded.HasSnapshot);
            var outcome = _generator.Outcome;
            Assert.IsNotNull(outcome);
            Assert.IsNotNull(outcome.Issue);
            Assert.AreEqual(outcome.Issue.Count, 1);
            assertIssue(outcome.Issue[0], Issue.UNAVAILABLE_REFERENCED_PROFILE, profile.BaseDefinition);
        }

        static StructureDefinition ObservationTypeResliceProfile => new StructureDefinition()
        {
            Type = FHIRAllTypes.Observation.GetLiteral(),
            BaseDefinition = ObservationTypeSliceProfile.Url,
            Name = "MyDerivedTestObservation",
            Url = "http://example.org/fhir/StructureDefinition/MyDerivedTestObservation",
            Derivation = StructureDefinition.TypeDerivationRule.Constraint,
            Differential = new StructureDefinition.DifferentialComponent()
            {
                Element = new List<ElementDefinition>()
                {
                    new ElementDefinition("Observation.value[x]")
                    {
                        Slicing = new ElementDefinition.SlicingComponent()
                        {
                            // Discriminator = new string[] { "@type" },
                            Discriminator = new ElementDefinition.DiscriminatorComponent[]
                                { new ElementDefinition.DiscriminatorComponent
                                    { Type = ElementDefinition.DiscriminatorType.Type }
                                }.ToList(),
                            Ordered = false,
                            Rules = ElementDefinition.SlicingRules.Open
                        }
                    }
                    // Constraint on existing type slice value[x] : String
                    ,new ElementDefinition("Observation.value[x]")
                    {
                        Max = "1", // New constraint
                        Type = new List<ElementDefinition.TypeRefComponent>()
                        {
                            new ElementDefinition.TypeRefComponent() { Code = FHIRAllTypes.String.GetLiteral() }
                        }
                    }
                    
                    // Remove existing type slice value[x]: CodeableConcept

                    // Add a new type slice value[x]: Integer
                    ,new ElementDefinition("Observation.value[x]")
                    {
                        Type = new List<ElementDefinition.TypeRefComponent>()
                        {
                            new ElementDefinition.TypeRefComponent() { Code = FHIRAllTypes.Integer.GetLiteral() }
                        }
                    },
                }
            }
        };

        [TestMethod]
        public void TestTypeReslicing()
        {
            // Create a derived profile from a base profile with a type slice
            var profile = ObservationTypeResliceProfile;
            var baseProfile = ObservationTypeSliceProfile;

            var resources = new IConformanceResource[] { profile, baseProfile };
            var resolver = new InMemoryProfileResolver(resources);
            var multiResolver = new MultiResolver(_testResolver, resolver);
            _generator = new SnapshotGenerator(multiResolver);
            StructureDefinition expanded = null;

            generateSnapshotAndCompare(profile, out expanded);
            Assert.IsNotNull(expanded);
            Assert.IsTrue(expanded.HasSnapshot);

            dumpElements(expanded.Snapshot.Element.Where(e => e.Path.StartsWith("Observation.value")), "[1] Observation.value reslice:");

            var nav = new ElementDefinitionNavigator(expanded);
            Assert.IsTrue(nav.MoveToFirstChild());
            Assert.AreEqual(nav.Path, "Observation");
            Assert.IsTrue(nav.MoveToChild("value[x]"));
            Assert.IsTrue(nav.MoveToNext());
            Assert.AreEqual(nav.PathName, "value[x]"); // valueString
            Assert.AreEqual(nav.Current.Type.FirstOrDefault()?.Code, FHIRAllTypes.String.GetLiteral());
            // Derived profile REMOVES existing CodeableConcept type slice and introduces a new Integer type slice
            // Note: special rules for element types allow removal of inherited collection items
            Assert.IsTrue(nav.MoveToNext());
            Assert.AreEqual(nav.PathName, "value[x]"); // valueCodeableConcept
            Assert.AreEqual(nav.Current.Type.FirstOrDefault()?.Code, FHIRAllTypes.Integer.GetLiteral());
        }

        // Choice type constraint, with element renaming
        static StructureDefinition ObservationTypeConstraintProfile => new StructureDefinition()
        {
            Type = FHIRAllTypes.Observation.GetLiteral(),
            BaseDefinition = ModelInfo.CanonicalUriForFhirCoreType(FHIRAllTypes.Observation),
            Name = "MyTestObservation",
            Url = "http://example.org/fhir/StructureDefinition/MyTestObservation",
            Derivation = StructureDefinition.TypeDerivationRule.Constraint,
            Differential = new StructureDefinition.DifferentialComponent()
            {
                Element = new List<ElementDefinition>()
                {
                    // No slicing introduction
                    // Only single element is allowed (this is NOT a slice!)
                    // Element is renamed
                    new ElementDefinition("Observation.valueString")
                    {
                        Type = new List<ElementDefinition.TypeRefComponent>()
                        {
                            new ElementDefinition.TypeRefComponent() { Code = FHIRAllTypes.String.GetLiteral() }
                        }
                    }
                }
            }
        };

        [TestMethod]
        public void TestChoiceTypeConstraint()
        {
            // Create a profile with a choice type constraint: value[x] => valueString
            var profile = ObservationTypeConstraintProfile;

            var resolver = new InMemoryProfileResolver(profile);
            var multiResolver = new MultiResolver(_testResolver, resolver);
            _generator = new SnapshotGenerator(multiResolver);
            StructureDefinition expanded = null;

            generateSnapshotAndCompare(profile, out expanded);
            Assert.IsNotNull(expanded);
            Assert.IsTrue(expanded.HasSnapshot);

            dumpElements(expanded.Snapshot.Element.Where(e => e.Path.StartsWith("Observation.value")), "Observation.value choice type constraint:");

            var nav = new ElementDefinitionNavigator(expanded);
            Assert.IsTrue(nav.MoveToFirstChild());
            Assert.AreEqual(nav.Path, "Observation");
            Assert.IsFalse(nav.MoveToChild("value[x]")); // Should also be renamed to valueString in snapshot
            Assert.IsTrue(nav.MoveToChild("valueString"));
            Assert.IsNull(nav.Current.Slicing);
            Assert.AreEqual(nav.Current.Type.FirstOrDefault().Code, FHIRAllTypes.String.GetLiteral());
        }

        [TestMethod]
        public void TestInvalidChoiceTypeConstraints()
        {
            // Create a profile with multiple (invalid!) choice type constraint: value[x] => { valueString, valueInteger }
            var profile = ObservationTypeConstraintProfile;
            profile.Differential.Element.Add(
                    new ElementDefinition("Observation.valueInteger")
                    {
                        Type = new List<ElementDefinition.TypeRefComponent>()
                        {
                            new ElementDefinition.TypeRefComponent() { Code = FHIRAllTypes.Integer.GetLiteral() }
                        }
                    }
            );

            var resolver = new InMemoryProfileResolver(profile);
            var multiResolver = new MultiResolver(_testResolver, resolver);
            _generator = new SnapshotGenerator(multiResolver);
            StructureDefinition expanded = null;

            generateSnapshotAndCompare(profile, out expanded);
            Assert.IsNotNull(expanded);
            Assert.IsTrue(expanded.HasSnapshot);

            dumpElements(expanded.Snapshot.Element.Where(e => e.Path.StartsWith("Observation.value")), "Observation.value choice type constraint:");
            var outcome = _generator.Outcome;
            dumpOutcome(outcome);

            var nav = new ElementDefinitionNavigator(expanded);
            Assert.IsTrue(nav.MoveToFirstChild());
            Assert.AreEqual(nav.Path, "Observation");
            Assert.IsFalse(nav.MoveToChild("value[x]")); // Should also be renamed to valueString in snapshot
            Assert.IsTrue(nav.MoveToChild("valueString"));
            Assert.IsNull(nav.Current.Slicing);
            Assert.AreEqual(nav.Current.Type.FirstOrDefault().Code, FHIRAllTypes.String.GetLiteral());

            Assert.IsTrue(nav.MoveToNext("valueInteger"));
            Assert.IsNull(nav.Current.Slicing);
            Assert.AreEqual(nav.Current.Type.FirstOrDefault().Code, FHIRAllTypes.Integer.GetLiteral());

            Assert.IsNotNull(outcome);
            Assert.AreEqual(1, outcome.Issue.Count);
            assertIssue(outcome.Issue[0], SnapshotGenerator.PROFILE_ELEMENTDEF_INVALID_CHOICE_CONSTRAINT);
        }

        static StructureDefinition ClosedExtensionSliceObservationProfile => new StructureDefinition()
        {
            Type = FHIRAllTypes.Observation.GetLiteral(),
            BaseDefinition = ModelInfo.CanonicalUriForFhirCoreType(FHIRAllTypes.Observation),
            Name = "MyTestObservation",
            Url = "http://example.org/fhir/StructureDefinition/MyTestObservation",
            Derivation = StructureDefinition.TypeDerivationRule.Constraint,
            Differential = new StructureDefinition.DifferentialComponent()
            {
                Element = new List<ElementDefinition>()
                {
                    new ElementDefinition("Observation.extension")
                    {
                        Slicing = new ElementDefinition.SlicingComponent()
                        {
                            Rules = ElementDefinition.SlicingRules.Closed
                        }
                    }
                }
            }
        };

        [TestMethod]
        public void TestEmptyClosedExtensionSlice()
        {
            var profile = ClosedExtensionSliceObservationProfile;

            var resolver = new InMemoryProfileResolver(profile);
            var multiResolver = new MultiResolver(_testResolver, resolver);
            _generator = new SnapshotGenerator(multiResolver);
            StructureDefinition expanded = null;

            generateSnapshotAndCompare(profile, out expanded);
            Assert.IsNotNull(expanded);
            Assert.IsTrue(expanded.HasSnapshot);

            // dumpElements(expanded.Snapshot.Element.Where(e => e.Path.StartsWith("Observation.extension")), "Observation.extension constraint:");
            var outcome = _generator.Outcome;
            dumpOutcome(outcome);

            var elem = expanded.Snapshot.Element.Find(e => e.Path == "Observation.extension");
            Assert.IsNotNull(elem);
            Assert.IsNotNull(elem.Slicing);
            Assert.AreEqual(ElementDefinition.SlicingRules.Closed, elem.Slicing.Rules);
        }

        [TestMethod,Ignore]
        public void TestSlicingEntryWithChilren()
        {
            var sd = _testResolver.FindStructureDefinition(@"http://example.org/StructureDefinition/DocumentComposition");
            Assert.IsNotNull(sd);

            // dumpReferences(sd);

            StructureDefinition expanded;
            generateSnapshotAndCompare(sd, out expanded);

            dumpOutcome(_generator.Outcome);
            dumpElements(expanded.Snapshot.Element);

            // Verify that the snapshot includes the merged children of the slice entry element
            var verifier = new ElementVerifier(expanded, _settings);
            verifier.VerifyElement("Composition.section", null);
            verifier.AssertSlicing(new string[] { "code" }, ElementDefinition.SlicingRules.Open, false);
            verifier.VerifyElement("Composition.section.title", null);
            verifier.VerifyElement("Composition.section.code", null);
            Assert.IsNotNull(verifier.CurrentElement.Binding);
            Assert.AreEqual(BindingStrength.Required, verifier.CurrentElement.Binding.Strength);
            Assert.AreEqual("http://example.org/ValueSet/SectionTitles", (verifier.CurrentElement.Binding.ValueSet as ResourceReference)?.Reference);
        }

        [TestMethod]
        public void TestObservationProfileWithExtensions() => testObservationProfileWithExtensions(false);

        [TestMethod,Ignore]
        public void TestObservationProfileWithExtensions_ExpandAll() => testObservationProfileWithExtensions(true);

        void testObservationProfileWithExtensions(bool expandAll)
        {
            // Same as TestObservationProfileWithExtensions, but with full expansion of all complex elements (inc. extensions!)

            // var obs = _testResolver.FindStructureDefinition(@"http://example.org/fhir/StructureDefinition/MyCustomObservation");
            var obs = _testResolver.FindStructureDefinition(@"http://example.org/fhir/StructureDefinition/MyCustomObservation3");
            Assert.IsNotNull(obs);

            StructureDefinition expanded;
            _generator = new SnapshotGenerator(_testResolver, _settings);
            _generator.PrepareElement += elementHandler;
            if (expandAll)
            {
                _generator.BeforeExpandElement += beforeExpandElementHandler;
            }
            try
            {
                generateSnapshotAndCompare(obs, out expanded);
            }
            finally
            {
                _generator.PrepareElement -= elementHandler;
                if (expandAll)
                {
                    _generator.BeforeExpandElement -= beforeExpandElementHandler;
                }
            }

            dumpOutcome(_generator.Outcome);

            var elems = expanded.Snapshot.Element;
            dumpElements(elems);
            dumpBaseElems(elems);

            // Verify that the snapshot contains three extension elements 
            var obsExtensions = elems.Where(e => e.Path == "Observation.extension").ToList();
            Assert.IsNotNull(obsExtensions);
            Assert.AreEqual(4, obsExtensions.Count); // 1 extension slice + 3 extensions

            var extSliceElem = obsExtensions[0];
            Assert.IsNotNull(extSliceElem);
            Assert.IsNotNull(extSliceElem.Slicing);
            Assert.AreEqual("url", extSliceElem.Slicing.Discriminator.FirstOrDefault().Path);

            var labelExtElem = obsExtensions[1];
            Assert.IsNotNull(labelExtElem);
            Assert.AreEqual(@"http://example.org/fhir/StructureDefinition/ObservationLabelExtension", labelExtElem.Type.FirstOrDefault().Profile);

            var locationExtElem = obsExtensions[2];
            Assert.IsNotNull(locationExtElem);
            Assert.AreEqual(@"http://example.org/fhir/StructureDefinition/ObservationLocationExtension", locationExtElem.Type.FirstOrDefault().Profile);

            var otherExtElem = obsExtensions[3];
            Assert.IsNotNull(otherExtElem);
            Assert.AreEqual(@"http://example.org/fhir/StructureDefinition/SomeOtherExtension", otherExtElem.Type.FirstOrDefault().Profile);

            var labelExt = _testResolver.FindStructureDefinition(@"http://example.org/fhir/StructureDefinition/ObservationLabelExtension");
            Assert.IsNotNull(labelExt);
            if (expandAll) { Assert.AreEqual(true, labelExt.HasSnapshot); }

            var locationExt = _testResolver.FindStructureDefinition(@"http://example.org/fhir/StructureDefinition/ObservationLocationExtension");
            Assert.IsNotNull(locationExt);
            if (expandAll) { Assert.AreEqual(true, locationExt.HasSnapshot); }

            // Third extension element maps to an unresolved extension definition
            var otherExt = _testResolver.FindStructureDefinition(@"http://example.org/fhir/StructureDefinition/SomeOtherExtension");
            Assert.IsNull(otherExt);

            // Now verify the snapshot
            // First two extension elements should have been merged from the snapshot root Extension element of the associated extension definition 
            var coreExtension = _testResolver.FindStructureDefinitionForCoreType(FHIRAllTypes.Extension);
            Assert.IsNotNull(coreExtension);
            Assert.IsTrue(coreExtension.HasSnapshot);
            var coreExtensionRootElem = coreExtension.Snapshot.Element[0];

            var labelExtRootElem = labelExt.Differential.Element[0];
            Assert.AreEqual(1, labelExtElem.Min);                                           // Explicit Observation profile constraint
            Assert.AreEqual(labelExtRootElem.Max, labelExtElem.Max);                        // Inherited from external ObservationLabelExtension root element
            Assert.AreEqual(coreExtensionRootElem.Definition, labelExtElem.Definition);     // Inherited from Observation.extension base element
            Assert.AreEqual(labelExtRootElem.Comment, labelExtElem.Comment);              // Inherited from external ObservationLabelExtension root element
            verifyProfileExtensionBaseElement(labelExtElem);

            var locationExtRootElem = locationExt.Differential.Element[0];
            Assert.AreEqual(0, locationExtElem.Min);                                        // Inherited from external ObservationLabelExtension root element
            Assert.AreEqual("1", locationExtElem.Max);                                      // Explicit Observation profile constraint
            Assert.AreEqual(coreExtensionRootElem.Definition, locationExtElem.Definition);  // Inherited from Observation.extension base element
            Assert.AreEqual(locationExtRootElem.Comment, locationExtElem.Comment);        // Inherited from external ObservationLocationExtension root element
            verifyProfileExtensionBaseElement(locationExtElem);

            // Last (unresolved) extension element should have been merged with Observation.extension
            var coreObservation = _testResolver.FindStructureDefinitionForCoreType(FHIRAllTypes.Observation);
            Assert.IsNotNull(coreObservation);
            Assert.IsTrue(coreObservation.HasSnapshot);
            var coreObsExtensionElem = coreObservation.Snapshot.Element.FirstOrDefault(e => e.Path == "Observation.extension");
            Assert.IsNotNull(coreObsExtensionElem);
            Assert.AreEqual(1, otherExtElem.Min);                                           // Explicit Observation profile constraint
            Assert.AreEqual(coreObsExtensionElem.Max, otherExtElem.Max);                    // Inherited from Observation.extension base element
            Assert.AreEqual(coreObsExtensionElem.Definition, otherExtElem.Definition);      // Inherited from Observation.extension base element
            Assert.AreEqual(coreObsExtensionElem.Comment, otherExtElem.Comment);          // Inherited from Observation.extension base element
            verifyProfileExtensionBaseElement(coreObsExtensionElem);
        }

        void verifyProfileExtensionBaseElement(ElementDefinition extElem)
        {
            var baseElem = extElem.Annotation<BaseDefAnnotation>().BaseElementDefinition;
            Assert.IsNotNull(baseElem);
            Assert.AreEqual(baseElem.Short, extElem.Short);
            Assert.AreEqual(baseElem.Definition, extElem.Definition);
            Assert.AreEqual(baseElem.Comment, extElem.Comment);
            Assert.IsTrue(baseElem.Alias.SequenceEqual(extElem.Alias));
        }

        // [WMR 20170213] New - issue reported by Marten - cannot slice Organization.type ?
        // Specifically, snapshot generator drops the slicing component from the slice entry element
        // Explanation: Organization.type is not a list (max = 1) and not a choice type => slicing is not allowed!
        [TestMethod]
        public void TestOrganizationTypeSlice()
        {
            var org = _testResolver.FindStructureDefinition(@"http://example.org/fhir/StructureDefinition/MySlicedOrganization");
            Assert.IsNotNull(org);

            StructureDefinition expanded;
            _generator = new SnapshotGenerator(_testResolver, _settings);
            _generator.PrepareElement += elementHandler;
            try
            {
                generateSnapshotAndCompare(org, out expanded);
            }
            finally
            {
                _generator.PrepareElement -= elementHandler;
            }

            dumpOutcome(_generator.Outcome);

            var elems = expanded.Snapshot.Element;
            dumpElements(elems);
            //dumpBaseElems(elems);

            // TODO: Verify slice

        }

        // [WMR 2017024] NEW: Test for bug with snapshot expansion of ElementDefinition.Binding (reported by NHS)
        // If the diff constrains only Binding.Strength, then snapshot also contains only Binding.Strength - WRONG!
        // Expected: snapshot contains inherited properties from base, i.e. description, valueSetUri/valueSetReference
        [TestMethod]
        public void TestElementBinding()
        {
            var sd = new StructureDefinition()
            {
                Type = FHIRAllTypes.Encounter.GetLiteral(),
                BaseDefinition = ModelInfo.CanonicalUriForFhirCoreType(FHIRAllTypes.Encounter),
                Name = "MyTestEncounter",
                Url = "http://example.org/fhir/StructureDefinition/MyTestEncounter",
                Derivation = StructureDefinition.TypeDerivationRule.Constraint,
                Differential = new StructureDefinition.DifferentialComponent()
                {
                    Element = new List<ElementDefinition>()
                    {
                        new ElementDefinition("Encounter.type")
                        {

                            // Default binding on Encounter.type:
                            //
                            // <binding>
                            //   <strength value="example" />
                            //   <description value="The type of encounter" />
                            //   <valueSetReference>
                            //     <reference value="http://hl7.org/fhir/ValueSet/encounter-type" />
                            //   </valueSetReference>
                            // </binding>

                            Binding = new ElementDefinition.ElementDefinitionBindingComponent()
                            {
                                // Constrain strength from Example to Preferred
                                Strength = BindingStrength.Preferred
                            }
                        }
                    }

                }
            };

            var resolver = new InMemoryProfileResolver(sd);
            var multiResolver = new MultiResolver(_testResolver, resolver);
            _generator = new SnapshotGenerator(multiResolver);
            StructureDefinition expanded = null;

            generateSnapshotAndCompare(sd, out expanded);
            Assert.IsNotNull(expanded);
            Assert.IsTrue(expanded.HasSnapshot);

            var profileElem = expanded.Snapshot.Element.FirstOrDefault(e => e.Path == "Encounter.type");
            Assert.IsNotNull(profileElem);
            var profileBinding = profileElem.Binding;
            Assert.IsNotNull(profileBinding);

            Assert.AreEqual(BindingStrength.Preferred, profileBinding.Strength);

            var sdEncounter = _testResolver.FindStructureDefinitionForCoreType(FHIRAllTypes.Encounter);
            Assert.IsNotNull(sdEncounter);
            Assert.IsTrue(sdEncounter.HasSnapshot);

            var baseElem = sdEncounter.Snapshot.Element.FirstOrDefault(e => e.Path == "Encounter.type");
            Assert.IsNotNull(baseElem);
            var baseBinding = baseElem.Binding;
            Assert.IsNotNull(baseBinding);

            Assert.AreEqual(BindingStrength.Example, baseBinding.Strength);

            Assert.AreEqual(baseBinding.Description, profileBinding.Description);
            Assert.IsTrue(baseBinding.ValueSet.IsExactly(profileBinding.ValueSet));
        }

        // [WMR 2017024] NEW: Snapshot generator should reject profile extensions mapped to a StructureDefinition that is not an Extension definition.
        // Reported by Thomas Tveit Rosenlund: https://simplifier.net/Velferdsteknologi2/FlagVFT (geoPositions)
        // Don't expand; emit outcome issue
        [TestMethod,Ignore]
        public void TestInvalidProfileExtensionTarget()
        {
            var sdLocation = new StructureDefinition()
            {
                Type = FHIRAllTypes.Location.GetLiteral(),
                BaseDefinition = ModelInfo.CanonicalUriForFhirCoreType(FHIRAllTypes.Location),
                Name = "MyTestLocation",
                Url = "http://example.org/fhir/StructureDefinition/MyTestLocation",
                Differential = new StructureDefinition.DifferentialComponent()
                {
                    Element = new List<ElementDefinition>()
                    {
                        new ElementDefinition()
                        {
                            Path = "Location.partOf",
                            Max = "0"
                        }
                    }
                }
            };

            var sdFlag = new StructureDefinition()
            {
                Type = FHIRAllTypes.Flag.GetLiteral(),
                BaseDefinition = ModelInfo.CanonicalUriForFhirCoreType(FHIRAllTypes.Flag),
                Name = "MyTestFlag",
                Url = "http://example.org/fhir/StructureDefinition/MyTestFlag",
                Differential = new StructureDefinition.DifferentialComponent()
                {
                    Element = new List<ElementDefinition>()
                    {
                        new ElementDefinition("Flag.extension")
                        {
                            Slicing = new ElementDefinition.SlicingComponent()
                            {
                                // Discriminator = new string[] { "url" },
                                Discriminator = new ElementDefinition.DiscriminatorComponent[]
                                { new ElementDefinition.DiscriminatorComponent
                                    { Type = ElementDefinition.DiscriminatorType.Value, Path = "url" }
                                }.ToList(),
                                Rules = ElementDefinition.SlicingRules.Open
                            }
                        },
                        new ElementDefinition("Flag.extension")
                        {
                            SliceName = "geopositions",
                            Type = new List<ElementDefinition.TypeRefComponent>()
                            {
                                new ElementDefinition.TypeRefComponent()
                                {
                                    Code = FHIRAllTypes.Extension.GetLiteral(),
                                    // INVALID - Map extension element to non-extension definition
                                    Profile = sdLocation.Url
                                }

                            }
                        }
                    }

                }
            };

            var resolver = new InMemoryProfileResolver(sdLocation, sdFlag);
            var multiResolver = new MultiResolver(_testResolver, resolver);
            _generator = new SnapshotGenerator(multiResolver, _settings);
            _generator.BeforeExpandElement += beforeExpandElementHandler;
            StructureDefinition expanded = null;
            try
            {
                generateSnapshotAndCompare(sdFlag, out expanded);
            }
            finally
            {
                _generator.BeforeExpandElement -= beforeExpandElementHandler;
            }

            Assert.IsNotNull(expanded);
            Assert.IsTrue(expanded.HasSnapshot);

            dumpOutcome(_generator.Outcome);

            Assert.IsNotNull(_generator.Outcome);
            Assert.IsNotNull(_generator.Outcome.Issue);
            Assert.AreEqual(1, _generator.Outcome.Issue.Count);
            assertIssue(_generator.Outcome.Issue[0], SnapshotGenerator.PROFILE_ELEMENTDEF_INVALID_PROFILE_TYPE);

            dumpElements(expanded.Snapshot.Element);
        }

        // Verify extension constraint on choice type element w/o type slice
        [TestMethod,Ignore]
        public void TestZibProcedure()
        {
            var sd = _testResolver.FindStructureDefinition("http://nictiz.nl/fhir/StructureDefinition/zib-Procedure");
            Assert.IsNotNull(sd);
            assertContainsElement(sd.Differential, "Procedure.request.extension", "RequestedBy");

            StructureDefinition expanded = null;
            generateSnapshotAndCompare(sd, out expanded);
            dumpOutcome(_generator.Outcome);

            Assert.IsTrue(expanded.HasSnapshot);
            dumpElements(expanded.Snapshot.Element);

            // Verify that the snapshot contains the extension on Procedure.request (w/o type slice)
            assertContainsElement(expanded.Snapshot, "Procedure.request.extension", "RequestedBy");
        }

        // [WMR 20170306] Verify that the snapshot generator determines and merges the correct base element for slices
        // * Slice entry is based on associated element in base profile with same path (and name)
        //   Slice entry inherits constraints from base element; can only further constrain
        //   Note: Base element may be a slice entry itself, or a named slice (in case of reslicing)
        // * Named slices are based on associated element in base profile with same path and parent slice name (same name as preceding slice entry)
        //   Same base element as preceding slice entry, but without the slicing component and with min = 0 (per definition for named slices, as they can be optional)

        //
        // Example:
        //
        // Patient (base profile)
        // - Patient.identifier
        //
        // MyPatient : Patient (user profile)
        // - Patient.identifier (slice entry)     => Patient.identifier (in Base)
        // - Patient.identifier:A                 => Patient.identifier (in Base)
        // - Patient.identifier:A/1               => Patient.identifier (in Base)
        // - Patient.identifier:A/2               => Patient.identifier (in Base)
        // - Patient.identifier:B                 => Patient.identifier (in Base)
        //
        // DerivedPatient : MyPatient (derived user profile)
        // - Patient.identifier (slice entry)     => Patient.identifier (slice entry) in MyPatient
        // - Patient.identifier:A                 => Patient.identifier:A in MyPatient
        // - Patient.identifier:A/1               => Patient.identifier:A/1 in MyPatient
        // - Patient.identifier:A/2               => Patient.identifier:A/2 in MyPatient
        // - Patient.identifier:A/3               => Patient.identifier:A in MyPatient
        // - Patient.identifier:B (reslice entry) => Patient.identifier:B in MyPatient
        // - Patient.identifier:B/1               => Patient.identifier:B in MyPatient
        // - Patient.identifier:B/2               => Patient.identifier:B in MyPatient
        // - Patient.identifier:C                 => Patient.identifier in MyPatient

        static StructureDefinition SlicedPatientProfile => new StructureDefinition()
        {
            Type = FHIRAllTypes.Patient.GetLiteral(),
            BaseDefinition = ModelInfo.CanonicalUriForFhirCoreType(FHIRAllTypes.Patient),
            Name = "MySlicedPatient",
            Url = "http://example.org/fhir/StructureDefinition/MySlicedPatient",
            Derivation = StructureDefinition.TypeDerivationRule.Constraint,
            Differential = new StructureDefinition.DifferentialComponent()
            {
                Element = new List<ElementDefinition>()
                {
                    new ElementDefinition("Patient.identifier")
                    {
                        Slicing = new ElementDefinition.SlicingComponent()
                        {
                            // Discriminator = new string[] { "system" },
                            Discriminator = new ElementDefinition.DiscriminatorComponent[]
                                { new ElementDefinition.DiscriminatorComponent
                                    { Type = ElementDefinition.DiscriminatorType.Value, Path = "system" }
                                }.ToList(),
                            Ordered = false,
                            Rules = ElementDefinition.SlicingRules.Open
                        },
                        Min = 1
                    }
                    ,new ElementDefinition("Patient.identifier")
                    {
                        SliceName = "bsn",
                        Min = 1,
                        Max = "1"
                    }
                    ,new ElementDefinition("Patient.identifier")
                    {
                        SliceName = "ehr_id",
                        Max = "2"
                    }
                }
            }
        };

        [TestMethod]
        public void TestSliceBase_SlicedPatient()
        {
            var profile = SlicedPatientProfile;

            var resolver = new InMemoryProfileResolver(profile);
            var multiResolver = new MultiResolver(_testResolver, resolver);
            _generator = new SnapshotGenerator(multiResolver);
            StructureDefinition expanded = null;

            _generator.PrepareElement += elementHandler;
            try
            {
                generateSnapshotAndCompare(profile, out expanded);
            }
            finally
            {
                _generator.PrepareElement -= elementHandler;
            }
            dumpOutcome(_generator.Outcome);

            Assert.IsNotNull(expanded);
            Assert.IsTrue(expanded.HasSnapshot);

            var identifierConstraints = expanded.Snapshot.Element.Where(e => e.Path.StartsWith("Patient.identifier"));

            dumpElements(identifierConstraints, "Constraints on Patient.identifier:");

            var corePatientProfile = _testResolver.FindStructureDefinition(profile.BaseDefinition);
            Assert.IsNotNull(corePatientProfile);
            Assert.IsTrue(corePatientProfile.HasSnapshot);
            var corePatientIdentifierElem = corePatientProfile.Snapshot.Element.FirstOrDefault(e => e.Path == "Patient.identifier");
            Assert.IsNotNull(corePatientIdentifierElem);
            Debug.Print($"Base: #{corePatientIdentifierElem.GetHashCode()} '{corePatientIdentifierElem.Path}'");

            dumpBaseElems(identifierConstraints);

            var nav = ElementDefinitionNavigator.ForSnapshot(expanded);
            Assert.IsTrue(nav.MoveToFirstChild());

            // Verify slice entry
            Assert.IsTrue(nav.MoveToChild("identifier"));
            Assert.AreEqual(corePatientIdentifierElem, GetBaseElementAnnotation(nav.Current));
            Assert.IsNotNull(nav.Current.Slicing);
            Assert.IsNull(nav.Current.SliceName);
            Assert.AreEqual(1, nav.Current.Min);
            Assert.AreEqual("*", nav.Current.Max);

            // Verify slice "bsn"
            Assert.IsTrue(nav.MoveToNextSlice());
            Assert.AreEqual(corePatientIdentifierElem, GetBaseElementAnnotation(nav.Current));
            Assert.IsNull(nav.Current.Slicing);
            Assert.AreEqual("bsn", nav.Current.SliceName);
            Assert.AreEqual(1, nav.Current.Min);
            Assert.AreEqual("1", nav.Current.Max);

            // Verify slice "ehr_id"
            Assert.IsTrue(nav.MoveToNextSlice());
            Assert.AreEqual(corePatientIdentifierElem, GetBaseElementAnnotation(nav.Current));
            Assert.IsNull(nav.Current.Slicing);
            Assert.AreEqual("ehr_id", nav.Current.SliceName);
            Assert.AreEqual(0, nav.Current.Min);
            Assert.AreEqual("2", nav.Current.Max);
        }

        static StructureDefinition NationalPatientProfile => new StructureDefinition()
        {
            Type = FHIRAllTypes.Patient.GetLiteral(),
            BaseDefinition = ModelInfo.CanonicalUriForFhirCoreType(FHIRAllTypes.Patient),
            Name = "MyNationalPatient",
            Url = "http://example.org/fhir/StructureDefinition/MyNationalPatient",
            Derivation = StructureDefinition.TypeDerivationRule.Constraint,
            Differential = new StructureDefinition.DifferentialComponent()
            {
                Element = new List<ElementDefinition>()
                {
                    new ElementDefinition("Patient.identifier")
                    {
                        Comment = "NationalPatientProfile"
                    },
                    new ElementDefinition("Patient.identifier.system")
                    {
                        Min = 1
                    }
                }
            }
        };

        static StructureDefinition SlicedNationalPatientProfile => new StructureDefinition()
        {
            Type = FHIRAllTypes.Patient.GetLiteral(),
            BaseDefinition = "http://example.org/fhir/StructureDefinition/MyNationalPatient",
            Name = "SlicedNationalPatientProfile",
            Url = "http://example.org/fhir/StructureDefinition/SlicedNationalPatientProfile",
            Derivation = StructureDefinition.TypeDerivationRule.Constraint,
            Differential = new StructureDefinition.DifferentialComponent()
            {
                Element = new List<ElementDefinition>()
                {
                    new ElementDefinition("Patient.identifier")
                    {
                        Slicing = new ElementDefinition.SlicingComponent()
                        {
                            // Discriminator = new string[] { "system" },
                            Discriminator = new ElementDefinition.DiscriminatorComponent[]
                                { new ElementDefinition.DiscriminatorComponent
                                    { Type = ElementDefinition.DiscriminatorType.Value, Path = "system" }
                                }.ToList(),
                            Ordered = false,
                            Rules = ElementDefinition.SlicingRules.Open
                        },
                        Min = 1,
                        // Append to comment inherited from base
                        Comment = "...SlicedNationalPatientProfile"
                    }
                    // Slice: bsn
                    ,new ElementDefinition("Patient.identifier")
                    {
                        SliceName = "bsn",
                        Min = 1,
                        Max = "1"
                    },
                    new ElementDefinition("Patient.identifier.system")
                    {
                        Fixed = new FhirUri("http://example.org/fhir/ValueSet/bsn")
                    },
                    // Slice: ehr_id
                    new ElementDefinition("Patient.identifier")
                    {
                        SliceName = "ehr_id",
                        Max = "2",
#if false
                        // Re-slice the ehr-id
                        Slicing = new ElementDefinition.SlicingComponent()
                        {
                            Discriminator = new string[] { "use" },
                            Ordered = true,
                            Rules = ElementDefinition.SlicingRules.Closed
                        }
#endif
                    },
#if false
                    // Reslice: ehr-id/temp
                    new ElementDefinition("Patient.identifier")
                    {
                        Name = "ehr_id/temp",
                        Max = "1",
                    },
                    new ElementDefinition("Patient.identifier.use")
                    {
                        // Fixed = new Code<Identifier.IdentifierUse>(Identifier.IdentifierUse.Temp)
                        Fixed = new Code("temp")
                    }
#endif
                }
            }
        };

        [TestMethod]
        public void TestSliceBase_SlicedNationalPatient()
        {
            var baseProfile = NationalPatientProfile;
            var profile = SlicedNationalPatientProfile;

            var resolver = new InMemoryProfileResolver(baseProfile, profile);
            var multiResolver = new MultiResolver(_testResolver, resolver);
            _generator = new SnapshotGenerator(multiResolver);
            StructureDefinition expanded = null;

            _generator.PrepareElement += elementHandler;
            try
            {
                generateSnapshotAndCompare(profile, out expanded);
            }
            finally
            {
                _generator.PrepareElement -= elementHandler;
            }
            dumpOutcome(_generator.Outcome);

            Assert.IsNotNull(expanded);
            Assert.IsTrue(expanded.HasSnapshot);

            var identifierConstraints = expanded.Snapshot.Element.Where(e => e.Path.StartsWith("Patient.identifier"));

            dumpElements(identifierConstraints, "Constraints on Patient.identifier:");

            var nationalPatientProfile = resolver.FindStructureDefinition(profile.BaseDefinition);
            Assert.IsNotNull(nationalPatientProfile);
            Assert.IsTrue(nationalPatientProfile.HasSnapshot);
            var nationalPatientIdentifierElem = nationalPatientProfile.Snapshot.Element.FirstOrDefault(e => e.Path == "Patient.identifier");
            Assert.IsNotNull(nationalPatientIdentifierElem);
            Debug.Print($"Base: #{nationalPatientIdentifierElem.GetHashCode()} '{nationalPatientIdentifierElem.Path}'");

            dumpBaseElems(identifierConstraints);

            var nav = ElementDefinitionNavigator.ForSnapshot(expanded);
            Assert.IsTrue(nav.MoveToFirstChild());

            // Verify slice entry
            Assert.IsTrue(nav.MoveToChild("identifier"));
            Assert.AreEqual(nationalPatientIdentifierElem, GetBaseElementAnnotation(nav.Current));
            Assert.IsNotNull(nav.Current.Slicing);
            Assert.IsNull(nav.Current.SliceName);
            Assert.AreEqual(1, nav.Current.Min);
            Assert.AreEqual("*", nav.Current.Max);
            // Slice entry should inherit Comments from base element, merged with diff constraints
            Assert.AreEqual("NationalPatientProfile\r\nSlicedNationalPatientProfile", nav.Current.Comment);
            // Slice entry should also inherit constraints on child elements from base element
            var bm = nav.Bookmark();
            Assert.IsTrue(nav.MoveToChild("system"));
            Assert.AreEqual(nav.Current.Min, 1);
            Assert.IsTrue(nav.ReturnToBookmark(bm));

            // Verify slice "bsn"
            Assert.IsTrue(nav.MoveToNextSlice());
            Assert.AreEqual(nationalPatientIdentifierElem, GetBaseElementAnnotation(nav.Current));
            Assert.IsNull(nav.Current.Slicing);
            Assert.AreEqual("bsn", nav.Current.SliceName);
            Assert.AreEqual(1, nav.Current.Min);
            Assert.AreEqual("1", nav.Current.Max);
            // Named slices should inherit Comments from base element
            Assert.AreEqual("NationalPatientProfile", nav.Current.Comment);
            // Named slices should also inherit constraints on child elements from base element
            bm = nav.Bookmark();
            Assert.IsTrue(nav.MoveToChild("system"));
            Assert.AreEqual(nav.Current.Min, 1);
            // Should be merged with diff constraints on child elements
            Assert.AreEqual((nav.Current.Fixed as FhirUri).Value, "http://example.org/fhir/ValueSet/bsn");
            Assert.IsTrue(nav.ReturnToBookmark(bm));

            // Verify slice "ehr_id"
            Assert.IsTrue(nav.MoveToNextSlice());
            Assert.AreEqual(nationalPatientIdentifierElem, GetBaseElementAnnotation(nav.Current));
            Assert.IsNull(nav.Current.Slicing);
            Assert.AreEqual("ehr_id", nav.Current.SliceName);
            Assert.AreEqual(0, nav.Current.Min);
            Assert.AreEqual("2", nav.Current.Max);
            // Named slices should inherit Comments from base element
            Assert.AreEqual("NationalPatientProfile", nav.Current.Comment);
            // Named slices should also inherit constraints on child elements from base element
            bm = nav.Bookmark();
            Assert.IsTrue(nav.MoveToChild("system"));
            Assert.AreEqual(nav.Current.Min, 1);
            Assert.IsTrue(nav.ReturnToBookmark(bm));

#if false
            // Verify re-slice "ehr_id/temp"
            Assert.IsTrue(nav.MoveToNextSliceAtAnyLevel());
            Assert.AreEqual(nationalPatientIdentifierElem, GetBaseElementAnnotation(nav.Current));
            Assert.IsNull(nav.Current.Slicing);
            Assert.AreEqual("ehr_id/temp", nav.Current.SliceName);
            Assert.AreEqual(0, nav.Current.Min);
            Assert.AreEqual("1", nav.Current.Max);
            // Named slices should inherit Comments from base element
            Assert.AreEqual("NationalPatientProfile", nav.Current.Comment);
            // Named slices should also inherit constraints on child elements from base element
            bm = nav.Bookmark();
            Assert.IsTrue(nav.MoveToChild("system"));
            Assert.AreEqual(nav.Current.Min, 1);
            Assert.IsTrue(nav.ReturnToBookmark(bm));
#endif
        }

        static StructureDefinition ReslicedNationalPatientProfile => new StructureDefinition()
        {
            Type = FHIRAllTypes.Patient.GetLiteral(),
            BaseDefinition = "http://example.org/fhir/StructureDefinition/MyNationalPatient",
            Name = "ReslicedNationalPatientProfile",
            Url = "http://example.org/fhir/StructureDefinition/ReslicedNationalPatientProfile",
            Derivation = StructureDefinition.TypeDerivationRule.Constraint,
            Differential = new StructureDefinition.DifferentialComponent()
            {
                Element = new List<ElementDefinition>()
                {
                    new ElementDefinition("Patient.identifier")
                    {
                        Slicing = new ElementDefinition.SlicingComponent()
                        {
                            Discriminator = new ElementDefinition.DiscriminatorComponent[] 
                                { new ElementDefinition.DiscriminatorComponent
                                    { Type = ElementDefinition.DiscriminatorType.Value, Path = "system" }
                                }.ToList(),
                            Ordered = false,
                            Rules = ElementDefinition.SlicingRules.Open
                        },
                        Min = 1,
                        // Append to comment inherited from base
                        Comment = "...SlicedNationalPatientProfile"
                    }
                    // Slice: bsn
                    ,new ElementDefinition("Patient.identifier")
                    {
                        SliceName = "bsn",
                        Min = 1,
                        Max = "1"
                    },
                    new ElementDefinition("Patient.identifier.system")
                    {
                        Fixed = new FhirUri("http://example.org/fhir/ValueSet/bsn")
                    },
                    // Slice: ehr_id
                    new ElementDefinition("Patient.identifier")
                    {
                        SliceName = "ehr_id",
                        Max = "2",

                        // Re-slice the ehr-id
                        Slicing = new ElementDefinition.SlicingComponent()
                        {
                            // Discriminator = new string[] { "use" },
                            Discriminator = new ElementDefinition.DiscriminatorComponent[]
                                { new ElementDefinition.DiscriminatorComponent
                                    { Type = ElementDefinition.DiscriminatorType.Value, Path = "use" }
                                }.ToList(),
                            Ordered = true,
                            Rules = ElementDefinition.SlicingRules.Closed
                        }
                    },

                    // Reslice: ehr-id/temp
                    new ElementDefinition("Patient.identifier")
                    {
                        SliceName = "ehr_id/temp",
                        Max = "1",
                    },
                    new ElementDefinition("Patient.identifier.use")
                    {
                        // Fixed = new Code<Identifier.IdentifierUse>(Identifier.IdentifierUse.Temp)
                        Fixed = new Code("temp")
                    }
                }
            }
        };

        [TestMethod]
        public void TestSliceBase_ReslicedNationalPatient()
        {
            var baseProfile = NationalPatientProfile;
            var profile = ReslicedNationalPatientProfile;

            var resolver = new InMemoryProfileResolver(baseProfile, profile);
            var multiResolver = new MultiResolver(_testResolver, resolver);
            _generator = new SnapshotGenerator(multiResolver);
            StructureDefinition expanded = null;

            _generator.PrepareElement += elementHandler;
            try
            {
                generateSnapshotAndCompare(profile, out expanded);
            }
            finally
            {
                _generator.PrepareElement -= elementHandler;
            }
            dumpOutcome(_generator.Outcome);

            Assert.IsNotNull(expanded);
            Assert.IsTrue(expanded.HasSnapshot);

            var identifierConstraints = expanded.Snapshot.Element.Where(e => e.Path.StartsWith("Patient.identifier"));

            dumpElements(identifierConstraints, "Constraints on Patient.identifier:");

            var nationalPatientProfile = resolver.FindStructureDefinition(profile.BaseDefinition);
            Assert.IsNotNull(nationalPatientProfile);
            Assert.IsTrue(nationalPatientProfile.HasSnapshot);
            var nationalPatientIdentifierElem = nationalPatientProfile.Snapshot.Element.FirstOrDefault(e => e.Path == "Patient.identifier");
            Assert.IsNotNull(nationalPatientIdentifierElem);
            Debug.Print($"Base: #{nationalPatientIdentifierElem.GetHashCode()} '{nationalPatientIdentifierElem.Path}'");

            dumpBaseElems(identifierConstraints);

            var nav = ElementDefinitionNavigator.ForSnapshot(expanded);
            Assert.IsTrue(nav.MoveToFirstChild());

            // Verify slice entry
            Assert.IsTrue(nav.MoveToChild("identifier"));
            Assert.AreEqual(nationalPatientIdentifierElem, GetBaseElementAnnotation(nav.Current));
            Assert.IsNotNull(nav.Current.Slicing);
            Assert.IsNull(nav.Current.SliceName);
            Assert.AreEqual(1, nav.Current.Min);
            Assert.AreEqual("*", nav.Current.Max);
            // Slice entry should inherit Comments from base element, merged with diff constraints
            Assert.AreEqual("NationalPatientProfile\r\nSlicedNationalPatientProfile", nav.Current.Comment);
            // Slice entry should also inherit constraints on child elements from base element
            var bm = nav.Bookmark();
            Assert.IsTrue(nav.MoveToChild("system"));
            Assert.AreEqual(nav.Current.Min, 1);
            Assert.IsTrue(nav.ReturnToBookmark(bm));

            // Verify slice "bsn"
            Assert.IsTrue(nav.MoveToNextSlice());
            Assert.AreEqual(nationalPatientIdentifierElem, GetBaseElementAnnotation(nav.Current));
            Assert.IsNull(nav.Current.Slicing);
            Assert.AreEqual("bsn", nav.Current.SliceName);
            Assert.AreEqual(1, nav.Current.Min);
            Assert.AreEqual("1", nav.Current.Max);
            // Named slices should inherit Comments from base element
            Assert.AreEqual("NationalPatientProfile", nav.Current.Comment);
            // Named slices should also inherit constraints on child elements from base element
            bm = nav.Bookmark();
            Assert.IsTrue(nav.MoveToChild("system"));
            Assert.AreEqual(nav.Current.Min, 1);
            // Should be merged with diff constraints on child elements
            Assert.AreEqual((nav.Current.Fixed as FhirUri).Value, "http://example.org/fhir/ValueSet/bsn");
            Assert.IsTrue(nav.ReturnToBookmark(bm));

            // Verify slice "ehr_id"
            Assert.IsTrue(nav.MoveToNextSlice());
            Assert.AreEqual(nationalPatientIdentifierElem, GetBaseElementAnnotation(nav.Current));
            Assert.IsNotNull(nav.Current.Slicing);
            Assert.AreEqual("ehr_id", nav.Current.SliceName);
            Assert.AreEqual(0, nav.Current.Min);
            Assert.AreEqual("2", nav.Current.Max);
            // Named slices should inherit Comments from base element
            Assert.AreEqual("NationalPatientProfile", nav.Current.Comment);
            // Named slices should also inherit constraints on child elements from base element
            bm = nav.Bookmark();
            Assert.IsTrue(nav.MoveToChild("system"));
            Assert.AreEqual(nav.Current.Min, 1);
            Assert.IsTrue(nav.ReturnToBookmark(bm));

            // Verify re-slice "ehr_id/temp"
            Assert.IsTrue(nav.MoveToFirstReslice());
            Assert.AreEqual(nationalPatientIdentifierElem, GetBaseElementAnnotation(nav.Current));
            Assert.IsNull(nav.Current.Slicing);
            Assert.AreEqual("ehr_id/temp", nav.Current.SliceName);
            Assert.AreEqual(0, nav.Current.Min);
            Assert.AreEqual("1", nav.Current.Max);
            // Named slices should inherit Comments from base element
            Assert.AreEqual("NationalPatientProfile", nav.Current.Comment);
            // Named slices should also inherit constraints on child elements from base element
            bm = nav.Bookmark();
            Assert.IsTrue(nav.MoveToChild("system"));
            Assert.AreEqual(nav.Current.Min, 1);
            Assert.IsTrue(nav.ReturnToBookmark(bm));
        }

        [TestMethod]
        public void TestSliceBase_PatientTelecomResliceEK()
        {
            var dirSource = new DirectorySource("TestData/validation", false);
            var source = new TimingSource(dirSource);
            var resolver = new CachedResolver(source);
            var multiResolver = new MultiResolver(resolver, _testResolver);

            var profile = resolver.FindStructureDefinition("http://example.com/StructureDefinition/patient-telecom-reslice-ek");
            Assert.IsNotNull(profile);

            var settings = new SnapshotGeneratorSettings(_settings);
            settings.GenerateElementIds = true;
            _generator = new SnapshotGenerator(multiResolver, settings);
            StructureDefinition expanded = null;

            _generator.PrepareElement += elementHandler;
            try
            {
                generateSnapshotAndCompare(profile, out expanded);
            }
            finally
            {
                _generator.PrepareElement -= elementHandler;
            }
            dumpOutcome(_generator.Outcome);

            Assert.IsNotNull(expanded);
            Assert.IsTrue(expanded.HasSnapshot);

            dumpElements(expanded.Snapshot.Element);

            var nav = ElementDefinitionNavigator.ForSnapshot(expanded);
            Assert.IsTrue(nav.MoveToFirstChild());

            // Patient.telecom slice entry
            Assert.IsTrue(nav.MoveToChild("telecom"));
            Assert.IsNotNull(nav.Current.Slicing);
            Assert.AreEqual(true, nav.Current.Slicing.Ordered);
            Assert.AreEqual(ElementDefinition.SlicingRules.OpenAtEnd, nav.Current.Slicing.Rules);
            Assert.IsFalse(nav.Current.Slicing.Discriminator.Any());
            Assert.AreEqual(1, nav.Current.Min);
            Assert.AreEqual("5", nav.Current.Max);

            // Patient.telecom:phone
            Assert.IsTrue(nav.MoveToNext("telecom"));
            Assert.AreEqual("phone", nav.Current.SliceName);
            Assert.AreEqual(1, nav.Current.Min);
            Assert.AreEqual("2", nav.Current.Max);
            Assert.IsNull(nav.Current.Slicing);

            // Patient.telecom.system
            var bm = nav.Bookmark();
            Assert.IsTrue(nav.MoveToChild("system"));
            Assert.AreEqual(1, nav.Current.Min);
            Assert.AreEqual("phone", (nav.Current.Fixed as Code)?.Value);
            Assert.IsTrue(nav.ReturnToBookmark(bm));

            // Patient.telecom:email
            Assert.IsTrue(nav.MoveToNext("telecom"));
            Assert.AreEqual("email", nav.Current.SliceName);
            Assert.AreEqual(0, nav.Current.Min);
            Assert.AreEqual("1", nav.Current.Max);
            Assert.IsNotNull(nav.Current.Slicing);
            // TODO: BRIAN: Need to check that this is the correct assertion here
            Assert.AreEqual("system|use", string.Join("|", nav.Current.Slicing.Discriminator.Select(s => s.Path)));
            // Assert.AreEqual(1, nav.Current.Slicing.Discriminator.SelectMany(s => s.Type.Value).Count()));
            Assert.AreEqual(ElementDefinition.SlicingRules.Closed, nav.Current.Slicing.Rules);
            // Assert.AreEqual(false, nav.Current.Slicing.Ordered);
            Assert.IsNull(nav.Current.Slicing.Ordered);

            // Patient.telecom.system
            bm = nav.Bookmark();
            Assert.IsTrue(nav.MoveToChild("system"));
            Assert.AreEqual(1, nav.Current.Min);
            Assert.AreEqual("email", (nav.Current.Fixed as Code)?.Value);
            Assert.IsTrue(nav.ReturnToBookmark(bm));

            // Patient.telecom:email/home
            Assert.IsTrue(nav.MoveToNext("telecom"));
            Assert.AreEqual("email/home", nav.Current.SliceName);
            Assert.AreEqual(0, nav.Current.Min);
            Assert.AreEqual("1", nav.Current.Max);
            Assert.IsNull(nav.Current.Slicing);

            // Patient.telecom.system
            bm = nav.Bookmark();
            Assert.IsTrue(nav.MoveToChild("system"));
            Assert.AreEqual(1, nav.Current.Min);
            Assert.AreEqual("email", (nav.Current.Fixed as Code)?.Value);
            Assert.IsTrue(nav.MoveToNext("use"));
            Assert.AreEqual(1, nav.Current.Min);
            Assert.AreEqual("home", (nav.Current.Fixed as Code)?.Value);
            Assert.IsTrue(nav.ReturnToBookmark(bm));

            // Patient.telecom:email/work
            Assert.IsTrue(nav.MoveToNext("telecom"));
            Assert.AreEqual("email/work", nav.Current.SliceName);
            Assert.AreEqual(0, nav.Current.Min);
            Assert.AreEqual("1", nav.Current.Max);
            Assert.IsNull(nav.Current.Slicing);

            // Patient.telecom.system
            bm = nav.Bookmark();
            Assert.IsTrue(nav.MoveToChild("system"));
            Assert.AreEqual(1, nav.Current.Min);
            Assert.AreEqual("email", (nav.Current.Fixed as Code)?.Value);
            Assert.IsTrue(nav.MoveToNext("use"));
            Assert.AreEqual(1, nav.Current.Min);
            Assert.AreEqual("work", (nav.Current.Fixed as Code)?.Value);
            Assert.IsTrue(nav.ReturnToBookmark(bm));

            // Patient.telecom:other
            Assert.IsTrue(nav.MoveToNext("telecom"));
            Assert.AreEqual("other", nav.Current.SliceName);
            Assert.AreEqual(0, nav.Current.Min);
            Assert.AreEqual("3", nav.Current.Max);
            Assert.IsNotNull(nav.Current.Slicing);
            Assert.AreEqual("system|use", string.Join("|", nav.Current.Slicing.Discriminator.Select(p => p.Path)));
            Assert.AreEqual(ElementDefinition.SlicingRules.Open, nav.Current.Slicing.Rules);
            // Assert.AreEqual(false, nav.Current.Slicing.Ordered);
            Assert.IsNull(nav.Current.Slicing.Ordered);

            // Patient.telecom.system
            bm = nav.Bookmark();
            Assert.IsTrue(nav.MoveToChild("system"));
            Assert.AreEqual(1, nav.Current.Min);
            Assert.AreEqual("other", (nav.Current.Fixed as Code)?.Value);
            Assert.IsTrue(nav.ReturnToBookmark(bm));

            // Patient.telecom:other/home
            Assert.IsTrue(nav.MoveToNext("telecom"));
            Assert.AreEqual("other/home", nav.Current.SliceName);
            Assert.AreEqual(0, nav.Current.Min);
            Assert.AreEqual("1", nav.Current.Max);
            Assert.IsNull(nav.Current.Slicing);

            // Patient.telecom.system
            bm = nav.Bookmark();
            Assert.IsTrue(nav.MoveToChild("system"));
            Assert.AreEqual(1, nav.Current.Min);
            Assert.AreEqual("other", (nav.Current.Fixed as Code)?.Value);
            Assert.IsTrue(nav.MoveToNext("use"));
            Assert.AreEqual(1, nav.Current.Min);
            Assert.AreEqual("home", (nav.Current.Fixed as Code)?.Value);
            Assert.IsTrue(nav.ReturnToBookmark(bm));

            // Patient.telecom:other/work
            Assert.IsTrue(nav.MoveToNext("telecom"));
            Assert.AreEqual("other/work", nav.Current.SliceName);
            Assert.AreEqual(0, nav.Current.Min);
            Assert.AreEqual("1", nav.Current.Max);
            Assert.IsNull(nav.Current.Slicing);

            // Patient.telecom.system
            bm = nav.Bookmark();
            Assert.IsTrue(nav.MoveToChild("system"));
            Assert.AreEqual(1, nav.Current.Min);
            Assert.AreEqual("other", (nav.Current.Fixed as Code)?.Value);
            Assert.IsTrue(nav.MoveToNext("use"));
            Assert.AreEqual(1, nav.Current.Min);
            Assert.AreEqual("work", (nav.Current.Fixed as Code)?.Value);
            Assert.IsTrue(nav.ReturnToBookmark(bm));
        }

        [TestMethod]
        public void TestElementMappings()
        {
            var profile = _testResolver.FindStructureDefinition("http://example.org/fhir/StructureDefinition/TestMedicationStatement-prescribing");
            Assert.IsNotNull(profile);

            var diffElem = profile.Differential.Element.FirstOrDefault(e => e.Path == "MedicationStatement.informationSource");
            Assert.IsNotNull(diffElem);
            dumpMappings(diffElem);

            StructureDefinition expanded = null;
            _generator = new SnapshotGenerator(_testResolver, _settings);
            _generator.PrepareElement += elementHandler;
            try
            {
                generateSnapshotAndCompare(profile, out expanded);
            }
            finally
            {
                _generator.PrepareElement -= elementHandler;
            }
            dumpOutcome(_generator.Outcome);

            Assert.IsNotNull(expanded);
            Assert.IsTrue(expanded.HasSnapshot);

            var elems = expanded.Snapshot.Element;
            dumpElements(elems);

            var elem = elems.FirstOrDefault(e => e.Path == "MedicationStatement.informationSource");
            Assert.IsNotNull(elem);
            dumpMappings(elem);

            // Snapshot element mappings should include all of the differential element mappings
            Assert.IsTrue(diffElem.Mapping.All(dm => elem.Mapping.Any(m => m.IsExactly(dm))));

        }

        static void dumpMappings(ElementDefinition elem) => dumpMappings(elem.Mapping, $"Mappings for {elem.Path}:");

        static void dumpMappings(IList<ElementDefinition.MappingComponent> mappings, string header = null)
        {
            Debug.WriteLineIf(header != null, header);
            foreach (var mapping in mappings)
            {
                Debug.Print($"{mapping.Identity} : {mapping.Map}");
            }
        }

        // Ewout: type slices cannot contain renamed elements!

        static StructureDefinition PatientNonTypeSliceProfile => new StructureDefinition()
        {
            Type = FHIRAllTypes.Patient.GetLiteral(),
            BaseDefinition = ModelInfo.CanonicalUriForFhirCoreType(FHIRAllTypes.Patient),
            Name = "NonTypeSlicePatient",
            Url = "http://example.org/fhir/StructureDefinition/NonTypeSlicePatient",
            Differential = new StructureDefinition.DifferentialComponent()
            {
                Element = new List<ElementDefinition>()
                {
                    new ElementDefinition("Patient.deceased[x]")
                    {
                        Min = 1,
                        // Repeat the base element types (no additional constraints)
                        Type = new List<ElementDefinition.TypeRefComponent>()
                        {
                            new ElementDefinition.TypeRefComponent() { Code = FHIRAllTypes.Boolean.GetLiteral() },
                            new ElementDefinition.TypeRefComponent() { Code = FHIRAllTypes.DateTime.GetLiteral() }
                        }
                    }
                }
            }
        };

        [TestMethod]
        public void TestPatientNonTypeSlice()
        {
            var profile = PatientNonTypeSliceProfile;

            var resolver = new InMemoryProfileResolver(profile);
            var multiResolver = new MultiResolver(_testResolver, resolver);
            _generator = new SnapshotGenerator(multiResolver);

            //StructureDefinition expanded = null;
            //generateSnapshotAndCompare(profile, out expanded);

            //_generator.BeforeExpandElement += beforeExpandElementHandler;
            //StructureDefinition expanded = null;
            //try
            //{
            //    generateSnapshotAndCompare(profile, out expanded);
            //}
            //finally
            //{
            //    _generator.BeforeExpandElement -= beforeExpandElementHandler;
            //}
            //Assert.IsNotNull(expanded);
            //Assert.IsTrue(expanded.HasSnapshot);
            //dumpElements(expanded.Snapshot.Element);
            //dumpOutcome(_generator.Outcome);

            // Force expansion of Patient.deceased[x]
            var nav = ElementDefinitionNavigator.ForDifferential(profile);
            Assert.IsTrue(nav.MoveToFirstChild());
            var result = _generator.ExpandElement(nav);
            dumpElements(profile.Differential.Element);
            dumpOutcome(_generator.Outcome);
            Assert.IsTrue(result);

            Assert.IsNull(_generator.Outcome);
        }

        // Ewout: type slices cannot contain renamed elements!
        static StructureDefinition ObservationSimpleQuantityProfile => new StructureDefinition()
        {
            Type = FHIRAllTypes.Observation.GetLiteral(),
            BaseDefinition = ModelInfo.CanonicalUriForFhirCoreType(FHIRAllTypes.Observation),
            Name = "NonTypeSlicePatient",
            Url = "http://example.org/fhir/StructureDefinition/ObservationSimpleQuantityProfile",
            Differential = new StructureDefinition.DifferentialComponent()
            {
                Element = new List<ElementDefinition>()
                {
                    new ElementDefinition("Observation.valueQuantity")
                    {
                        // Repeat the base element types (no additional constraints)
                        Type = new List<ElementDefinition.TypeRefComponent>()
                        {
                            new ElementDefinition.TypeRefComponent()
                            {
                                // Constrain Quantity to SimpleQuantity
                                // Code = FHIRDefinedType.Quantity,
                                // Profile = new string[] { ModelInfo.CanonicalUriForFhirCoreType(FHIRDefinedType.SimpleQuantity) }

                                Code = FHIRAllTypes.SimpleQuantity.GetLiteral()
                            },
                        }
                    }
                }
            }
        };

        // [WMR 20170321] NEW
        [TestMethod,Ignore]
        public void TestSimpleQuantityProfile()
        {
            var profile = ObservationSimpleQuantityProfile;

            var resolver = new InMemoryProfileResolver(profile);
            var multiResolver = new MultiResolver(_testResolver, resolver);
            _generator = new SnapshotGenerator(multiResolver);

            _generator.BeforeExpandElement += beforeExpandElementHandler;
            StructureDefinition expanded = null;
            try
            {
                generateSnapshotAndCompare(profile, out expanded);
            }
            finally
            {
                _generator.BeforeExpandElement -= beforeExpandElementHandler;
            }
            Assert.IsNotNull(expanded);
            Assert.IsTrue(expanded.HasSnapshot);
            dumpElements(expanded.Snapshot.Element.Where(e => e.Path.StartsWith("Observation.value")));
            dumpOutcome(_generator.Outcome);

            // Force expansion of Observation.valueQuantity
            //var nav = ElementDefinitionNavigator.ForDifferential(profile);
            //Assert.IsTrue(nav.MoveToFirstChild());
            //var result = _generator.ExpandElement(nav);
            //dumpElements(profile.Differential.Element);
            //dumpOutcome(_generator.Outcome);
            //Assert.IsTrue(result);
            Assert.IsNull(_generator.Outcome);

            // Ensure that renamed diff elements override base elements with original names
            var nav = ElementDefinitionNavigator.ForSnapshot(expanded);
            // Snapshot should not contain elements with original name
            Assert.IsFalse(nav.JumpToFirst("Observation.value[x]"));
            // Snapshot should contain renamed elements
            Assert.IsTrue(nav.JumpToFirst("Observation.valueQuantity"));
            Assert.IsNotNull(nav.Current.Type);
            Assert.AreEqual(1, nav.Current.Type.Count);
            // Assert.AreEqual(FHIRDefinedType.SimpleQuantity, nav.Current.Type[0].Code);
            // Assert.AreEqual(FHIRDefinedType.Quantity, nav.Current.Type[0].Code);

            var type = nav.Current.Type.First();
            Debug.Print($"{nav.Path} : {type.Code} - '{type.Profile.FirstOrDefault()}'");
        }

        // [WMR 20170406] NEW
        // Issue reported by Vadim
        // Complex extension:   structure.cdstools-typedstage
        // Referencing Profile: structure.cdstools-basecancer
        // Profile defines constraints on child elements of the complex extension
        // Snapshot generator adds slicing component to Condition.extension.extension.extension:type - WRONG!
        [TestMethod]
        public void TestProfileConstraintsOnComplexExtensionChildren()
        {
            var profile = _testResolver.FindStructureDefinition("https://MCKESSON-DOMAIN.VAR/fhir/StructureDefinition/cds-basecancer");
            Assert.IsNotNull(profile);

            dumpElements(profile.Differential.Element, "===== Differential =====");

            StructureDefinition expanded = null;
            _generator = new SnapshotGenerator(_testResolver, _settings);
            _generator.PrepareElement += elementHandler;
            try
            {
                generateSnapshotAndCompare(profile, out expanded);
            }
            finally
            {
                _generator.PrepareElement -= elementHandler;
            }
            dumpOutcome(_generator.Outcome);

            Assert.IsNotNull(expanded);
            Assert.IsTrue(expanded.HasSnapshot);

            var elems = expanded.Snapshot.Element;
            dumpElements(elems.Take(55), "===== Snapshot =====");

            var nav = new ElementDefinitionNavigator(elems);
            Assert.IsTrue(nav.MoveToFirstChild());
            Assert.AreEqual("Condition", nav.Path);

            // Condition.extension (slicing entry)
            Assert.IsTrue(nav.MoveToChild("extension"));
            Assert.IsNotNull(nav.Current.Slicing);
            Assert.AreEqual("url", nav.Current.Slicing.Discriminator?.FirstOrDefault());
            Assert.IsNull(nav.Current.Name);

            // Condition.extension:typedStaging
            Assert.IsTrue(nav.MoveToNext());
            Assert.AreEqual("typedStaging", nav.Current.Name);
            Assert.IsNull(nav.Current.Slicing);

            // Condition.extension:typedStaging.extension (slicing entry)
            Assert.IsTrue(nav.MoveToChild("extension"));
            Assert.IsNotNull(nav.Current.Slicing);
            Assert.AreEqual("url", nav.Current.Slicing.Discriminator?.FirstOrDefault());
            Assert.IsNull(nav.Current.Name);

            // Condition.extension:typedStaging.extension:stage
            Assert.IsTrue(nav.MoveToNext());
            Assert.AreEqual("stage", nav.Current.Name);
            Assert.IsNull(nav.Current.Slicing);

            // Condition.extension:typedStaging.extension:stage.extension (slicing entry)
            Assert.IsTrue(nav.MoveToChild("extension"));
            Assert.IsNotNull(nav.Current.Slicing);
            Assert.AreEqual("url", nav.Current.Slicing.Discriminator?.FirstOrDefault());
            Assert.IsNull(nav.Current.Name);

            // Condition.extension:typedStaging.extension:stage.extension:summary
            Assert.IsTrue(nav.MoveToNext());
            Assert.AreEqual("summary", nav.Current.Name);
            Assert.IsNull(nav.Current.Slicing);

            // Condition.extension:typedStaging.extension:stage.extension:assessment
            Assert.IsTrue(nav.MoveToNext());
            Assert.AreEqual("assessment", nav.Current.Name);
            Assert.IsNull(nav.Current.Slicing);

            // Condition.extension:typedStaging.extension:stage.extension:type
            Assert.IsTrue(nav.MoveToNext());
            Assert.AreEqual("type", nav.Current.Name);
            Assert.IsNull(nav.Current.Slicing); // BUG!

            // Condition.extension:typedStaging.extension:stage.extension:type.valueCodeableConcept
            Assert.IsTrue(nav.MoveToChild("valueCodeableConcept"));
            Assert.IsNotNull(nav.Current.Binding);
            var valueSetReference = nav.Current.Binding.ValueSet as ResourceReference;
            Assert.IsNotNull(valueSetReference);
            Assert.AreEqual(BindingStrength.Required, nav.Current.Binding.Strength);
            Assert.AreEqual("https://MCKESSON-DOMAIN.VAR/fhir/ValueSet/cds-cancerstagingtype", valueSetReference.Reference);
        }
    }

}
<|MERGE_RESOLUTION|>--- conflicted
+++ resolved
@@ -2513,20 +2513,12 @@
             Debug.WriteLineIf(!string.IsNullOrEmpty(header), header);
             for (int i = 0; i < elements.Count; i++)
             {
-<<<<<<< HEAD
-                if (elem.SliceName != null)
-                {
-                    Debug.Print(elem.Path + " : '" + elem.SliceName + "'");
-                }
-                else
-=======
                 var elem = elements[i];
                 Debug.Write(elem.Path);
-                Debug.WriteIf(elem.Name != null, " '" + elem.Name + "'");
+                Debug.WriteIf(elem.Path != null, " '" + elem.SliceName + "'");
                 if (elem.Slicing != null)
->>>>>>> 99f333cf
-                {
-                    Debug.Write(" => sliced on: " + string.Join(" | ", elem.Slicing.Discriminator));
+                {
+                    Debug.Write(" => sliced on: " + string.Join(" | ", elem.Slicing.Discriminator?.Path));
                 }
                 Debug.WriteLine("");
             }
