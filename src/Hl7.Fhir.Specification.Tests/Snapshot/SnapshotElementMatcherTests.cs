﻿/* 
 * Copyright (c) 2016, Furore (info@furore.com) and contributors
 * See the file CONTRIBUTORS for details.
 * 
 * This file is licensed under the BSD 3-Clause license
 * available at https://raw.githubusercontent.com/ewoutkramer/fhir-net-api/master/LICENSE
 */

using System;
using Hl7.Fhir.Model;
using Hl7.Fhir.Specification.Snapshot;
using Microsoft.VisualStudio.TestTools.UnitTesting;
using Hl7.Fhir.Specification.Source;
using Hl7.Fhir.Specification.Navigation;
using System.Collections.Generic;
using System.Diagnostics;
using Hl7.Fhir.Introspection;
using static Hl7.Fhir.Model.ElementDefinition.DiscriminatorComponent;
using Hl7.Fhir.Utility;

namespace Hl7.Fhir.Specification.Tests
{
    // Unit tests for ElementMatcher

    [TestClass]
    public class SnapshotElementMatcherTests
    {
        IResourceResolver _testResolver;

        [TestInitialize]
        public void Setup()
        {
            var dirSource = new DirectorySource("TestData/snapshot-test", includeSubdirectories: true);
            _testResolver = new CachedResolver(dirSource);
        }

        [TestMethod]
        public void TestElementMatcher_Patient_Simple()
        {
            // Match element constraints on Patient and Patient.identifier to Patient core definition
            // Both element constraints should be merged

            var baseProfile = _testResolver.FindStructureDefinitionForCoreType(FHIRAllTypes.Patient);
            var userProfile = new StructureDefinition()
            {
                Differential = new StructureDefinition.DifferentialComponent()
                {
                    Element = new List<ElementDefinition>()
                    {
                        new ElementDefinition("Patient"),
                        new ElementDefinition("Patient.identifier")
                    }
                }
            };

            var snapNav = ElementDefinitionNavigator.ForSnapshot(baseProfile);
            var diffNav = ElementDefinitionNavigator.ForDifferential(userProfile);

            // Merge: Patient root
            var matches = ElementMatcher.Match(snapNav, diffNav);
            Assert.IsTrue(diffNav.MoveToFirstChild());
            Assert.IsTrue(snapNav.MoveToFirstChild());
            assertMatch(matches, ElementMatcher.MatchAction.Merge, snapNav, diffNav);

            // Merge: Patient.identifier
            matches = ElementMatcher.Match(snapNav, diffNav);
            Assert.IsTrue(diffNav.MoveToFirstChild());
            Assert.IsTrue(snapNav.MoveToChild(diffNav.PathName));
            assertMatch(matches, ElementMatcher.MatchAction.Merge, snapNav, diffNav);
        }

        [TestMethod]
        public void TestElementMatcher_Patient_Identity()
        {
            // Match core patient profile to itself
            // All element constraints should be merged

            var baseProfile = _testResolver.FindStructureDefinitionForCoreType(FHIRAllTypes.Patient);
            var userProfile = (StructureDefinition)baseProfile.DeepCopy();

            var snapNav = ElementDefinitionNavigator.ForSnapshot(baseProfile);
            var diffNav = ElementDefinitionNavigator.ForSnapshot(userProfile);

            // Recursively match all constraints and verify that all matches return action Merged
            var matches = matchAndVerify(snapNav, diffNav);
        }

        [TestMethod]
        public void TestElementMatcher_Patient_Extension_New()
        {
            // Slice core Patient.extension, introduce a new extension
            // Extension does not need a slicing introduction in differential

            var baseProfile = _testResolver.FindStructureDefinitionForCoreType(FHIRAllTypes.Patient);
            var userProfile = new StructureDefinition()
            {
                Differential = new StructureDefinition.DifferentialComponent()
                {
                    Element = new List<ElementDefinition>()
                    {
                        new ElementDefinition("Patient"),
                        new ElementDefinition("Patient.extension")
                        {
                            Type = new List<ElementDefinition.TypeRefComponent>()
                            {
                                new ElementDefinition.TypeRefComponent()
                                {
                                    Code = FHIRAllTypes.Extension.GetLiteral(),
                                    Profile = "http://example.org/fhir/StructureDefinition/myExtension"
                                }
                            }
                        }
                    }
                }
            };

            var snapNav = ElementDefinitionNavigator.ForSnapshot(baseProfile);
            var diffNav = ElementDefinitionNavigator.ForDifferential(userProfile);

            // Merge: Patient root
            var matches = ElementMatcher.Match(snapNav, diffNav);
            Assert.IsTrue(diffNav.MoveToFirstChild());
            Assert.IsTrue(snapNav.MoveToFirstChild());
            assertMatch(matches, ElementMatcher.MatchAction.Merge, snapNav, diffNav);

            // Slice: Patient.extension
            matches = ElementMatcher.Match(snapNav, diffNav);
            Assert.IsNotNull(matches);
            matches.DumpMatches(snapNav, diffNav);
            Assert.AreEqual(2, matches.Count);
            Assert.IsTrue(diffNav.MoveToFirstChild());
            Assert.IsTrue(snapNav.MoveToChild(diffNav.PathName));
            assertMatch(matches[0], ElementMatcher.MatchAction.Slice, snapNav);         // Extension slice entry (no diff match)
            assertMatch(matches[1], ElementMatcher.MatchAction.Add, snapNav, diffNav);  // Add new extension
        }

        [TestMethod]
        public void TestElementMatcher_Patient_Extension_Override()
        {
            // Constrain an existing Patient extension slice

            var baseProfile = new StructureDefinition()
            {
                Differential = new StructureDefinition.DifferentialComponent()
                {
                    Element = new List<ElementDefinition>()
                    {
                        new ElementDefinition("Patient"),
                        new ElementDefinition("Patient.extension")
                        {
                            Type = new List<ElementDefinition.TypeRefComponent>() { new ElementDefinition.TypeRefComponent() { Code = FHIRAllTypes.Extension.GetLiteral() } },
                            Slicing = new ElementDefinition.SlicingComponent()
                            {
                                Discriminator = ForValueSlice("url").ToList()
                            }
                        },
                        new ElementDefinition("Patient.extension")
                        {
                            Type = new List<ElementDefinition.TypeRefComponent>()
                            {
                                new ElementDefinition.TypeRefComponent()
                                {
                                    Code = FHIRAllTypes.Extension.GetLiteral(),
                                    Profile = "http://example.org/fhir/StructureDefinition/myExtension"
                                }
                            }
                        }
                    }
                }
            };
            var userProfile = (StructureDefinition)baseProfile.DeepCopy();
            // Constrain existing extension definition
            userProfile.Differential.Element[2].Min = 1;

            var snapNav = ElementDefinitionNavigator.ForDifferential(baseProfile);
            var diffNav = ElementDefinitionNavigator.ForDifferential(userProfile);

            // Merge: Patient root
            var matches = ElementMatcher.Match(snapNav, diffNav);
            Assert.IsTrue(diffNav.MoveToFirstChild());
            Assert.IsTrue(snapNav.MoveToFirstChild());
            assertMatch(matches, ElementMatcher.MatchAction.Merge, snapNav, diffNav);

            // Slice: Patient.extension
            matches = ElementMatcher.Match(snapNav, diffNav);
            Assert.IsNotNull(matches);
            matches.DumpMatches(snapNav, diffNav);
            Assert.AreEqual(2, matches.Count);
            Assert.IsTrue(diffNav.MoveToFirstChild());
            Assert.IsTrue(snapNav.MoveToChild(diffNav.PathName));
            assertMatch(matches[0], ElementMatcher.MatchAction.Slice, snapNav, diffNav);    // Extension slice entry
            Assert.IsTrue(diffNav.MoveToNext());
            Assert.IsTrue(snapNav.MoveToNext());
            assertMatch(matches[1], ElementMatcher.MatchAction.Merge, snapNav, diffNav);    // Override existing extension slice
        }

        [TestMethod]
        public void TestElementMatcher_Patient_Extension_Add()
        {
            // Add another extension to an existing extension slice

            var baseProfile = new StructureDefinition()
            {
                Differential = new StructureDefinition.DifferentialComponent()
                {
                    Element = new List<ElementDefinition>()
                    {
                        new ElementDefinition("Patient"),
                        new ElementDefinition("Patient.extension")
                        {
                            Type = new List<ElementDefinition.TypeRefComponent>() { new ElementDefinition.TypeRefComponent() { Code = FHIRAllTypes.Extension.GetLiteral() } },
                            Slicing = new ElementDefinition.SlicingComponent()
                            {
                                Discriminator = ForValueSlice("url").ToList(),
                                Rules = ElementDefinition.SlicingRules.Closed
                            }
                        },
                        new ElementDefinition("Patient.extension")
                        {
                            Type = new List<ElementDefinition.TypeRefComponent>()
                            {
                                new ElementDefinition.TypeRefComponent()
                                {
                                    Code = FHIRAllTypes.Extension.GetLiteral(),
                                    Profile = "http://example.org/fhir/StructureDefinition/myExtension"
                                }
                            }
                        }
                    }
                }
            };
            var userProfile = (StructureDefinition)baseProfile.DeepCopy();
            // Define another extension slice in diff
            userProfile.Differential.Element.RemoveAt(1); // Remove extension slicing entry (not required)
            userProfile.Differential.Element[1].Type[0].Profile = "http://example.org/fhir/StructureDefinition/myOtherExtension";

            var snapNav = ElementDefinitionNavigator.ForDifferential(baseProfile);
            var diffNav = ElementDefinitionNavigator.ForDifferential(userProfile);

            // Merge: Patient root
            var matches = ElementMatcher.Match(snapNav, diffNav);
            Assert.IsTrue(diffNav.MoveToFirstChild());
            Assert.IsTrue(snapNav.MoveToFirstChild());
            assertMatch(matches, ElementMatcher.MatchAction.Merge, snapNav, diffNav);

            // Slice: Patient.extension
            matches = ElementMatcher.Match(snapNav, diffNav);
            Assert.IsNotNull(matches);
            matches.DumpMatches(snapNav, diffNav);
            // [WMR 20170406] extension slice entry is inherited from base w/o diff constraints => no match
            // Expecting a single match for the additional complex extension element
            Assert.AreEqual(1, matches.Count);
            Assert.IsTrue(diffNav.MoveToFirstChild());
            Assert.IsTrue(snapNav.MoveToChild(diffNav.PathName));
            assertMatch(matches[0], ElementMatcher.MatchAction.Add, snapNav, diffNav);  // Add new extension slice
        }

        [TestMethod]
        public void TestElementMatcher_Patient_Extension_Insert()
        {
            // Insert another extension into an existing extension slice

            var baseProfile = new StructureDefinition()
            {
                Differential = new StructureDefinition.DifferentialComponent()
                {
                    Element = new List<ElementDefinition>()
                    {
                        new ElementDefinition("Patient"),
                        new ElementDefinition("Patient.extension")
                        {
                            Type = new List<ElementDefinition.TypeRefComponent>() { new ElementDefinition.TypeRefComponent() { Code = FHIRAllTypes.Extension.GetLiteral() } },
                            Slicing = new ElementDefinition.SlicingComponent()
                            {
                                Discriminator = ForValueSlice("url").ToList()
                            }
                        },
                        new ElementDefinition("Patient.extension")
                        {
                            Type = new List<ElementDefinition.TypeRefComponent>()
                            {
                                new ElementDefinition.TypeRefComponent()
                                {
                                    Code = FHIRAllTypes.Extension.GetLiteral(),
                                    Profile = "http://example.org/fhir/StructureDefinition/myExtension"
                                }
                            }
                        }
                    }
                }
            };
            var userProfile = (StructureDefinition)baseProfile.DeepCopy();
            // Insert another extension slice before the existing extension
            var ext = (ElementDefinition)userProfile.Differential.Element[2].DeepCopy();
            ext.Type[0].Profile = "http://example.org/fhir/StructureDefinition/myOtherExtension";
            userProfile.Differential.Element.Insert(2, ext);

            var snapNav = ElementDefinitionNavigator.ForDifferential(baseProfile);
            var diffNav = ElementDefinitionNavigator.ForDifferential(userProfile);

            // Merge: Patient root
            var matches = ElementMatcher.Match(snapNav, diffNav);
            Assert.IsTrue(diffNav.MoveToFirstChild());
            Assert.IsTrue(snapNav.MoveToFirstChild());
            assertMatch(matches, ElementMatcher.MatchAction.Merge, snapNav, diffNav);

            // Slice: Patient.extension
            matches = ElementMatcher.Match(snapNav, diffNav);
            Assert.IsNotNull(matches);
            matches.DumpMatches(snapNav, diffNav);
            Assert.AreEqual(3, matches.Count);
            Assert.IsTrue(diffNav.MoveToFirstChild());
            Assert.IsTrue(snapNav.MoveToChild(diffNav.PathName));
            assertMatch(matches[0], ElementMatcher.MatchAction.Slice, snapNav, diffNav);    // Extension slice entry
            Assert.IsTrue(diffNav.MoveToNext());
            // Don't advance snapNav; new diff slice is merged with default base = snap slice entry
            assertMatch(matches[1], ElementMatcher.MatchAction.Add, snapNav, diffNav);      // Insert new extension slice
            Assert.IsTrue(diffNav.MoveToNext());
            Assert.IsTrue(snapNav.MoveToNext());
            assertMatch(matches[2], ElementMatcher.MatchAction.Merge, snapNav, diffNav);    // Merge existing extension slice
        }

        [TestMethod]
        public void TestElementMatcher_ComplexExtension()
        {
            var baseProfile = _testResolver.FindStructureDefinitionForCoreType(FHIRAllTypes.Extension);
            var userProfile = new StructureDefinition()
            {
                Differential = new StructureDefinition.DifferentialComponent()
                {
                    Element = new List<ElementDefinition>()
                    {
                        new ElementDefinition("Extension"),
<<<<<<< HEAD
                        new ElementDefinition("Extension.extension") { SliceName = "name" },
                        new ElementDefinition("Extension.extension.value")
=======
                        new ElementDefinition("Extension.extension") { Name = "name" },
                        new ElementDefinition("Extension.extension.value[x]")
>>>>>>> 99f333cf
                        {
                            Type = new List<ElementDefinition.TypeRefComponent>()
                            {
                                new ElementDefinition.TypeRefComponent() { Code = FHIRAllTypes.String.GetLiteral() }
                            }
                        },
                        new ElementDefinition("Extension.extension.url") { Fixed = new FhirUri("name")  },
<<<<<<< HEAD
                        new ElementDefinition("Extension.extension") { SliceName = "age" },
                        new ElementDefinition("Extension.extension.value")
=======
                        new ElementDefinition("Extension.extension") { Name = "age" },
                        new ElementDefinition("Extension.extension.value[x]")
>>>>>>> 99f333cf
                        {
                            Type = new List<ElementDefinition.TypeRefComponent>()
                            {
                                new ElementDefinition.TypeRefComponent() { Code = FHIRAllTypes.Integer.GetLiteral() }
                            }
                        },
                        new ElementDefinition("Extension.extension.url") { Fixed = new FhirUri("age") },
                    }
                }
            };

            var snapNav = ElementDefinitionNavigator.ForSnapshot(baseProfile);
            var diffNav = ElementDefinitionNavigator.ForDifferential(userProfile);

            // Merge: Extension root
            var matches = ElementMatcher.Match(snapNav, diffNav);
            Assert.IsTrue(diffNav.MoveToFirstChild());
            Assert.IsTrue(snapNav.MoveToFirstChild());
            assertMatch(matches, ElementMatcher.MatchAction.Merge, snapNav, diffNav);

            // Slice: Extension.extension
            matches = ElementMatcher.Match(snapNav, diffNav);
            Assert.IsNotNull(matches);
            matches.DumpMatches(snapNav, diffNav);
            Assert.AreEqual(3, matches.Count);  // extension slice entry + 2 complex extension elements
            Assert.IsTrue(diffNav.MoveToFirstChild());
            Assert.IsTrue(snapNav.MoveToChild(diffNav.PathName));
            assertMatch(matches[0], ElementMatcher.MatchAction.Slice, snapNav);             // Extension slice entry (no diff match)
            assertMatch(matches[1], ElementMatcher.MatchAction.Add, snapNav, diffNav);      // First extension child element "name"
            Assert.IsTrue(diffNav.MoveToNext());
            assertMatch(matches[2], ElementMatcher.MatchAction.Add, snapNav, diffNav);      // Second extension child element "age"
            Assert.IsFalse(diffNav.MoveToNext());
        }

        [TestMethod]
        public void TestElementMatcher_ComplexExtension_Add()
        {
            // Add a child extension element to an existing complex extension definition

            var baseProfile = new StructureDefinition()
            {
                Snapshot = new StructureDefinition.SnapshotComponent()
                {
                    Element = new List<ElementDefinition>()
                    {
                        new ElementDefinition("Extension"),
<<<<<<< HEAD
                        new ElementDefinition("Extension.extension") { Slicing = new ElementDefinition.SlicingComponent()
                            { Discriminator = ForValueSlice("url").ToList() } },
                        new ElementDefinition("Extension.extension") { SliceName = "name" },
                        new ElementDefinition("Extension.extension.value")
=======
                        new ElementDefinition("Extension.extension") { Slicing = new ElementDefinition.SlicingComponent() { Discriminator = new string[] {"url" } } },
                        new ElementDefinition("Extension.extension") { Name = "name" },
                        new ElementDefinition("Extension.extension.value[x]")
>>>>>>> 99f333cf
                        {
                            Type = new List<ElementDefinition.TypeRefComponent>()
                            {
                                new ElementDefinition.TypeRefComponent() { Code = FHIRAllTypes.String.GetLiteral() }
                            }
                        },
                        new ElementDefinition("Extension.extension.url") { Fixed = new FhirUri("name")  },
<<<<<<< HEAD
                        new ElementDefinition("Extension.extension") { SliceName = "age" },
                        new ElementDefinition("Extension.extension.value")
=======
                        new ElementDefinition("Extension.extension") { Name = "age" },
                        new ElementDefinition("Extension.extension.value[x]")
>>>>>>> 99f333cf
                        {
                            Type = new List<ElementDefinition.TypeRefComponent>()
                            {
                                new ElementDefinition.TypeRefComponent() { Code = FHIRAllTypes.Integer.GetLiteral() }
                            }
                        },
                        new ElementDefinition("Extension.extension.url") { Fixed = new FhirUri("age") },
                    }
                }
            };
            var userProfile = new StructureDefinition()
            {
                Differential = new StructureDefinition.DifferentialComponent()
                {
                    Element = new List<ElementDefinition>()
                    {
                        new ElementDefinition("Extension"),
<<<<<<< HEAD
                        new ElementDefinition("Extension.extension") { SliceName = "size" },
                        new ElementDefinition("Extension.extension.value")
=======
                        new ElementDefinition("Extension.extension") { Name = "size" },
                        new ElementDefinition("Extension.extension.value[x]")
>>>>>>> 99f333cf
                        {
                            Type = new List<ElementDefinition.TypeRefComponent>()
                            {
                                new ElementDefinition.TypeRefComponent() { Code = FHIRAllTypes.Decimal.GetLiteral() }
                            }
                        },
                        new ElementDefinition("Extension.extension.url") { Fixed = new FhirUri("size")  },
                    }
                }
            };

            var snapNav = ElementDefinitionNavigator.ForSnapshot(baseProfile);
            var diffNav = ElementDefinitionNavigator.ForDifferential(userProfile);

            // Merge: Extension root
            var matches = ElementMatcher.Match(snapNav, diffNav);
            Assert.IsTrue(diffNav.MoveToFirstChild());
            Assert.IsTrue(snapNav.MoveToFirstChild());
            assertMatch(matches, ElementMatcher.MatchAction.Merge, snapNav, diffNav);

            // Slice: Extension.extension
            matches = ElementMatcher.Match(snapNav, diffNav);
            Assert.IsNotNull(matches);
            matches.DumpMatches(snapNav, diffNav);

            // [WMR 20170406] extension slice entry is inherited from base w/o diff constraints => no match
            // Only expecting a single match for the additional complex extension element "size"
            Assert.AreEqual(1, matches.Count);  // add one additional complex extension element

            Assert.IsTrue(diffNav.MoveToFirstChild());
            Assert.IsTrue(snapNav.MoveToChild(diffNav.PathName));
            assertMatch(matches[0], ElementMatcher.MatchAction.Add, snapNav, diffNav);      // Add new extension child element "size"
            Assert.IsFalse(diffNav.MoveToNext());
        }

        [TestMethod]
        public void TestElementMatcher_ComplexExtension_Insert()
        {
            // Insert a child extension element into an existing complex extension definition

            var baseProfile = new StructureDefinition()
            {
                Snapshot = new StructureDefinition.SnapshotComponent()
                {
                    Element = new List<ElementDefinition>()
                    {
                        new ElementDefinition("Extension"),
<<<<<<< HEAD
                        new ElementDefinition("Extension.extension") {
                            Slicing = new ElementDefinition.SlicingComponent()
                            { Discriminator = ForValueSlice("url").ToList() } },
                        new ElementDefinition("Extension.extension") { SliceName = "name" },
                        new ElementDefinition("Extension.extension.value")
=======
                        new ElementDefinition("Extension.extension") { Slicing = new ElementDefinition.SlicingComponent() { Discriminator = new string[] {"url" } } },
                        new ElementDefinition("Extension.extension") { Name = "name" },
                        new ElementDefinition("Extension.extension.value[x]")
>>>>>>> 99f333cf
                        {
                            Type = new List<ElementDefinition.TypeRefComponent>()
                            {
                                new ElementDefinition.TypeRefComponent() { Code = FHIRAllTypes.String.GetLiteral() }
                            }
                        },
                        new ElementDefinition("Extension.extension.url") { Fixed = new FhirUri("name")  },
<<<<<<< HEAD
                        new ElementDefinition("Extension.extension") { SliceName = "age" },
                        new ElementDefinition("Extension.extension.value")
=======
                        new ElementDefinition("Extension.extension") { Name = "age" },
                        new ElementDefinition("Extension.extension.value[x]")
>>>>>>> 99f333cf
                        {
                            Type = new List<ElementDefinition.TypeRefComponent>()
                            {
                                new ElementDefinition.TypeRefComponent() { Code = FHIRAllTypes.Integer.GetLiteral() }
                            }
                        },
                        new ElementDefinition("Extension.extension.url") { Fixed = new FhirUri("age") },
                    }
                }
            };
            var userProfile = new StructureDefinition()
            {
                Differential = new StructureDefinition.DifferentialComponent()
                {
                    Element = new List<ElementDefinition>()
                    {
                        new ElementDefinition("Extension"),
<<<<<<< HEAD
                        new ElementDefinition("Extension.extension") { SliceName = "size" },
                        new ElementDefinition("Extension.extension.value")
=======
                        new ElementDefinition("Extension.extension") { Name = "size" },
                        new ElementDefinition("Extension.extension.value[x]")
>>>>>>> 99f333cf
                        {
                            Type = new List<ElementDefinition.TypeRefComponent>()
                            {
                                new ElementDefinition.TypeRefComponent() { Code = FHIRAllTypes.Decimal.GetLiteral() }
                            }
                        },
                        new ElementDefinition("Extension.extension.url") { Fixed = new FhirUri("size")  },
<<<<<<< HEAD
                        new ElementDefinition("Extension.extension") { SliceName = "name" },
                        new ElementDefinition("Extension.extension.value")
=======
                        new ElementDefinition("Extension.extension") { Name = "name" },
                        new ElementDefinition("Extension.extension.value[x]")
>>>>>>> 99f333cf
                        {
                            Type = new List<ElementDefinition.TypeRefComponent>()
                            {
                                new ElementDefinition.TypeRefComponent() { Code = FHIRAllTypes.String.GetLiteral() }
                            }
                        },
                        new ElementDefinition("Extension.extension.url") { Fixed = new FhirUri("name")  },
<<<<<<< HEAD
                        new ElementDefinition("Extension.extension") { SliceName = "age" },
                        new ElementDefinition("Extension.extension.value")
=======
                        new ElementDefinition("Extension.extension") { Name = "age" },
                        new ElementDefinition("Extension.extension.value[x]")
>>>>>>> 99f333cf
                        {
                            Type = new List<ElementDefinition.TypeRefComponent>()
                            {
                                new ElementDefinition.TypeRefComponent() { Code = FHIRAllTypes.Integer.GetLiteral() }
                            }
                        },
                        new ElementDefinition("Extension.extension.url") { Fixed = new FhirUri("age") },
                    }
                }
            };

            var snapNav = ElementDefinitionNavigator.ForSnapshot(baseProfile);
            var diffNav = ElementDefinitionNavigator.ForDifferential(userProfile);

            // Merge: Extension root
            var matches = ElementMatcher.Match(snapNav, diffNav);
            Assert.IsTrue(diffNav.MoveToFirstChild());
            Assert.IsTrue(snapNav.MoveToFirstChild());
            assertMatch(matches, ElementMatcher.MatchAction.Merge, snapNav, diffNav);

            // Slice: Extension.extension
            matches = ElementMatcher.Match(snapNav, diffNav);
            Assert.IsNotNull(matches);
            matches.DumpMatches(snapNav, diffNav);
            // [WMR 20170406] extension slice entry is inherited from base w/o diff constraints => no match
            // Expecting three matches for three additional complex extension elements
            Assert.AreEqual(3, matches.Count);  // three additional complex extension elements
            Assert.IsTrue(diffNav.MoveToFirstChild());
            Assert.IsTrue(snapNav.MoveToChild(diffNav.PathName));
            assertMatch(matches[0], ElementMatcher.MatchAction.Add, snapNav, diffNav);      // Insert new extension child element "size"
            Assert.IsTrue(diffNav.MoveToNext());
            Assert.IsTrue(snapNav.MoveToNext());
            assertMatch(matches[1], ElementMatcher.MatchAction.Merge, snapNav, diffNav);    // Merge extension child element "name"
            Assert.IsTrue(diffNav.MoveToNext());
            Assert.IsTrue(snapNav.MoveToNext());
            assertMatch(matches[2], ElementMatcher.MatchAction.Merge, snapNav, diffNav);    // Merge extension child element "age"
            Assert.IsFalse(diffNav.MoveToNext());
        }

        [TestMethod]
        public void TestElementMatcher_ComplexExtension_ConstrainChild()
        {
            // Profile with constraint on a child element of a referenced complex extension

            var baseProfile = new StructureDefinition()
            {
                Snapshot = new StructureDefinition.SnapshotComponent()
                {
                    Element = new List<ElementDefinition>()
                    {
                        new ElementDefinition("Extension"),
                        new ElementDefinition("Extension.extension") { Slicing = new ElementDefinition.SlicingComponent() { Discriminator = new string[] {"url" } } },
                        new ElementDefinition("Extension.extension") { Name = "parent" },

                        new ElementDefinition("Extension.extension.extension") { Slicing = new ElementDefinition.SlicingComponent() { Discriminator = new string[] {"url" } } },
                        new ElementDefinition("Extension.extension.extension") { Name = "child" },
                        new ElementDefinition("Extension.extension.extension.value[x]")
                        {
                            Type = new List<ElementDefinition.TypeRefComponent>()
                            {
                                new ElementDefinition.TypeRefComponent() { Code = FHIRDefinedType.Coding }
                            }
                        },
                        new ElementDefinition("Extension.extension.extension.url") { Fixed = new FhirUri("child")  },

                        new ElementDefinition("Extension.extension.value[x]")
                        {
                            Type = new List<ElementDefinition.TypeRefComponent>()
                            {
                                new ElementDefinition.TypeRefComponent() { Code = FHIRDefinedType.String }
                            }
                        },
                        new ElementDefinition("Extension.extension.url") { Fixed = new FhirUri("parent")  },
                    }
                }
            };
            var userProfile = new StructureDefinition()
            {
                Differential = new StructureDefinition.DifferentialComponent()
                {
                    Element = new List<ElementDefinition>()
                    {
                        new ElementDefinition("Extension"),
                        new ElementDefinition("Extension.extension") { Name = "parent" },
                        new ElementDefinition("Extension.extension.extension") { Name = "child" },
                        new ElementDefinition("Extension.extension.extension.valueCoding")
                        {
                            Min = 1,
                            Type = new List<ElementDefinition.TypeRefComponent>()
                            {
                                new ElementDefinition.TypeRefComponent() { Code = FHIRDefinedType.Coding }
                            }
                        }
                    }
                }
            };

            var snapNav = ElementDefinitionNavigator.ForSnapshot(baseProfile);
            var diffNav = ElementDefinitionNavigator.ForDifferential(userProfile);

            // Merge: Extension root
            var matches = ElementMatcher.Match(snapNav, diffNav);
            Assert.IsTrue(diffNav.MoveToFirstChild());
            Assert.IsTrue(snapNav.MoveToFirstChild());
            assertMatch(matches, ElementMatcher.MatchAction.Merge, snapNav, diffNav);

            // Slice: Extension.extension
            matches = ElementMatcher.Match(snapNav, diffNav);
            Assert.IsNotNull(matches);
            matches.DumpMatches(snapNav, diffNav);
            // [WMR 20170406] extension slice entry is inherited from base w/o diff constraints => no match
            // Expecting a single match for "parent"
            Assert.AreEqual(1, matches.Count);  // three additional complex extension elements
            Assert.IsTrue(diffNav.MoveToFirstChild());
            Assert.IsTrue(snapNav.MoveToChild(diffNav.PathName));
            Assert.IsTrue(snapNav.MoveToNext());
            Assert.AreEqual("parent", snapNav.Current.Name);
            Assert.AreEqual("parent", diffNav.Current.Name);
            assertMatch(matches[0], ElementMatcher.MatchAction.Merge, snapNav, diffNav);    // Merge extension child element "parent"
            matches = ElementMatcher.Match(snapNav, diffNav);
            Assert.IsTrue(diffNav.MoveToFirstChild());
            Assert.IsTrue(snapNav.MoveToFirstChild());
            Assert.IsTrue(snapNav.MoveToNext());
            Assert.AreEqual("child", snapNav.Current.Name);
            Assert.AreEqual("child", diffNav.Current.Name);
            assertMatch(matches[0], ElementMatcher.MatchAction.Merge, snapNav, diffNav);    // Merge extension child element "child"
            matches = ElementMatcher.Match(snapNav, diffNav);
            Assert.IsTrue(snapNav.MoveToFirstChild());
            Assert.IsTrue(diffNav.MoveToFirstChild());
            Assert.AreEqual("value[x]", snapNav.PathName);
            Assert.AreEqual("valueCoding", diffNav.PathName);
            assertMatch(matches[0], ElementMatcher.MatchAction.Merge, snapNav, diffNav);    // Merge extension child element valueCoding
        }

        [TestMethod]
        public void TestElementMatcher_Patient_Animal_Slice()
        {
            // Slice Patient.animal (named)

            var baseProfile = _testResolver.FindStructureDefinitionForCoreType(FHIRAllTypes.Patient);
            var userProfile = new StructureDefinition()
            {
                Differential = new StructureDefinition.DifferentialComponent()
                {
                    Element = new List<ElementDefinition>()
                    {
                        new ElementDefinition("Patient"),
                        new ElementDefinition("Patient.animal") { Slicing = new ElementDefinition.SlicingComponent()
                        { Discriminator = ForValueSlice("species.coding.code").ToList() } },
                        new ElementDefinition("Patient.animal") { SliceName = "dog" }
                    }
                }
            };

            var snapNav = ElementDefinitionNavigator.ForSnapshot(baseProfile);
            var diffNav = ElementDefinitionNavigator.ForDifferential(userProfile);

            // Merge: Patient root
            var matches = ElementMatcher.Match(snapNav, diffNav);
            Assert.IsTrue(diffNav.MoveToFirstChild());
            Assert.IsTrue(snapNav.MoveToFirstChild());
            assertMatch(matches, ElementMatcher.MatchAction.Merge, snapNav, diffNav);

            // Slice: Patient.animal
            matches = ElementMatcher.Match(snapNav, diffNav);
            Assert.IsNotNull(matches);
            matches.DumpMatches(snapNav, diffNav);
            Assert.AreEqual(2, matches.Count);
            Assert.IsTrue(diffNav.MoveToFirstChild());
            Assert.IsTrue(snapNav.MoveToChild(diffNav.PathName));
            assertMatch(matches[0], ElementMatcher.MatchAction.Slice, snapNav, diffNav);    // Extension slice entry
            Assert.IsTrue(diffNav.MoveToNext());
            // Don't advance snapNav; new diff slice is merged with default base = snap slice entry
            assertMatch(matches[1], ElementMatcher.MatchAction.Add, snapNav, diffNav);    // Define new slice
        }

        [TestMethod]
        public void TestElementMatcher_Patient_Animal_Slice_Override()
        {
            // Constrain existing slice on Patient.animal (named)

            var baseProfile = new StructureDefinition()
            {
                Differential = new StructureDefinition.DifferentialComponent()
                {
                    Element = new List<ElementDefinition>()
                    {
                        new ElementDefinition("Patient"),
                        new ElementDefinition("Patient.animal") { Slicing = new ElementDefinition.SlicingComponent()
                        { Discriminator = ForValueSlice("species.coding.code").ToList() } },
                        new ElementDefinition("Patient.animal") { SliceName = "dog" }
                    }
                }
            };
            var userProfile = (StructureDefinition)baseProfile.DeepCopy();
            userProfile.Differential.Element[2].Min = 1;

            var snapNav = ElementDefinitionNavigator.ForDifferential(baseProfile);
            var diffNav = ElementDefinitionNavigator.ForDifferential(userProfile);

            // Merge: Patient root
            var matches = ElementMatcher.Match(snapNav, diffNav);
            Assert.IsTrue(diffNav.MoveToFirstChild());
            Assert.IsTrue(snapNav.MoveToFirstChild());
            assertMatch(matches, ElementMatcher.MatchAction.Merge, snapNav, diffNav);

            // Slice: Patient.animal
            matches = ElementMatcher.Match(snapNav, diffNav);
            Assert.IsNotNull(matches);
            matches.DumpMatches(snapNav, diffNav);
            Assert.AreEqual(2, matches.Count);
            Assert.IsTrue(diffNav.MoveToFirstChild());
            Assert.IsTrue(snapNav.MoveToChild(diffNav.PathName));
            assertMatch(matches[0], ElementMatcher.MatchAction.Slice, snapNav, diffNav);    // Extension slice entry
            Assert.IsTrue(diffNav.MoveToNext());
            Assert.IsTrue(snapNav.MoveToNext());
            assertMatch(matches[1], ElementMatcher.MatchAction.Merge, snapNav, diffNav);    // Merge existing new slice
        }

        [TestMethod]
        public void TestElementMatcher_Patient_Animal_Slice_Override_NoEntry()
        {
            // Constrain existing slice on Patient.animal (named)
            // Similar to previous, but differential does NOT provide a slice entry
            // Not strictly necessary, as it is implied by the base

            var baseProfile = new StructureDefinition()
            {
                Differential = new StructureDefinition.DifferentialComponent()
                {
                    Element = new List<ElementDefinition>()
                    {
                        new ElementDefinition("Patient"),
                        new ElementDefinition("Patient.animal") { Slicing = new ElementDefinition.SlicingComponent()
                        { Discriminator = ForValueSlice("species.coding.code").ToList() } },
                        new ElementDefinition("Patient.animal") { SliceName = "dog" }
                    }
                }
            };
            var userProfile = (StructureDefinition)baseProfile.DeepCopy();
            // Remove slice entry from diff
            userProfile.Differential.Element.RemoveAt(1); 
            userProfile.Differential.Element[1].Min = 1;

            var snapNav = ElementDefinitionNavigator.ForDifferential(baseProfile);
            var diffNav = ElementDefinitionNavigator.ForDifferential(userProfile);

            // Merge: Patient root
            var matches = ElementMatcher.Match(snapNav, diffNav);
            Assert.IsTrue(diffNav.MoveToFirstChild());
            Assert.IsTrue(snapNav.MoveToFirstChild());
            assertMatch(matches, ElementMatcher.MatchAction.Merge, snapNav, diffNav);

            // Slice: Patient.animal
            matches = ElementMatcher.Match(snapNav, diffNav);
            Assert.IsNotNull(matches);
            matches.DumpMatches(snapNav, diffNav);
            Assert.AreEqual(1, matches.Count);
            Assert.IsTrue(diffNav.MoveToFirstChild());
            Assert.IsTrue(snapNav.MoveToChild(diffNav.PathName));
            // diff has no slice entry; no match
            Assert.IsTrue(snapNav.MoveToNext());    // Skip base slice entry
            assertMatch(matches[0], ElementMatcher.MatchAction.Merge, snapNav, diffNav);    // Merge existing new slice
        }

        [TestMethod]
        public void TestElementMatcher_Patient_Animal_Slice_Add()
        {
            // Add a new (named) slice to an existing slice on Patient.animal

            var baseProfile = new StructureDefinition()
            {
                Differential = new StructureDefinition.DifferentialComponent()
                {
                    Element = new List<ElementDefinition>()
                    {
                        new ElementDefinition("Patient"),
                        new ElementDefinition("Patient.animal") { Slicing = new ElementDefinition.SlicingComponent()
                        { Discriminator = ForValueSlice("species.coding.code").ToList() } },
                        new ElementDefinition("Patient.animal") { SliceName = "dog" }
                    }
                }
            };
            var userProfile = (StructureDefinition)baseProfile.DeepCopy();
            userProfile.Differential.Element[2].SliceName = "cat";

            var snapNav = ElementDefinitionNavigator.ForDifferential(baseProfile);
            var diffNav = ElementDefinitionNavigator.ForDifferential(userProfile);

            // Merge: Patient root
            var matches = ElementMatcher.Match(snapNav, diffNav);
            Assert.IsTrue(diffNav.MoveToFirstChild());
            Assert.IsTrue(snapNav.MoveToFirstChild());
            assertMatch(matches, ElementMatcher.MatchAction.Merge, snapNav, diffNav);

            // Slice: Patient.animal
            matches = ElementMatcher.Match(snapNav, diffNav);
            Assert.IsNotNull(matches);
            matches.DumpMatches(snapNav, diffNav);
            Assert.AreEqual(2, matches.Count);
            Assert.IsTrue(diffNav.MoveToFirstChild());
            Assert.IsTrue(snapNav.MoveToChild(diffNav.PathName));
            assertMatch(matches[0], ElementMatcher.MatchAction.Slice, snapNav, diffNav);    // Extension slice entry
            Assert.IsTrue(diffNav.MoveToNext());
            // Don't advance snapNav; new diff slice is merged with default base = snap slice entry
            assertMatch(matches[1], ElementMatcher.MatchAction.Add, snapNav, diffNav);    // Add new slice
        }

        [TestMethod]
        public void TestElementMatcher_Patient_Animal_Slice_Insert()
        {
            // Insert a new (named) slice into an existing slice on Patient.animal

            var baseProfile = new StructureDefinition()
            {
                Differential = new StructureDefinition.DifferentialComponent()
                {
                    Element = new List<ElementDefinition>()
                    {
                        new ElementDefinition("Patient"),
                        new ElementDefinition("Patient.animal") { Slicing = new ElementDefinition.SlicingComponent()
                        { Discriminator = ForValueSlice("species.coding.code").ToList() } },
                        new ElementDefinition("Patient.animal") { SliceName = "dog" }
                    }
                }
            };
            var userProfile = (StructureDefinition)baseProfile.DeepCopy();
            var slice = (ElementDefinition)userProfile.Differential.Element[2].DeepCopy();
            slice.SliceName = "cat";
            userProfile.Differential.Element.Insert(2, slice);

            var snapNav = ElementDefinitionNavigator.ForDifferential(baseProfile);
            var diffNav = ElementDefinitionNavigator.ForDifferential(userProfile);

            // Merge: Patient root
            var matches = ElementMatcher.Match(snapNav, diffNav);
            Assert.IsTrue(diffNav.MoveToFirstChild());
            Assert.IsTrue(snapNav.MoveToFirstChild());
            assertMatch(matches, ElementMatcher.MatchAction.Merge, snapNav, diffNav);

            // Slice: Patient.animal
            matches = ElementMatcher.Match(snapNav, diffNav);
            Assert.IsNotNull(matches);
            matches.DumpMatches(snapNav, diffNav);
            Assert.AreEqual(3, matches.Count);
            Assert.IsTrue(diffNav.MoveToFirstChild());
            Assert.IsTrue(snapNav.MoveToChild(diffNav.PathName));
            assertMatch(matches[0], ElementMatcher.MatchAction.Slice, snapNav, diffNav);    // Extension slice entry
            Assert.IsTrue(diffNav.MoveToNext());
            // Don't advance snapNav; new diff slice is merged with default base = snap slice entry
            assertMatch(matches[1], ElementMatcher.MatchAction.Add, snapNav, diffNav);      // Insert new slice
            Assert.IsTrue(diffNav.MoveToNext());
            Assert.IsTrue(snapNav.MoveToNext());
            assertMatch(matches[2], ElementMatcher.MatchAction.Merge, snapNav, diffNav);    // Merge existing slice
        }

        [TestMethod]
        public void TestElementMatcher_Patient_Animal_Reslice()
        {
            // Reslice an existing (named) slice on Patient.animal

            var baseProfile = new StructureDefinition()
            {
                Differential = new StructureDefinition.DifferentialComponent()
                {
                    Element = new List<ElementDefinition>()
                    {
                        new ElementDefinition("Patient"),
                        new ElementDefinition("Patient.animal") { Slicing = new ElementDefinition.SlicingComponent()
                        { Discriminator = ForValueSlice("species.coding.code").ToList() } },
                        new ElementDefinition("Patient.animal") { SliceName = "dog" },
                        new ElementDefinition("Patient.animal") { SliceName = "cat" }
                    }
                }
            };
            var userProfile = new StructureDefinition()
            {
                Differential = new StructureDefinition.DifferentialComponent()
                {
                    Element = new List<ElementDefinition>()
                    {
                        new ElementDefinition("Patient"),
                        new ElementDefinition("Patient.animal") { Slicing = new ElementDefinition.SlicingComponent()
                        { Discriminator = ForValueSlice("species.coding.code").ToList() } },
                        new ElementDefinition("Patient.animal") { SliceName = "dog", Slicing = new ElementDefinition.SlicingComponent()
                        { Discriminator = ForValueSlice("breed").ToList() } },
                        new ElementDefinition("Patient.animal") { SliceName = "dog/schnautzer" },
                        new ElementDefinition("Patient.animal") { SliceName = "dog/dachshund" }
                    }
                }
            };

            var snapNav = ElementDefinitionNavigator.ForDifferential(baseProfile);
            var diffNav = ElementDefinitionNavigator.ForDifferential(userProfile);

            // Merge: Patient root
            var matches = ElementMatcher.Match(snapNav, diffNav);
            Assert.IsTrue(diffNav.MoveToFirstChild());
            Assert.IsTrue(snapNav.MoveToFirstChild());
            assertMatch(matches, ElementMatcher.MatchAction.Merge, snapNav, diffNav);

            // Reslice: Patient.animal
            matches = ElementMatcher.Match(snapNav, diffNav);
            Assert.IsNotNull(matches);
            matches.DumpMatches(snapNav, diffNav);
            Assert.AreEqual(4, matches.Count);
            Assert.IsTrue(diffNav.MoveToFirstChild());
            Assert.IsTrue(snapNav.MoveToChild(diffNav.PathName));
            assertMatch(matches[0], ElementMatcher.MatchAction.Slice, snapNav, diffNav);    // Slice entry
            Assert.IsTrue(diffNav.MoveToNext());
            Assert.IsTrue(snapNav.MoveToNext());
            assertMatch(matches[1], ElementMatcher.MatchAction.Slice, snapNav, diffNav);    // Re-slice entry
            Assert.IsTrue(diffNav.MoveToNext());
            // Don't advance snapNav; new diff slice is merged with default base = snap slice entry
            assertMatch(matches[2], ElementMatcher.MatchAction.Add, snapNav, diffNav);      // Add new slice to reslice
            Assert.IsTrue(diffNav.MoveToNext());
            // Don't advance snapNav; new diff slice is merged with default base = snap slice entry
            assertMatch(matches[3], ElementMatcher.MatchAction.Add, snapNav, diffNav);      // Add new slice to reslice
        }

        [TestMethod]
        public void TestElementMatcher_Patient_Animal_Nested_Slice()
        {
            // Introduce a nested (named) slice within an existing (named) slice on Patient.animal

            var baseProfile = new StructureDefinition()
            {
                Differential = new StructureDefinition.DifferentialComponent()
                {
                    Element = new List<ElementDefinition>()
                    {
                        new ElementDefinition("Patient"),
                        new ElementDefinition("Patient.animal") { Slicing = new ElementDefinition.SlicingComponent()
                        { Discriminator = ForValueSlice("species.coding.code").ToList() } },
                        new ElementDefinition("Patient.animal") { SliceName = "dog" },
                        new ElementDefinition("Patient.animal.breed"),
                        new ElementDefinition("Patient.animal") { SliceName = "cat" },
                        new ElementDefinition("Patient.animal.breed")
                    }
                }
            };
            var userProfile = new StructureDefinition()
            {
                Differential = new StructureDefinition.DifferentialComponent()
                {
                    Element = new List<ElementDefinition>()
                    {
                        new ElementDefinition("Patient"),
                        // Is slice entry required? We're not reslicing animal...
                        new ElementDefinition("Patient.animal") { Slicing = new ElementDefinition.SlicingComponent()
                        { Discriminator = ForValueSlice("species.coding.code").ToList() } },
                        new ElementDefinition("Patient.animal") { SliceName = "dog" },
                        new ElementDefinition("Patient.animal.breed") { Slicing = new ElementDefinition.SlicingComponent()
                        { Discriminator = ForValueSlice("coding.code").ToList() } },
                        new ElementDefinition("Patient.animal.breed") { SliceName="schnautzer" },
                        new ElementDefinition("Patient.animal.breed") { SliceName="dachshund" },
                    }
                }
            };

            var snapNav = ElementDefinitionNavigator.ForDifferential(baseProfile);
            var diffNav = ElementDefinitionNavigator.ForDifferential(userProfile);

            // Merge: Patient root
            var matches = ElementMatcher.Match(snapNav, diffNav);
            Assert.IsTrue(diffNav.MoveToFirstChild());
            Assert.IsTrue(snapNav.MoveToFirstChild());
            assertMatch(matches, ElementMatcher.MatchAction.Merge, snapNav, diffNav);

            // Slice: Patient.animal
            matches = ElementMatcher.Match(snapNav, diffNav);
            Assert.IsNotNull(matches);
            matches.DumpMatches(snapNav, diffNav);
            Assert.AreEqual(2, matches.Count);
            Assert.IsTrue(diffNav.MoveToFirstChild());
            Assert.IsTrue(snapNav.MoveToChild(diffNav.PathName));
            assertMatch(matches[0], ElementMatcher.MatchAction.Slice, snapNav, diffNav);    // Slice entry
            Assert.IsTrue(diffNav.MoveToNext());
            Assert.IsTrue(snapNav.MoveToNext());
            assertMatch(matches[1], ElementMatcher.MatchAction.Merge, snapNav, diffNav);    // First slice
            Assert.AreEqual("dog", diffNav.Current.SliceName);

            // Nested slice: Patient.animal.breed
            matches = ElementMatcher.Match(snapNav, diffNav);
            Assert.IsNotNull(matches);
            matches.DumpMatches(snapNav, diffNav);
            Assert.AreEqual(3, matches.Count);
            Assert.IsTrue(diffNav.MoveToFirstChild());
            Assert.IsTrue(snapNav.MoveToFirstChild());
            assertMatch(matches[0], ElementMatcher.MatchAction.Slice, snapNav, diffNav);    // New nested slice entry
            Assert.IsTrue(diffNav.MoveToNext());
            // Don't advance snapNav (not sliced)
            Assert.IsFalse(snapNav.MoveToNext());
            assertMatch(matches[1], ElementMatcher.MatchAction.Add, snapNav, diffNav);      // First new nested slice
            Assert.AreEqual("schnautzer", diffNav.Current.SliceName);
            Assert.IsTrue(diffNav.MoveToNext());
            // Don't advance snapNav (not sliced)
            assertMatch(matches[2], ElementMatcher.MatchAction.Add, snapNav, diffNav);      // Second new nested slice
            Assert.AreEqual("dachshund", diffNav.Current.SliceName);
            Assert.IsFalse(diffNav.MoveToNext());
            // Don't advance snapNav (not sliced)
        }

        // ========== Helper functions ==========

        // Recursively match diffNav to snapNav and verify that all matches return the specified action (def. Merged)
        static List<ElementMatcher.MatchInfo> matchAndVerify(ElementDefinitionNavigator snapNav, ElementDefinitionNavigator diffNav, ElementMatcher.MatchAction action = ElementMatcher.MatchAction.Merge)
        {
            List<ElementMatcher.MatchInfo> matches = ElementMatcher.Match(snapNav, diffNav);
            Assert.IsTrue(diffNav.MoveToFirstChild());
            Assert.IsTrue(snapNav.MoveToFirstChild());
            for (int i = 0; i < matches.Count; i++)
            {
                matches[i].DumpMatch(snapNav, diffNav);

                assertMatch(matches[i], action, snapNav, diffNav);

                snapNav.ReturnToBookmark(matches[i].BaseBookmark);
                diffNav.ReturnToBookmark(matches[i].DiffBookmark);
                Assert.AreEqual(snapNav.HasChildren, diffNav.HasChildren);
                if (snapNav.HasChildren)
                {
                    matchAndVerify(snapNav, diffNav);
                    snapNav.ReturnToBookmark(matches[i].BaseBookmark);
                    diffNav.ReturnToBookmark(matches[i].DiffBookmark);
                }

                bool notLastMatch = i < matches.Count - 1;
                Assert.AreEqual(notLastMatch, snapNav.MoveToNext());
                Assert.AreEqual(notLastMatch, diffNav.MoveToNext());
            }

            return matches;
        }

        static void assertMatch(List<ElementMatcher.MatchInfo> matches, ElementMatcher.MatchAction action, ElementDefinitionNavigator snapNav, ElementDefinitionNavigator diffNav)
        {
            Assert.IsNotNull(matches);
            matches.DumpMatches(snapNav, diffNav);
            Assert.AreEqual(1, matches.Count);
            assertMatch(matches[0], action, snapNav, diffNav);
        }

        static void assertMatch(ElementMatcher.MatchInfo match, ElementMatcher.MatchAction action, ElementDefinitionNavigator snapNav, ElementDefinitionNavigator diffNav = null)
        {
            assertMatch(match, action, snapNav.Bookmark(), diffNav != null ? diffNav.Bookmark() : Bookmark.Empty);
        }

        static void assertMatch(ElementMatcher.MatchInfo match, ElementMatcher.MatchAction action, Bookmark snap, Bookmark diff)
        {
            Assert.IsNotNull(match);
            Assert.AreEqual(action, match.Action);
            Assert.AreEqual(snap, match.BaseBookmark);
            Assert.AreEqual(diff, match.DiffBookmark);
        }
    }
}<|MERGE_RESOLUTION|>--- conflicted
+++ resolved
@@ -331,13 +331,8 @@
                     Element = new List<ElementDefinition>()
                     {
                         new ElementDefinition("Extension"),
-<<<<<<< HEAD
                         new ElementDefinition("Extension.extension") { SliceName = "name" },
-                        new ElementDefinition("Extension.extension.value")
-=======
-                        new ElementDefinition("Extension.extension") { Name = "name" },
                         new ElementDefinition("Extension.extension.value[x]")
->>>>>>> 99f333cf
                         {
                             Type = new List<ElementDefinition.TypeRefComponent>()
                             {
@@ -345,13 +340,8 @@
                             }
                         },
                         new ElementDefinition("Extension.extension.url") { Fixed = new FhirUri("name")  },
-<<<<<<< HEAD
                         new ElementDefinition("Extension.extension") { SliceName = "age" },
-                        new ElementDefinition("Extension.extension.value")
-=======
-                        new ElementDefinition("Extension.extension") { Name = "age" },
                         new ElementDefinition("Extension.extension.value[x]")
->>>>>>> 99f333cf
                         {
                             Type = new List<ElementDefinition.TypeRefComponent>()
                             {
@@ -398,16 +388,10 @@
                     Element = new List<ElementDefinition>()
                     {
                         new ElementDefinition("Extension"),
-<<<<<<< HEAD
                         new ElementDefinition("Extension.extension") { Slicing = new ElementDefinition.SlicingComponent()
                             { Discriminator = ForValueSlice("url").ToList() } },
                         new ElementDefinition("Extension.extension") { SliceName = "name" },
-                        new ElementDefinition("Extension.extension.value")
-=======
-                        new ElementDefinition("Extension.extension") { Slicing = new ElementDefinition.SlicingComponent() { Discriminator = new string[] {"url" } } },
-                        new ElementDefinition("Extension.extension") { Name = "name" },
                         new ElementDefinition("Extension.extension.value[x]")
->>>>>>> 99f333cf
                         {
                             Type = new List<ElementDefinition.TypeRefComponent>()
                             {
@@ -415,13 +399,8 @@
                             }
                         },
                         new ElementDefinition("Extension.extension.url") { Fixed = new FhirUri("name")  },
-<<<<<<< HEAD
                         new ElementDefinition("Extension.extension") { SliceName = "age" },
-                        new ElementDefinition("Extension.extension.value")
-=======
-                        new ElementDefinition("Extension.extension") { Name = "age" },
                         new ElementDefinition("Extension.extension.value[x]")
->>>>>>> 99f333cf
                         {
                             Type = new List<ElementDefinition.TypeRefComponent>()
                             {
@@ -439,13 +418,8 @@
                     Element = new List<ElementDefinition>()
                     {
                         new ElementDefinition("Extension"),
-<<<<<<< HEAD
                         new ElementDefinition("Extension.extension") { SliceName = "size" },
-                        new ElementDefinition("Extension.extension.value")
-=======
-                        new ElementDefinition("Extension.extension") { Name = "size" },
                         new ElementDefinition("Extension.extension.value[x]")
->>>>>>> 99f333cf
                         {
                             Type = new List<ElementDefinition.TypeRefComponent>()
                             {
@@ -493,17 +467,11 @@
                     Element = new List<ElementDefinition>()
                     {
                         new ElementDefinition("Extension"),
-<<<<<<< HEAD
                         new ElementDefinition("Extension.extension") {
                             Slicing = new ElementDefinition.SlicingComponent()
                             { Discriminator = ForValueSlice("url").ToList() } },
                         new ElementDefinition("Extension.extension") { SliceName = "name" },
-                        new ElementDefinition("Extension.extension.value")
-=======
-                        new ElementDefinition("Extension.extension") { Slicing = new ElementDefinition.SlicingComponent() { Discriminator = new string[] {"url" } } },
-                        new ElementDefinition("Extension.extension") { Name = "name" },
                         new ElementDefinition("Extension.extension.value[x]")
->>>>>>> 99f333cf
                         {
                             Type = new List<ElementDefinition.TypeRefComponent>()
                             {
@@ -511,65 +479,45 @@
                             }
                         },
                         new ElementDefinition("Extension.extension.url") { Fixed = new FhirUri("name")  },
-<<<<<<< HEAD
                         new ElementDefinition("Extension.extension") { SliceName = "age" },
-                        new ElementDefinition("Extension.extension.value")
-=======
+                        new ElementDefinition("Extension.extension.value[x]")
+                        {
+                            Type = new List<ElementDefinition.TypeRefComponent>()
+                            {
+                                new ElementDefinition.TypeRefComponent() { Code = FHIRAllTypes.Integer.GetLiteral() }
+                            }
+                        },
+                        new ElementDefinition("Extension.extension.url") { Fixed = new FhirUri("age") },
+                    }
+                }
+            };
+            var userProfile = new StructureDefinition()
+            {
+                Differential = new StructureDefinition.DifferentialComponent()
+                {
+                    Element = new List<ElementDefinition>()
+                    {
+                        new ElementDefinition("Extension"),
+                        new ElementDefinition("Extension.extension") { SliceName = "size" },
+                        new ElementDefinition("Extension.extension.value[x]")
+                        {
+                            Type = new List<ElementDefinition.TypeRefComponent>()
+                            {
+                                new ElementDefinition.TypeRefComponent() { Code = FHIRAllTypes.Decimal.GetLiteral() }
+                            }
+                        },
+                        new ElementDefinition("Extension.extension.url") { Fixed = new FhirUri("size")  },
+                        new ElementDefinition("Extension.extension") { SliceName = "name" },
+                        new ElementDefinition("Extension.extension.value[x]")
+                        {
+                            Type = new List<ElementDefinition.TypeRefComponent>()
+                            {
+                                new ElementDefinition.TypeRefComponent() { Code = FHIRAllTypes.String.GetLiteral() }
+                            }
+                        },
+                        new ElementDefinition("Extension.extension.url") { Fixed = new FhirUri("name")  },
                         new ElementDefinition("Extension.extension") { Name = "age" },
                         new ElementDefinition("Extension.extension.value[x]")
->>>>>>> 99f333cf
-                        {
-                            Type = new List<ElementDefinition.TypeRefComponent>()
-                            {
-                                new ElementDefinition.TypeRefComponent() { Code = FHIRAllTypes.Integer.GetLiteral() }
-                            }
-                        },
-                        new ElementDefinition("Extension.extension.url") { Fixed = new FhirUri("age") },
-                    }
-                }
-            };
-            var userProfile = new StructureDefinition()
-            {
-                Differential = new StructureDefinition.DifferentialComponent()
-                {
-                    Element = new List<ElementDefinition>()
-                    {
-                        new ElementDefinition("Extension"),
-<<<<<<< HEAD
-                        new ElementDefinition("Extension.extension") { SliceName = "size" },
-                        new ElementDefinition("Extension.extension.value")
-=======
-                        new ElementDefinition("Extension.extension") { Name = "size" },
-                        new ElementDefinition("Extension.extension.value[x]")
->>>>>>> 99f333cf
-                        {
-                            Type = new List<ElementDefinition.TypeRefComponent>()
-                            {
-                                new ElementDefinition.TypeRefComponent() { Code = FHIRAllTypes.Decimal.GetLiteral() }
-                            }
-                        },
-                        new ElementDefinition("Extension.extension.url") { Fixed = new FhirUri("size")  },
-<<<<<<< HEAD
-                        new ElementDefinition("Extension.extension") { SliceName = "name" },
-                        new ElementDefinition("Extension.extension.value")
-=======
-                        new ElementDefinition("Extension.extension") { Name = "name" },
-                        new ElementDefinition("Extension.extension.value[x]")
->>>>>>> 99f333cf
-                        {
-                            Type = new List<ElementDefinition.TypeRefComponent>()
-                            {
-                                new ElementDefinition.TypeRefComponent() { Code = FHIRAllTypes.String.GetLiteral() }
-                            }
-                        },
-                        new ElementDefinition("Extension.extension.url") { Fixed = new FhirUri("name")  },
-<<<<<<< HEAD
-                        new ElementDefinition("Extension.extension") { SliceName = "age" },
-                        new ElementDefinition("Extension.extension.value")
-=======
-                        new ElementDefinition("Extension.extension") { Name = "age" },
-                        new ElementDefinition("Extension.extension.value[x]")
->>>>>>> 99f333cf
                         {
                             Type = new List<ElementDefinition.TypeRefComponent>()
                             {
