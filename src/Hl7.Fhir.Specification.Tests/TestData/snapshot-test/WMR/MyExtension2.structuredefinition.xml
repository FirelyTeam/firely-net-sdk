﻿<?xml version="1.0" encoding="utf-8"?>
<StructureDefinition xmlns="http://hl7.org/fhir">
  <meta>
    <lastUpdated value="2016-08-24T15:19:24.929+02:00" />
  </meta>
  <url value="http://example.org/fhir/StructureDefinition/MyExtension2" />
  <name value="MyExtension2" />
  <status value="draft" />
  <description value="Base StructureDefinition for Extension Type" />
  <purpose value="The ability to add extensions in a structured way is what keeps FHIR resources simple." />
  <fhirVersion value="1.0.2" />
  <kind value="primitive-type" />
  <abstract value="false" />
<<<<<<< HEAD
  <context>
    <type value="fhirpath" />
    <expression value="Patient" />
  </context>
=======
  <contextType value="resource" />
  <context value="Patient" />
  <type value="Extension" />
>>>>>>> 6d67c8a8
  <baseDefinition value="http://hl7.org/fhir/StructureDefinition/Extension" />
  <derivation value="constraint" />
  <differential>
    <element>
      <path value="Extension" />
    </element>
    <element>
      <path value="Extension.url" />
      <fixedUri value="http://example.org/fhir/StructureDefinition/MyExtension2" />
    </element>
    <element>
      <path value="Extension.valueString" />
      <type>
        <code value="string" />
      </type>
    </element>
  </differential>
</StructureDefinition><|MERGE_RESOLUTION|>--- conflicted
+++ resolved
@@ -11,16 +11,10 @@
   <fhirVersion value="1.0.2" />
   <kind value="primitive-type" />
   <abstract value="false" />
-<<<<<<< HEAD
   <context>
     <type value="fhirpath" />
     <expression value="Patient" />
   </context>
-=======
-  <contextType value="resource" />
-  <context value="Patient" />
-  <type value="Extension" />
->>>>>>> 6d67c8a8
   <baseDefinition value="http://hl7.org/fhir/StructureDefinition/Extension" />
   <derivation value="constraint" />
   <differential>
