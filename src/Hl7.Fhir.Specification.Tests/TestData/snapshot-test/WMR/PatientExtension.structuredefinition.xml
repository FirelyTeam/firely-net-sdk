--- conflicted
+++ resolved
@@ -10,16 +10,10 @@
   <description value="Example StructureDefinition for Patient Extension" />
   <kind value="primitive-type" />
   <abstract value="false" />
-<<<<<<< HEAD
   <context>
     <type value="fhirpath" />
     <expression value="Patient" />
   </context>
-=======
-  <contextType value="resource" />
-  <context value="Patient" />
-  <type value="Extension" />
->>>>>>> 6d67c8a8
   <baseDefinition value="http://hl7.org/fhir/StructureDefinition/Extension" />
   <derivation value="constraint" />
   <differential>
