--- conflicted
+++ resolved
@@ -19,50 +19,14 @@
 {
     public class ElementNode : DomNode<ElementNode>, ITypedElement, IAnnotated, IAnnotatable
     {
-<<<<<<< HEAD
         public static ITypedElement CreateConstant(object value) => new ConstantElement(value);
 
-        public static IEnumerable<ITypedElement> CreateConstantList(params object[] values) => values != null
+        public static IEnumerable<ITypedElement> CreateList(params object[] values) => values != null
                 ? values.Select(value => value == null ? null : value is ITypedElement ? (ITypedElement)value : CreateConstant(value))
                 : EmptyList;
-=======
-        public string Name { get; set; }
-
-        protected List<T> ChildList = new List<T>();
-
-        internal IEnumerable<T> ChildrenInternal(string name = null) =>
-            name == null ? ChildList : ChildList.Where(c => c.Name == name);
-
-        public T Parent { get; protected set; }
-
-        public DomNodeList<T> this[string name] => new DomNodeList<T>(ChildrenInternal(name));
-
-        public T this[int index] => ChildList[index];
->>>>>>> dfaf0f90
 
         public static readonly IEnumerable<ITypedElement> EmptyList = Enumerable.Empty<ITypedElement>();
-
-
-<<<<<<< HEAD
-        public IEnumerable<ITypedElement> Children(string name = null) => ChildrenByName(name);
-=======
-        public void AddAnnotation(object annotation)
-        {
-            AnnotationsInternal.Add(annotation);
-        }
-
-        public void RemoveAnnotations(Type type)
-        {
-            AnnotationsInternal.RemoveOfType(type);
-        }
-    }
-
-
-
-    public class ElementNode : DomNode<ElementNode>, ITypedElement, IAnnotated, IAnnotatable
-    {
         public IEnumerable<ITypedElement> Children(string name = null) => ChildrenInternal(name);
->>>>>>> dfaf0f90
 
         internal ElementNode(string name, object value, string instanceType, IElementDefinitionSummary definition)
         {
@@ -210,32 +174,4 @@
         }
 
     }
-
-<<<<<<< HEAD
-=======
-
-    public class DomNodeList<T> : IEnumerable<T> where T:DomNode<T>
-    {
-        private readonly IList<T> _wrapped;
-
-        internal DomNodeList(IEnumerable<T> nodes)
-        {
-            _wrapped = nodes.ToList();
-        }
-
-        public T this[int index] => _wrapped[index];
-
-        public DomNodeList<T> this[string name] => 
-            new DomNodeList<T>(_wrapped.SelectMany(c => c.ChildrenInternal(name)));
-
-        public int Count => _wrapped.Count;
-
-        public bool Contains(T item) => _wrapped.Contains(item);
-
-        public IEnumerator<T> GetEnumerator() => _wrapped.GetEnumerator();
-
-        IEnumerator IEnumerable.GetEnumerator() => _wrapped.GetEnumerator();
-    }
-
->>>>>>> dfaf0f90
 }