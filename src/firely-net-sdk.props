<Project xmlns="http://schemas.microsoft.com/developer/msbuild/2003">
<<<<<<< HEAD
=======
  
  <!-- Solution-wide properties for NuGet packaging -->
  <PropertyGroup>
    <VersionPrefix>3.8.3</VersionPrefix>
    <VersionSuffix></VersionSuffix>
    <Authors>Firely (info@fire.ly) and contributors</Authors>
    <Company>Firely (https://fire.ly)</Company>
    <Copyright>Copyright 2013-2021 Firely.  Contains materials (C) HL7 International</Copyright>
    <PackageProjectUrl>https://github.com/FirelyTeam/firely-net-sdk</PackageProjectUrl>
    <RepositoryUrl>https://github.com/FirelyTeam/firely-net-sdk</RepositoryUrl>
    <RepositoryType>git</RepositoryType>
    <PackageIcon>icon-fhir-32.png</PackageIcon>
    <PackageReleaseNotes>See https://github.com/FirelyTeam/firely-net-sdk/releases</PackageReleaseNotes>
    <PackageLicenseFile>LICENSE</PackageLicenseFile>
	<PublishRepositoryUrl>true</PublishRepositoryUrl>
	<EmbedUntrackedSources>true</EmbedUntrackedSources>
    <RunFhirPathTests>true</RunFhirPathTests> <!-- Used for CI/CD pipelines -->
  </PropertyGroup>
>>>>>>> 49334327

	<PropertyGroup>
		<TargetFrameworks>net6.0;net452;netstandard2.0</TargetFrameworks>
	</PropertyGroup>

	<!-- Solution-wide properties for NuGet packaging -->
	<PropertyGroup>
		<VersionPrefix>4.0.0</VersionPrefix>
		<VersionSuffix>beta2</VersionSuffix>
		<Authors>Firely (info@fire.ly) and contributors</Authors>
		<Company>Firely (https://fire.ly)</Company>
		<Copyright>Copyright 2013-2022 Firely.  Contains materials (C) HL7 International</Copyright>
		<PackageProjectUrl>https://github.com/FirelyTeam/firely-net-sdk</PackageProjectUrl>
		<RepositoryUrl>https://github.com/FirelyTeam/firely-net-sdk</RepositoryUrl>
		<RepositoryType>git</RepositoryType>
		<PackageIcon>icon-firely-sdk-128.png</PackageIcon>
		<PackageReleaseNotes>See https://github.com/FirelyTeam/firely-net-sdk/releases</PackageReleaseNotes>
		<PackageLicenseFile>LICENSE</PackageLicenseFile>
		<PackageReadmeFile>README.md</PackageReadmeFile>
        <RunFhirPathTests>true</RunFhirPathTests> <!-- Used for CI/CD pipelines -->
	</PropertyGroup>

	<PropertyGroup>
		<!-- Error	CS4014	Because this call is not awaited, execution of the current method continues before the call is completed. 
    Consider applying the 'await' operator to the result of the call.	-->
<<<<<<< HEAD
		<WarningsAsErrors>CS4014</WarningsAsErrors>
	</PropertyGroup>

	<ItemGroup>
		<None Include="..\..\LICENSE" Pack="true" PackagePath=""/>
		<None Include="..\..\icon-firely-sdk-128.png" Pack="true" PackagePath=""/>
		<None Include="..\..\README.md" Pack="true" PackagePath=""/>
	</ItemGroup>
=======
    <WarningsAsErrors>CS4014</WarningsAsErrors>       
  </PropertyGroup>
  
  <ItemGroup>
    <None Include="..\..\LICENSE" Pack="true" PackagePath=""/>
    <None Include="..\..\icon-fhir-32.png" Pack="true" PackagePath=""/>
  </ItemGroup>
	
  <ItemGroup>
    <PackageReference Include="Microsoft.SourceLink.GitHub" Version="1.1.1" PrivateAssets="All"/>
  </ItemGroup>
>>>>>>> 49334327

	<!-- Compiler settings -->
	<PropertyGroup>
		<LangVersion>9.0</LangVersion>
		<GenerateDocumentationFile>True</GenerateDocumentationFile>
		<Configurations>Debug;Release;FullDebug</Configurations>
	</PropertyGroup>

	<PropertyGroup Condition=" '$(Configuration)' == 'Debug' Or '$(Configuration)' == 'FullDebug'  ">
		<DebugType>portable</DebugType>
		<DebugSymbols>True</DebugSymbols>
		<NoWarn>1591</NoWarn>
		<Optimize>false</Optimize>
		<DefineConstants>$(DefineConstants);DEBUG;TRACE</DefineConstants>
	</PropertyGroup>

	<PropertyGroup Condition=" '$(Configuration)' == 'Release' ">
		<SignAssembly>True</SignAssembly>
		<DelaySign>true</DelaySign>
		<AssemblyOriginatorKeyFile>..\FhirNetApi.publickey</AssemblyOriginatorKeyFile>
		<IncludeSymbols>True</IncludeSymbols>
		<GeneratePackageOnBuild>False</GeneratePackageOnBuild>
		<SymbolPackageFormat>snupkg</SymbolPackageFormat>
        <NoWarn>1591</NoWarn> <!-- Missing XML comments -->
	</PropertyGroup>
</Project>
<|MERGE_RESOLUTION|>--- conflicted
+++ resolved
@@ -1,25 +1,4 @@
 <Project xmlns="http://schemas.microsoft.com/developer/msbuild/2003">
-<<<<<<< HEAD
-=======
-  
-  <!-- Solution-wide properties for NuGet packaging -->
-  <PropertyGroup>
-    <VersionPrefix>3.8.3</VersionPrefix>
-    <VersionSuffix></VersionSuffix>
-    <Authors>Firely (info@fire.ly) and contributors</Authors>
-    <Company>Firely (https://fire.ly)</Company>
-    <Copyright>Copyright 2013-2021 Firely.  Contains materials (C) HL7 International</Copyright>
-    <PackageProjectUrl>https://github.com/FirelyTeam/firely-net-sdk</PackageProjectUrl>
-    <RepositoryUrl>https://github.com/FirelyTeam/firely-net-sdk</RepositoryUrl>
-    <RepositoryType>git</RepositoryType>
-    <PackageIcon>icon-fhir-32.png</PackageIcon>
-    <PackageReleaseNotes>See https://github.com/FirelyTeam/firely-net-sdk/releases</PackageReleaseNotes>
-    <PackageLicenseFile>LICENSE</PackageLicenseFile>
-	<PublishRepositoryUrl>true</PublishRepositoryUrl>
-	<EmbedUntrackedSources>true</EmbedUntrackedSources>
-    <RunFhirPathTests>true</RunFhirPathTests> <!-- Used for CI/CD pipelines -->
-  </PropertyGroup>
->>>>>>> 49334327
 
 	<PropertyGroup>
 		<TargetFrameworks>net6.0;net452;netstandard2.0</TargetFrameworks>
@@ -28,7 +7,7 @@
 	<!-- Solution-wide properties for NuGet packaging -->
 	<PropertyGroup>
 		<VersionPrefix>4.0.0</VersionPrefix>
-		<VersionSuffix>beta2</VersionSuffix>
+		<VersionSuffix>beta3</VersionSuffix>
 		<Authors>Firely (info@fire.ly) and contributors</Authors>
 		<Company>Firely (https://fire.ly)</Company>
 		<Copyright>Copyright 2013-2022 Firely.  Contains materials (C) HL7 International</Copyright>
@@ -39,13 +18,14 @@
 		<PackageReleaseNotes>See https://github.com/FirelyTeam/firely-net-sdk/releases</PackageReleaseNotes>
 		<PackageLicenseFile>LICENSE</PackageLicenseFile>
 		<PackageReadmeFile>README.md</PackageReadmeFile>
+		<PublishRepositoryUrl>true</PublishRepositoryUrl>
+	    <EmbedUntrackedSources>true</EmbedUntrackedSources>
         <RunFhirPathTests>true</RunFhirPathTests> <!-- Used for CI/CD pipelines -->
 	</PropertyGroup>
 
 	<PropertyGroup>
 		<!-- Error	CS4014	Because this call is not awaited, execution of the current method continues before the call is completed. 
     Consider applying the 'await' operator to the result of the call.	-->
-<<<<<<< HEAD
 		<WarningsAsErrors>CS4014</WarningsAsErrors>
 	</PropertyGroup>
 
@@ -54,19 +34,10 @@
 		<None Include="..\..\icon-firely-sdk-128.png" Pack="true" PackagePath=""/>
 		<None Include="..\..\README.md" Pack="true" PackagePath=""/>
 	</ItemGroup>
-=======
-    <WarningsAsErrors>CS4014</WarningsAsErrors>       
-  </PropertyGroup>
-  
-  <ItemGroup>
-    <None Include="..\..\LICENSE" Pack="true" PackagePath=""/>
-    <None Include="..\..\icon-fhir-32.png" Pack="true" PackagePath=""/>
-  </ItemGroup>
-	
-  <ItemGroup>
-    <PackageReference Include="Microsoft.SourceLink.GitHub" Version="1.1.1" PrivateAssets="All"/>
-  </ItemGroup>
->>>>>>> 49334327
+
+	<ItemGroup>
+        <PackageReference Include="Microsoft.SourceLink.GitHub" Version="1.1.1" PrivateAssets="All"/>
+    </ItemGroup>
 
 	<!-- Compiler settings -->
 	<PropertyGroup>
