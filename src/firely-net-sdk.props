<Project xmlns="http://schemas.microsoft.com/developer/msbuild/2003">

	<PropertyGroup>
		<TargetFrameworks>net6.0;net452;netstandard2.0</TargetFrameworks>
	</PropertyGroup>

	<!-- Solution-wide properties for NuGet packaging -->
	<PropertyGroup>
		<VersionPrefix>4.0.0</VersionPrefix>
		<VersionSuffix>beta3</VersionSuffix>
		<Authors>Firely (info@fire.ly) and contributors</Authors>
		<Company>Firely (https://fire.ly)</Company>
		<Copyright>Copyright 2013-2022 Firely.  Contains materials (C) HL7 International</Copyright>
		<PackageProjectUrl>https://github.com/FirelyTeam/firely-net-sdk</PackageProjectUrl>
		<RepositoryUrl>https://github.com/FirelyTeam/firely-net-sdk</RepositoryUrl>
		<RepositoryType>git</RepositoryType>
		<PackageIcon>icon-firely-sdk-128.png</PackageIcon>
		<PackageReleaseNotes>See https://github.com/FirelyTeam/firely-net-sdk/releases</PackageReleaseNotes>
		<PackageLicenseFile>LICENSE</PackageLicenseFile>
		<PackageReadmeFile>README.md</PackageReadmeFile>
		<PublishRepositoryUrl>true</PublishRepositoryUrl>
	    <EmbedUntrackedSources>true</EmbedUntrackedSources>
<<<<<<< HEAD
        <RunFhirPathTests>false</RunFhirPathTests> <!-- Used for CI/CD pipelines -->
=======
        <RunFhirPathTests>true</RunFhirPathTests> <!-- Used for CI/CD pipelines -->
>>>>>>> e637d0bd
	</PropertyGroup>

	<PropertyGroup>
		<!-- Error	CS4014	Because this call is not awaited, execution of the current method continues before the call is completed. 
    Consider applying the 'await' operator to the result of the call.	-->
		<WarningsAsErrors>CS4014</WarningsAsErrors>
	</PropertyGroup>

	<ItemGroup>
		<None Include="..\..\LICENSE" Pack="true" PackagePath=""/>
		<None Include="..\..\icon-firely-sdk-128.png" Pack="true" PackagePath=""/>
		<None Include="..\..\README.md" Pack="true" PackagePath=""/>
	</ItemGroup>

	<ItemGroup>
        <PackageReference Include="Microsoft.SourceLink.GitHub" Version="1.1.1" PrivateAssets="All"/>
    </ItemGroup>

	<!-- Compiler settings -->
	<PropertyGroup>
		<LangVersion>9.0</LangVersion>
		<GenerateDocumentationFile>True</GenerateDocumentationFile>
		<Configurations>Debug;Release;FullDebug</Configurations>
<<<<<<< HEAD
=======
		<TreatWarningsAsErrors>true</TreatWarningsAsErrors>
>>>>>>> e637d0bd
	</PropertyGroup>

	<PropertyGroup Condition=" '$(Configuration)' == 'Debug' Or '$(Configuration)' == 'FullDebug'  ">
		<DebugType>portable</DebugType>
		<DebugSymbols>True</DebugSymbols>
		<NoWarn>1591</NoWarn>
		<Optimize>false</Optimize>
		<DefineConstants>$(DefineConstants);DEBUG;TRACE</DefineConstants>
	</PropertyGroup>

	<PropertyGroup Condition=" '$(Configuration)' == 'Release' ">
		<SignAssembly>True</SignAssembly>
		<DelaySign>true</DelaySign>
		<AssemblyOriginatorKeyFile>..\FhirNetApi.publickey</AssemblyOriginatorKeyFile>
		<IncludeSymbols>True</IncludeSymbols>
		<GeneratePackageOnBuild>False</GeneratePackageOnBuild>
		<SymbolPackageFormat>snupkg</SymbolPackageFormat>
        <NoWarn>1591</NoWarn> <!-- Missing XML comments -->
	</PropertyGroup>
</Project>
<|MERGE_RESOLUTION|>--- conflicted
+++ resolved
@@ -20,11 +20,7 @@
 		<PackageReadmeFile>README.md</PackageReadmeFile>
 		<PublishRepositoryUrl>true</PublishRepositoryUrl>
 	    <EmbedUntrackedSources>true</EmbedUntrackedSources>
-<<<<<<< HEAD
         <RunFhirPathTests>false</RunFhirPathTests> <!-- Used for CI/CD pipelines -->
-=======
-        <RunFhirPathTests>true</RunFhirPathTests> <!-- Used for CI/CD pipelines -->
->>>>>>> e637d0bd
 	</PropertyGroup>
 
 	<PropertyGroup>
@@ -48,10 +44,7 @@
 		<LangVersion>9.0</LangVersion>
 		<GenerateDocumentationFile>True</GenerateDocumentationFile>
 		<Configurations>Debug;Release;FullDebug</Configurations>
-<<<<<<< HEAD
-=======
 		<TreatWarningsAsErrors>true</TreatWarningsAsErrors>
->>>>>>> e637d0bd
 	</PropertyGroup>
 
 	<PropertyGroup Condition=" '$(Configuration)' == 'Debug' Or '$(Configuration)' == 'FullDebug'  ">
