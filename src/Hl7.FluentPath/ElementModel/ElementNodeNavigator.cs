using System;
using System.Linq;
using System.Collections.Generic;
using System.Text;
using System.Threading.Tasks;
using Hl7.FluentPath.Support;

namespace Hl7.ElementModel
{
<<<<<<< HEAD
 
    public class ElementNodeNavigator : IElementNavigator
=======
    public struct ElementNodeNavigator : IElementNavigator
>>>>>>> 0802bd32
    {
        private IList<IElementNode> _siblings;
        private int _index;

        public IElementNode Current
        {
            get { return _siblings[_index]; }
        }

<<<<<<< HEAD

        internal ElementNodeNavigator()
        {
        }

=======
>>>>>>> 0802bd32
        public ElementNodeNavigator(IElementNode wrapped)
        {
            _siblings = new List<IElementNode> { wrapped };
            _index = 0;
        }

        public string Name
        {
            get
            {
                return Current.Name;
            }
        }

        public string TypeName
        {
            get
            {
                return Current.TypeName;
            }
        }

        public string Path
        {
            get
            {
                return Current.Path;
            }
        }


        public object Value
        {
            get
            {
                return Current.Value;
            }
        }

        public IElementNavigator Clone()
        {
            var r = new ElementNodeNavigator();

            r._siblings = this._siblings;
            r._index = this._index;

            return r;
        }

        public bool MoveToFirstChild()
        {
            if (Current.Children != null && Current.Children.Any())
            {
                _siblings = Current.Children;
                _index = 0;
                return true;
            }

            return false;
        }

        public bool MoveToNext()
        {
            if (_siblings.Count > _index + 1)
            {
                _index += 1;
                return true;
            }

            return false;
        }
    }

}<|MERGE_RESOLUTION|>--- conflicted
+++ resolved
@@ -7,12 +7,7 @@
 
 namespace Hl7.ElementModel
 {
-<<<<<<< HEAD
- 
-    public class ElementNodeNavigator : IElementNavigator
-=======
     public struct ElementNodeNavigator : IElementNavigator
->>>>>>> 0802bd32
     {
         private IList<IElementNode> _siblings;
         private int _index;
@@ -22,14 +17,6 @@
             get { return _siblings[_index]; }
         }
 
-<<<<<<< HEAD
-
-        internal ElementNodeNavigator()
-        {
-        }
-
-=======
->>>>>>> 0802bd32
         public ElementNodeNavigator(IElementNode wrapped)
         {
             _siblings = new List<IElementNode> { wrapped };
