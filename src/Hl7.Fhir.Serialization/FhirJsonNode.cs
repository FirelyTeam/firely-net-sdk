/* 
 * Copyright (c) 2018, Firely (info@fire.ly) and contributors
 * See the file CONTRIBUTORS for details.
 * 
 * This file is licensed under the BSD 3-Clause license
 * available at https://github.com/ewoutkramer/fhir-net-api/blob/master/LICENSE
 */

using Hl7.Fhir.ElementModel;
using Hl7.Fhir.Utility;
using Newtonsoft.Json;
using Newtonsoft.Json.Linq;
using System;
using System.Collections.Generic;
using System.Linq;
using System.Xml.Linq;

namespace Hl7.Fhir.Serialization
{
    public partial class FhirJsonNode : ISourceNode, IResourceTypeSupplier, IAnnotated, IExceptionSource
    {
        internal FhirJsonNode(JObject root, string nodeName, FhirJsonParsingSettings settings = null)
        {
            JsonObject = root ?? throw Error.ArgumentNull(nameof(root));

            var rootName = nodeName ?? ResourceType;
            Name = rootName ?? throw Error.InvalidOperation("Root object has no type indication (resourceType) and therefore cannot be used to construct an FhirJsonNode. " +
                    $"Alternatively, specify a {nameof(nodeName)} using the parameter.");
            Location = Name;

            JsonValue = null;           
            ArrayIndex = null;
            UsesShadow = false;
            _settings = settings?.Clone() ?? new FhirJsonParsingSettings();
        }


        private FhirJsonNode(FhirJsonNode parent, string name, JValue value, JObject content, bool usesShadow, int? arrayIndex, string location)
        {
            Name = name;
            JsonValue = value;
            JsonObject = content;
            ArrayIndex = arrayIndex;
            Location = location;
            UsesShadow = usesShadow;
            _settings = parent._settings;
            ExceptionHandler = parent.ExceptionHandler;
        }

        private readonly FhirJsonParsingSettings _settings;
        public readonly JValue JsonValue;
        public readonly JObject JsonObject;
        public readonly int? ArrayIndex;
        public readonly bool UsesShadow;

        public string Name { get; private set; }
        public string Location { get; private set; }


        public ExceptionNotificationHandler ExceptionHandler { get; set; }

        public bool PermissiveParsing => _settings.PermissiveParsing;

        public JToken PositionNode => JsonValue ?? (JToken)JsonObject;

        /*
    JToken
        JContainer
            JArray
            JConstructor
            JObject
            JProperty
        JValue
            JRaw
 */

        private FhirJsonNode build(string name, JToken main, JToken shadow, bool isArrayElement, int index)
        {
            JValue value = null;
            JObject contents = null;

            if (main?.Type == JTokenType.Null && shadow?.Type == JTokenType.Null)
            {
                if (!PermissiveParsing)
                    raiseFormatError($"The properties '{name}' and '_{name}' are both null, which is not allowed", main);
                return null;
            }
            else if (main?.Type == JTokenType.Null && shadow == null)
            {
                if (!PermissiveParsing)
                    raiseFormatError($"The property '{name}' cannot have just a null value", main);
                return null;
            }
            else if (main == null && shadow?.Type == JTokenType.Null)
            {
                if (!PermissiveParsing)
                    raiseFormatError($"The property '_{name}' cannot have just a null value", main);
                return null;
            }

            if (main != null)
            {
                switch (main)
                {
                    case JValue val:
                        value = validateValue(val, name);
                        break;
                    case JObject obj:
                        contents = validateObject(obj, name);
                        break;
                    default:
                        if (!PermissiveParsing)
                            raiseFormatError($"The value for property '{name}' must be a value or an object, not a {main.Type}", main);
                        break;
                }
            }

            if (shadow != null)
            {
                switch (shadow)
                {
                    case JValue val when val.Type == JTokenType.Null:
                        validateValue(val, $"_{name}");   // just report error, has no real value to return
                        break;
                    case JObject obj:
                        if (contents != null)
                            raiseFormatError($"The '{name}' and '_{name}' properties cannot both contain complex data.", shadow);
                        else
                            contents = validateObject(obj, $"_{name}");
                        break;
                    default:
                        raiseFormatError($"The value for property '_{name}' must be an object, not a {shadow.Type}", shadow);
                        break;
                }
            }

            // This can only be true, if the logic just before left both value and contents == null because of errors
            // In that case, don't return any result from the build - which will make sure the caller skips
            // this property completely
            if (value == null && contents == null) return null;

            var location = $"{Location}.{name}[{index}]";
            return new FhirJsonNode(this, name, value, contents, shadow != null, isArrayElement ? index : (int?)null, location);

            JValue validateValue(JValue v, string pName)
            {
                if (v.Value is string s && String.IsNullOrWhiteSpace(s))
                {
                    if (!PermissiveParsing)
                        raiseFormatError($"The property '{pName}' has an empty string value, which is not allowed.", v);
                    return null;
                }
                if (v.Type == JTokenType.Null)
                {
                    if (!isArrayElement && !PermissiveParsing)
                        raiseFormatError($"The property '{pName}' has an 'null' value, which is only allowed in arrays.", v);
                    return null;
                }
                else
                    return v;
            }

            JObject validateObject(JObject o, string pName)
            {
                if (o.Count == 0)
                {
                    if (!PermissiveParsing)
                        raiseFormatError($"The object for property '{pName}' is empty, which is not allowed.", o);
                    return null;
                }
                else
                    return o;
            }
        }

        public string Text
        {
            get
            {
                if (JsonValue != null)
                {
                    if (JsonValue.Value != null)
                    {
                        // Make sure the representation of this Json-typed value is turned
                        // into a string representation compatible with the XML serialization
                        return JsonValue.Value is string s ? s.Trim() 
                            : PrimitiveTypeConverter.ConvertTo<string>(JsonValue.Value);
                    }
                }

                return null;
            }
        }

        public string ResourceType => (JsonObject?.GetResourceTypePropertyFromObject(Name)?.Value as JValue)?.Value as string;

        public IEnumerable<ISourceNode> Children(string name = null)
        {
            if (JsonObject == null || JsonObject.HasValues == false) yield break;

            // ToList() added explicitly here, we really need our own copy of the list of children
            // Note: this will create a lookup with a grouping that groups the main + shadow property
            // under the same name (which is the name without the _).
            var children = JsonObject.Children<JProperty>().ToLookup(jp => deriveMainName(jp));
            var processed = new HashSet<string>();

            var scanChildren = children.Where(n => n.Key.MatchesPrefix(name));

            var resourceTypeChild = JsonObject.GetResourceTypePropertyFromObject(Name);

            foreach (var child in scanChildren)
            {
                if (child.First() == resourceTypeChild) continue;
                if (processed.Contains(child.Key)) continue;

                (JProperty main, JProperty shadow) = getNextElementPair(child);

                if (child.Key == "fhir_comments")
                {
                    if (!_settings.AllowJsonComments && !PermissiveParsing)
                        raiseFormatError("The 'fhir_comments' feature is disabled.", main ?? shadow);
                    continue;      // ignore pre-DSTU2 Json comments
                }

                processed.Add(child.Key);

                var nodes = enumerateElement(child.Key, main, shadow);

                foreach (var node in nodes)
                    yield return node;
            }

            string deriveMainName(JProperty prop)
            {
                var n = prop.Name;
                return n[0] == '_' ? n.Substring(1) : n;
            }
        }

        private (JProperty main, JProperty shadow) getNextElementPair(IGrouping<string, JProperty> child)
        {
            JProperty main = child.First(), shadow = child.Skip(1).FirstOrDefault();

            return main.Name[0] != '_' ? (main, shadow) : (shadow, main);
        }

        private IEnumerable<FhirJsonNode> enumerateElement(string name, JProperty main, JProperty shadow)
        {
            validateCardinalities(main, shadow);

            // Even if main/shadow has errors (i.e. not both are an array, number of items are not the same
            // we should be getting some kind of minimal useable list from the next two statements and
            // continue parsing.
            var mains = makeList(main, out var wasArrayMain);
            var shadows = makeList(shadow, out var wasArrayShadow);
            bool isArrayElement = wasArrayMain | wasArrayShadow;

            int length = Math.Max(mains.Length, shadows.Length);

            for (var index = 0; index < length; index++)
            {
                var result = build(name, at(mains, index), at(shadows, index), isArrayElement, index);
                if (result != null) yield return result;
            }

            JToken at(JToken[] list, int i) => list.Length > i ? list[i] : null;

            JToken[] makeList(JProperty prop, out bool wasArray)
            {
                wasArray = false;

                if (prop == null)
                    return new JToken[] { };
                else if (prop.Value is JArray array)
                {
                    wasArray = true;
                    return array.ToArray();
                }
                else
                    return new[] { prop.Value };
            }
        }

        private void validateCardinalities(JProperty main, JProperty shadow)
        {
            if (PermissiveParsing) return;

            // If main and shadow exists, check whether the number of elements match up
            if (main != null && shadow != null)
            {
                var mainV = main.Value;
                var shadowV = shadow.Value;

                if (mainV.Type == JTokenType.Array && shadowV.Type != JTokenType.Array)
                {
                    raiseFormatError($"Because property '{main.Name}' is an array, '{shadow.Name}' should also be an array", shadow);
                }
                if (mainV.Type != JTokenType.Array && shadowV.Type == JTokenType.Array)
                {
                    raiseFormatError($"Because property '{shadow.Name}' is an array, '{main.Name}' should also be an array", main);
                }
                if (mainV.Type == JTokenType.Array && shadowV.Type == JTokenType.Array && mainV.Count() != shadowV.Count())
                {
                    raiseFormatError($"The arrays for property '{main.Name}' should have the same number of elements", shadow);
                }
            }
        }

        private void raiseFormatError(string message, JToken node)
        {
            var (lineNumber, linePosition) = getPosition(node);
            ExceptionHandler.NotifyOrThrow(this, ExceptionNotification.Error(Error.Format("Parser: " + message, lineNumber, linePosition)));
        }

        private (int lineNumber, int linePosition) getPosition(JToken node) => 
            node is IJsonLineInfo jli ? (jli.LineNumber, jli.LinePosition) : (-1, -1);

        public IEnumerable<object> Annotations(Type type)
        {
            if (type == typeof(FhirJsonNode) || type == typeof(ISourceNode) || type == typeof(IResourceTypeSupplier))
                return new[] { this };
#pragma warning disable 612, 618
            else if (type == typeof(AdditionalStructuralRule) && !PermissiveParsing)
                return additionalTypeRules();
#pragma warning restore 612, 618
            else if (type == typeof(JsonSerializationDetails))
            {
                var (lineNumber, linePosition) = getPosition(JsonValue ?? (JToken)JsonObject);

                return new[]
                {
                    new JsonSerializationDetails()
                    {
                        OriginalValue = JsonValue?.Value,
                        LineNumber = lineNumber,
                        LinePosition = linePosition,
                        ArrayIndex = ArrayIndex,
                        UsesShadow = UsesShadow
                    }
                };
            }
            else
                return Enumerable.Empty<object>();
        }

#pragma warning disable 612, 618
        private IEnumerable<AdditionalStructuralRule> additionalTypeRules()
        {
            yield return checkArrayUse;

#if !NETSTANDARD1_1
            yield return checkXhtml;

            object checkXhtml(ITypedElement nav, IExceptionSource ies, object _)
            {
                if (!_settings.PermissiveParsing)
                {
                    XDocument doc = null;
<<<<<<< HEAD

                    if (nav.InstanceType == "xhtml")
                    {
                        try
                        {
                            doc = SerializationUtil.XDocumentFromXmlText((string) nav.Value);
                        }
                        catch (FormatException ex)
                        {
                            ies.ExceptionHandler.NotifyOrThrow(nav, ExceptionNotification.Error(
                                new StructuralTypeException(ex.Message)));
                        }
                    }

=======

                    if (nav.InstanceType == "xhtml")
                    {
                        try
                        {
                            doc = SerializationUtil.XDocumentFromXmlText((string) nav.Value);
                        }
                        catch (FormatException ex)
                        {
                            ies.ExceptionHandler.NotifyOrThrow(nav, ExceptionNotification.Error(
                                new StructuralTypeException(ex.Message)));
                        }
                    }

>>>>>>> e4d8c41c
                    if (doc != null && _settings.ValidateFhirXhtml)
                    {
                        FhirXmlNode.ValidateXhtml(doc, ies, nav);
                    }
                }
                return null;
            }
#endif

            object checkArrayUse(ITypedElement nav, IExceptionSource ies, object _)
            {
                var sdSummary = nav.Definition;
                var serializationDetails = nav.GetJsonSerializationDetails();
                if (sdSummary == null || serializationDetails == null) return null;

                if (sdSummary.IsCollection && serializationDetails.ArrayIndex == null)
                    ies.ExceptionHandler.NotifyOrThrow(nav, ExceptionNotification.Error(
                        new StructuralTypeException($"Parser: Since element '{nav.Name}' repeats, an array must be used here.")));

                if (!sdSummary.IsCollection && serializationDetails.ArrayIndex != null)
                {
                    // only report this once on the first of the group
                    if (serializationDetails.ArrayIndex == 0)
                    {
                        ies.ExceptionHandler.NotifyOrThrow(nav, ExceptionNotification.Error(
                            new StructuralTypeException($"Parser: Element '{nav.Name}' does not repeat, so an array must not be used here.")));
                    }
                }

                return null;
            }
        }
#pragma warning restore 612, 618

    }
}<|MERGE_RESOLUTION|>--- conflicted
+++ resolved
@@ -356,7 +356,6 @@
                 if (!_settings.PermissiveParsing)
                 {
                     XDocument doc = null;
-<<<<<<< HEAD
 
                     if (nav.InstanceType == "xhtml")
                     {
@@ -371,22 +370,6 @@
                         }
                     }
 
-=======
-
-                    if (nav.InstanceType == "xhtml")
-                    {
-                        try
-                        {
-                            doc = SerializationUtil.XDocumentFromXmlText((string) nav.Value);
-                        }
-                        catch (FormatException ex)
-                        {
-                            ies.ExceptionHandler.NotifyOrThrow(nav, ExceptionNotification.Error(
-                                new StructuralTypeException(ex.Message)));
-                        }
-                    }
-
->>>>>>> e4d8c41c
                     if (doc != null && _settings.ValidateFhirXhtml)
                     {
                         FhirXmlNode.ValidateXhtml(doc, ies, nav);
